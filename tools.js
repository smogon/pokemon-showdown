--- conflicted
+++ resolved
@@ -53,13 +53,8 @@
 			if (!template.species) template.species = name;
 			if (!template.baseSpecies) template.baseSpecies = name;
 			if (!template.forme) template.forme = '';
-<<<<<<< HEAD
 			if (!template.formeLetter) template.formeLetter = '';
-			if (!template.spriteid) template.spriteid = toId(template.baseSpecies)+(template.baseSpecies!==name?'-'+toId(template.forme):'');
-=======
-			if (!template.formeletter) template.formeletter = '';
 			if (!template.spriteid) template.spriteid = template.basespecies.toId()+(template.basespecies!==name?'-'+template.forme.toId():'');
->>>>>>> 048d0623
 			if (!template.prevo) template.prevo = '';
 			if (!template.evos) template.evos = [];
 			if (!template.nfe) template.nfe = !!template.evos.length;
@@ -235,89 +230,7 @@
 		return type;
 	};
 
-<<<<<<< HEAD
 	this.validateMoveset = require("./moveset-checker.js").check;
-=======
-
-	this.checkLearnset = function(move, template, lsetData) {
-		lsetData = lsetData || {set:{},format:{}};
-		var set = lsetData.set;
-		var format = lsetData.format;
-		var alreadyChecked = {};
-		var result = false;
-		var isDW = (Tools.getAbility(set.ability).name === template.abilities.DW);
-		var recheck = false;
-		if (move.id) move = move.id;
-		do {
-			alreadyChecked[template.speciesid] = true;
-			if (template.learnset) {
-				if (template.learnset[move]) {
-					var lset = template.learnset[move];
-					if (typeof lset === 'string') lset = [lset];
-					if (isDW) {
-						// the combination of DW ability and gen 3-4 exclusive move is illegal
-						result = null; // DW illegality
-						for (var i=0; i<lset.length; i++) {
-							if (lset[i].substr(0,1) === '5' && (!template.maleOnlyDreamWorld || lset[i] !== '5E')) {
-								return true;
-							}
-						}
-					} else {
-						// the combination of non-DW ability and DW exclusive move is illegal
-						result = 0; // DW exclusivity
-						for (var i=0; i<lset.length; i++) {
-							if (lset[i] !== '5D') return true;
-						}
-					}
-				}
-				if (template.learnset['sketch']) {
-					var lset = template.learnset['sketch'];
-					if (typeof lset === 'string') lset = [lset];
-					for (var i=0; i<lset.length; i++) if (lset[i].substr(1) !== 'E') return true;
-					result = 1;
-				}
-				if (format.mimicGlitch && template.gen < 5 && !isDW) {
-					var glitchMoves = {metronome:1, copycat:1, transform:1, mimic:1, assist:1};
-					var getGlitch = false;
-					for (var i in glitchMoves) {
-						if (template.learnset[i]) {
-							if (i === 'mimic' && selfT.getAbility(set.ability).gen == 4 && !template.prevo) {
-								// doesn't get the glitch
-							} else {
-								getGlitch = true;
-								break;
-							}
-						}
-					}
-					if (getGlitch) {
-						if (selfT.getMove(move).gen >= 5) {
-							result = 1;
-						} else {
-							return true;
-						}
-					}
-				}
-			}
-			if (Object.keys(template.abilities).length === 1 && BattleFormatsData[template.speciesid].dreamWorldRelease && !recheck) {
-				// Some Pokemon with no DW ability still have DW-exclusive moves (e.g. Gastly, Koffing, Chimecho)
-				isDW = !isDW;
-				recheck = true;
-				alreadyChecked[template.speciesid] = null;
-				continue;
-			} else {
-				recheck = false;
-			}
-			if (template.speciesid === 'shaymin') {
-				template = selfT.getTemplate('shayminsky');
-			} else if (template.basespecies !== template.species) {
-				template = selfT.getTemplate(template.basespecies);
-			} else {
-				template = selfT.getTemplate(template.prevo);
-			}
-		} while (template && template.species && !alreadyChecked[template.speciesid]);
-		return result;
-	};
->>>>>>> 048d0623
 	this.getBanlistTable = function(format, subformat, depth) {
 		var banlistTable;
 		if (!depth) depth = 0;
@@ -467,31 +380,6 @@
 		if (banlistTable[set.species.toId()]) {
 			problems.push(set.species+' is banned.');
 		}
-<<<<<<< HEAD
-		setHas[toId(set.ability)] = true;
-		if (banlistTable[toId(set.ability)]) {
-			problems.push(set.name+"'s ("+set.species+") ability "+set.ability+" is banned.");
-		}
-		setHas[toId(set.item)] = true;
-		if (banlistTable[toId(set.item)]) {
-			problems.push(set.name+"'s ("+set.species+") item "+set.item+" is banned.");
-		}
-		var item = selfT.getItem(set.item);
-		if (banlistTable['Unreleased'] && item.isUnreleased) {
-			problems.push(set.name+"'s ("+set.species+") item "+set.item+" is unreleased.");
-		}
-		if (toId(set.ability) === toId(template.abilities['DW'])) {
-			var unreleasedDW = {
-					Serperior: 1, Chandelure: 1, Ditto: 1,
-					Breloom: 1, Zapdos: 1, Feraligatr: 1, Gothitelle: 1,
-					'Ho-Oh': 1, Lugia: 1, Raikou: 1, Cinccino: 1
-				};
-
-			if (unreleasedDW[set.species] && banlistTable['Unreleased']) {
-				problems.push(set.name+" ("+set.species+")'s Dream World ability is unreleased.");
-			} else if (template.num >= 494 && set.species !== 'Darmanitan' && set.species !== 'Munna') {
-				problems.push(set.name+" ("+set.species+")'s Dream World ability is unreleased.");
-=======
 		setHas[set.ability.toId()] = true;
 		if (banlistTable[set.ability.toId()]) {
 			problems.push(name+"'s ability "+set.ability+" is banned.");
@@ -528,7 +416,6 @@
 				} else if (template.maleOnlyDreamWorld) {
 					set.gender = 'M';
 				}
->>>>>>> 048d0623
 			}
 		}
 		setHas[toId(set.item)] = true;
@@ -557,45 +444,15 @@
 				var move = selfT.getMove(set.moves[i]);
 				setHas[move.id] = true;
 				if (banlistTable[move.id]) {
-<<<<<<< HEAD
-					problems.push(set.name+"'s ("+set.species+") move "+set.moves[i]+" is banned.");
-				} else if (move.ohko && banlistTable['OHKO']) {
-					problems.push(set.name+"'s ("+set.species+") move "+set.moves[i]+" is an OHKO move, which is banned.");
-=======
 					problems.push(name+"'s move "+set.moves[i]+" is banned.");
 				} else if (move.ohko && banlistTable['OHKO']) {
 					problems.push(name+"'s move "+set.moves[i]+" is an OHKO move, which is banned.");
 				}
-
-				if (banlistTable['illegal']) {
-					var lset = selfT.checkLearnset(move, template, lsetData);
-					if (!lset) {
-						var problem = name+" can't learn "+move.name;
-						if (lset === null) {
-							problem = problem.concat(" if it's from the Dream World.");
-						} else if (lset === 0) {
-							problem = problem.concat(" if it's not from the Dream World.");
-						} else {
-							problem = problem.concat(".");
-						}
-						problems.push(problem);
-					} else if (lset === 1) {
-						limit1++;
-						if (limit1 > 1) {
-							problems.push(name+" can't Sketch "+move.name+" - it's limited to 1 Sketch move.");
-						}
-					}
->>>>>>> 048d0623
-				}
 			}
 		}
 		setHas[template.tier.toId()] = true;
 		if (banlistTable[template.tier]) {
-<<<<<<< HEAD
-			problems.push(set.name+" ("+set.species+") is in "+template.tier+", which is banned.");
-=======
 			problems.push(name+" is in "+template.tier+", which is banned.");
->>>>>>> 048d0623
 		}
 
 		if (teamHas) {
@@ -618,11 +475,7 @@
 				}
 			}
 			if (bannedCombo) {
-<<<<<<< HEAD
-				problems.push(set.name+" ("+set.species+") has the combination of "+bannedCombo+", which is banned.");
-=======
 				problems.push(name+" has the combination of "+bannedCombo+", which is banned.");
->>>>>>> 048d0623
 			}
 		}
 
