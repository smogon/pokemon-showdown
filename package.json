{
  "name": "Pokemon-Showdown",
  "version": "0.9.3",
  "dependencies": {
    "sugar": "1.4.1",
<<<<<<< HEAD
    "node-static": "0.7.4",
    "cloud-env": "0.0.4",
    "sockjs": "0.3.9",
    "es6-shim": "0.16.0",
    "request": "2.36.0"
=======
    "node-static": "0.7.6",
    "cloud-env": "0.1.0",
    "sockjs": "0.3.12",
    "es6-shim": "0.25.2"
>>>>>>> 68f34823
  },
  "optionalDependencies": {
    "nodemailer": "1.3.1",
    "http-proxy": "0.10.0"
  },
  "nonDefaultDependencies": {
    "ofe": "0.1.2"
  },
  "engines": {
    "node": "> 0.10.1"
  },
  "engineStrict": true,
  "main": "app.js",
  "scripts": {
    "start": "node app.js",
    "test": "gulp && mocha"
  },
  "bin": "./app.js",
  "homepage": "http://play.pokemonshowdown.com",
  "repository": {
    "type": "git",
    "url": "https://github.com/Zarel/Pokemon-Showdown.git"
  },
  "author": {
    "name": "Guangcong Luo",
    "email": "guangcongluo@gmail.com",
    "url": "http://guangcongluo.com"
  },
  "contributors": [
    {
      "name": "Cathy J. Fitzpatrick",
      "email": "cathy@cathyjf.com",
      "url": "https://cathyjf.com"
    },
    {
      "name": "Bill Meltsner",
      "email": "bill@meltsner.com",
      "url": "http://www.meltsner.com"
    }
  ],
  "private": true,
  "devDependencies": {
    "gulp": "~3.8.7",
    "gulp-jshint": "git://github.com/spalger/gulp-jshint#c18df3a11",
    "gulp-jscs": "~1.4.0",
    "gulp-replace": "~0.5.1",
    "jshint-stylish": "~1.0.0",
    "mocha": "~2.1.0",
    "lazypipe": "~0.2.2",
    "merge-stream": "~0.1.7"
  }
}<|MERGE_RESOLUTION|>--- conflicted
+++ resolved
@@ -3,18 +3,11 @@
   "version": "0.9.3",
   "dependencies": {
     "sugar": "1.4.1",
-<<<<<<< HEAD
-    "node-static": "0.7.4",
-    "cloud-env": "0.0.4",
-    "sockjs": "0.3.9",
-    "es6-shim": "0.16.0",
-    "request": "2.36.0"
-=======
     "node-static": "0.7.6",
     "cloud-env": "0.1.0",
     "sockjs": "0.3.12",
-    "es6-shim": "0.25.2"
->>>>>>> 68f34823
+    "es6-shim": "0.25.2",
+    "request": "2.36.0"
   },
   "optionalDependencies": {
     "nodemailer": "1.3.1",
