{
  "name": "pokemon-showdown",
  "description": "The server for the Pokémon Showdown battle simulator",
  "version": "0.11.10",
  "main": "dist/sim/index.js",
  "types": "dist/sim/index.d.ts",
  "dependencies": {
<<<<<<< HEAD
    "@ngrok/ngrok": "^1.4.1",
    "esbuild": "^0.25.1",
=======
    "esbuild": "^0.25.0",
>>>>>>> 7979ef12
    "mysql2": "^3.9.7",
    "pokemon-showdown": "file:",
    "preact": "^10.5.15",
    "preact-render-to-string": "^6.5.13",
    "probe-image-size": "^7.2.3",
    "sockjs": "^0.3.21",
    "source-map-support": "^0.5.21",
    "ts-chacha20": "^1.2.0"
  },
  "optionalDependencies": {
    "better-sqlite3": "^11.8.1",
    "cloud-env": "^0.2.3",
    "githubhook": "^1.9.3",
    "node-static": "^0.7.11",
    "nodemailer": "^6.4.6",
    "permessage-deflate": "^0.1.7",
    "pg": "^8.11.3",
    "sql-template-strings": "^2.2.2",
    "sqlite": "^5.1.1",
<<<<<<< HEAD
=======
    "sqlite3": "^5.1.7",
>>>>>>> 7979ef12
    "sucrase": "^3.15.0"
  },
  "secretDependencies": {
    "node-oom-heapdump": "^1.2.0"
  },
  "engines": {
    "node": ">=16.0.0"
  },
  "scripts": {
    "start": "node pokemon-showdown start",
    "build": "node build",
    "build-npm": "node build && npx tsc sim/global-types.ts sim/index.ts --declaration --emitDeclarationOnly --declarationDir dist/ --target es2020 --strict --moduleResolution node --types node --lib es2020",
    "test-npm": "npx tsc sim/global-types.ts sim/index.ts --noEmit --target es2020 --strict --moduleResolution node --types node --lib es2020",
    "tsc": "tsc",
    "lint": "eslint --cache",
    "fix": "eslint --cache --fix",
    "full-lint": "npm run lint",
    "pretest": "npm run lint",
    "test": "mocha",
    "posttest": "npm run tsc",
    "full-test": "eslint --max-warnings 0 && npm run tsc && mocha --timeout 8000 --forbid-only -g \".*\" && npm run test-npm",
    "full-test-ci": "eslint --max-warnings 0 && tsc && (([ \"$SKIPSIMTESTS\" = true ] && mocha --timeout 8000 --forbid-only -g \".*\" --exclude \"test/{sim,random-battles}/**\") || mocha --timeout 8000 --forbid-only -g \".*\") && npm run test-npm",
    "postinstall": "npm run build postinstall"
  },
  "bin": {
    "pokemon-showdown": "pokemon-showdown"
  },
  "homepage": "http://pokemonshowdown.com",
  "repository": {
    "type": "git",
    "url": "git+https://github.com/smogon/pokemon-showdown.git"
  },
  "author": "Guangcong Luo <guangcongluo@gmail.com> (http://guangcongluo.com)",
  "contributors": [
    "Bill Meltsner <bill@meltsner.com> (http://www.meltsner.com)"
  ],
  "license": "MIT",
  "devDependencies": {
    "@stylistic/eslint-plugin": "^4.0.1",
    "@types/better-sqlite3": "7.6.3",
    "@types/cloud-env": "^0.2.2",
    "@types/node": "^14.18.63",
    "@types/node-static": "^0.7.7",
    "@types/nodemailer": "^6.4.4",
    "@types/pg": "^8.6.5",
    "@types/sockjs": "^0.3.33",
<<<<<<< HEAD
    "@typescript-eslint/eslint-plugin": "^5.8.0",
    "@typescript-eslint/parser": "^5.8.0",
    "eslint": "8.5.0",
    "mocha": "^11.0.1",
    "smogon": "^3.0.0",
    "typescript": "^5.0.4"
  },
  "bugs": {
    "url": "https://github.com/smogon/pokemon-showdown/issues"
  },
  "directories": {
    "lib": "lib",
    "test": "test"
  },
  "keywords": []
=======
    "@types/sodium-native": "^2.3.9",
    "eslint": "^9.21.0",
    "globals": "^16.0.0",
    "mocha": "^11.1.0",
    "smogon": "^3.0.0",
    "typescript": "^5.7.3",
    "typescript-eslint": "^8.24.1"
  }
>>>>>>> 7979ef12
}<|MERGE_RESOLUTION|>--- conflicted
+++ resolved
@@ -5,12 +5,7 @@
   "main": "dist/sim/index.js",
   "types": "dist/sim/index.d.ts",
   "dependencies": {
-<<<<<<< HEAD
-    "@ngrok/ngrok": "^1.4.1",
-    "esbuild": "^0.25.1",
-=======
     "esbuild": "^0.25.0",
->>>>>>> 7979ef12
     "mysql2": "^3.9.7",
     "pokemon-showdown": "file:",
     "preact": "^10.5.15",
@@ -30,10 +25,7 @@
     "pg": "^8.11.3",
     "sql-template-strings": "^2.2.2",
     "sqlite": "^5.1.1",
-<<<<<<< HEAD
-=======
     "sqlite3": "^5.1.7",
->>>>>>> 7979ef12
     "sucrase": "^3.15.0"
   },
   "secretDependencies": {
@@ -80,23 +72,6 @@
     "@types/nodemailer": "^6.4.4",
     "@types/pg": "^8.6.5",
     "@types/sockjs": "^0.3.33",
-<<<<<<< HEAD
-    "@typescript-eslint/eslint-plugin": "^5.8.0",
-    "@typescript-eslint/parser": "^5.8.0",
-    "eslint": "8.5.0",
-    "mocha": "^11.0.1",
-    "smogon": "^3.0.0",
-    "typescript": "^5.0.4"
-  },
-  "bugs": {
-    "url": "https://github.com/smogon/pokemon-showdown/issues"
-  },
-  "directories": {
-    "lib": "lib",
-    "test": "test"
-  },
-  "keywords": []
-=======
     "@types/sodium-native": "^2.3.9",
     "eslint": "^9.21.0",
     "globals": "^16.0.0",
@@ -105,5 +80,4 @@
     "typescript": "^5.7.3",
     "typescript-eslint": "^8.24.1"
   }
->>>>>>> 7979ef12
 }