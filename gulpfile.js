--- conflicted
+++ resolved
@@ -17,11 +17,8 @@
 var globalList = [
 	'Config', 'ResourceMonitor', 'toId', 'Tools', 'LoginServer', 'Users', 'Rooms', 'Verifier',
 	'CommandParser', 'Simulator', 'Tournaments', 'Dnsbl', 'Cidr', 'Sockets', 'TeamValidator',
-<<<<<<< HEAD
+	'Ladders',
 	'battleEngineFakeProcess', 'battleProtoCache'
-=======
-	'Ladders'
->>>>>>> 42cf0347
 ];
 globalList.forEach(function (identifier) {globals[identifier] = false;});
 
