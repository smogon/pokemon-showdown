/**
 * Rooms
 * Pokemon Showdown - http://pokemonshowdown.com/
 *
 * Every chat room and battle is a room, and what they do is done in
 * rooms.js. There's also a global room which every user is in, and
 * handles miscellaneous things like welcoming the user.
 *
 * @license MIT license
 */

const TIMEOUT_EMPTY_DEALLOCATE = 10*60*1000;
const TIMEOUT_INACTIVE_DEALLOCATE = 40*60*1000;
const REPORT_USER_STATS_INTERVAL = 1000*60*10;

var modlog = modlog || fs.createWriteStream('logs/modlog.txt', {flags:'a+'});
var complaint = complaint || fs.createWriteStream('logs/complaint.txt', {flags:'a+'}); 

var GlobalRoom = (function() {
	function GlobalRoom(roomid) {
		this.id = roomid;
		this.i = {};

		// init battle rooms
		this.rooms = [];
		this.battleCount = 0;
		this.searchers = [];

		// Never do any other file IO synchronously
		// but this is okay to prevent race conditions as we start up PS
		this.lastBattle = 0;
		try {
			this.lastBattle = parseInt(fs.readFileSync('logs/lastbattle.txt')) || 0;
		} catch (e) {} // file doesn't exist [yet]

		this.chatRoomData = [];
		try {
			this.chatRoomData = JSON.parse(fs.readFileSync('config/chatrooms.json'));
			if (!Array.isArray(this.chatRoomData)) this.chatRoomData = [];
		} catch (e) {} // file doesn't exist [yet]

		if (!this.chatRoomData.length) {
			this.chatRoomData = [{
				title: 'Lobby',
				autojoin: true
			}, {
				title: 'Staff',
				isPrivate: true,
				staffRoom: true,
				staffAutojoin: true
			}];
		}

		this.chatRooms = [];

		this.autojoin = []; // rooms that users autojoin upon connecting
		this.staffAutojoin = []; // rooms that staff autojoin upon connecting
		for (var i=0; i<this.chatRoomData.length; i++) {
			if (!this.chatRoomData[i] || !this.chatRoomData[i].title) {
				console.log('ERROR: Room number ' + i + ' has no data.');
				continue;
			}
			var id = toId(this.chatRoomData[i].title);
			console.log("NEW CHATROOM: "+id);
			var room = rooms[id] = new ChatRoom(id, this.chatRoomData[i].title, this.chatRoomData[i]);
			this.chatRooms.push(room);
			if (room.autojoin) this.autojoin.push(id);
			if (room.staffAutojoin) this.staffAutojoin.push(id);
		}

		// this function is complex in order to avoid several race conditions
		var self = this;
		this.writeNumRooms = (function() {
			var writing = false;
			var lastBattle;	// last lastBattle to be written to file
			var finishWriting = function() {
				writing = false;
				if (lastBattle < self.lastBattle) {
					self.writeNumRooms();
				}
			};
			return function() {
				if (writing) return;

				// batch writing lastbattle.txt for every 10 battles
				if (lastBattle >= self.lastBattle) return;
				lastBattle = self.lastBattle + 10;

				writing = true;
				fs.writeFile('logs/lastbattle.txt.0', '' + lastBattle, function() {
					// rename is atomic on POSIX, but will throw an error on Windows
					fs.rename('logs/lastbattle.txt.0', 'logs/lastbattle.txt', function(err) {
						if (err) {
							// This should only happen on Windows.
							fs.writeFile('logs/lastbattle.txt', '' + lastBattle, finishWriting);
							return;
						}
						finishWriting();
					});
				});
			};
		})();

		this.writeChatRoomData = (function() {
			var writing = false;
			var writePending = false; // whether or not a new write is pending
			var finishWriting = function() {
				writing = false;
				if (writePending) {
					writePending = false;
					self.writeChatRoomData();
				}
			};
			return function() {
				if (writing) {
					writePending = true;
					return;
				}
				writing = true;
				var data = JSON.stringify(self.chatRoomData).replace(/\{"title"\:/g, '\n{"title":').replace(/\]$/,'\n]');
				fs.writeFile('config/chatrooms.json.0', data, function() {
					// rename is atomic on POSIX, but will throw an error on Windows
					fs.rename('config/chatrooms.json.0', 'config/chatrooms.json', function(err) {
						if (err) {
							// This should only happen on Windows.
							fs.writeFile('config/chatrooms.json', data, finishWriting);
							return;
						}
						finishWriting();
					});
				});
			};
		})();

		// init users
		this.users = {};
		this.userCount = 0; // cache of `Object.size(this.users)`
		this.maxUsers = 0;
		this.maxUsersDate = 0;

		this.reportUserStatsInterval = setInterval(
			this.reportUserStats.bind(this),
			REPORT_USER_STATS_INTERVAL
		);
	}
	GlobalRoom.prototype.type = 'global';

	GlobalRoom.prototype.formatListText = '|formats';

	GlobalRoom.prototype.reportUserStats = function() {
		if (this.maxUsersDate) {
			LoginServer.request('updateuserstats', {
				date: this.maxUsersDate,
				users: this.maxUsers
			}, function() {});
			this.maxUsersDate = 0;
		}
		LoginServer.request('updateuserstats', {
			date: Date.now(),
			users: Object.size(this.users)
		}, function() {});
	};

	GlobalRoom.prototype.getFormatListText = function() {
		var formatListText = '|formats';
		var curSection = '';
		for (var i in Tools.data.Formats) {
			var format = Tools.data.Formats[i];
			if (!format.challengeShow && !format.searchShow) continue;

			var section = format.section;
			if (section === undefined) section = format.mod;
			if (!section) section = '';
			if (section !== curSection) {
				curSection = section;
				formatListText += '|,' + (format.column || 1) + '|'+section;
			}
			formatListText += '|'+format.name;
			if (!format.challengeShow) formatListText += ',,';
			else if (!format.searchShow) formatListText += ',';
			if (format.team) formatListText += ',#';
		}
		return formatListText;
	};

	GlobalRoom.prototype.getRoomList = function(filter) {
		var roomList = {};
		var total = 0;
		for (var i=this.rooms.length-1; i>=0; i--) {
			var room = this.rooms[i];
			if (!room || !room.active) continue;
			if (filter && filter !== room.format && filter !== true) continue;
			var roomData = {};
			if (room.active && room.battle) {
				if (room.battle.players[0]) roomData.p1 = room.battle.players[0].getIdentity();
				if (room.battle.players[1]) roomData.p2 = room.battle.players[1].getIdentity();
			}
			if (!roomData.p1 || !roomData.p2) continue;
			roomList[room.id] = roomData;

			total++;
			if (total >= 6 && !filter) break;
		}
		return roomList;
	};
	GlobalRoom.prototype.getRooms = function() {
		var rooms = {official:[], chat:[], userCount: this.userCount, battleCount: this.battleCount};
		for (var i=0; i<this.chatRooms.length; i++) {
			var room = this.chatRooms[i];
			if (!room) continue;
			if (room.isPrivate) continue;
			(room.isOfficial ? rooms.official : rooms.chat).push({
				title: room.title,
				desc: room.desc,
				userCount: Object.size(room.users)
			});
		}
		return rooms;
	};
	GlobalRoom.prototype.cancelSearch = function(user) {
		var success = false;
		user.cancelChallengeTo();
		for (var i=0; i<this.searchers.length; i++) {
			var search = this.searchers[i];
			var searchUser = Users.get(search.userid);
			if (!searchUser.connected) {
				this.searchers.splice(i,1);
				i--;
				continue;
			}
			if (searchUser === user) {
				this.searchers.splice(i,1);
				i--;
				if (!success) {
					searchUser.send('|updatesearch|'+JSON.stringify({searching: false}));
					success = true;
				}
				continue;
			}
		}
		return success;
	};
	GlobalRoom.prototype.searchBattle = function(user, formatid) {
		if (!user.connected) return;

		formatid = toId(formatid);

		if (!user.prepBattle(formatid, 'search')) return;

		// tell the user they've started searching
		var newSearchData = {
			format: formatid
		};
		user.send('|updatesearch|'+JSON.stringify({searching: newSearchData}));

		// get the user's rating before actually starting to search
		var newSearch = {
			userid: user.userid,
			formatid: formatid,
			team: user.team,
			rating: 1500,
			time: new Date().getTime()
		};
		var self = this;
		user.doWithMMR(formatid, function(mmr) {
			newSearch.rating = mmr;
			self.addSearch(newSearch, user);
		});
	};
	GlobalRoom.prototype.matchmakingOK = function(search1, search2, user1, user2) {
		// users must be different
		if (user1 === user2) return false;

		// users must not have been matched immediately previously
		if (user1.lastMatch === user2.userid || user2.lastMatch === user1.userid) return false;

		// search must be within range
		var searchRange = 250, formatid = search1.formatid, elapsed = Math.abs(search1.time-search2.time);
		if (formatid === 'ou' || formatid === 'oucurrent' || formatid === 'randombattle') searchRange = 150;
		searchRange += elapsed/300; // +1 every .3 seconds
		if (searchRange > 1200) searchRange = 1200;
		if (Math.abs(search1.rating - search2.rating) > searchRange) return false;

		user1.lastMatch = user2.userid;
		user2.lastMatch = user1.userid;
		return true;
	};
	GlobalRoom.prototype.addSearch = function(newSearch, user) {
		if (!user.connected) return;
		for (var i=0; i<this.searchers.length; i++) {
			var search = this.searchers[i];
			var searchUser = Users.get(search.userid);
			if (!searchUser || !searchUser.connected) {
				this.searchers.splice(i,1);
				i--;
				continue;
			}
			if (newSearch.formatid === search.formatid && searchUser === user) return; // only one search per format
			if (newSearch.formatid === search.formatid && this.matchmakingOK(search, newSearch, searchUser, user)) {
				this.cancelSearch(user, true);
				this.cancelSearch(searchUser, true);
				user.send('|updatesearch|'+JSON.stringify({searching: false}));
				this.startBattle(searchUser, user, search.formatid, true, search.team, newSearch.team);
				return;
			}
		}
		this.searchers.push(newSearch);
	};
	GlobalRoom.prototype.send = function(message, user) {
		if (user) {
			user.sendTo(this, message);
		} else {
			Sockets.channelBroadcast(this.id, message);
		}
	};
	GlobalRoom.prototype.sendAuth = function(message) {
		for (var i in this.users) {
			var user = this.users[i];
			if (user.connected && user.can('receiveauthmessages')) {
				user.sendTo(this, message);
			}
		}
	};
	GlobalRoom.prototype.updateRooms = function(excludeUser) {
		// do nothing
	};
	GlobalRoom.prototype.add = function(message, noUpdate) {
		if (rooms.lobby) rooms.lobby.add(message, noUpdate);
	};
	GlobalRoom.prototype.addRaw = function(message) {
		if (rooms.lobby) rooms.lobby.addRaw(message);
	};
	GlobalRoom.prototype.addChatRoom = function(title) {
		var id = toId(title);
		if (rooms[id]) return false;

		var chatRoomData = {
			title: title
		};
		var room = rooms[id] = new ChatRoom(id, title, chatRoomData);
		this.chatRoomData.push(chatRoomData);
		this.chatRooms.push(room);
		this.writeChatRoomData();
		return true;
	};
	GlobalRoom.prototype.deregisterChatRoom = function(id) {
		var id = toId(id);
		var room = rooms[id];
		if (!room) return false; // room doesn't exist
		if (!room.chatRoomData) return false; // room isn't registered
		// deregister from global chatRoomData
		// looping from the end is a pretty trivial optimization, but the
		// assumption is that more recently added rooms are more likely to
		// be deleted
		for (var i=this.chatRoomData.length-1; i>=0; i--) {
			if (id === toId(this.chatRoomData[i].title)) {
				this.chatRoomData.splice(i, 1);
				this.writeChatRoomData();
				break;
			}
		}
		delete room.chatRoomData;
		return true;
	};
	GlobalRoom.prototype.delistChatRoom = function(id) {
		var id = toId(id);
		if (!rooms[id]) return false; // room doesn't exist
		for (var i=this.chatRooms.length-1; i>=0; i--) {
			if (id === this.chatRooms[i].id) {
				this.chatRooms.splice(i, 1);
				break;
			}
		}
	};
	GlobalRoom.prototype.removeChatRoom = function(id) {
		var id = toId(id);
		var room = rooms[id];
		if (!room) return false; // room doesn't exist
		room.destroy();
		return true;
	};
	GlobalRoom.prototype.autojoinRooms = function(user, connection) {
		// we only autojoin regular rooms if the client requests it with /autojoin
		// note that this restriction doesn't apply to staffAutojoin
		for (var i=0; i<this.autojoin.length; i++) {
			user.joinRoom(this.autojoin[i], connection);
		}
	};
	GlobalRoom.prototype.checkAutojoin = function(user, connection) {
		if (user.isStaff) {
			for (var i=0; i<this.staffAutojoin.length; i++) {
				user.joinRoom(this.staffAutojoin[i], connection);
			}
		}
	};
	GlobalRoom.prototype.onJoinConnection = function(user, connection) {
		var initdata = '|updateuser|'+user.name+'|'+(user.named?'1':'0')+'|'+user.avatar+'\n';
		connection.send(initdata+this.formatListText);
		if (this.chatRooms.length > 2) connection.send('|queryresponse|rooms|null'); // should display room list
	};
	GlobalRoom.prototype.onJoin = function(user, connection, merging) {
		if (!user) return false; // ???
		if (this.users[user.userid]) return user;

		this.users[user.userid] = user;
		if (++this.userCount > this.maxUsers) {
			this.maxUsers = this.userCount;
			this.maxUsersDate = Date.now();
		}

		if (!merging) {
			var initdata = '|updateuser|'+user.name+'|'+(user.named?'1':'0')+'|'+user.avatar+'\n';
			connection.send(initdata+this.formatListText);
			if (this.chatRooms.length > 2) connection.send('|queryresponse|rooms|null'); // should display room list
		}

		return user;
	};
	GlobalRoom.prototype.onRename = function(user, oldid, joining) {
		delete this.users[oldid];
		this.users[user.userid] = user;
		return user;
	};
	GlobalRoom.prototype.onUpdateIdentity = function() {};
	GlobalRoom.prototype.onLeave = function(user) {
		if (!user) return; // ...
		delete this.users[user.userid];
		--this.userCount;
		this.cancelSearch(user, true);
	};
	GlobalRoom.prototype.startBattle = function(p1, p2, format, rated, p1team, p2team) {
		var newRoom;
		p1 = Users.get(p1);
		p2 = Users.get(p2);

		if (!p1 || !p2) {
			// most likely, a user was banned during the battle start procedure
			this.cancelSearch(p1, true);
			this.cancelSearch(p2, true);
			return;
		}
		if (p1 === p2) {
			this.cancelSearch(p1, true);
			this.cancelSearch(p2, true);
			p1.popup("You can't battle your own account. Please use something like Private Browsing to battle yourself.");
			return;
		}

		if (this.lockdown) {
			this.cancelSearch(p1, true);
			this.cancelSearch(p2, true);
			p1.popup("The server is shutting down. Battles cannot be started at this time.");
			p2.popup("The server is shutting down. Battles cannot be started at this time.");
			return;
		}

		//console.log('BATTLE START BETWEEN: '+p1.userid+' '+p2.userid);
		var i = this.lastBattle+1;
		var formaturlid = format.toLowerCase().replace(/[^a-z0-9]+/g,'');
		while(rooms['battle-'+formaturlid+i]) {
			i++;
		}
		this.lastBattle = i;
		newRoom = this.addRoom('battle-'+formaturlid+'-'+i, format, p1, p2, this.id, rated);
		p1.joinRoom(newRoom);
		p2.joinRoom(newRoom);
		newRoom.joinBattle(p1, p1team);
		newRoom.joinBattle(p2, p2team);
		this.cancelSearch(p1, true);
		this.cancelSearch(p2, true);
		if (config.reportbattles && rooms.lobby) {
			rooms.lobby.add('|b|'+newRoom.id+'|'+p1.getIdentity()+'|'+p2.getIdentity());
		}
	};
	GlobalRoom.prototype.addRoom = function(room, format, p1, p2, parent, rated) {
		room = newRoom(room, format, p1, p2, parent, rated);
		if (this.id in room.i) return;
		room.i[this.id] = this.rooms.length;
		this.rooms.push(room);
		return room;
	};
	GlobalRoom.prototype.removeRoom = function(room) {
		room = getRoom(room);
		if (!room) return;
		if (this.id in room.i) {
			this.rooms.splice(room.i[this.id],1);
			delete room.i[this.id];
			for (var i=0; i<this.rooms.length; i++) {
				this.rooms[i].i[this.id] = i;
			}
		}
	};
	GlobalRoom.prototype.chat = function(user, message, connection) {
		if (rooms.lobby) return rooms.lobby.chat(user, message, connection);
		message = CommandParser.parse(message, this, user, connection);
		if (message) {
			connection.sendPopup("You can't send messages directly to the server.");
		}
	};
	return GlobalRoom;
})();

var BattleRoom = (function() {
	function BattleRoom(roomid, format, p1, p2, parentid, rated) {
		this.id = roomid;
		this.title = ""+p1.name+" vs. "+p2.name;
		this.i = {};
		this.modchat = (config.battlemodchat || false);

		format = ''+(format||'');

		this.users = {};
		this.format = format;
		this.auth = {};
		//console.log("NEW BATTLE");

		var formatid = toId(format);

		if (rated && Tools.getFormat(formatid).rated !== false) {
			rated = {
				p1: p1.userid,
				p2: p2.userid,
				format: format
			};
		} else {
			rated = false;
		}

		this.rated = rated;
		this.battle = Simulator.create(this.id, format, rated, this);

		this.parentid = parentid||'';
		this.p1 = p1 || '';
		this.p2 = p2 || '';

		this.sideTicksLeft = [21, 21];
		if (!rated) this.sideTicksLeft = [28,28];
		this.sideTurnTicks = [0, 0];
		this.disconnectTickDiff = [0, 0];

		this.log = [];
	}
	BattleRoom.prototype.type = 'battle';

	BattleRoom.prototype.resetTimer = null;
	BattleRoom.prototype.resetUser = '';
	BattleRoom.prototype.expireTimer = null;
	BattleRoom.prototype.active = false;
	BattleRoom.prototype.lastUpdate = 0;

	BattleRoom.prototype.push = function(message) {
		if (typeof message === 'string') {
			this.log.push(message);
		} else {
			this.log = this.log.concat(message);
		}
	};
	BattleRoom.prototype.win = function(winner) {
		if (this.rated) {
			var winnerid = toId(winner);
			var rated = this.rated;
			this.rated = false;
			var p1score = 0.5;

			if (winnerid === rated.p1) {
				p1score = 1;
			} else if (winnerid === rated.p2) {
				p1score = 0;
			}

			var p1 = rated.p1;
			if (Users.getExact(rated.p1)) p1 = Users.getExact(rated.p1).name;
			var p2 = rated.p2;
			if (Users.getExact(rated.p2)) p2 = Users.getExact(rated.p2).name;

			//update.updates.push('[DEBUG] uri: '+config.loginserver+'action.php?act=ladderupdate&serverid='+config.serverid+'&p1='+encodeURIComponent(p1)+'&p2='+encodeURIComponent(p2)+'&score='+p1score+'&format='+toId(rated.format)+'&servertoken=[token]');

			if (!rated.p1 || !rated.p2) {
				this.push('|raw|ERROR: Ladder not updated: a player does not exist');
			} else {
				var winner = Users.get(winnerid);
				if (winner && !winner.authenticated) {
					this.send('|askreg|' + winner.userid, winner);
				}
				var p1rating, p2rating;
				// update rankings
				this.push('|raw|Ladder updating...');
				var self = this;
				LoginServer.request('ladderupdate', {
					p1: p1,
					p2: p2,
					score: p1score,
					format: toId(rated.format)
				}, function(data, statusCode, error) {
					if (!self.battle) {
						console.log('room expired before ladder update was received');
						return;
					}
					if (!data) {
						self.addRaw('Ladder (probably) updated, but score could not be retrieved ('+error+').');
						self.update();
						// log the battle anyway
						if (!Tools.getFormat(self.format).noLog) {
							self.logBattle(p1score);
						}
						return;
					} else {
						try {
							p1rating = data.p1rating;
							p2rating = data.p2rating;

							//self.add("Ladder updated.");

							var oldacre = Math.round(data.p1rating.oldacre);
							var acre = Math.round(data.p1rating.acre);
							var reasons = ''+(acre-oldacre)+' for '+(p1score>.99?'winning':(p1score<.01?'losing':'tying'));
							if (reasons.substr(0,1) !== '-') reasons = '+'+reasons;
							self.addRaw(sanitize(p1)+'\'s rating: '+oldacre+' &rarr; <strong>'+acre+'</strong><br />('+reasons+')');

							var oldacre = Math.round(data.p2rating.oldacre);
							var acre = Math.round(data.p2rating.acre);
							var reasons = ''+(acre-oldacre)+' for '+(p1score>.99?'losing':(p1score<.01?'winning':'tying'));
							if (reasons.substr(0,1) !== '-') reasons = '+'+reasons;
							self.addRaw(sanitize(p2)+'\'s rating: '+oldacre+' &rarr; <strong>'+acre+'</strong><br />('+reasons+')');

							Users.get(p1).cacheMMR(rated.format, data.p1rating);
							Users.get(p2).cacheMMR(rated.format, data.p2rating);
							self.update();
						} catch(e) {
							self.addRaw('There was an error calculating rating changes.');
							self.update();
						}

						if (!Tools.getFormat(self.format).noLog) {
							self.logBattle(p1score, p1rating, p2rating);
						}
					}
				});
			}
		}
		rooms.global.battleCount += 0 - (this.active?1:0);
		this.active = false;
		this.update();
	};
	// idx = 0, 1 : player log
	// idx = 2    : spectator log
	// idx = 3    : replay log
	BattleRoom.prototype.getLog = function(idx) {
		var log = [];
		for (var i = 0; i < this.log.length; ++i) {
			var line = this.log[i];
			if (line === '|split') {
				log.push(this.log[i + idx + 1]);
				i += 4;
			} else {
				log.push(line);
			}
		}
		return log;
	};
	BattleRoom.prototype.getLogForUser = function(user) {
		var slot = this.battle.getSlot(user);
		if (slot < 0) slot = 2;
		return this.getLog(slot);
	};
	BattleRoom.prototype.update = function(excludeUser) {
		if (this.log.length <= this.lastUpdate) return;
		var logs = [[], [], []];
		var updateLines = this.log.slice(this.lastUpdate);
		for (var i = 0; i < updateLines.length;) {
			var line = updateLines[i++];
			if (line === '|split') {
				logs[0].push(updateLines[i++]); // player 0
				logs[1].push(updateLines[i++]); // player 1
				logs[2].push(updateLines[i++]); // spectators
				i++; // replays
			} else {
				logs[0].push(line);
				logs[1].push(line);
				logs[2].push(line);
			}
		}
		var roomid = this.id;
		var self = this;
		logs = logs.map(function(log) {
			return log.join('\n');
		});
		this.lastUpdate = this.log.length;

		var hasUsers = false;
		for (var i in this.users) {
			var user = this.users[i];
			hasUsers = true;
			if (user === excludeUser) continue;
			var slot = this.battle.getSlot(user);
			if (slot < 0) slot = 2;
			this.send(logs[slot], user);
		}

		// empty rooms time out after ten minutes
		if (!hasUsers) {
			if (!this.expireTimer) {
				this.expireTimer = setTimeout(this.tryExpire.bind(this), TIMEOUT_EMPTY_DEALLOCATE);
			}
		} else {
			if (this.expireTimer) clearTimeout(this.expireTimer);
			this.expireTimer = setTimeout(this.tryExpire.bind(this), TIMEOUT_INACTIVE_DEALLOCATE);
		}
	};
	BattleRoom.prototype.logBattle = function(p1score, p1rating, p2rating) {
		var logData = this.battle.logData;
		logData.p1rating = p1rating;
		logData.p2rating = p2rating;
		logData.endType = this.battle.endType;
		if (!p1rating) logData.ladderError = true;
		logData.log = BattleRoom.prototype.getLog.call(logData, 3); // replay log (exact damage)
		var date = new Date();
		var logfolder = date.format('{yyyy}-{MM}');
		var logsubfolder = date.format('{yyyy}-{MM}-{dd}');
		var curpath = 'logs/'+logfolder;
		var self = this;
		fs.mkdir(curpath, '0755', function() {
			var tier = self.format.toLowerCase().replace(/[^a-z0-9]+/g,'');
			curpath += '/'+tier;
			fs.mkdir(curpath, '0755', function() {
				curpath += '/'+logsubfolder;
				fs.mkdir(curpath, '0755', function() {
					fs.writeFile(curpath+'/'+self.id+'.log.json', JSON.stringify(logData));
				});
			});
		}); // asychronicity
		//console.log(JSON.stringify(logData));
		rooms.global.writeNumRooms();
	};
	BattleRoom.prototype.send = function(message, user) {
		if (user) {
			user.sendTo(this, message);
		} else {
			Sockets.channelBroadcast(this.id, '>'+this.id+'\n'+message);
		}
	};
	BattleRoom.prototype.tryExpire = function() {
		this.expire();
	};
	BattleRoom.prototype.reset = function(reload) {
		clearTimeout(this.resetTimer);
		this.resetTimer = null;
		this.resetUser = '';

		if (rooms.global.lockdown) {
			this.add('The battle was not restarted because the server is preparing to shut down.');
			return;
		}

		this.add('RESET');
		this.update();

		rooms.global.battleCount += 0 - (this.active?1:0);
		this.active = false;
		if (this.parentid) {
			getRoom(this.parentid).updateRooms();
		}
	};
	BattleRoom.prototype.getInactiveSide = function() {
		if (this.battle.players[0] && !this.battle.players[1]) return 1;
		if (this.battle.players[1] && !this.battle.players[0]) return 0;
		return this.battle.inactiveSide;
	};
	BattleRoom.prototype.forfeit = function(user, message, side) {
		if (!this.battle || this.battle.ended || !this.battle.started) return false;

		if (!message) message = ' forfeited.';

		if (side === undefined) {
			if (user && user.userid === this.battle.playerids[0]) side = 0;
			if (user && user.userid === this.battle.playerids[1]) side = 1;
		}
		if (side === undefined) return false;

		var ids = ['p1', 'p2'];
		var otherids = ['p2', 'p1'];

		var name = 'Player '+(side+1);
		if (user) {
			name = user.name;
		} else if (this.rated) {
			name = this.rated[ids[side]];
		}

		this.addCmd('-message', name+message);
		this.battle.endType = 'forfeit';
		this.battle.send('win', otherids[side]);
		rooms.global.battleCount += (this.battle.active?1:0) - (this.active?1:0);
		this.active = this.battle.active;
		this.update();
		return true;
	};
	BattleRoom.prototype.kickInactive = function() {
		clearTimeout(this.resetTimer);
		this.resetTimer = null;

		if (!this.battle || this.battle.ended || !this.battle.started) return false;

		var inactiveSide = this.getInactiveSide();

		var ticksLeft = [0, 0];
		if (inactiveSide != 1) {
			// side 0 is inactive
			this.sideTurnTicks[0]--;
			this.sideTicksLeft[0]--;
		}
		if (inactiveSide != 0) {
			// side 1 is inactive
			this.sideTurnTicks[1]--;
			this.sideTicksLeft[1]--;
		}
		ticksLeft[0] = Math.min(this.sideTurnTicks[0], this.sideTicksLeft[0]);
		ticksLeft[1] = Math.min(this.sideTurnTicks[1], this.sideTicksLeft[1]);

		if (ticksLeft[0] && ticksLeft[1]) {
			if (inactiveSide == 0 || inactiveSide == 1) {
				// one side is inactive
				var inactiveTicksLeft = ticksLeft[inactiveSide];
				var inactiveUser = this.battle.getPlayer(inactiveSide);
				if (inactiveTicksLeft % 3 == 0 || inactiveTicksLeft <= 4) {
					this.send('|inactive|'+(inactiveUser?inactiveUser.name:'Player '+(inactiveSide+1))+' has '+(inactiveTicksLeft*10)+' seconds left.');
				}
			} else {
				// both sides are inactive
				var inactiveUser0 = this.battle.getPlayer(0);
				if (ticksLeft[0] % 3 == 0 || ticksLeft[0] <= 4) {
					this.send('|inactive|'+(inactiveUser0?inactiveUser0.name:'Player 1')+' has '+(ticksLeft[0]*10)+' seconds left.', inactiveUser0);
				}

				var inactiveUser1 = this.battle.getPlayer(1);
				if (ticksLeft[1] % 3 == 0 || ticksLeft[1] <= 4) {
					this.send('|inactive|'+(inactiveUser1?inactiveUser1.name:'Player 2')+' has '+(ticksLeft[1]*10)+' seconds left.', inactiveUser1);
				}
			}
			this.resetTimer = setTimeout(this.kickInactive.bind(this), 10*1000);
			return;
		}

		if (inactiveSide < 0) {
			if (ticksLeft[0]) inactiveSide = 1;
			else if (ticksLeft[1]) inactiveSide = 0;
		}

		this.forfeit(this.battle.getPlayer(inactiveSide),' lost due to inactivity.', inactiveSide);
		this.resetUser = '';

		if (this.parentid) {
			getRoom(this.parentid).updateRooms();
		}
	};
	BattleRoom.prototype.requestKickInactive = function(user, force) {
		if (this.resetTimer) {
			this.send('|inactive|The inactivity timer is already counting down.', user);
			return false;
		}
		if (user) {
			if (!force && this.battle.getSlot(user) < 0) return false;
			this.resetUser = user.userid;
			this.send('|inactive|Battle timer is now ON: inactive players will automatically lose when time\'s up. (requested by '+user.name+')');
		}

		// a tick is 10 seconds

		var maxTicksLeft = 15; // 2 minutes 30 seconds
		if (!this.battle.p1 || !this.battle.p2) {
			// if a player has left, don't wait longer than 6 ticks (1 minute)
			maxTicksLeft = 6;
		}
		if (!this.rated) maxTicksLeft = 30;

		this.sideTurnTicks = [maxTicksLeft, maxTicksLeft];

		var inactiveSide = this.getInactiveSide();
		if (inactiveSide < 0) {
			// add 10 seconds to bank if they're below 160 seconds
			if (this.sideTicksLeft[0] < 16) this.sideTicksLeft[0]++;
			if (this.sideTicksLeft[1] < 16) this.sideTicksLeft[1]++;
		}
		this.sideTicksLeft[0]++;
		this.sideTicksLeft[1]++;
		if (inactiveSide != 1) {
			// side 0 is inactive
			var ticksLeft0 = Math.min(this.sideTicksLeft[0] + 1, maxTicksLeft);
			this.send('|inactive|You have '+(ticksLeft0*10)+' seconds to make your decision.', this.battle.getPlayer(0));
		}
		if (inactiveSide != 0) {
			// side 1 is inactive
			var ticksLeft1 = Math.min(this.sideTicksLeft[1] + 1, maxTicksLeft);
			this.send('|inactive|You have '+(ticksLeft1*10)+' seconds to make your decision.', this.battle.getPlayer(1));
		}

		this.resetTimer = setTimeout(this.kickInactive.bind(this), 10*1000);
		return true;
	};
	BattleRoom.prototype.nextInactive = function() {
		if (this.resetTimer) {
			this.update();
			clearTimeout(this.resetTimer);
			this.resetTimer = null;
			this.requestKickInactive();
		}
	};
	BattleRoom.prototype.stopKickInactive = function(user, force) {
		if (!force && user && user.userid !== this.resetUser) return false;
		if (this.resetTimer) {
			clearTimeout(this.resetTimer);
			this.resetTimer = null;
			this.send('|inactiveoff|Battle timer is now OFF.');
			return true;
		}
		return false;
	};
	BattleRoom.prototype.kickInactiveUpdate = function () {
		if (!this.rated) return false;
		if (this.resetTimer) {
			var inactiveSide = this.getInactiveSide();
			var changed = false;

			if ((!this.battle.p1 || !this.battle.p2) && !this.disconnectTickDiff[0] && !this.disconnectTickDiff[1]) {
				if ((!this.battle.p1 && inactiveSide === 0) || (!this.battle.p2 && inactiveSide === 1)) {
					var inactiveUser = this.battle.getPlayer(inactiveSide);

					if (!this.battle.p1 && inactiveSide === 0 && this.sideTurnTicks[0] > 7) {
						this.disconnectTickDiff[0] = this.sideTurnTicks[0] - 7;
						this.sideTurnTicks[0] = 7;
						changed = true;
					} else if (!this.battle.p2 && inactiveSide === 1 && this.sideTurnTicks[1] > 7) {
						this.disconnectTickDiff[1] = this.sideTurnTicks[1] - 7;
						this.sideTurnTicks[1] = 7;
						changed = true;
					}

					if (changed) {
						this.send('|inactive|' + (inactiveUser ? inactiveUser.name : 'Player ' + (inactiveSide + 1)) + ' disconnected and has a minute to reconnect!');
						return true;
					}
				}
			} else if (this.battle.p1 && this.battle.p2) {
				// Only one of the following conditions should happen, but do
				// them both since you never know...
				if (this.disconnectTickDiff[0]) {
					this.sideTurnTicks[0] = this.sideTurnTicks[0] + this.disconnectTickDiff[0];
					this.disconnectTickDiff[0] = 0;
					changed = 0;
				}

				if (this.disconnectTickDiff[1]) {
					this.sideTurnTicks[1] = this.sideTurnTicks[1] + this.disconnectTickDiff[1];
					this.disconnectTickDiff[1] = 0;
					changed = 1;
				}

				if (changed !== false) {
					var user = this.battle.getPlayer(changed);
					this.send('|inactive|' + (user ? user.name : 'Player ' + (changed + 1)) + ' reconnected and has ' + (this.sideTurnTicks[changed] * 10) + ' seconds left!');
					return true;
				}
			}
		}

		return false;
	};
	BattleRoom.prototype.decision = function(user, choice, data) {
		this.battle.sendFor(user, choice, data);
		if (this.active !== this.battle.active) {
			rooms.global.battleCount += (this.battle.active?1:0) - (this.active?1:0);
			this.active = this.battle.active;
			if (this.parentid) {
				getRoom(this.parentid).updateRooms();
			}
		}
		this.update();
	};
	// This function is only called when the room is not empty.
	// Joining an empty room calls this.join() below instead.
	BattleRoom.prototype.onJoinConnection = function(user, connection) {
		this.send('|init|battle\n|title|'+this.title+'\n'+this.getLogForUser(user).join('\n'), connection);
		// this handles joining a battle in which a user is a participant,
		// where the user has already identified before attempting to join
		// the battle
		this.battle.resendRequest(user);
	};
	BattleRoom.prototype.onJoin = function(user, connection) {
		if (!user) return false;
		if (this.users[user.userid]) return user;

		this.users[user.userid] = user;

		if (user.named) {
			this.addCmd('join', user.name);
			this.update(user);
		}

		this.send('|init|battle\n|title|'+this.title+'\n'+this.getLogForUser(user).join('\n'), connection);
		return user;
	};
	BattleRoom.prototype.onRename = function(user, oldid, joining) {
		if (joining) {
			this.addCmd('join', user.name);
		}
		var resend = joining || !this.battle.playerTable[oldid];
		if (this.battle.playerTable[oldid]) {
			if (this.rated) {
				this.add('|message|'+user.name+' forfeited by changing their name.');
				this.battle.lose(oldid);
				this.battle.leave(oldid);
				resend = false;
			} else {
				this.battle.rename();
			}
		}
		delete this.users[oldid];
		this.users[user.userid] = user;
		this.update();
		if (resend) {
			// this handles a named user renaming themselves into a user in the
			// battle (i.e. by using /nick)
			this.battle.resendRequest(user);
		}
		return user;
	};
	BattleRoom.prototype.onUpdateIdentity = function() {};
	BattleRoom.prototype.onLeave = function(user) {
		if (!user) return; // ...
		if (user.battles[this.id]) {
			this.battle.leave(user);
			rooms.global.battleCount += (this.battle.active?1:0) - (this.active?1:0);
			this.active = this.battle.active;
			if (this.parentid) {
				getRoom(this.parentid).updateRooms();
			}
		} else if (!user.named) {
			delete this.users[user.userid];
			return;
		}
		delete this.users[user.userid];
		this.addCmd('leave', user.name);

		if (Object.isEmpty(this.users)) {
			rooms.global.battleCount += 0 - (this.active?1:0);
			this.active = false;
		}

		this.update();
		this.kickInactiveUpdate();
	};
	BattleRoom.prototype.joinBattle = function(user, team) {
		var slot = undefined;
		if (this.rated) {
			if (this.rated.p1 === user.userid) {
				slot = 0;
			} else if (this.rated.p2 === user.userid) {
				slot = 1;
			} else {
				return;
			}
		}

		this.auth[user.userid] = '\u2605';
		this.battle.join(user, slot, team);
		rooms.global.battleCount += (this.battle.active?1:0) - (this.active?1:0);
		this.active = this.battle.active;
		if (this.active) {
			this.title = ""+this.battle.p1+" vs. "+this.battle.p2;
			this.send('|title|'+this.title);
		}
		this.update();
		this.kickInactiveUpdate();

		if (this.parentid) {
			getRoom(this.parentid).updateRooms();
		}
	};
	BattleRoom.prototype.leaveBattle = function(user) {
		if (!user) return false; // ...
		if (user.battles[this.id]) {
			this.battle.leave(user);
		} else {
			return false;
		}
		this.auth[user.userid] = '+';
		rooms.global.battleCount += (this.battle.active?1:0) - (this.active?1:0);
		this.active = this.battle.active;
		this.update();
		this.kickInactiveUpdate();

		if (this.parentid) {
			getRoom(this.parentid).updateRooms();
		}
		return true;
	};
	BattleRoom.prototype.addCmd = function() {
		this.log.push('|'+Array.prototype.slice.call(arguments).join('|'));
	};
	BattleRoom.prototype.add = function(message) {
		if (message.rawMessage) {
			this.addCmd('raw', message.rawMessage);
		} else if (message.name) {
			this.addCmd('chat', message.name.substr(1), message.message);
		} else {
			this.log.push(message);
		}
	};
	BattleRoom.prototype.addRaw = function(message) {
		this.addCmd('raw', message);
	};
	BattleRoom.prototype.chat = function(user, message, connection) {
		// Battle actions are actually just text commands that are handled in
		// parseCommand(), which in turn often calls Simulator.prototype.sendFor().
		// Sometimes the call to sendFor is done indirectly, by calling
		// room.decision(), where room.constructor === BattleRoom.

		message = CommandParser.parse(message, this, user, connection);

		if (message) {
			this.battle.chat(user, message);
		}
		this.update();
	};
	BattleRoom.prototype.addModCommand = function(result) {
		this.add(result);
		this.logModCommand(result);
	};
	BattleRoom.prototype.logModCommand = function(result) {
		modlog.write('['+(new Date().toJSON())+'] ('+room.id+') '+result+'\n');
	};
	BattleRoom.prototype.logEntry = function() {};
	BattleRoom.prototype.expire = function() {
		this.send('|expire|');
		this.destroy();
	};
	BattleRoom.prototype.destroy = function() {
		// deallocate ourself

		// remove references to ourself
		for (var i in this.users) {
			this.users[i].leaveRoom(this);
			delete this.users[i];
		}
		this.users = null;

		rooms.global.removeRoom(this.id);

		// deallocate children and get rid of references to them
		if (this.battle) {
			this.battle.destroy();
		}
		this.battle = null;

		if (this.resetTimer) {
			clearTimeout(this.resetTimer);
		}
		this.resetTimer = null;

		// get rid of some possibly-circular references
		delete rooms[this.id];
	};
	return BattleRoom;
})();

var ChatRoom = (function() {
	function ChatRoom(roomid, title, options) {
		if (options) {
			this.chatRoomData = options;
			Object.merge(this, options);
		}
		this.id = roomid;
		this.title = title||roomid;
		this.i = {};

		this.log = [];
		this.logTimes = [];
		this.lastUpdate = 0;
		this.users = {};
		this.searchers = [];
		this.logFile = null;
		this.logFilename = '';
		this.destroyingLog = false;
		this.bannedUsers = {};
		this.bannedIps = {};
<<<<<<< HEAD
		this.lockedRoom = false;
		this.messageCount = 0;
		this.active = true;
		this.inactiveCount = 0;
=======
		this.modchat = (config.chatmodchat || false);
>>>>>>> b7218065

		// `config.loglobby` is a legacy name
		if (config.logchat || config.loglobby) {
			this.rollLogFile(true);
			this.logEntry = function(entry, date) {
				var timestamp = (new Date()).format('{HH}:{mm}:{ss} ');
				this.logFile.write(timestamp + entry + '\n');
			};
			this.logEntry('NEW CHATROOM: ' + this.id);
			if (config.loguserstats) {
				setInterval(this.logUserStats.bind(this), config.loguserstats);
			}
		}

		if (config.reportjoinsperiod) {
			this.userList = this.getUserList();
		}
		this.reportJoinsQueue = [];
		this.reportJoinsInterval = setInterval(
			this.reportRecentJoins.bind(this), config.reportjoinsperiod
		);
	}
	ChatRoom.prototype.type = 'chat';

	ChatRoom.prototype.reportRecentJoins = function() {
		if (this.reportJoinsQueue.length === 0) {
			// nothing to report
			return;
		}
		if (config.reportjoinsperiod) {
			this.userList = this.getUserList();
		}
		this.send(this.reportJoinsQueue.join('\n'));
		this.reportJoinsQueue.length = 0;
	};

	ChatRoom.prototype.rollLogFile = function(sync) {
		var mkdir = sync ? (function(path, mode, callback) {
			try {
				fs.mkdirSync(path, mode);
			} catch (e) {}	// directory already exists
			callback();
		}) : fs.mkdir;
		var date = new Date();
		var basepath = 'logs/chat/' + this.id + '/';
		var self = this;
		mkdir(basepath, '0755', function() {
			var path = date.format('{yyyy}-{MM}');
			mkdir(basepath + path, '0755', function() {
				if (self.destroyingLog) return;
				path += '/' + date.format('{yyyy}-{MM}-{dd}') + '.txt';
				if (path !== self.logFilename) {
					self.logFilename = path;
					if (self.logFile) self.logFile.destroySoon();
					self.logFile = fs.createWriteStream(basepath + path, {flags: 'a'});
					// Create a symlink to today's lobby log.
					// These operations need to be synchronous, but it's okay
					// because this code is only executed once every 24 hours.
					var link0 = basepath + 'today.txt.0';
					try {
						fs.unlinkSync(link0);
					} catch (e) {} // file doesn't exist
					try {
						fs.symlinkSync(path, link0); // `basepath` intentionally not included
						try {
							fs.renameSync(link0, basepath + 'today.txt');
						} catch (e) {} // OS doesn't support atomic rename
					} catch (e) {} // OS doesn't support symlinks
				}
				var timestamp = +date;
				date.advance('1 hour').reset('minutes').advance('1 second');
				setTimeout(self.rollLogFile.bind(self), +date - timestamp);
			});
		});
	};
	ChatRoom.prototype.destroyLog = function(initialCallback, finalCallback) {
		this.destroyingLog = true;
		initialCallback();
		if (this.logFile) {
			this.logEntry = function() { };
			this.logFile.on('close', finalCallback);
			this.logFile.destroySoon();
		} else {
			finalCallback();
		}
	};
	ChatRoom.prototype.logUserStats = function() {
		var total = 0;
		var guests = 0;
		var groups = {};
		config.groupsranking.forEach(function(group) {
			groups[group] = 0;
		});
		for (var i in this.users) {
			var user = this.users[i];
			++total;
			if (!user.named) {
				++guests;
			}
			++groups[user.group];
		}
		var entry = '|userstats|total:' + total + '|guests:' + guests;
		for (var i in groups) {
			entry += '|' + i + ':' + groups[i];
		}
		this.logEntry(entry);
	};

	ChatRoom.prototype.getUserList = function() {
		var buffer = '';
		var counter = 0;
		for (var i in this.users) {
			if (!this.users[i].named) {
				continue;
			}
			counter++;
			buffer += ','+this.users[i].getIdentity(this.id);
		}
		var msg = '|users|'+counter+buffer;
		return msg;
	};
	ChatRoom.prototype.update = function() {
		if (this.log.length <= this.lastUpdate) return;
		var entries = this.log.slice(this.lastUpdate);
		var update = entries.join('\n');
		if (this.log.length > 100) {
			this.log.splice(0, this.log.length - 100);
			this.logTimes.splice(0, this.logTimes.length - 100);
		}
		this.lastUpdate = this.log.length;

		this.send(update);
	};
	ChatRoom.prototype.send = function(message, user) {
		if (user) {
			user.sendTo(this, message);
		} else {
			if (this.id !== 'lobby') message = '>'+this.id+'\n'+message;
			Sockets.channelBroadcast(this.id, message);
		}
	};
	ChatRoom.prototype.sendAuth = function(message) {
		for (var i in this.users) {
			var user = this.users[i];
			if (user.connected && user.can('receiveauthmessages')) {
				user.sendTo(this, message);
			}
		}
	};
	ChatRoom.prototype.add = function(message, noUpdate) {
		this.logTimes.push(~~(Date.now() / 1000));
		this.log.push(message);
		this.logEntry(message);
		if (!noUpdate) {
			this.update();
		}
	};
	ChatRoom.prototype.addRaw = function(message) {
		this.add('|raw|'+message);
	};
	ChatRoom.prototype.logGetLast = function (amount, noTime) {
		if (!amount) {
			return [];
		}
		if (amount < 0) {
			amount *= -1;
		}

		var logLength = this.log.length;
		if (!logLength) {
			return [];
		}

		var log = [];
		var time = ~~(Date.now() / 1000);
		for (var i = logLength - amount - 1; i < logLength; i++) {
			if (i < 0) {
				i = 0;
			}

			var logText = this.log[i];
			if (!logText){
				continue;
			}

			if (!noTime && logText.substr(0, 3) === '|c|') {
				// Time is only added when it's a normal chat message
				logText = '|tc|' + (time - this.logTimes[i]) + '|' + logText.substr(3);
			}

			log.push(logText);
		}

		return log;
	};
	ChatRoom.prototype.getModchatNote = function (noNewline) {
		if (this.modchat) {
			var text = !noNewline ? '\n' : '';
			text += '|raw|<div class="broadcast-red">';
			text += '<b>Moderated chat is currently set to ' + this.modchat + '!</b><br />';
			text += 'Only users of rank ' + this.modchat + ' and higher can talk.';
			text += '</div>';
			return text;
		}

		return '';
	};
	ChatRoom.prototype.onJoinConnection = function(user, connection) {
		var userList = this.userList ? this.userList : this.getUserList();
		var modchat = this.getModchatNote();
		this.send('|init|chat\n|title|'+this.title+'\n'+userList+'\n'+this.logGetLast(25).join('\n')+modchat, connection);
	};
	ChatRoom.prototype.onJoin = function(user, connection, merging) {
		if (!user) return false; // ???
		if (this.users[user.userid]) return user;

		this.users[user.userid] = user;
		if (user.named && config.reportjoins) {
			this.add('|j|'+user.getIdentity(this.id), true);
			this.update(user);
		} else if (user.named) {
			var entry = '|J|'+user.getIdentity(this.id);
			if (config.reportjoinsperiod) {
				this.reportJoinsQueue.push(entry);
			} else {
				this.send(entry);
			}
			this.logEntry(entry);
		}

		if (!merging) {
			var userList = this.userList ? this.userList : this.getUserList();
			var modchat = this.getModchatNote();
			this.send('|init|chat\n|title|'+this.title+'\n'+userList+'\n'+this.logGetLast(100).join('\n')+modchat, connection);
		}

		return user;
	};
	ChatRoom.prototype.onRename = function(user, oldid, joining) {
		delete this.users[oldid];
		this.users[user.userid] = user;
		var entry;
		if (joining) {
			if (config.reportjoins) {
				entry = '|j|' + user.getIdentity(this.id);
			} else {
				entry = '|J|' + user.getIdentity(this.id);
			}
		} else if (!user.named) {
			entry = '|L| ' + oldid;
		} else {
			entry = '|N|' + user.getIdentity(this.id) + '|' + oldid;
		}
		if (config.reportjoins) {
			this.add(entry);
		} else {
			if (config.reportjoinsperiod) {
				this.reportJoinsQueue.push(entry);
			} else {
				this.send(entry);
			}
			this.logEntry(entry);
		}
		return user;
	};
	/**
	 * onRename, but without a userid change
	 */
	ChatRoom.prototype.onUpdateIdentity = function(user) {
		if (user && user.connected && user.named) {
			var entry = '|N|' + user.getIdentity(this.id) + '|' + user.userid;
			if (config.reportjoinsperiod) {
				this.reportJoinsQueue.push(entry);
			} else {
				this.send(entry);
			}
		}
	};
	ChatRoom.prototype.onLeave = function(user) {
		if (!user) return; // ...
		delete this.users[user.userid];
		if (config.reportjoins) {
			this.add('|l|'+user.getIdentity(this.id));
		} else if (user.named) {
			var entry = '|L|' + user.getIdentity(this.id);
			if (config.reportjoinsperiod) {
				this.reportJoinsQueue.push(entry);
			} else {
				this.send(entry);
			}
			this.logEntry(entry);
		}
	};
	ChatRoom.prototype.chat = function(user, message, connection) {
		message = CommandParser.parse(message, this, user, connection);

		if (message) {
			this.add('|c|'+user.getIdentity(this.id)+'|'+message, true);
			this.messageCount++;
		}
		this.update();
	};
	ChatRoom.prototype.addModCommand = function(result) {
		this.add(result);
		this.logModCommand(result);
	};
	ChatRoom.prototype.logModCommand = function(result) {
		modlog.write('['+(new Date().toJSON())+'] ('+room.id+') '+result+'\n');
	};
	ChatRoom.prototype.logEntry = function() {};
	ChatRoom.prototype.destroy = function() {
		// deallocate ourself

		// remove references to ourself
		for (var i in this.users) {
			this.users[i].leaveRoom(this);
			delete this.users[i];
		}
		this.users = null;

		rooms.global.deregisterChatRoom(this.id);
		rooms.global.delistChatRoom(this.id);

		// get rid of some possibly-circular references
		delete rooms[this.id];
	};
	return ChatRoom;
})();

// to make sure you don't get null returned, pass the second argument
var getRoom = function(roomid, fallback) {
	if (roomid && roomid.id) return roomid;
	if (!roomid) roomid = 'default';
	if (!rooms[roomid] && fallback) {
		return rooms.global;
	}
	return rooms[roomid];
};
var newRoom = function(roomid, format, p1, p2, parent, rated) {
	if (roomid && roomid.id) return roomid;
	if (!p1 || !p2) return false;
	if (!roomid) roomid = 'default';
	if (!rooms[roomid]) {
		// console.log("NEW BATTLE ROOM: "+roomid);
		ResourceMonitor.countBattle(p1.latestIp, p1.name);
		ResourceMonitor.countBattle(p2.latestIp, p2.name);
		rooms[roomid] = new BattleRoom(roomid, format, p1, p2, parent, rated);
	}
	return rooms[roomid];
};

var rooms = {};
console.log("NEW GLOBAL: global");
rooms.global = new GlobalRoom('global');

exports.GlobalRoom = GlobalRoom;
exports.BattleRoom = BattleRoom;
exports.ChatRoom = ChatRoom;

exports.get = getRoom;
exports.create = newRoom;
exports.rooms = rooms;
exports.global = rooms.global;
exports.lobby = rooms.lobby;<|MERGE_RESOLUTION|>--- conflicted
+++ resolved
@@ -1183,14 +1183,11 @@
 		this.destroyingLog = false;
 		this.bannedUsers = {};
 		this.bannedIps = {};
-<<<<<<< HEAD
 		this.lockedRoom = false;
 		this.messageCount = 0;
 		this.active = true;
 		this.inactiveCount = 0;
-=======
 		this.modchat = (config.chatmodchat || false);
->>>>>>> b7218065
 
 		// `config.loglobby` is a legacy name
 		if (config.logchat || config.loglobby) {
