--- conflicted
+++ resolved
@@ -28,7 +28,7 @@
 	function Room(roomid, title) {
 		this.id = roomid;
 		this.title = (title || roomid);
-		this.reportJoins = Config.reportjoins;
+		this.reportJoins = Config.reportJoins;
 
 		this.users = Object.create(null);
 
@@ -53,15 +53,9 @@
 		Sockets.channelBroadcast(this.id, message);
 	};
 	Room.prototype.sendAuth = function (message) {
-<<<<<<< HEAD
-		for (var i in this.users) {
-			var user = this.users[i];
-			if (user.connected && user.can('staff', this)) {
-=======
 		for (let i in this.users) {
 			let user = this.users[i];
-			if (user.connected && user.can('receiveauthmessages', null, this)) {
->>>>>>> 436dd0c2
+			if (user.connected && user.can('staff', this)) {
 				user.sendTo(this, message);
 			}
 		}
@@ -335,15 +329,9 @@
 				console.log('ERROR: Room number ' + i + ' has no data.');
 				continue;
 			}
-<<<<<<< HEAD
-			var id = toId(this.chatRoomData[i].title);
+			let id = toId(this.chatRoomData[i].title);
 			if (!Config.quietConsole) console.log("NEW CHATROOM: " + id);
-			var room = Rooms.createChatRoom(id, this.chatRoomData[i].title, this.chatRoomData[i]);
-=======
-			let id = toId(this.chatRoomData[i].title);
-			if (!Config.quietconsole) console.log("NEW CHATROOM: " + id);
 			let room = Rooms.createChatRoom(id, this.chatRoomData[i].title, this.chatRoomData[i]);
->>>>>>> 436dd0c2
 			if (room.aliases) {
 				for (let a = 0; a < room.aliases.length; a++) {
 					aliases[room.aliases[a]] = id;
@@ -654,15 +642,9 @@
 		}
 	};
 	GlobalRoom.prototype.sendAuth = function (message) {
-<<<<<<< HEAD
-		for (var i in this.users) {
-			var user = this.users[i];
-			if (user.connected && user.can('staff')) {
-=======
 		for (let i in this.users) {
 			let user = this.users[i];
-			if (user.connected && user.can('receiveauthmessages', null, this)) {
->>>>>>> 436dd0c2
+			if (user.connected && user.can('staff')) {
 				user.sendTo(this, message);
 			}
 		}
@@ -858,12 +840,8 @@
 let BattleRoom = (function () {
 	function BattleRoom(roomid, format, p1, p2, options) {
 		Room.call(this, roomid, "" + p1.name + " vs. " + p2.name);
-<<<<<<< HEAD
 		this.modchat = (Config.modchat.battle || false);
-=======
-		this.modchat = (Config.battlemodchat || false);
-		this.reportJoins = Config.reportbattlejoins;
->>>>>>> 436dd0c2
+		this.reportJoins = Config.reportBattleJoins;
 
 		format = '' + (format || '');
 
@@ -973,7 +951,7 @@
 			this.update();
 			this.logBattle(p1score);
 		}
-		if (Config.autosavereplays) {
+		if (Config.autosaveReplays) {
 			let uploader = Users.get(winnerid);
 			if (uploader && uploader.connections[0]) {
 				CommandParser.parse('/savereplay', this, uploader, uploader.connections[0]);
@@ -1304,43 +1282,16 @@
 		this.users[user.userid] = user;
 		this.userCount++;
 
-<<<<<<< HEAD
-		this.sendUser(connection, '|init|battle\n|title|' + this.title + '\n' + this.getLogForUser(user).join('\n'));
-		if (user.named) {
-			if (Config.reportBattleJoins) {
-				this.add('|join|' + user.name);
-			} else {
-				this.add('|J|' + user.name);
-			}
-			this.update();
-=======
 		if (this.game && this.game.onJoin) {
 			this.game.onJoin(user, connection);
 			rooms.global.battleCount += (this.battle.active ? 1 : 0) - (this.active ? 1 : 0);
 			this.active = this.battle.active;
->>>>>>> 436dd0c2
 		}
 		return user;
 	};
 	BattleRoom.prototype.onRename = function (user, oldid, joining) {
 		if (joining) {
-<<<<<<< HEAD
-			if (Config.reportBattleJoins) {
-				this.add('|join|' + user.name);
-			} else {
-				this.add('|J|' + user.name);
-			}
-		}
-		var resend = joining || !this.battle.playerTable[oldid];
-		if (this.battle.playerTable[oldid]) {
-			this.battle.rename();
-			if (this.rated) {
-				this.forfeit(user, " forfeited by changing their name.");
-				resend = false;
-			}
-=======
 			this.add((this.reportJoins ? '|j|' : '|J|') + user.name);
->>>>>>> 436dd0c2
 		}
 		delete this.users[oldid];
 		this.users[user.userid] = user;
@@ -1357,15 +1308,7 @@
 		}
 		delete this.users[user.userid];
 		this.userCount--;
-<<<<<<< HEAD
-		if (Config.reportBattleJoins) {
-			this.add('|leave|' + user.name);
-		} else {
-			this.add('|L|' + user.name);
-		}
-=======
 		this.add((this.reportJoins ? '|l|' : '|L|') + user.name);
->>>>>>> 436dd0c2
 
 		if (this.game && this.game.onLeave) {
 			this.game.onLeave(user);
@@ -1381,16 +1324,11 @@
 			return false;
 		}
 
-<<<<<<< HEAD
-		this.auth[user.userid] = Users.getGroupsThatCan('roompromote', Users.getGroupsThatCan('joinbattle', this)[0], this)[0];
-		this.battle.join(user, slot, team);
-=======
 		if (!this.battle.addPlayer(user, team)) {
 			user.popup("Failed to join battle.");
 			return false;
 		}
-		this.auth[user.userid] = '\u2605';
->>>>>>> 436dd0c2
+		this.auth[user.userid] = Users.getGroupsThatCan('roompromote', Users.getGroupsThatCan('joinbattle', this)[0], this)[0];
 		rooms.global.battleCount += (this.battle.active ? 1 : 0) - (this.active ? 1 : 0);
 		this.active = this.battle.active;
 		if (this.active) {
@@ -1502,13 +1440,7 @@
 			// nothing to report
 			return;
 		}
-<<<<<<< HEAD
-		if (Config.reportJoinsPeriod) {
-			this.userList = this.getUserList();
-		}
-=======
 		this.userList = this.getUserList();
->>>>>>> 436dd0c2
 		this.send(this.reportJoinsQueue.join('\n'));
 		this.reportJoinsQueue.length = 0;
 	};
@@ -1564,17 +1496,10 @@
 		}
 	};
 	ChatRoom.prototype.logUserStats = function () {
-<<<<<<< HEAD
-		var total = 0;
-		var guests = 0;
-		var groups = {};
-		Config.groups.byRank.forEach(function (group) {
-=======
 		let total = 0;
 		let guests = 0;
 		let groups = {};
-		Config.groupsranking.forEach(function (group) {
->>>>>>> 436dd0c2
+		Config.groups.byRank.forEach(function (group) {
 			groups[group] = 0;
 		});
 		for (let i in this.users) {
@@ -1609,10 +1534,6 @@
 		let msg = '|users|' + counter + buffer;
 		return msg;
 	};
-<<<<<<< HEAD
-	ChatRoom.prototype.reportJoin = function (entry) {
-		if (Config.reportJoinsPeriod) {
-=======
 	ChatRoom.prototype.reportJoin = function (type, entry) {
 		if (this.reportJoins) {
 			this.add('|' + type + '|' + entry).update();
@@ -1620,7 +1541,6 @@
 		}
 		entry = '|' + type.toUpperCase() + '|' + entry;
 		if (this.reportJoinsQueue) {
->>>>>>> 436dd0c2
 			if (!this.reportJoinsInterval) {
 				this.reportJoinsInterval = setTimeout(
 					this.reportRecentJoins.bind(this), Config.reportJoinsPeriod
@@ -1689,55 +1609,19 @@
 		this.users[user.userid] = user;
 		this.userCount++;
 
-<<<<<<< HEAD
-		if (!merging) {
-			var userList = this.userList ? this.userList : this.getUserList();
-			this.sendUser(connection, '|init|chat\n|title|' + this.title + '\n' + userList + '\n' + this.getLogSlice(-100).join('\n') + this.getIntroMessage(user));
-			if (this.poll) this.poll.display(user, false);
-			if (global.Tournaments && Tournaments.get(this.id)) {
-				Tournaments.get(this.id).updateFor(user, connection);
-			}
-		}
-		if (user.named && Config.reportJoins) {
-			this.add('|j|' + user.getIdentity(this.id));
-			this.update();
-		} else if (user.named) {
-			var entry = '|J|' + user.getIdentity(this.id);
-			this.reportJoin(entry);
-		}
-
-=======
 		if (this.game && this.game.onJoin) this.game.onJoin(user, connection);
->>>>>>> 436dd0c2
 		return user;
 	};
 	ChatRoom.prototype.onRename = function (user, oldid, joining) {
 		delete this.users[oldid];
 		this.users[user.userid] = user;
 		if (joining) {
-<<<<<<< HEAD
-			if (Config.reportJoins) {
-				entry = '|j|' + user.getIdentity(this.id);
-			} else {
-				entry = '|J|' + user.getIdentity(this.id);
-			}
-=======
 			this.reportJoin('j', user.getIdentity(this.id));
 			if (this.staffMessage && user.can('mute', null, this)) this.sendUser(user, '|raw|<div class="infobox">(Staff intro:)<br /><div>' + this.staffMessage + '</div></div>');
->>>>>>> 436dd0c2
 		} else if (!user.named) {
 			this.reportJoin('l', oldid);
 		} else {
-<<<<<<< HEAD
-			entry = '|N|' + user.getIdentity(this.id) + '|' + oldid;
-		}
-		if (Config.reportJoins) {
-			this.add(entry);
-		} else {
-			this.reportJoin(entry);
-=======
 			this.reportJoin('n', user.getIdentity(this.id) + '|' + oldid);
->>>>>>> 436dd0c2
 		}
 		if (!this.checkBanned(user, oldid)) {
 			return;
@@ -1760,16 +1644,8 @@
 		delete this.users[user.userid];
 		this.userCount--;
 
-<<<<<<< HEAD
-		if (user.named && Config.reportJoins) {
-			this.add('|l|' + user.getIdentity(this.id));
-		} else if (user.named) {
-			var entry = '|L|' + user.getIdentity(this.id);
-			this.reportJoin(entry);
-=======
 		if (user.named) {
 			this.reportJoin('l', user.getIdentity(this.id));
->>>>>>> 436dd0c2
 		}
 		if (this.game && this.game.onLeave) this.game.onLeave(user);
 	};
