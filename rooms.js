/**
 * Rooms
 * Pokemon Showdown - http://pokemonshowdown.com/
 *
 * Every chat room and battle is a room, and what they do is done in
 * rooms.js. There's also a global room which every user is in, and
 * handles miscellaneous things like welcoming the user.
 *
 * @license MIT license
 */

const TIMEOUT_EMPTY_DEALLOCATE = 10 * 60 * 1000;
const TIMEOUT_INACTIVE_DEALLOCATE = 40 * 60 * 1000;
const REPORT_USER_STATS_INTERVAL = 1000 * 60 * 10;

var fs = require('fs');

var GlobalRoom = (function () {
	function GlobalRoom(roomid) {
		this.id = roomid;
		this.i = {};

		// init battle rooms
		this.rooms = [];
		this.battleCount = 0;
		this.searchers = [];

		// Never do any other file IO synchronously
		// but this is okay to prevent race conditions as we start up PS
		this.lastBattle = 0;
		try {
			this.lastBattle = parseInt(fs.readFileSync('logs/lastbattle.txt')) || 0;
		} catch (e) {} // file doesn't exist [yet]

		this.chatRoomData = [];
		try {
			this.chatRoomData = JSON.parse(fs.readFileSync('config/chatrooms.json'));
			if (!Array.isArray(this.chatRoomData)) this.chatRoomData = [];
		} catch (e) {} // file doesn't exist [yet]

		if (!this.chatRoomData.length) {
			this.chatRoomData = [{
				title: 'Lobby',
				autojoin: true
			}, {
				title: 'Staff',
				isPrivate: true,
				staffRoom: true,
				staffAutojoin: true
			}];
		}

		this.chatRooms = [];

		this.autojoin = []; // rooms that users autojoin upon connecting
		this.staffAutojoin = []; // rooms that staff autojoin upon connecting
		for (var i = 0; i < this.chatRoomData.length; i++) {
			if (!this.chatRoomData[i] || !this.chatRoomData[i].title) {
				console.log('ERROR: Room number ' + i + ' has no data.');
				continue;
			}
			var id = toId(this.chatRoomData[i].title);
			console.log("NEW CHATROOM: " + id);
			var room = rooms[id] = new ChatRoom(id, this.chatRoomData[i].title, this.chatRoomData[i]);
			this.chatRooms.push(room);
			if (room.autojoin) this.autojoin.push(id);
			if (room.staffAutojoin) this.staffAutojoin.push(id);
		}

		// this function is complex in order to avoid several race conditions
		var self = this;
		this.writeNumRooms = (function () {
			var writing = false;
			var lastBattle;	// last lastBattle to be written to file
			var finishWriting = function () {
				writing = false;
				if (lastBattle < self.lastBattle) {
					self.writeNumRooms();
				}
			};
			return function () {
				if (writing) return;

				// batch writing lastbattle.txt for every 10 battles
				if (lastBattle >= self.lastBattle) return;
				lastBattle = self.lastBattle + 10;

				writing = true;
				fs.writeFile('logs/lastbattle.txt.0', '' + lastBattle, function () {
					// rename is atomic on POSIX, but will throw an error on Windows
					fs.rename('logs/lastbattle.txt.0', 'logs/lastbattle.txt', function (err) {
						if (err) {
							// This should only happen on Windows.
							fs.writeFile('logs/lastbattle.txt', '' + lastBattle, finishWriting);
							return;
						}
						finishWriting();
					});
				});
			};
		})();

		this.writeChatRoomData = (function () {
			var writing = false;
			var writePending = false; // whether or not a new write is pending
			var finishWriting = function () {
				writing = false;
				if (writePending) {
					writePending = false;
					self.writeChatRoomData();
				}
			};
			return function () {
				if (writing) {
					writePending = true;
					return;
				}
				writing = true;
				var data = JSON.stringify(self.chatRoomData).replace(/\{"title"\:/g, '\n{"title":').replace(/\]$/, '\n]');
				fs.writeFile('config/chatrooms.json.0', data, function () {
					// rename is atomic on POSIX, but will throw an error on Windows
					fs.rename('config/chatrooms.json.0', 'config/chatrooms.json', function (err) {
						if (err) {
							// This should only happen on Windows.
							fs.writeFile('config/chatrooms.json', data, finishWriting);
							return;
						}
						finishWriting();
					});
				});
			};
		})();

		// init users
		this.users = {};
		this.userCount = 0; // cache of `Object.size(this.users)`
		this.maxUsers = 0;
		this.maxUsersDate = 0;

		this.reportUserStatsInterval = setInterval(
			this.reportUserStats.bind(this),
			REPORT_USER_STATS_INTERVAL
		);
	}
	GlobalRoom.prototype.type = 'global';

	GlobalRoom.prototype.formatListText = '|formats';

	GlobalRoom.prototype.reportUserStats = function () {
		if (this.maxUsersDate) {
			LoginServer.request('updateuserstats', {
				date: this.maxUsersDate,
				users: this.maxUsers
			}, function () {});
			this.maxUsersDate = 0;
		}
		LoginServer.request('updateuserstats', {
			date: Date.now(),
			users: Object.size(this.users)
		}, function () {});
	};

	GlobalRoom.prototype.getFormatListText = function () {
		var formatListText = '|formats';
		var curSection = '';
		for (var i in Tools.data.Formats) {
			var format = Tools.data.Formats[i];
			if (!format.challengeShow && !format.searchShow) continue;

			var section = format.section;
			if (section === undefined) section = format.mod;
			if (!section) section = '';
			if (section !== curSection) {
				curSection = section;
				formatListText += '|,' + (format.column || 1) + '|' + section;
			}
			formatListText += '|' + format.name;
			if (!format.challengeShow) formatListText += ',,';
			else if (!format.searchShow) formatListText += ',';
			if (format.team) formatListText += ',#';
		}
		return formatListText;
	};

	GlobalRoom.prototype.getRoomList = function (filter) {
		var roomList = {};
		var total = 0;
		for (var i = this.rooms.length - 1; i >= 0; i--) {
			var room = this.rooms[i];
			if (!room || !room.active) continue;
			if (filter && filter !== room.format && filter !== true) continue;
			var roomData = {};
			if (room.active && room.battle) {
				if (room.battle.players[0]) roomData.p1 = room.battle.players[0].getIdentity();
				if (room.battle.players[1]) roomData.p2 = room.battle.players[1].getIdentity();
			}
			if (!roomData.p1 || !roomData.p2) continue;
			roomList[room.id] = roomData;

			total++;
			if (total >= 6 && !filter) break;
		}
		return roomList;
	};
	GlobalRoom.prototype.getRooms = function () {
		var rooms = {official:[], chat:[], userCount: this.userCount, battleCount: this.battleCount};
		for (var i = 0; i < this.chatRooms.length; i++) {
			var room = this.chatRooms[i];
			if (!room) continue;
			if (room.isPrivate) continue;
			(room.isOfficial ? rooms.official : rooms.chat).push({
				title: room.title,
				desc: room.desc,
				userCount: Object.size(room.users)
			});
		}
		return rooms;
	};
	GlobalRoom.prototype.cancelSearch = function (user) {
		var success = false;
		user.cancelChallengeTo();
		for (var i = 0; i < this.searchers.length; i++) {
			var search = this.searchers[i];
			var searchUser = Users.get(search.userid);
			if (!searchUser.connected) {
				this.searchers.splice(i, 1);
				i--;
				continue;
			}
			if (searchUser === user) {
				this.searchers.splice(i, 1);
				i--;
				if (!success) {
					searchUser.send('|updatesearch|' + JSON.stringify({searching: false}));
					success = true;
				}
				continue;
			}
		}
		return success;
	};
	GlobalRoom.prototype.searchBattle = function (user, formatid) {
		if (!user.connected) return;

		formatid = toId(formatid);

		user.prepBattle(formatid, 'search', null, this.finishSearchBattle.bind(this, user, formatid));
	};
	GlobalRoom.prototype.finishSearchBattle = function (user, formatid, result) {
		if (!result) return;

		// tell the user they've started searching
		var newSearchData = {
			format: formatid
		};
		user.send('|updatesearch|' + JSON.stringify({searching: newSearchData}));

		// get the user's rating before actually starting to search
		var newSearch = {
			userid: user.userid,
			formatid: formatid,
			team: user.team,
			rating: 1000,
			time: new Date().getTime()
		};
		var self = this;
		user.doWithMMR(formatid, function (mmr, error) {
			if (error) {
				user.popup("Connection to ladder server failed with error: " + error + "; please try again later");
				return;
			}
			newSearch.rating = mmr;
			self.addSearch(newSearch, user);
		});
	};
	GlobalRoom.prototype.matchmakingOK = function (search1, search2, user1, user2) {
		// users must be different
		if (user1 === user2) return false;

		// users must not have been matched immediately previously
		if (user1.lastMatch === user2.userid || user2.lastMatch === user1.userid) return false;

		// search must be within range
		var searchRange = 100, formatid = search1.formatid, elapsed = Math.abs(search1.time - search2.time);
		if (formatid === 'ou' || formatid === 'oucurrent' || formatid === 'randombattle') searchRange = 50;
		searchRange += elapsed / 300; // +1 every .3 seconds
		if (searchRange > 300) searchRange = 300;
		if (Math.abs(search1.rating - search2.rating) > searchRange) return false;

		user1.lastMatch = user2.userid;
		user2.lastMatch = user1.userid;
		return true;
	};
	GlobalRoom.prototype.addSearch = function (newSearch, user) {
		if (!user.connected) return;
		for (var i = 0; i < this.searchers.length; i++) {
			var search = this.searchers[i];
			var searchUser = Users.get(search.userid);
			if (!searchUser || !searchUser.connected) {
				this.searchers.splice(i, 1);
				i--;
				continue;
			}
			if (newSearch.formatid === search.formatid && searchUser === user) return; // only one search per format
			if (newSearch.formatid === search.formatid && this.matchmakingOK(search, newSearch, searchUser, user)) {
				this.cancelSearch(user, true);
				this.cancelSearch(searchUser, true);
				user.send('|updatesearch|' + JSON.stringify({searching: false}));
				this.startBattle(searchUser, user, search.formatid, true, search.team, newSearch.team);
				return;
			}
		}
		this.searchers.push(newSearch);
	};
	GlobalRoom.prototype.send = function (message, user) {
		if (user) {
			user.sendTo(this, message);
		} else {
			Sockets.channelBroadcast(this.id, message);
		}
	};
	GlobalRoom.prototype.sendAuth = function (message) {
		for (var i in this.users) {
			var user = this.users[i];
			if (user.connected && user.can('staff')) {
				user.sendTo(this, message);
			}
		}
	};
	GlobalRoom.prototype.updateRooms = function (excludeUser) {
		// do nothing
	};
	GlobalRoom.prototype.add = function (message, noUpdate) {
		if (rooms.lobby) rooms.lobby.add(message, noUpdate);
	};
	GlobalRoom.prototype.addRaw = function (message) {
		if (rooms.lobby) rooms.lobby.addRaw(message);
	};
	GlobalRoom.prototype.addChatRoom = function (title) {
		var id = toId(title);
		if (rooms[id]) return false;

		var chatRoomData = {
			title: title
		};
		var room = rooms[id] = new ChatRoom(id, title, chatRoomData);
		this.chatRoomData.push(chatRoomData);
		this.chatRooms.push(room);
		this.writeChatRoomData();
		return true;
	};
	GlobalRoom.prototype.deregisterChatRoom = function (id) {
		id = toId(id);
		var room = rooms[id];
		if (!room) return false; // room doesn't exist
		if (!room.chatRoomData) return false; // room isn't registered
		// deregister from global chatRoomData
		// looping from the end is a pretty trivial optimization, but the
		// assumption is that more recently added rooms are more likely to
		// be deleted
		for (var i = this.chatRoomData.length - 1; i >= 0; i--) {
			if (id === toId(this.chatRoomData[i].title)) {
				this.chatRoomData.splice(i, 1);
				this.writeChatRoomData();
				break;
			}
		}
		delete room.chatRoomData;
		return true;
	};
	GlobalRoom.prototype.delistChatRoom = function (id) {
		id = toId(id);
		if (!rooms[id]) return false; // room doesn't exist
		for (var i = this.chatRooms.length - 1; i >= 0; i--) {
			if (id === this.chatRooms[i].id) {
				this.chatRooms.splice(i, 1);
				break;
			}
		}
	};
	GlobalRoom.prototype.removeChatRoom = function (id) {
		id = toId(id);
		var room = rooms[id];
		if (!room) return false; // room doesn't exist
		room.destroy();
		return true;
	};
	GlobalRoom.prototype.autojoinRooms = function (user, connection) {
		// we only autojoin regular rooms if the client requests it with /autojoin
		// note that this restriction doesn't apply to staffAutojoin
		for (var i = 0; i < this.autojoin.length; i++) {
			user.joinRoom(this.autojoin[i], connection);
		}
	};
	GlobalRoom.prototype.checkAutojoin = function (user, connection) {
		if (user.can('staff')) {
			for (var i = 0; i < this.staffAutojoin.length; i++) {
				user.joinRoom(this.staffAutojoin[i], connection);
			}
		}
	};
	GlobalRoom.prototype.onJoinConnection = function (user, connection) {
		var initdata = '|updateuser|' + user.name + '|' + (user.named ? '1' : '0') + '|' + user.avatar + '\n';
		connection.send(initdata + this.formatListText);
		if (this.chatRooms.length > 2) connection.send('|queryresponse|rooms|null'); // should display room list
	};
	GlobalRoom.prototype.onJoin = function (user, connection, merging) {
		if (!user) return false; // ???
		if (this.users[user.userid]) return user;

		this.users[user.userid] = user;
		if (++this.userCount > this.maxUsers) {
			this.maxUsers = this.userCount;
			this.maxUsersDate = Date.now();
		}

		if (!merging) {
			var initdata = '|updateuser|' + user.name + '|' + (user.named ? '1' : '0') + '|' + user.avatar + '\n';
			connection.send(initdata + this.formatListText);
			if (this.chatRooms.length > 2) connection.send('|queryresponse|rooms|null'); // should display room list
		}

		return user;
	};
	GlobalRoom.prototype.onRename = function (user, oldid, joining) {
		delete this.users[oldid];
		this.users[user.userid] = user;
		return user;
	};
	GlobalRoom.prototype.onUpdateIdentity = function () {};
	GlobalRoom.prototype.onLeave = function (user) {
		if (!user) return; // ...
		delete this.users[user.userid];
		--this.userCount;
		this.cancelSearch(user, true);
	};
	GlobalRoom.prototype.startBattle = function (p1, p2, format, rated, p1team, p2team) {
		var newRoom;
		p1 = Users.get(p1);
		p2 = Users.get(p2);

		if (!p1 || !p2) {
			// most likely, a user was banned during the battle start procedure
			this.cancelSearch(p1, true);
			this.cancelSearch(p2, true);
			return;
		}
		if (p1 === p2) {
			this.cancelSearch(p1, true);
			this.cancelSearch(p2, true);
			p1.popup("You can't battle your own account. Please use something like Private Browsing to battle yourself.");
			return;
		}

		if (this.lockdown) {
			this.cancelSearch(p1, true);
			this.cancelSearch(p2, true);
			p1.popup("The server is shutting down. Battles cannot be started at this time.");
			p2.popup("The server is shutting down. Battles cannot be started at this time.");
			return;
		}

		//console.log('BATTLE START BETWEEN: ' + p1.userid + ' ' + p2.userid);
		var i = this.lastBattle + 1;
		var formaturlid = format.toLowerCase().replace(/[^a-z0-9]+/g, '');
		while(rooms['battle-' + formaturlid + i]) {
			i++;
		}
		this.lastBattle = i;
		rooms.global.writeNumRooms();
		newRoom = this.addRoom('battle-' + formaturlid + '-' + i, format, p1, p2, this.id, rated);
		p1.joinRoom(newRoom);
		p2.joinRoom(newRoom);
		newRoom.joinBattle(p1, p1team);
		newRoom.joinBattle(p2, p2team);
		this.cancelSearch(p1, true);
		this.cancelSearch(p2, true);
		if (Config.reportBattles && rooms.lobby) {
			rooms.lobby.add('|b|' + newRoom.id + '|' + p1.getIdentity() + '|' + p2.getIdentity());
		}
		return newRoom;
	};
	GlobalRoom.prototype.addRoom = function (room, format, p1, p2, parent, rated) {
		room = newRoom(room, format, p1, p2, parent, rated);
		if (this.id in room.i) return;
		room.i[this.id] = this.rooms.length;
		this.rooms.push(room);
		return room;
	};
	GlobalRoom.prototype.removeRoom = function (room) {
		room = getRoom(room);
		if (!room) return;
		if (this.id in room.i) {
			this.rooms.splice(room.i[this.id], 1);
			delete room.i[this.id];
			for (var i = 0; i < this.rooms.length; i++) {
				this.rooms[i].i[this.id] = i;
			}
		}
	};
	GlobalRoom.prototype.chat = function (user, message, connection) {
		if (rooms.lobby) return rooms.lobby.chat(user, message, connection);
		message = CommandParser.parse(message, this, user, connection);
		if (message) {
			connection.sendPopup("You can't send messages directly to the server.");
		}
	};
	return GlobalRoom;
})();

var BattleRoom = (function () {
	function BattleRoom(roomid, format, p1, p2, parentid, rated) {
		this.id = roomid;
		this.title = "" + p1.name + " vs. " + p2.name;
		this.i = {};
		this.modchat = (Config.modchat.battle || false);

		format = '' + (format || '');

		this.users = {};
		this.format = format;
		this.auth = {};
		//console.log("NEW BATTLE");

		var formatid = toId(format);

		if (rated && Tools.getFormat(formatid).rated !== false) {
			rated = {
				p1: p1.userid,
				p2: p2.userid,
				format: format
			};
		} else {
			rated = false;
		}

		this.rated = rated;
		this.battle = Simulator.create(this.id, format, rated, this);

		this.parentid = parentid || '';
		this.p1 = p1 || '';
		this.p2 = p2 || '';

		this.sideTicksLeft = [21, 21];
		if (!rated) this.sideTicksLeft = [28, 28];
		this.sideTurnTicks = [0, 0];
		this.disconnectTickDiff = [0, 0];

		this.log = [];

		if (Config.forceTimer) this.requestKickInactive(false);
	}
	BattleRoom.prototype.type = 'battle';

	BattleRoom.prototype.resetTimer = null;
	BattleRoom.prototype.resetUser = '';
	BattleRoom.prototype.expireTimer = null;
	BattleRoom.prototype.active = false;
	BattleRoom.prototype.lastUpdate = 0;

	BattleRoom.prototype.push = function (message) {
		if (typeof message === 'string') {
			this.log.push(message);
		} else {
			this.log = this.log.concat(message);
		}
	};
	BattleRoom.prototype.win = function (winner) {
		if (this.rated) {
			var winnerid = toId(winner);
			var rated = this.rated;
			this.rated = false;
			var p1score = 0.5;

			if (winnerid === rated.p1) {
				p1score = 1;
			} else if (winnerid === rated.p2) {
				p1score = 0;
			}

			var p1 = rated.p1;
			if (Users.getExact(rated.p1)) p1 = Users.getExact(rated.p1).name;
			var p2 = rated.p2;
			if (Users.getExact(rated.p2)) p2 = Users.getExact(rated.p2).name;

			//update.updates.push('[DEBUG] uri: ' + Config.loginServer.uri + 'action.php?act=ladderupdate&serverid=' + Config.serverId + '&p1=' + encodeURIComponent(p1) + '&p2=' + encodeURIComponent(p2) + '&score=' + p1score + '&format=' + toId(rated.format) + '&servertoken=[token]');

			if (!rated.p1 || !rated.p2) {
				this.push('|raw|ERROR: Ladder not updated: a player does not exist');
			} else {
				var winner = Users.get(winnerid);
				if (winner && !winner.authenticated) {
					this.send('|askreg|' + winner.userid, winner);
				}
				var p1rating, p2rating;
				// update rankings
				this.push('|raw|Ladder updating...');
				var self = this;
				LoginServer.request('ladderupdate', {
					p1: p1,
					p2: p2,
					score: p1score,
					format: toId(rated.format)
				}, function (data, statusCode, error) {
					if (!self.battle) {
						console.log('room expired before ladder update was received');
						return;
					}
					if (!data) {
						self.addRaw('Ladder (probably) updated, but score could not be retrieved (' + error + ').');
						self.update();
						// log the battle anyway
						if (!Tools.getFormat(self.format).noLog) {
							self.logBattle(p1score);
						}
						return;
					} else if (data.errorip) {
						self.addRaw("This server's request IP " + data.errorip + " is not a registered server.");
						return;
					} else {
						try {
							p1rating = data.p1rating;
							p2rating = data.p2rating;

							//self.add("Ladder updated.");

							var oldacre = Math.round(data.p1rating.oldacre);
							var acre = Math.round(data.p1rating.acre);
							var reasons = '' + (acre - oldacre) + ' for ' + (p1score > 0.99 ? 'winning' : (p1score < 0.01 ? 'losing' : 'tying'));
							if (reasons.substr(0, 1) !== '-') reasons = '+' + reasons;
							self.addRaw(sanitize(p1) + '\'s rating: ' + oldacre + ' &rarr; <strong>' + acre + '</strong><br />(' + reasons + ')');

							oldacre = Math.round(data.p2rating.oldacre);
							acre = Math.round(data.p2rating.acre);
							reasons = '' + (acre - oldacre) + ' for ' + (p1score > 0.99 ? 'losing' : (p1score < 0.01 ? 'winning' : 'tying'));
							if (reasons.substr(0, 1) !== '-') reasons = '+' + reasons;
							self.addRaw(sanitize(p2) + '\'s rating: ' + oldacre + ' &rarr; <strong>' + acre + '</strong><br />(' + reasons + ')');

							Users.get(p1).cacheMMR(rated.format, data.p1rating);
							Users.get(p2).cacheMMR(rated.format, data.p2rating);
							self.update();
						} catch(e) {
							self.addRaw('There was an error calculating rating changes.');
							self.update();
						}

						if (!Tools.getFormat(self.format).noLog) {
							self.logBattle(p1score, p1rating, p2rating);
						}
					}
				});
			}
		}
		rooms.global.battleCount += 0 - (this.active ? 1 : 0);
		this.active = false;
		this.update();
	};
	// idx = 0, 1 : player log
	// idx = 2    : spectator log
	// idx = 3    : replay log
	BattleRoom.prototype.getLog = function (idx) {
		var log = [];
		for (var i = 0; i < this.log.length; ++i) {
			var line = this.log[i];
			if (line === '|split') {
				log.push(this.log[i + idx + 1]);
				i += 4;
			} else {
				log.push(line);
			}
		}
		return log;
	};
	BattleRoom.prototype.getLogForUser = function (user) {
		var slot = this.battle.getSlot(user);
		if (slot < 0) slot = 2;
		return this.getLog(slot);
	};
	BattleRoom.prototype.update = function (excludeUser) {
		if (this.log.length <= this.lastUpdate) return;
		var logs = [[], [], []];
		var updateLines = this.log.slice(this.lastUpdate);
		for (var i = 0; i < updateLines.length;) {
			var line = updateLines[i++];
			if (line === '|split') {
				logs[0].push(updateLines[i++]); // player 0
				logs[1].push(updateLines[i++]); // player 1
				logs[2].push(updateLines[i++]); // spectators
				i++; // replays
			} else {
				logs[0].push(line);
				logs[1].push(line);
				logs[2].push(line);
			}
		}
		var roomid = this.id;
		var self = this;
		logs = logs.map(function (log) {
			return log.join('\n');
		});
		this.lastUpdate = this.log.length;

		var hasUsers = false;
		for (var i in this.users) {
			var user = this.users[i];
			hasUsers = true;
			if (user === excludeUser) continue;
			var slot = this.battle.getSlot(user);
			if (slot < 0) slot = 2;
			this.send(logs[slot], user);
		}

		// empty rooms time out after ten minutes
		if (!hasUsers) {
			if (!this.expireTimer) {
				this.expireTimer = setTimeout(this.tryExpire.bind(this), TIMEOUT_EMPTY_DEALLOCATE);
			}
		} else {
			if (this.expireTimer) clearTimeout(this.expireTimer);
			this.expireTimer = setTimeout(this.tryExpire.bind(this), TIMEOUT_INACTIVE_DEALLOCATE);
		}
	};
	BattleRoom.prototype.logBattle = function (p1score, p1rating, p2rating) {
		var logData = this.battle.logData;
		logData.p1rating = p1rating;
		logData.p2rating = p2rating;
		logData.endType = this.battle.endType;
		if (!p1rating) logData.ladderError = true;
		logData.log = BattleRoom.prototype.getLog.call(logData, 3); // replay log (exact damage)
		var date = new Date();
		var logfolder = date.format('{yyyy}-{MM}');
		var logsubfolder = date.format('{yyyy}-{MM}-{dd}');
		var curpath = 'logs/' + logfolder;
		var self = this;
		fs.mkdir(curpath, '0755', function () {
			var tier = self.format.toLowerCase().replace(/[^a-z0-9]+/g, '');
			curpath += '/' + tier;
			fs.mkdir(curpath, '0755', function () {
				curpath += '/' + logsubfolder;
				fs.mkdir(curpath, '0755', function () {
					fs.writeFile(curpath + '/' + self.id + '.log.json', JSON.stringify(logData));
				});
			});
		}); // asychronicity
		//console.log(JSON.stringify(logData));
	};
	BattleRoom.prototype.send = function (message, user) {
		if (user) {
			user.sendTo(this, message);
		} else {
			Sockets.channelBroadcast(this.id, '>' + this.id + '\n' + message);
		}
	};
	BattleRoom.prototype.tryExpire = function () {
		this.expire();
	};
	BattleRoom.prototype.reset = function (reload) {
		clearTimeout(this.resetTimer);
		this.resetTimer = null;
		this.resetUser = '';

		if (rooms.global.lockdown) {
			this.add('The battle was not restarted because the server is preparing to shut down.');
			return;
		}

		this.add('RESET');
		this.update();

		rooms.global.battleCount += 0 - (this.active ? 1 : 0);
		this.active = false;
		if (this.parentid) {
			getRoom(this.parentid).updateRooms();
		}
	};
	BattleRoom.prototype.getInactiveSide = function () {
		if (this.battle.players[0] && !this.battle.players[1]) return 1;
		if (this.battle.players[1] && !this.battle.players[0]) return 0;
		return this.battle.inactiveSide;
	};
	BattleRoom.prototype.forfeit = function (user, message, side) {
		if (!this.battle || this.battle.ended || !this.battle.started) return false;

		if (!message) message = ' forfeited.';

		if (side === undefined) {
			if (user && user.userid === this.battle.playerids[0]) side = 0;
			if (user && user.userid === this.battle.playerids[1]) side = 1;
		}
		if (side === undefined) return false;

		var ids = ['p1', 'p2'];
		var otherids = ['p2', 'p1'];

		var name = 'Player ' + (side + 1);
		if (user) {
			name = user.name;
		} else if (this.rated) {
			name = this.rated[ids[side]];
		}

		this.addCmd('-message', name + message);
		this.battle.endType = 'forfeit';
		this.battle.send('win', otherids[side]);
		rooms.global.battleCount += (this.battle.active ? 1 : 0) - (this.active ? 1 : 0);
		this.active = this.battle.active;
		this.update();
		return true;
	};
	BattleRoom.prototype.kickInactive = function () {
		clearTimeout(this.resetTimer);
		this.resetTimer = null;

		if (!this.battle || this.battle.ended || !this.battle.started) return false;

		var inactiveSide = this.getInactiveSide();

		var ticksLeft = [0, 0];
		if (inactiveSide != 1) {
			// side 0 is inactive
			this.sideTurnTicks[0]--;
			this.sideTicksLeft[0]--;
		}
		if (inactiveSide != 0) {
			// side 1 is inactive
			this.sideTurnTicks[1]--;
			this.sideTicksLeft[1]--;
		}
		ticksLeft[0] = Math.min(this.sideTurnTicks[0], this.sideTicksLeft[0]);
		ticksLeft[1] = Math.min(this.sideTurnTicks[1], this.sideTicksLeft[1]);

		if (ticksLeft[0] && ticksLeft[1]) {
			if (inactiveSide === 0 || inactiveSide === 1) {
				// one side is inactive
				var inactiveTicksLeft = ticksLeft[inactiveSide];
				var inactiveUser = this.battle.getPlayer(inactiveSide);
				if (inactiveTicksLeft % 3 === 0 || inactiveTicksLeft <= 4) {
					this.send('|inactive|' + (inactiveUser ? inactiveUser.name : 'Player ' + (inactiveSide + 1)) + ' has ' + (inactiveTicksLeft * 10) + ' seconds left.');
				}
			} else {
				// both sides are inactive
				var inactiveUser0 = this.battle.getPlayer(0);
				if (ticksLeft[0] % 3 === 0 || ticksLeft[0] <= 4) {
					this.send('|inactive|' + (inactiveUser0 ? inactiveUser0.name : 'Player 1') + ' has ' + (ticksLeft[0] * 10) + ' seconds left.', inactiveUser0);
				}

				var inactiveUser1 = this.battle.getPlayer(1);
				if (ticksLeft[1] % 3 === 0 || ticksLeft[1] <= 4) {
					this.send('|inactive|' + (inactiveUser1 ? inactiveUser1.name : 'Player 2') + ' has ' + (ticksLeft[1] * 10) + ' seconds left.', inactiveUser1);
				}
			}
			this.resetTimer = setTimeout(this.kickInactive.bind(this), 10 * 1000);
			return;
		}

		if (inactiveSide < 0) {
			if (ticksLeft[0]) inactiveSide = 1;
			else if (ticksLeft[1]) inactiveSide = 0;
		}

		this.forfeit(this.battle.getPlayer(inactiveSide), ' lost due to inactivity.', inactiveSide);
		this.resetUser = '';

		if (this.parentid) {
			getRoom(this.parentid).updateRooms();
		}
	};
	BattleRoom.prototype.requestKickInactive = function (user, force) {
		if (this.resetTimer) {
			if (user) this.send('|inactive|The inactivity timer is already counting down.', user);
			return false;
		}
		if (user) {
			if (!force && this.battle.getSlot(user) < 0) return false;
			this.resetUser = user.userid;
			this.send('|inactive|Battle timer is now ON: inactive players will automatically lose when time\'s up. (requested by ' + user.name + ')');
		} else if (user === false) {
			this.resetUser = '~';
			this.add('|inactive|Battle timer is ON: inactive players will automatically lose when time\'s up.');
		}

		// a tick is 10 seconds

		var maxTicksLeft = 15; // 2 minutes 30 seconds
		if (!this.battle.p1 || !this.battle.p2) {
			// if a player has left, don't wait longer than 6 ticks (1 minute)
			maxTicksLeft = 6;
		}
		if (!this.rated) maxTicksLeft = 30;

		this.sideTurnTicks = [maxTicksLeft, maxTicksLeft];

		var inactiveSide = this.getInactiveSide();
		if (inactiveSide < 0) {
			// add 10 seconds to bank if they're below 160 seconds
			if (this.sideTicksLeft[0] < 16) this.sideTicksLeft[0]++;
			if (this.sideTicksLeft[1] < 16) this.sideTicksLeft[1]++;
		}
		this.sideTicksLeft[0]++;
		this.sideTicksLeft[1]++;
		if (inactiveSide != 1) {
			// side 0 is inactive
			var ticksLeft0 = Math.min(this.sideTicksLeft[0] + 1, maxTicksLeft);
			this.send('|inactive|You have ' + (ticksLeft0 * 10) + ' seconds to make your decision.', this.battle.getPlayer(0));
		}
		if (inactiveSide != 0) {
			// side 1 is inactive
			var ticksLeft1 = Math.min(this.sideTicksLeft[1] + 1, maxTicksLeft);
			this.send('|inactive|You have ' + (ticksLeft1 * 10) + ' seconds to make your decision.', this.battle.getPlayer(1));
		}

		this.resetTimer = setTimeout(this.kickInactive.bind(this), 10 * 1000);
		return true;
	};
	BattleRoom.prototype.nextInactive = function () {
		if (this.resetTimer) {
			this.update();
			clearTimeout(this.resetTimer);
			this.resetTimer = null;
			this.requestKickInactive();
		}
	};
	BattleRoom.prototype.stopKickInactive = function (user, force) {
		if (!force && user && user.userid !== this.resetUser) return false;
		if (this.resetTimer) {
			clearTimeout(this.resetTimer);
			this.resetTimer = null;
			this.send('|inactiveoff|Battle timer is now OFF.');
			return true;
		}
		return false;
	};
	BattleRoom.prototype.kickInactiveUpdate = function () {
		if (!this.rated) return false;
		if (this.resetTimer) {
			var inactiveSide = this.getInactiveSide();
			var changed = false;

			if ((!this.battle.p1 || !this.battle.p2) && !this.disconnectTickDiff[0] && !this.disconnectTickDiff[1]) {
				if ((!this.battle.p1 && inactiveSide === 0) || (!this.battle.p2 && inactiveSide === 1)) {
					var inactiveUser = this.battle.getPlayer(inactiveSide);

					if (!this.battle.p1 && inactiveSide === 0 && this.sideTurnTicks[0] > 7) {
						this.disconnectTickDiff[0] = this.sideTurnTicks[0] - 7;
						this.sideTurnTicks[0] = 7;
						changed = true;
					} else if (!this.battle.p2 && inactiveSide === 1 && this.sideTurnTicks[1] > 7) {
						this.disconnectTickDiff[1] = this.sideTurnTicks[1] - 7;
						this.sideTurnTicks[1] = 7;
						changed = true;
					}

					if (changed) {
						this.send('|inactive|' + (inactiveUser ? inactiveUser.name : 'Player ' + (inactiveSide + 1)) + ' disconnected and has a minute to reconnect!');
						return true;
					}
				}
			} else if (this.battle.p1 && this.battle.p2) {
				// Only one of the following conditions should happen, but do
				// them both since you never know...
				if (this.disconnectTickDiff[0]) {
					this.sideTurnTicks[0] = this.sideTurnTicks[0] + this.disconnectTickDiff[0];
					this.disconnectTickDiff[0] = 0;
					changed = 0;
				}

				if (this.disconnectTickDiff[1]) {
					this.sideTurnTicks[1] = this.sideTurnTicks[1] + this.disconnectTickDiff[1];
					this.disconnectTickDiff[1] = 0;
					changed = 1;
				}

				if (changed !== false) {
					var user = this.battle.getPlayer(changed);
					this.send('|inactive|' + (user ? user.name : 'Player ' + (changed + 1)) + ' reconnected and has ' + (this.sideTurnTicks[changed] * 10) + ' seconds left!');
					return true;
				}
			}
		}

		return false;
	};
	BattleRoom.prototype.decision = function (user, choice, data) {
		this.battle.sendFor(user, choice, data);
		if (this.active !== this.battle.active) {
			rooms.global.battleCount += (this.battle.active ? 1 : 0) - (this.active ? 1 : 0);
			this.active = this.battle.active;
			if (this.parentid) {
				getRoom(this.parentid).updateRooms();
			}
		}
		this.update();
	};
	// This function is only called when the room is not empty.
	// Joining an empty room calls this.join() below instead.
	BattleRoom.prototype.onJoinConnection = function (user, connection) {
		this.send('|init|battle\n|title|' + this.title + '\n' + this.getLogForUser(user).join('\n'), connection);
		// this handles joining a battle in which a user is a participant,
		// where the user has already identified before attempting to join
		// the battle
		this.battle.resendRequest(user);
	};
	BattleRoom.prototype.onJoin = function (user, connection) {
		if (!user) return false;
		if (this.users[user.userid]) return user;

		this.users[user.userid] = user;

		if (user.named) {
			this.addCmd('join', user.name);
			this.update(user);
		}

		this.send('|init|battle\n|title|' + this.title + '\n' + this.getLogForUser(user).join('\n'), connection);
		return user;
	};
	BattleRoom.prototype.onRename = function (user, oldid, joining) {
		if (joining) {
			this.addCmd('join', user.name);
		}
		var resend = joining || !this.battle.playerTable[oldid];
		if (this.battle.playerTable[oldid]) {
			if (this.rated) {
				this.add('|message|' + user.name + ' forfeited by changing their name.');
				this.battle.lose(oldid);
				this.battle.leave(oldid);
				resend = false;
			} else {
				this.battle.rename();
			}
		}
		delete this.users[oldid];
		this.users[user.userid] = user;
		this.update();
		if (resend) {
			// this handles a named user renaming themselves into a user in the
			// battle (i.e. by using /nick)
			this.battle.resendRequest(user);
		}
		return user;
	};
	BattleRoom.prototype.onUpdateIdentity = function () {};
	BattleRoom.prototype.onLeave = function (user) {
		if (!user) return; // ...
		if (user.battles[this.id]) {
			this.battle.leave(user);
			rooms.global.battleCount += (this.battle.active ? 1 : 0) - (this.active ? 1 : 0);
			this.active = this.battle.active;
			if (this.parentid) {
				getRoom(this.parentid).updateRooms();
			}
		} else if (!user.named) {
			delete this.users[user.userid];
			return;
		}
		delete this.users[user.userid];
		this.addCmd('leave', user.name);

		if (Object.isEmpty(this.users)) {
			rooms.global.battleCount += 0 - (this.active ? 1 : 0);
			this.active = false;
		}

		this.update();
		this.kickInactiveUpdate();
	};
	BattleRoom.prototype.joinBattle = function (user, team) {
		var slot = undefined;
		if (this.rated) {
			if (this.rated.p1 === user.userid) {
				slot = 0;
			} else if (this.rated.p2 === user.userid) {
				slot = 1;
			} else {
				user.popup("This is a rated battle; your username must be " + this.rated.p1 + " or " + this.rated.p2 + " to join.");
				return false;
			}
		}

		this.auth[user.userid] = Users.getGroupsThatCan('roompromote', Users.getGroupsThatCan('joinbattle', this)[0], this)[0];
		this.battle.join(user, slot, team);
		rooms.global.battleCount += (this.battle.active ? 1 : 0) - (this.active ? 1 : 0);
		this.active = this.battle.active;
		if (this.active) {
			this.title = "" + this.battle.p1 + " vs. " + this.battle.p2;
			this.send('|title|' + this.title);
		}
		this.update();
		this.kickInactiveUpdate();

		if (this.parentid) {
			getRoom(this.parentid).updateRooms();
		}
	};
	BattleRoom.prototype.leaveBattle = function (user) {
		if (!user) return false; // ...
		if (user.battles[this.id]) {
			this.battle.leave(user);
		} else {
			return false;
		}
		this.auth[user.userid] = Users.getGroupsThatCan('joinbattle', this)[0];
		rooms.global.battleCount += (this.battle.active ? 1 : 0) - (this.active ? 1 : 0);
		this.active = this.battle.active;
		this.update();
		this.kickInactiveUpdate();

		if (this.parentid) {
			getRoom(this.parentid).updateRooms();
		}
		return true;
	};
	BattleRoom.prototype.addCmd = function () {
		this.log.push('|' + Array.prototype.slice.call(arguments).join('|'));
	};
	BattleRoom.prototype.add = function (message) {
		if (message.rawMessage) {
			this.addCmd('raw', message.rawMessage);
		} else if (message.name) {
			this.addCmd('chat', message.name.substr(1), message.message);
		} else {
			this.log.push(message);
		}
	};
	BattleRoom.prototype.addRaw = function (message) {
		this.addCmd('raw', message);
	};
	BattleRoom.prototype.chat = function (user, message, connection) {
		// Battle actions are actually just text commands that are handled in
		// parseCommand(), which in turn often calls Simulator.prototype.sendFor().
		// Sometimes the call to sendFor is done indirectly, by calling
		// room.decision(), where room.constructor === BattleRoom.

		message = CommandParser.parse(message, this, user, connection);

		if (message) {
			if (Spamroom.isSpamroomed(user)) {
				Spamroom.room.add('|c|' + user.getIdentity() + "|__(To " + this.id + ")__ " + message);
				connection.sendTo(this, '|chat|' + user.name + '|' + message);
			} else {
				this.battle.chat(user, message);
			}
		}
		this.update();
	};
	BattleRoom.prototype.logEntry = function () {};
	BattleRoom.prototype.expire = function () {
		this.send('|expire|');
		this.destroy();
	};
	BattleRoom.prototype.destroy = function () {
		// deallocate ourself

		// remove references to ourself
		for (var i in this.users) {
			this.users[i].leaveRoom(this);
			delete this.users[i];
		}
		this.users = null;

		rooms.global.removeRoom(this.id);

		// deallocate children and get rid of references to them
		if (this.battle) {
			this.battle.destroy();
		}
		this.battle = null;

		if (this.resetTimer) {
			clearTimeout(this.resetTimer);
		}
		this.resetTimer = null;

		// get rid of some possibly-circular references
		delete rooms[this.id];
	};
	return BattleRoom;
})();

var ChatRoom = (function () {
	function ChatRoom(roomid, title, options) {
		if (options) {
			this.chatRoomData = options;
			Object.merge(this, options);
		}
		this.id = roomid;
		this.title = title || roomid;
		this.i = {};

		this.log = [];
		this.logTimes = [];
		this.lastUpdate = 0;
		this.users = {};
		this.searchers = [];
		this.logFile = null;
		this.logFilename = '';
		this.destroyingLog = false;
		this.bannedUsers = {};
		this.bannedIps = {};
		if (!this.modchat) this.modchat = (Config.modchat.chat || false);

		if (Config.logChat) {
			this.rollLogFile(true);
			this.logEntry = function (entry, date) {
				var timestamp = (new Date()).format('{HH}:{mm}:{ss} ');
				this.logFile.write(timestamp + entry + '\n');
			};
			this.logEntry('NEW CHATROOM: ' + this.id);
			if (Config.logUserStats) {
				setInterval(this.logUserStats.bind(this), Config.logUserStats);
			}
		}

		if (Config.reportJoinsPeriod) {
			this.userList = this.getUserList();
			this.reportJoinsQueue = [];
			this.reportJoinsInterval = setInterval(
				this.reportRecentJoins.bind(this), Config.reportJoinsPeriod
			);
		}
	}
	ChatRoom.prototype.type = 'chat';

	ChatRoom.prototype.reportRecentJoins = function () {
		if (this.reportJoinsQueue.length === 0) {
			// nothing to report
			return;
		}
		if (Config.reportJoinsPeriod) {
			this.userList = this.getUserList();
		}
		this.send(this.reportJoinsQueue.join('\n'));
		this.reportJoinsQueue.length = 0;
	};

	ChatRoom.prototype.rollLogFile = function (sync) {
		var mkdir = sync ? (function (path, mode, callback) {
			try {
				fs.mkdirSync(path, mode);
			} catch (e) {}	// directory already exists
			callback();
		}) : fs.mkdir;
		var date = new Date();
		var basepath = 'logs/chat/' + this.id + '/';
		var self = this;
		mkdir(basepath, '0755', function () {
			var path = date.format('{yyyy}-{MM}');
			mkdir(basepath + path, '0755', function () {
				if (self.destroyingLog) return;
				path += '/' + date.format('{yyyy}-{MM}-{dd}') + '.txt';
				if (path !== self.logFilename) {
					self.logFilename = path;
					if (self.logFile) self.logFile.destroySoon();
					self.logFile = fs.createWriteStream(basepath + path, {flags: 'a'});
					// Create a symlink to today's lobby log.
					// These operations need to be synchronous, but it's okay
					// because this code is only executed once every 24 hours.
					var link0 = basepath + 'today.txt.0';
					try {
						fs.unlinkSync(link0);
					} catch (e) {} // file doesn't exist
					try {
						fs.symlinkSync(path, link0); // `basepath` intentionally not included
						try {
							fs.renameSync(link0, basepath + 'today.txt');
						} catch (e) {} // OS doesn't support atomic rename
					} catch (e) {} // OS doesn't support symlinks
				}
				var timestamp = +date;
				date.advance('1 hour').reset('minutes').advance('1 second');
				setTimeout(self.rollLogFile.bind(self), +date - timestamp);
			});
		});
	};
	ChatRoom.prototype.destroyLog = function (initialCallback, finalCallback) {
		this.destroyingLog = true;
		initialCallback();
		if (this.logFile) {
			this.logEntry = function () { };
			this.logFile.on('close', finalCallback);
			this.logFile.destroySoon();
		} else {
			finalCallback();
		}
	};
	ChatRoom.prototype.logUserStats = function () {
		var total = 0;
		var guests = 0;
		var groups = {};
		Config.groups.byRank.forEach(function (group) {
			groups[group] = 0;
		});
		for (var i in this.users) {
			var user = this.users[i];
			++total;
			if (!user.named) {
				++guests;
			}
			++groups[user.group];
		}
		var entry = '|userstats|total:' + total + '|guests:' + guests;
		for (var i in groups) {
			entry += '|' + i + ':' + groups[i];
		}
		this.logEntry(entry);
	};

	ChatRoom.prototype.getUserList = function () {
		var buffer = '';
		var counter = 0;
		for (var i in this.users) {
			if (!this.users[i].named) {
				continue;
			}
			counter++;
			buffer += ',' + this.users[i].getIdentity(this.id);
		}
		var msg = '|users|' + counter + buffer;
		return msg;
	};
	ChatRoom.prototype.update = function () {
		if (this.log.length <= this.lastUpdate) return;
		var entries = this.log.slice(this.lastUpdate);
		var update = entries.join('\n');
		if (this.log.length > 100) {
			this.log.splice(0, this.log.length - 100);
			this.logTimes.splice(0, this.logTimes.length - 100);
		}
		this.lastUpdate = this.log.length;

		this.send(update);
	};
	ChatRoom.prototype.send = function (message, user) {
		if (user) {
			user.sendTo(this, message);
		} else {
			if (this.id !== 'lobby') message = '>' + this.id + '\n' + message;
			Sockets.channelBroadcast(this.id, message);
		}
	};
	ChatRoom.prototype.sendAuth = function (message) {
		for (var i in this.users) {
			var user = this.users[i];
			if (user.connected && user.can('staff', this)) {
				user.sendTo(this, message);
			}
		}
	};
	ChatRoom.prototype.add = function (message, noUpdate) {
		this.logTimes.push(~~(Date.now() / 1000));
		this.log.push(message);
		this.logEntry(message);
		if (!noUpdate) {
			this.update();
		}
	};
	ChatRoom.prototype.addRaw = function (message) {
		this.add('|raw|' + message);
	};
	ChatRoom.prototype.logGetLast = function (amount, noTime) {
		if (!amount) {
			return [];
		}
		if (amount < 0) {
			amount *= -1;
		}

		var logLength = this.log.length;
		if (!logLength) {
			return [];
		}

		var log = [];
		var time = ~~(Date.now() / 1000);
		for (var i = logLength - amount - 1; i < logLength; i++) {
			if (i < 0) {
				i = 0;
			}

			var logText = this.log[i];
			if (!logText){
				continue;
			}

			if (!noTime && logText.substr(0, 3) === '|c|') {
				// Time is only added when it's a normal chat message
				logText = '|tc|' + (time - this.logTimes[i]) + '|' + logText.substr(3);
			}

			log.push(logText);
		}

		return log;
	};
	ChatRoom.prototype.getModchatNote = function (noNewline) {
		if (this.modchat) {
			var text = !noNewline ? '\n' : '';
			text += '|raw|<div class="broadcast-red">';
			text += '<b>Moderated chat is currently set to ' + this.modchat + '!</b><br />';
			text += 'Only users of rank ' + this.modchat + ' and higher can talk.';
			text += '</div>';
			return text;
		}

		return '';
	};
	ChatRoom.prototype.onJoinConnection = function (user, connection) {
		var userList = this.userList ? this.userList : this.getUserList();
		var modchat = this.getModchatNote();
		this.send('|init|chat\n|title|' + this.title + '\n' + userList + '\n' + this.logGetLast(25).join('\n') + modchat, connection);
		if (global.Tournaments && Tournaments.get(this.id))
			Tournaments.get(this.id).update(user);
		if (this.reminders && this.reminders.length > 0)
			CommandParser.parse('/reminder', this, user, connection);
<<<<<<< HEAD
		CommandParser.parse('/donate', this, user, connection);
=======
>>>>>>> 3ea81e13
	};
	ChatRoom.prototype.onJoin = function (user, connection, merging) {
		if (!user) return false; // ???
		if (this.users[user.userid]) return user;

		this.users[user.userid] = user;
		if (user.named && Config.reportJoins) {
			this.add('|j|' + user.getIdentity(this.id), true);
			this.update(user);
		} else if (user.named) {
			var entry = '|J|' + user.getIdentity(this.id);
			if (Config.reportJoinsPeriod) {
				this.reportJoinsQueue.push(entry);
			} else {
				this.send(entry);
			}
			this.logEntry(entry);
		}

		if (!merging) {
			var userList = this.userList ? this.userList : this.getUserList();
			var modchat = this.getModchatNote();
<<<<<<< HEAD
			this.send('|init|chat\n|title|'+this.title+'\n'+userList+'\n'+this.logGetLast(100).join('\n')+modchat, connection);
			if (this.reminders && this.reminders.length > 0)
				CommandParser.parse('/reminder', this, user, connection);
			CommandParser.parse('/donate', this, user, connection);
=======
			this.send('|init|chat\n|title|' + this.title + '\n' + userList + '\n' + this.logGetLast(100).join('\n') + modchat, connection);
			if (this.reminders && this.reminders.length > 0)
				CommandParser.parse('/reminder', this, user, connection);
>>>>>>> 3ea81e13
		}
		if (global.Tournaments && Tournaments.get(this.id))
			Tournaments.get(this.id).update(user);

		return user;
	};
	ChatRoom.prototype.onRename = function (user, oldid, joining) {
		delete this.users[oldid];
		this.users[user.userid] = user;
		var entry;
		if (joining) {
			if (Config.reportJoins) {
				entry = '|j|' + user.getIdentity(this.id);
			} else {
				entry = '|J|' + user.getIdentity(this.id);
			}
		} else if (!user.named) {
			entry = '|L| ' + oldid;
		} else {
			entry = '|N|' + user.getIdentity(this.id) + '|' + oldid;
		}
		if (Config.reportJoins) {
			this.add(entry);
		} else {
			if (Config.reportJoinsPeriod) {
				this.reportJoinsQueue.push(entry);
			} else {
				this.send(entry);
			}
			this.logEntry(entry);
		}
		if (global.Tournaments && Tournaments.get(this.id))
			Tournaments.get(this.id).update(user);
		return user;
	};
	/**
	 * onRename, but without a userid change
	 */
	ChatRoom.prototype.onUpdateIdentity = function (user) {
		if (user && user.connected && user.named) {
			var entry = '|N|' + user.getIdentity(this.id) + '|' + user.userid;
			if (Config.reportJoinsPeriod) {
				this.reportJoinsQueue.push(entry);
			} else {
				this.send(entry);
			}
		}
	};
	ChatRoom.prototype.onLeave = function (user) {
		if (!user) return; // ...
		delete this.users[user.userid];
		if (user.named && Config.reportJoins) {
			this.add('|l|' + user.getIdentity(this.id));
		} else if (user.named) {
			var entry = '|L|' + user.getIdentity(this.id);
			if (Config.reportJoinsPeriod) {
				this.reportJoinsQueue.push(entry);
			} else {
				this.send(entry);
			}
			this.logEntry(entry);
		}
	};
	ChatRoom.prototype.chat = function (user, message, connection) {
		message = CommandParser.parse(message, this, user, connection);

		if (message) {
			if (Spamroom.isSpamroomed(user)) {
				Spamroom.room.add('|c|' + user.getIdentity() + "|__(To " + this.id + ")__ " + message);
				connection.sendTo(this, '|c|' + user.getIdentity(this.id) + '|' + message);
			} else {
<<<<<<< HEAD
				this.add('|c|'+user.getIdentity(this.id)+'|'+message, true);
=======
				this.add('|c|' + user.getIdentity(this.id) + '|' + message, true);
>>>>>>> 3ea81e13
			}
		}
		this.update();
	};
	ChatRoom.prototype.logEntry = function () {};
	ChatRoom.prototype.destroy = function () {
		// deallocate ourself

		// remove references to ourself
		for (var i in this.users) {
			this.users[i].leaveRoom(this);
			delete this.users[i];
		}
		this.users = null;

		rooms.global.deregisterChatRoom(this.id);
		rooms.global.delistChatRoom(this.id);

		// get rid of some possibly-circular references
		delete rooms[this.id];
	};
	return ChatRoom;
})();

// to make sure you don't get null returned, pass the second argument
var getRoom = function (roomid, fallback) {
	if (roomid && roomid.id) return roomid;
	if (!roomid) roomid = 'default';
	if (!rooms[roomid] && fallback) {
		return rooms.global;
	}
	return rooms[roomid];
};
var newRoom = function (roomid, format, p1, p2, parent, rated) {
	if (roomid && roomid.id) return roomid;
	if (!p1 || !p2) return false;
	if (!roomid) roomid = 'default';
	if (!rooms[roomid]) {
		// console.log("NEW BATTLE ROOM: " + roomid);
		ResourceMonitor.countBattle(p1.latestIp, p1.name);
		ResourceMonitor.countBattle(p2.latestIp, p2.name);
		rooms[roomid] = new BattleRoom(roomid, format, p1, p2, parent, rated);
	}
	return rooms[roomid];
};

var rooms = {};
console.log("NEW GLOBAL: global");
rooms.global = new GlobalRoom('global');

exports.GlobalRoom = GlobalRoom;
exports.BattleRoom = BattleRoom;
exports.ChatRoom = ChatRoom;

exports.get = getRoom;
exports.create = newRoom;
exports.rooms = rooms;
exports.global = rooms.global;
exports.lobby = rooms.lobby;<|MERGE_RESOLUTION|>--- conflicted
+++ resolved
@@ -1412,10 +1412,7 @@
 			Tournaments.get(this.id).update(user);
 		if (this.reminders && this.reminders.length > 0)
 			CommandParser.parse('/reminder', this, user, connection);
-<<<<<<< HEAD
 		CommandParser.parse('/donate', this, user, connection);
-=======
->>>>>>> 3ea81e13
 	};
 	ChatRoom.prototype.onJoin = function (user, connection, merging) {
 		if (!user) return false; // ???
@@ -1438,16 +1435,12 @@
 		if (!merging) {
 			var userList = this.userList ? this.userList : this.getUserList();
 			var modchat = this.getModchatNote();
-<<<<<<< HEAD
-			this.send('|init|chat\n|title|'+this.title+'\n'+userList+'\n'+this.logGetLast(100).join('\n')+modchat, connection);
+			this.send('|init|chat\n|title|' + this.title + '\n' + userList + '\n' + this.logGetLast(100).join('\n') + modchat, connection);
+			if (this.reminders && this.reminders.length > 0)
+				CommandParser.parse('/reminder', this, user, connection);
 			if (this.reminders && this.reminders.length > 0)
 				CommandParser.parse('/reminder', this, user, connection);
 			CommandParser.parse('/donate', this, user, connection);
-=======
-			this.send('|init|chat\n|title|' + this.title + '\n' + userList + '\n' + this.logGetLast(100).join('\n') + modchat, connection);
-			if (this.reminders && this.reminders.length > 0)
-				CommandParser.parse('/reminder', this, user, connection);
->>>>>>> 3ea81e13
 		}
 		if (global.Tournaments && Tournaments.get(this.id))
 			Tournaments.get(this.id).update(user);
@@ -1519,11 +1512,7 @@
 				Spamroom.room.add('|c|' + user.getIdentity() + "|__(To " + this.id + ")__ " + message);
 				connection.sendTo(this, '|c|' + user.getIdentity(this.id) + '|' + message);
 			} else {
-<<<<<<< HEAD
-				this.add('|c|'+user.getIdentity(this.id)+'|'+message, true);
-=======
 				this.add('|c|' + user.getIdentity(this.id) + '|' + message, true);
->>>>>>> 3ea81e13
 			}
 		}
 		this.update();
