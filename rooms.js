/**
 * Rooms
 * Pokemon Showdown - http://pokemonshowdown.com/
 *
 * Every chat room and battle is a room, and what they do is done in
 * rooms.js. There's also a global room which every user is in, and
 * handles miscellaneous things like welcoming the user.
 *
 * @license MIT license
 */

const TIMEOUT_EMPTY_DEALLOCATE = 10 * 60 * 1000;
const TIMEOUT_INACTIVE_DEALLOCATE = 40 * 60 * 1000;
const REPORT_USER_STATS_INTERVAL = 10 * 60 * 1000;
const PERIODIC_MATCH_INTERVAL = 60 * 1000;

var fs = require('fs');

/* global Rooms: true */
var Rooms = module.exports = getRoom;

var rooms = Rooms.rooms = Object.create(null);

var aliases = Object.create(null);

var Room = (function () {
	function Room(roomid, title) {
		this.id = roomid;
		this.title = (title || roomid);

		this.users = Object.create(null);

		this.log = [];

		this.bannedUsers = Object.create(null);
		this.bannedIps = Object.create(null);
		this.muteQueue = [];
		this.muteTimer = null;
	}
	Room.prototype.title = "";
	Room.prototype.type = 'chat';

	Room.prototype.lastUpdate = 0;
	Room.prototype.log = null;
	Room.prototype.users = null;
	Room.prototype.userCount = 0;

	Room.prototype.send = function (message, errorArgument) {
		if (errorArgument) throw new Error("Use Room#sendUser");
		if (this.id !== 'lobby') message = '>' + this.id + '\n' + message;
		Sockets.channelBroadcast(this.id, message);
	};
	Room.prototype.sendAuth = function (message) {
		for (var i in this.users) {
			var user = this.users[i];
			if (user.connected && user.can('staff', this)) {
				user.sendTo(this, message);
			}
		}
	};
	Room.prototype.sendUser = function (user, message) {
		user.sendTo(this, message);
	};
	Room.prototype.add = function (message) {
		if (typeof message !== 'string') throw new Error("Deprecated message type");
		this.logEntry(message);
		if (this.logTimes && message.substr(0, 3) === '|c|') {
			message = '|c:|' + (~~(Date.now() / 1000)) + '|' + message.substr(3);
		}
		this.log.push(message);
		return this;
	};
	Room.prototype.logEntry = function () {};
	Room.prototype.addRaw = function (message) {
		return this.add('|raw|' + message);
	};
	Room.prototype.getLogSlice = function (amount) {
		var log = this.log.slice(amount);
		log.unshift('|:|' + (~~(Date.now() / 1000)));
		return log;
	};
	Room.prototype.chat = function (user, message, connection) {
		// Battle actions are actually just text commands that are handled in
		// parseCommand(), which in turn often calls Simulator.prototype.sendFor().
		// Sometimes the call to sendFor is done indirectly, by calling
		// room.decision(), where room.constructor === BattleRoom.

		message = CommandParser.parse(message, this, user, connection);

		if (message && message !== true) {
			this.add('|c|' + user.getIdentity(this.id) + '|' + message);
		}
		this.update();
	};

	Room.prototype.toString = function () {
		return this.id;
	};

	// roomban handling
	Room.prototype.isRoomBanned = function (user) {
		if (!user) return;
		if (this.bannedUsers) {
			if (user.userid in this.bannedUsers) {
				return this.bannedUsers[user.userid];
			}
			if (user.autoconfirmed in this.bannedUsers) {
				return this.bannedUsers[user.autoconfirmed];
			}
		}
		if (this.bannedIps) {
			for (var ip in user.ips) {
				if (ip in this.bannedIps) return this.bannedIps[ip];
			}
		}
	};
	Room.prototype.roomBan = function (user, noRecurse, userid) {
		if (!userid) userid = user.userid;
		var alts;
		if (!noRecurse) {
			alts = [];
			for (var i in Users.users) {
				var otherUser = Users.users[i];
				if (otherUser === user) continue;
				for (var myIp in user.ips) {
					if (myIp in otherUser.ips) {
						alts.push(otherUser.name);
						this.roomBan(otherUser, true, userid);
						break;
					}
				}
			}
		}
		this.bannedUsers[userid] = userid;
		if (user.autoconfirmed) this.bannedUsers[user.autoconfirmed] = userid;
		for (var ip in user.ips) {
			this.bannedIps[ip] = userid;
		}
		if (!user.can('bypassall')) user.leaveRoom(this.id);
		return alts;
	};
	Room.prototype.unRoomBan = function (userid, noRecurse) {
		userid = toId(userid);
		var successUserid = false;
		for (var i in this.bannedUsers) {
			var entry = this.bannedUsers[i];
			if (i === userid || entry === userid) {
				delete this.bannedUsers[i];
				successUserid = entry;
				if (!noRecurse && entry !== userid) {
					this.unRoomBan(entry, true);
				}
			}
		}
		for (var i in this.bannedIps) {
			if (this.bannedIps[i] === userid) {
				delete this.bannedIps[i];
				successUserid = userid;
			}
		}
		return successUserid;
	};
	Room.prototype.checkBanned = function (user) {
		var userid = this.isRoomBanned(user);
		if (userid) {
			this.roomBan(user, true, userid);
			return false;
		}
		return true;
	};
	//mute handling
	Room.prototype.runMuteTimer = function () {
		if (this.muteTimer || this.muteQueue.length === 0) return;

		var timeUntilExpire = this.muteQueue[0].time - Date.now();
		if (timeUntilExpire <= 0) {
			this.unmute(this.muteQueue[0].userid, true);
			//runMuteTimer() is called again in unmute() so this function instance should be closed
			return;
		}
		var self = this;
		this.muteTimer = setTimeout(function () {
			self.muteTimer = null;
			self.runMuteTimer();
		}, timeUntilExpire);
	};
	Room.prototype.isMuted = function (user) {
		if (!user) return;
		if (this.muteQueue) {
			for (var i = 0; i < this.muteQueue.length; i++) {
				var entry = this.muteQueue[i];
				if (user.userid === entry.userid ||
					user.guestNum === entry.guestNum ||
					(user.autoconfirmed && user.autoconfirmed === entry.autoconfirmed)) {
					return entry.userid;
				}
			}
		}
	};
	Room.prototype.getMuteTime = function (user) {
		var userid = this.isMuted(user);
		if (!userid) return;
		for (var i = 0; i < this.muteQueue.length; i++) {
			if (userid === this.muteQueue[i].userid) {
				return this.muteQueue[i].time - Date.now();
			}
		}
	};
	Room.prototype.mute = function (user, setTime) {
		var userid = user.userid;

		if (!setTime) setTime = 7 * 60000; // default time: 7 minutes
		if (setTime > 90 * 60000) setTime = 90 * 60000; // limit 90 minutes

		// If the user is already muted, the existing queue position for them should be removed
		if (this.isMuted(user)) this.unmute(userid);

		// Place the user in a queue for the unmute timer
		for (var i = 0; i <= this.muteQueue.length; i++) {
			var time = Date.now() + setTime;
			if (i === this.muteQueue.length || time < this.muteQueue[i].time) {
				var entry = {
					userid: userid,
					time: time,
					guestNum: user.guestNum,
					autoconfirmed: user.autoconfirmed
				};
				this.muteQueue.splice(i, 0, entry);
				// The timer needs to be switched to the new entry if it is to be unmuted
				// before the entry the timer is currently running for
				if (i === 0 && this.muteTimer) {
					clearTimeout(this.muteTimer);
					this.muteTimer = null;
				}
				break;
			}
		}
		this.runMuteTimer();

		user.updateIdentity(this.id);
		return userid;
	};
	Room.prototype.unmute = function (userid, sendPopup) {
		var successUserid = false;
		var user = Users(userid);
		if (!user) {
			// If the user is not found, construct a dummy user object for them.
			user = {
				userid: userid,
				autoconfirmed: userid
			};
		}

		for (var i = 0; i < this.muteQueue.length; i++) {
			var entry = this.muteQueue[i];
			if (entry.userid === user.userid ||
				entry.guestNum === user.guestNum ||
				(user.autoconfirmed && entry.autoconfirmed === user.autoconfirmed)) {
				if (i === 0) {
					clearTimeout(this.muteTimer);
					this.muteTimer = null;
					this.muteQueue.splice(0, 1);
					this.runMuteTimer();
				} else {
					this.muteQueue.splice(i, 1);
				}
				successUserid = entry.userid;
				break;
			}
		}

		if (user.connected && successUserid) {
			user.updateIdentity(this.id);
			if (sendPopup) user.popup("Your mute in " + this.title + " has expired.");
		}
		return successUserid;
	};

	return Room;
})();

var GlobalRoom = (function () {
	function GlobalRoom(roomid) {
		this.id = roomid;

		// init battle rooms
		this.battleCount = 0;
		this.searches = Object.create(null);

		// Never do any other file IO synchronously
		// but this is okay to prevent race conditions as we start up PS
		this.lastBattle = 0;
		try {
			this.lastBattle = parseInt(fs.readFileSync('logs/lastbattle.txt')) || 0;
		} catch (e) {} // file doesn't exist [yet]

		this.chatRoomData = [];
		try {
			this.chatRoomData = JSON.parse(fs.readFileSync('config/chatrooms.json'));
			if (!Array.isArray(this.chatRoomData)) this.chatRoomData = [];
		} catch (e) {} // file doesn't exist [yet]

		if (!this.chatRoomData.length) {
			this.chatRoomData = [{
				title: 'Lobby',
				isOfficial: true,
				autojoin: true
			}, {
				title: 'Staff',
				isPrivate: true,
				staffRoom: true,
				staffAutojoin: true
			}];
		}

		this.chatRooms = [];

		this.autojoin = []; // rooms that users autojoin upon connecting
		this.staffAutojoin = []; // rooms that staff autojoin upon connecting
		for (var i = 0; i < this.chatRoomData.length; i++) {
			if (!this.chatRoomData[i] || !this.chatRoomData[i].title) {
				console.log('ERROR: Room number ' + i + ' has no data.');
				continue;
			}
			var id = toId(this.chatRoomData[i].title);
			if (!Config.quietConsole) console.log("NEW CHATROOM: " + id);
			var room = Rooms.createChatRoom(id, this.chatRoomData[i].title, this.chatRoomData[i]);
			if (room.aliases) {
				for (var a = 0; a < room.aliases.length; a++) {
					aliases[room.aliases[a]] = room;
				}
			}
			this.chatRooms.push(room);
			if (room.autojoin) this.autojoin.push(id);
			if (room.staffAutojoin) this.staffAutojoin.push(id);
		}

		// this function is complex in order to avoid several race conditions
		var self = this;
		this.writeNumRooms = (function () {
			var writing = false;
			var lastBattle;	// last lastBattle to be written to file
			var finishWriting = function () {
				writing = false;
				if (lastBattle < self.lastBattle) {
					self.writeNumRooms();
				}
			};
			return function () {
				if (writing) return;

				// batch writing lastbattle.txt for every 10 battles
				if (lastBattle >= self.lastBattle) return;
				lastBattle = self.lastBattle + 10;

				writing = true;
				fs.writeFile('logs/lastbattle.txt.0', '' + lastBattle, function () {
					// rename is atomic on POSIX, but will throw an error on Windows
					fs.rename('logs/lastbattle.txt.0', 'logs/lastbattle.txt', function (err) {
						if (err) {
							// This should only happen on Windows.
							fs.writeFile('logs/lastbattle.txt', '' + lastBattle, finishWriting);
							return;
						}
						finishWriting();
					});
				});
			};
		})();

		this.writeChatRoomData = (function () {
			var writing = false;
			var writePending = false; // whether or not a new write is pending
			var finishWriting = function () {
				writing = false;
				if (writePending) {
					writePending = false;
					self.writeChatRoomData();
				}
			};
			return function () {
				if (writing) {
					writePending = true;
					return;
				}
				writing = true;
				var data = JSON.stringify(self.chatRoomData).replace(/\{"title"\:/g, '\n{"title":').replace(/\]$/, '\n]');
				fs.writeFile('config/chatrooms.json.0', data, function () {
					// rename is atomic on POSIX, but will throw an error on Windows
					fs.rename('config/chatrooms.json.0', 'config/chatrooms.json', function (err) {
						if (err) {
							// This should only happen on Windows.
							fs.writeFile('config/chatrooms.json', data, finishWriting);
							return;
						}
						finishWriting();
					});
				});
			};
		})();

		// init users
		this.users = {};
		this.userCount = 0; // cache of `Object.size(this.users)`
		this.maxUsers = 0;
		this.maxUsersDate = 0;

		this.reportUserStatsInterval = setInterval(
			this.reportUserStats.bind(this),
			REPORT_USER_STATS_INTERVAL
		);

		this.periodicMatchInterval = setInterval(
			this.periodicMatch.bind(this),
			PERIODIC_MATCH_INTERVAL
		);
	}
	GlobalRoom.prototype.type = 'global';

	GlobalRoom.prototype.formatListText = '|formats';

	GlobalRoom.prototype.reportUserStats = function () {
		if (this.maxUsersDate) {
			LoginServer.request('updateuserstats', {
				date: this.maxUsersDate,
				users: this.maxUsers
			}, function () {});
			this.maxUsersDate = 0;
		}
		LoginServer.request('updateuserstats', {
			date: Date.now(),
			users: this.userCount
		}, function () {});
	};

	GlobalRoom.prototype.getFormatListText = function () {
		var formatListText = '|formats';
		var curSection = '';
		for (var i in Tools.data.Formats) {
			var format = Tools.data.Formats[i];
			if (!format.challengeShow && !format.searchShow) continue;

			var section = format.section;
			if (section === undefined) section = format.mod;
			if (!section) section = '';
			if (section !== curSection) {
				curSection = section;
				formatListText += '|,' + (format.column || 1) + '|' + section;
			}
			formatListText += '|' + format.name;
			if (!format.challengeShow) {
				formatListText += ',,';
			} else if (!format.searchShow) {
				formatListText += ',';
			}
			if (format.team) formatListText += ',#';
		}
		return formatListText;
	};

	GlobalRoom.prototype.getRoomList = function (filter) {
		var roomList = {};
		var total = 0;
		var skipCount = 0;
		if (this.battleCount > 150) {
			skipCount = this.battleCount - 150;
		}
		for (var i in Rooms.rooms) {
			var room = Rooms.rooms[i];
			if (!room || !room.active || room.isPrivate) continue;
			if (filter && filter !== room.format && filter !== true) continue;
			if (skipCount && skipCount--) continue;
			var roomData = {};
			if (room.active && room.battle) {
				if (room.battle.players[0]) roomData.p1 = room.battle.players[0].getIdentity();
				if (room.battle.players[1]) roomData.p2 = room.battle.players[1].getIdentity();
			}
			if (!roomData.p1 || !roomData.p2) continue;
			roomList[room.id] = roomData;

			total++;
			if (total >= 100) break;
		}
		return roomList;
	};
	GlobalRoom.prototype.getRooms = function (user) {
		var roomsData = {official:[], chat:[], userCount: this.userCount, battleCount: this.battleCount};
		for (var i = 0; i < this.chatRooms.length; i++) {
			var room = this.chatRooms[i];
			if (!room) continue;
			if (room.isPrivate && !(room.isPrivate === 'voice' && user.group !== Config.groups.default.chatRoom)) continue;
			(room.isOfficial ? roomsData.official : roomsData.chat).push({
				title: room.title,
				desc: room.desc,
				userCount: room.userCount
			});
		}
		return roomsData;
	};
	GlobalRoom.prototype.cancelSearch = function (user, format) {
		if (format && !user.searching[format]) return false;

		var searchedFormats = Object.keys(user.searching);
		if (!searchedFormats.length) return false;

		for (var i = 0; i < searchedFormats.length; i++) {
			if (format && searchedFormats[i] !== format) continue;
			var formatSearches = this.searches[searchedFormats[i]];
			for (var j = 0, len = formatSearches.length; j < len; j++) {
				var search = formatSearches[j];
				if (search.userid !== user.userid) continue;
				formatSearches.splice(j, 1);
				delete user.searching[searchedFormats[i]];
				break;
			}
		}

		user.send('|updatesearch|' + JSON.stringify({searching: Object.keys(user.searching)}));
		return true;
	};
	GlobalRoom.prototype.searchBattle = function (user, formatid) {
		if (!user.connected) return;

		formatid = Tools.getFormat(formatid).id;

		user.prepBattle(formatid, 'search', null, this.finishSearchBattle.bind(this, user, formatid));
	};
	GlobalRoom.prototype.finishSearchBattle = function (user, formatid, result) {
		if (!result) return;

		// tell the user they've started searching
		user.send('|updatesearch|' + JSON.stringify({searching: Object.keys(user.searching).concat(formatid)}));

		// get the user's rating before actually starting to search
		var newSearch = {
			userid: user.userid,
			team: user.team,
			rating: 1000,
			time: new Date().getTime()
		};
		var self = this;
		user.doWithMMR(formatid, function (mmr, error) {
			if (error) {
				user.popup("Connection to ladder server failed with error: " + error.message + "; please try again later");
				return;
			}
			newSearch.rating = mmr;
			self.addSearch(newSearch, user, formatid);
		});
	};
	GlobalRoom.prototype.matchmakingOK = function (search1, search2, user1, user2, formatid) {
		// users must be different
		if (user1 === user2) return false;

		// users must have different IPs
		if (user1.latestIp === user2.latestIp) return false;

		// users must not have been matched immediately previously
		if (user1.lastMatch === user2.userid || user2.lastMatch === user1.userid) return false;

		// search must be within range
		var searchRange = 100, elapsed = Math.abs(search1.time - search2.time);
		if (formatid === 'ou' || formatid === 'oucurrent' || formatid === 'randombattle') searchRange = 50;
		searchRange += elapsed / 300; // +1 every .3 seconds
		if (searchRange > 300) searchRange = 300;
		if (Math.abs(search1.rating - search2.rating) > searchRange) return false;

		user1.lastMatch = user2.userid;
		user2.lastMatch = user1.userid;
		return true;
	};
	GlobalRoom.prototype.addSearch = function (newSearch, user, formatid) {
		// Filter racing conditions
		if (!user.connected || user !== Users.getExact(user.userid)) return;
		if (user.searching[formatid]) return;

		if (!this.searches[formatid]) this.searches[formatid] = [];
		var formatSearches = this.searches[formatid];

		// Prioritize players who have been searching for a match the longest.
		for (var i = 0; i < formatSearches.length; i++) {
			var search = formatSearches[i];
			var searchUser = Users.getExact(search.userid);
			if (this.matchmakingOK(search, newSearch, searchUser, user, formatid)) {
				var usersToUpdate = [user, searchUser];
				for (var j = 0; j < 2; j++) {
					delete usersToUpdate[j].searching[formatid];
					var searchedFormats = Object.keys(usersToUpdate[j].searching);
					usersToUpdate[j].send('|updatesearch|' + JSON.stringify({searching: searchedFormats}));
				}
				formatSearches.splice(i, 1);
				this.startBattle(searchUser, user, formatid, search.team, newSearch.team, {rated: true});
				return;
			}
		}
		user.searching[formatid] = 1;
		formatSearches.push(newSearch);
	};
	GlobalRoom.prototype.periodicMatch = function () {
		for (var formatid in this.searches) {
			var formatSearches = this.searches[formatid];
			if (formatSearches.length < 2) continue;

			var longestSearch = formatSearches[0];
			var longestSearcher = Users.getExact(longestSearch.userid);

			// Prioritize players who have been searching for a match the longest.
			for (var i = 1; i < formatSearches.length; i++) {
				var search = formatSearches[i];
				var searchUser = Users.getExact(search.userid);
				if (this.matchmakingOK(search, longestSearch, searchUser, longestSearcher, formatid)) {
					var usersToUpdate = [longestSearcher, searchUser];
					for (var j = 0; j < 2; j++) {
						delete usersToUpdate[j].searching[formatid];
						var searchedFormats = Object.keys(usersToUpdate[j].searching);
						usersToUpdate[j].send('|updatesearch|' + JSON.stringify({searching: searchedFormats}));
					}
					formatSearches.splice(i, 1);
					formatSearches.splice(0, 1);
					this.startBattle(searchUser, longestSearcher, formatid, search.team, longestSearch.team, {rated: true});
					return;
				}
			}
		}
	};
	GlobalRoom.prototype.send = function (message, user) {
		if (user) {
			user.sendTo(this, message);
		} else {
			Sockets.channelBroadcast(this.id, message);
		}
	};
	GlobalRoom.prototype.sendAuth = function (message) {
		for (var i in this.users) {
			var user = this.users[i];
			if (user.connected && user.can('staff')) {
				user.sendTo(this, message);
			}
		}
	};
	GlobalRoom.prototype.add = function (message) {
		if (rooms.lobby) return rooms.lobby.add(message);
		return this;
	};
	GlobalRoom.prototype.addRaw = function (message) {
		if (rooms.lobby) return rooms.lobby.addRaw(message);
		return this;
	};
	GlobalRoom.prototype.addChatRoom = function (title) {
		var id = toId(title);
		if (rooms[id]) return false;

		var chatRoomData = {
			title: title
		};
		var room = Rooms.createChatRoom(id, title, chatRoomData);
		this.chatRoomData.push(chatRoomData);
		this.chatRooms.push(room);
		this.writeChatRoomData();
		return true;
	};
	GlobalRoom.prototype.deregisterChatRoom = function (id) {
		id = toId(id);
		var room = rooms[id];
		if (!room) return false; // room doesn't exist
		if (!room.chatRoomData) return false; // room isn't registered
		// deregister from global chatRoomData
		// looping from the end is a pretty trivial optimization, but the
		// assumption is that more recently added rooms are more likely to
		// be deleted
		for (var i = this.chatRoomData.length - 1; i >= 0; i--) {
			if (id === toId(this.chatRoomData[i].title)) {
				this.chatRoomData.splice(i, 1);
				this.writeChatRoomData();
				break;
			}
		}
		delete room.chatRoomData;
		return true;
	};
	GlobalRoom.prototype.delistChatRoom = function (id) {
		id = toId(id);
		if (!rooms[id]) return false; // room doesn't exist
		for (var i = this.chatRooms.length - 1; i >= 0; i--) {
			if (id === this.chatRooms[i].id) {
				this.chatRooms.splice(i, 1);
				break;
			}
		}
	};
	GlobalRoom.prototype.removeChatRoom = function (id) {
		id = toId(id);
		var room = rooms[id];
		if (!room) return false; // room doesn't exist
		room.destroy();
		return true;
	};
	GlobalRoom.prototype.autojoinRooms = function (user, connection) {
		// we only autojoin regular rooms if the client requests it with /autojoin
		// note that this restriction doesn't apply to staffAutojoin
		for (var i = 0; i < this.autojoin.length; i++) {
			user.joinRoom(this.autojoin[i], connection);
		}
	};
	GlobalRoom.prototype.checkAutojoin = function (user, connection) {
		if (!user.named) return;
		for (var i = 0; i < this.staffAutojoin.length; i++) {
			var room = Rooms.get(this.staffAutojoin[i]);
			if (!room) {
				this.staffAutojoin.splice(i, 1);
				i--;
				continue;
			}
			if (room.staffAutojoin === true && user.can('staff') ||
					typeof room.staffAutojoin === 'string' && room.staffAutojoin.indexOf(user.group) >= 0) {
				// if staffAutojoin is true: autojoin if isStaff
				// if staffAutojoin is String: autojoin if user.group in staffAutojoin
				user.joinRoom(room.id, connection);
			}
		}
		for (var i = 0; i < user.connections.length; i++) {
			connection = user.connections[i];
			if (connection.autojoins) {
				var autojoins = connection.autojoins.split(',');
				for (var j = 0; j < autojoins.length; j++) {
					user.tryJoinRoom(autojoins[j], connection);
				}
				connection.autojoins = '';
			}
		}
	};
	GlobalRoom.prototype.onJoinConnection = function (user, connection) {
		var initdata = '|updateuser|' + user.name + '|' + (user.named ? '1' : '0') + '|' + user.avatar + '\n';
		connection.send(initdata + this.formatListText);
		if (this.chatRooms.length > 2) connection.send('|queryresponse|rooms|null'); // should display room list
	};
	GlobalRoom.prototype.onJoin = function (user, connection, merging) {
		if (!user) return false; // ???
		if (this.users[user.userid]) return user;

		this.users[user.userid] = user;
		if (++this.userCount > this.maxUsers) {
			this.maxUsers = this.userCount;
			this.maxUsersDate = Date.now();
		}

		if (!merging) {
			var initdata = '|updateuser|' + user.name + '|' + (user.named ? '1' : '0') + '|' + user.avatar + '\n';
			connection.send(initdata + this.formatListText);
			if (this.chatRooms.length > 2) connection.send('|queryresponse|rooms|null'); // should display room list
		}

		return user;
	};
	GlobalRoom.prototype.onRename = function (user, oldid, joining) {
		delete this.users[oldid];
		this.users[user.userid] = user;
		return user;
	};
	GlobalRoom.prototype.onUpdateIdentity = function () {};
	GlobalRoom.prototype.onLeave = function (user) {
		if (!user) return; // ...
		delete this.users[user.userid];
		--this.userCount;
		user.cancelChallengeTo();
		this.cancelSearch(user);
	};
	GlobalRoom.prototype.startBattle = function (p1, p2, format, p1team, p2team, options) {
		var newRoom;
		p1 = Users.get(p1);
		p2 = Users.get(p2);

		if (!p1 || !p2) {
			// most likely, a user was banned during the battle start procedure
			this.cancelSearch(p1);
			this.cancelSearch(p2);
			return;
		}
		if (p1 === p2) {
			this.cancelSearch(p1);
			this.cancelSearch(p2);
			p1.popup("You can't battle your own account. Please use something like Private Browsing to battle yourself.");
			return;
		}

		if (this.lockdown === true) {
			this.cancelSearch(p1);
			this.cancelSearch(p2);
			p1.popup("The server is restarting. Battles will be available again in a few minutes.");
			p2.popup("The server is restarting. Battles will be available again in a few minutes.");
			return;
		}

		//console.log('BATTLE START BETWEEN: ' + p1.userid + ' ' + p2.userid);
		var i = this.lastBattle + 1;
		var formaturlid = format.toLowerCase().replace(/[^a-z0-9]+/g, '');
		while (rooms['battle-' + formaturlid + i]) {
			i++;
		}
		this.lastBattle = i;
		rooms.global.writeNumRooms();
		newRoom = this.addRoom('battle-' + formaturlid + '-' + i, format, p1, p2, options);
		p1.joinRoom(newRoom);
		p2.joinRoom(newRoom);
		newRoom.joinBattle(p1, p1team);
		newRoom.joinBattle(p2, p2team);
<<<<<<< HEAD
		this.cancelSearch(p1, true);
		this.cancelSearch(p2, true);
		if (Config.reportBattles && rooms.lobby) {
=======
		this.cancelSearch(p1);
		this.cancelSearch(p2);
		if (Config.reportbattles && rooms.lobby) {
>>>>>>> f27e55dc
			rooms.lobby.add('|b|' + newRoom.id + '|' + p1.getIdentity() + '|' + p2.getIdentity());
		}
		if (Config.logLadderIp && options.rated) {
			if (!this.ladderIpLog) {
				this.ladderIpLog = fs.createWriteStream('logs/ladderip/ladderip.txt', {flags: 'a'});
			}
			this.ladderIpLog.write(p1.userid + ': ' + p1.latestIp + '\n');
			this.ladderIpLog.write(p2.userid + ': ' + p2.latestIp + '\n');
		}
		return newRoom;
	};
	GlobalRoom.prototype.addRoom = function (room, format, p1, p2, options) {
		room = Rooms.createBattle(room, format, p1, p2, options);
		return room;
	};
	GlobalRoom.prototype.chat = function (user, message, connection) {
		if (rooms.lobby) return rooms.lobby.chat(user, message, connection);
		message = CommandParser.parse(message, this, user, connection);
		if (message && message !== true) {
			connection.popup("You can't send messages directly to the server.");
		}
	};
	return GlobalRoom;
})();

var BattleRoom = (function () {
	function BattleRoom(roomid, format, p1, p2, options) {
		Room.call(this, roomid, "" + p1.name + " vs. " + p2.name);
		this.modchat = (Config.modchat.battle || false);

		format = '' + (format || '');

		this.format = format;
		this.auth = {};
		//console.log("NEW BATTLE");

		var formatid = toId(format);

		// Sometimes we might allow BattleRooms to have no options
		if (!options) {
			options = {};
		}

		var rated;
		if (options.rated && Tools.getFormat(formatid).rated !== false) {
			rated = {
				p1: p1.userid,
				p2: p2.userid,
				format: format
			};
		} else {
			rated = false;
		}

		if (options.tour) {
			this.tour = {
				p1: p1.userid,
				p2: p2.userid,
				format: format,
				tour: options.tour
			};
		} else {
			this.tour = false;
		}

		this.p1 = p1 || null;
		this.p2 = p2 || null;

		this.rated = rated;
		this.battle = Simulator.create(this.id, format, rated, this);

		this.sideTicksLeft = [21, 21];
		if (!rated && !this.tour) this.sideTicksLeft = [28, 28];
		this.sideTurnTicks = [0, 0];
		this.disconnectTickDiff = [0, 0];

		if (Config.forceTimer) this.requestKickInactive(false);
	}
	BattleRoom.prototype = Object.create(Room.prototype);
	BattleRoom.prototype.type = 'battle';

	BattleRoom.prototype.resetTimer = null;
	BattleRoom.prototype.resetUser = '';
	BattleRoom.prototype.expireTimer = null;
	BattleRoom.prototype.active = false;

	BattleRoom.prototype.push = function (message) {
		if (typeof message === 'string') {
			this.log.push(message);
		} else {
			this.log = this.log.concat(message);
		}
	};
	BattleRoom.prototype.win = function (winner) {
		// Declare variables here in case we need them for non-rated battles logging.
		var p1score = 0.5;
		var winnerid = toId(winner);

		// Check if the battle was rated to update the ladder, return its response, and log the battle.
		if (this.rated) {
			var rated = this.rated;
			this.rated = false;

			if (winnerid === rated.p1) {
				p1score = 1;
			} else if (winnerid === rated.p2) {
				p1score = 0;
			}

			var p1 = Users.getExact(rated.p1);
			var p1name = p1 ? p1.name : rated.p1;
			var p2 = Users.getExact(rated.p2);
			var p2name = p2 ? p2.name : rated.p2;

			//update.updates.push('[DEBUG] uri: ' + Config.loginServer.uri + 'action.php?act=ladderupdate&serverid=' + Config.serverId + '&p1=' + encodeURIComponent(p1) + '&p2=' + encodeURIComponent(p2) + '&score=' + p1score + '&format=' + toId(rated.format) + '&servertoken=[token]');

			if (!rated.p1 || !rated.p2) {
				this.push('|raw|ERROR: Ladder not updated: a player does not exist');
			} else {
				winner = Users.get(winnerid);
				if (winner && !winner.registered) {
					this.sendUser(winner, '|askreg|' + winner.userid);
				}
				var p1rating, p2rating;
				// update rankings
				this.push('|raw|Ladder updating...');
				var self = this;
				LoginServer.request('ladderupdate', {
					p1: p1name,
					p2: p2name,
					score: p1score,
					format: toId(rated.format)
				}, function (data, statusCode, error) {
					if (!self.battle) {
						console.log('room expired before ladder update was received');
						return;
					}
					if (!data) {
						self.addRaw('Ladder (probably) updated, but score could not be retrieved (' + error.message + ').');
						// log the battle anyway
						if (!Tools.getFormat(self.format).noLog) {
							self.logBattle(p1score);
						}
						return;
					} else if (data.errorip) {
						self.addRaw("This server's request IP " + data.errorip + " is not a registered server.");
						return;
					} else {
						try {
							p1rating = data.p1rating;
							p2rating = data.p2rating;

							//self.add("Ladder updated.");

							var oldacre = Math.round(data.p1rating.oldacre);
							var acre = Math.round(data.p1rating.acre);
							var reasons = '' + (acre - oldacre) + ' for ' + (p1score > 0.99 ? 'winning' : (p1score < 0.01 ? 'losing' : 'tying'));
							if (reasons.charAt(0) !== '-') reasons = '+' + reasons;
							self.addRaw(Tools.escapeHTML(p1name) + '\'s rating: ' + oldacre + ' &rarr; <strong>' + acre + '</strong><br />(' + reasons + ')');

							oldacre = Math.round(data.p2rating.oldacre);
							acre = Math.round(data.p2rating.acre);
							reasons = '' + (acre - oldacre) + ' for ' + (p1score > 0.99 ? 'losing' : (p1score < 0.01 ? 'winning' : 'tying'));
							if (reasons.charAt(0) !== '-') reasons = '+' + reasons;
							self.addRaw(Tools.escapeHTML(p2name) + '\'s rating: ' + oldacre + ' &rarr; <strong>' + acre + '</strong><br />(' + reasons + ')');

							if (p1 && p1.userid === rated.p1) p1.cacheMMR(rated.format, data.p1rating);
							if (p2 && p2.userid === rated.p2) p2.cacheMMR(rated.format, data.p2rating);
							self.update();
						} catch (e) {
							self.addRaw('There was an error calculating rating changes.');
							self.update();
						}

						if (!Tools.getFormat(self.format).noLog) {
							self.logBattle(p1score, p1rating, p2rating);
						}
					}
				});
			}
		} else if (Config.logChallenges) {
			// Log challenges if the challenge logging config is enabled.
			if (winnerid === this.p1.userid) {
				p1score = 1;
			} else if (winnerid === this.p2.userid) {
				p1score = 0;
			}
			this.update();
			this.logBattle(p1score);
		}
		if (Config.autosavereplays) {
			var uploader = Users.get(winnerid);
			if (uploader && uploader.connections[0]) {
				CommandParser.parse('/savereplay', this, uploader, uploader.connections[0]);
			}
		}
		if (this.tour) {
			var winnerid = toId(winner);
			winner = Users.get(winner);
			var tour = this.tour.tour;
			tour.onBattleWin(this, winner);
		}
		rooms.global.battleCount += 0 - (this.active ? 1 : 0);
		this.active = false;
		this.update();
	};
	// logNum = 0    : spectator log
	// logNum = 1, 2 : player log
	// logNum = 3    : replay log
	BattleRoom.prototype.getLog = function (logNum) {
		var log = [];
		for (var i = 0; i < this.log.length; ++i) {
			var line = this.log[i];
			if (line === '|split') {
				log.push(this.log[i + logNum + 1]);
				i += 4;
			} else {
				log.push(line);
			}
		}
		return log;
	};
	BattleRoom.prototype.getLogForUser = function (user) {
		var logNum = this.battle.getSlot(user) + 1;
		if (logNum < 0) logNum = 0;
		return this.getLog(logNum);
	};
	BattleRoom.prototype.update = function (excludeUser) {
		if (this.log.length <= this.lastUpdate) return;

		Sockets.subchannelBroadcast(this.id, '>' + this.id + '\n\n' + this.log.slice(this.lastUpdate).join('\n'));

		this.lastUpdate = this.log.length;

		// empty rooms time out after ten minutes
		var hasUsers = false;
		for (var i in this.users) {
			hasUsers = true;
			break;
		}
		if (!hasUsers) {
			if (this.expireTimer) clearTimeout(this.expireTimer);
			this.expireTimer = setTimeout(this.tryExpire.bind(this), TIMEOUT_EMPTY_DEALLOCATE);
		} else {
			if (this.expireTimer) clearTimeout(this.expireTimer);
			this.expireTimer = setTimeout(this.tryExpire.bind(this), TIMEOUT_INACTIVE_DEALLOCATE);
		}
	};
	BattleRoom.prototype.logBattle = function (p1score, p1rating, p2rating) {
		var logData = this.battle.logData;
		logData.p1rating = p1rating;
		logData.p2rating = p2rating;
		logData.endType = this.battle.endType;
		if (!p1rating) logData.ladderError = true;
		logData.log = BattleRoom.prototype.getLog.call(logData, 3); // replay log (exact damage)
		var date = new Date();
		var logfolder = date.format('{yyyy}-{MM}');
		var logsubfolder = date.format('{yyyy}-{MM}-{dd}');
		var curpath = 'logs/' + logfolder;
		var self = this;
		fs.mkdir(curpath, '0755', function () {
			var tier = self.format.toLowerCase().replace(/[^a-z0-9]+/g, '');
			curpath += '/' + tier;
			fs.mkdir(curpath, '0755', function () {
				curpath += '/' + logsubfolder;
				fs.mkdir(curpath, '0755', function () {
					fs.writeFile(curpath + '/' + self.id + '.log.json', JSON.stringify(logData));
				});
			});
		}); // asychronicity
		//console.log(JSON.stringify(logData));
	};
	BattleRoom.prototype.tryExpire = function () {
		this.expire();
	};
	BattleRoom.prototype.getInactiveSide = function () {
		if (this.battle.players[0] && !this.battle.players[1]) return 1;
		if (this.battle.players[1] && !this.battle.players[0]) return 0;
		return this.battle.inactiveSide;
	};
	BattleRoom.prototype.forfeit = function (user, message, side) {
		if (!this.battle || this.battle.ended || !this.battle.started) return false;

		if (!message) message = ' forfeited.';

		if (side === undefined) {
			if (user && user.userid === this.battle.playerids[0]) side = 0;
			if (user && user.userid === this.battle.playerids[1]) side = 1;
		}
		if (side === undefined) return false;

		var ids = ['p1', 'p2'];
		var otherids = ['p2', 'p1'];

		var name = 'Player ' + (side + 1);
		if (user) {
			name = user.name;
		} else if (this.rated) {
			name = this.rated[ids[side]];
		}

		this.add('|-message|' + name + message);
		this.battle.endType = 'forfeit';
		this.battle.send('win', otherids[side]);
		rooms.global.battleCount += (this.battle.active ? 1 : 0) - (this.active ? 1 : 0);
		this.active = this.battle.active;
		this.update();
		return true;
	};
	BattleRoom.prototype.sendPlayer = function (num, message) {
		var player = this.battle.getPlayer(num);
		if (!player) return false;
		this.sendUser(player, message);
	};
	BattleRoom.prototype.kickInactive = function () {
		clearTimeout(this.resetTimer);
		this.resetTimer = null;

		if (!this.battle || this.battle.ended || !this.battle.started) return false;

		var inactiveSide = this.getInactiveSide();

		var ticksLeft = [0, 0];
		if (inactiveSide !== 1) {
			// side 0 is inactive
			this.sideTurnTicks[0]--;
			this.sideTicksLeft[0]--;
		}
		if (inactiveSide !== 0) {
			// side 1 is inactive
			this.sideTurnTicks[1]--;
			this.sideTicksLeft[1]--;
		}
		ticksLeft[0] = Math.min(this.sideTurnTicks[0], this.sideTicksLeft[0]);
		ticksLeft[1] = Math.min(this.sideTurnTicks[1], this.sideTicksLeft[1]);

		if (ticksLeft[0] && ticksLeft[1]) {
			if (inactiveSide === 0 || inactiveSide === 1) {
				// one side is inactive
				var inactiveTicksLeft = ticksLeft[inactiveSide];
				var inactiveUser = this.battle.getPlayer(inactiveSide);
				if (inactiveTicksLeft % 3 === 0 || inactiveTicksLeft <= 4) {
					this.send('|inactive|' + (inactiveUser ? inactiveUser.name : 'Player ' + (inactiveSide + 1)) + ' has ' + (inactiveTicksLeft * 10) + ' seconds left.');
				}
			} else {
				// both sides are inactive
				var inactiveUser0 = this.battle.getPlayer(0);
				if (inactiveUser0 && (ticksLeft[0] % 3 === 0 || ticksLeft[0] <= 4)) {
					this.sendUser(inactiveUser0, '|inactive|' + inactiveUser0.name + ' has ' + (ticksLeft[0] * 10) + ' seconds left.');
				}

				var inactiveUser1 = this.battle.getPlayer(1);
				if (inactiveUser1 && (ticksLeft[1] % 3 === 0 || ticksLeft[1] <= 4)) {
					this.sendUser(inactiveUser1, '|inactive|' + inactiveUser1.name + ' has ' + (ticksLeft[1] * 10) + ' seconds left.');
				}
			}
			this.resetTimer = setTimeout(this.kickInactive.bind(this), 10 * 1000);
			return;
		}

		if (inactiveSide < 0) {
			if (ticksLeft[0]) {
				inactiveSide = 1;
			} else if (ticksLeft[1]) {
				inactiveSide = 0;
			}
		}

		this.forfeit(this.battle.getPlayer(inactiveSide), ' lost due to inactivity.', inactiveSide);
		this.resetUser = '';
	};
	BattleRoom.prototype.requestKickInactive = function (user, force) {
		if (this.resetTimer) {
			if (user) this.sendUser(user, '|inactive|The inactivity timer is already counting down.');
			return false;
		}
		if (user) {
			if (!force && this.battle.getSlot(user) < 0) return false;
			this.resetUser = user.userid;
			this.send('|inactive|Battle timer is now ON: inactive players will automatically lose when time\'s up. (requested by ' + user.name + ')');
		} else if (user === false) {
			this.resetUser = '~';
			this.add('|inactive|Battle timer is ON: inactive players will automatically lose when time\'s up.');
		}

		// a tick is 10 seconds

		var maxTicksLeft = 15; // 2 minutes 30 seconds
		if (!this.battle.p1 || !this.battle.p2) {
			// if a player has left, don't wait longer than 6 ticks (1 minute)
			maxTicksLeft = 6;
		}
		if (!this.rated && !this.tour) maxTicksLeft = 30;

		this.sideTurnTicks = [maxTicksLeft, maxTicksLeft];

		var inactiveSide = this.getInactiveSide();
		if (inactiveSide < 0) {
			// add 10 seconds to bank if they're below 160 seconds
			if (this.sideTicksLeft[0] < 16) this.sideTicksLeft[0]++;
			if (this.sideTicksLeft[1] < 16) this.sideTicksLeft[1]++;
		}
		this.sideTicksLeft[0]++;
		this.sideTicksLeft[1]++;
		if (inactiveSide !== 1) {
			// side 0 is inactive
			var ticksLeft0 = Math.min(this.sideTicksLeft[0] + 1, maxTicksLeft);
			this.sendPlayer(0, '|inactive|You have ' + (ticksLeft0 * 10) + ' seconds to make your decision.');
		}
		if (inactiveSide !== 0) {
			// side 1 is inactive
			var ticksLeft1 = Math.min(this.sideTicksLeft[1] + 1, maxTicksLeft);
			this.sendPlayer(1, '|inactive|You have ' + (ticksLeft1 * 10) + ' seconds to make your decision.');
		}

		this.resetTimer = setTimeout(this.kickInactive.bind(this), 10 * 1000);
		return true;
	};
	BattleRoom.prototype.nextInactive = function () {
		if (this.resetTimer) {
			this.update();
			clearTimeout(this.resetTimer);
			this.resetTimer = null;
			this.requestKickInactive();
		}
	};
	BattleRoom.prototype.stopKickInactive = function (user, force) {
		if (!force && user && user.userid !== this.resetUser) return false;
		if (this.resetTimer) {
			clearTimeout(this.resetTimer);
			this.resetTimer = null;
			this.send('|inactiveoff|Battle timer is now OFF.');
			return true;
		}
		return false;
	};
	BattleRoom.prototype.kickInactiveUpdate = function () {
		if (!this.rated && !this.tour) return false;
		if (this.resetTimer) {
			var inactiveSide = this.getInactiveSide();
			var changed = false;

			if ((!this.battle.p1 || !this.battle.p2) && !this.disconnectTickDiff[0] && !this.disconnectTickDiff[1]) {
				if ((!this.battle.p1 && inactiveSide === 0) || (!this.battle.p2 && inactiveSide === 1)) {
					var inactiveUser = this.battle.getPlayer(inactiveSide);

					if (!this.battle.p1 && inactiveSide === 0 && this.sideTurnTicks[0] > 7) {
						this.disconnectTickDiff[0] = this.sideTurnTicks[0] - 7;
						this.sideTurnTicks[0] = 7;
						changed = true;
					} else if (!this.battle.p2 && inactiveSide === 1 && this.sideTurnTicks[1] > 7) {
						this.disconnectTickDiff[1] = this.sideTurnTicks[1] - 7;
						this.sideTurnTicks[1] = 7;
						changed = true;
					}

					if (changed) {
						this.send('|inactive|' + (inactiveUser ? inactiveUser.name : 'Player ' + (inactiveSide + 1)) + ' disconnected and has a minute to reconnect!');
						return true;
					}
				}
			} else if (this.battle.p1 && this.battle.p2) {
				// Only one of the following conditions should happen, but do
				// them both since you never know...
				if (this.disconnectTickDiff[0]) {
					this.sideTurnTicks[0] = this.sideTurnTicks[0] + this.disconnectTickDiff[0];
					this.disconnectTickDiff[0] = 0;
					changed = 0;
				}

				if (this.disconnectTickDiff[1]) {
					this.sideTurnTicks[1] = this.sideTurnTicks[1] + this.disconnectTickDiff[1];
					this.disconnectTickDiff[1] = 0;
					changed = 1;
				}

				if (changed !== false) {
					var user = this.battle.getPlayer(changed);
					this.send('|inactive|' + (user ? user.name : 'Player ' + (changed + 1)) + ' reconnected and has ' + (this.sideTurnTicks[changed] * 10) + ' seconds left!');
					return true;
				}
			}
		}

		return false;
	};
	BattleRoom.prototype.decision = function (user, choice, data) {
		this.battle.sendFor(user, choice, data);
		if (this.active !== this.battle.active) {
			rooms.global.battleCount += (this.battle.active ? 1 : 0) - (this.active ? 1 : 0);
			this.active = this.battle.active;
		}
		this.update();
	};
	// This function is only called when the user is already in the room (with another connection).
	// First-time join calls this.onJoin() below instead.
	BattleRoom.prototype.onJoinConnection = function (user, connection) {
		this.sendUser(connection, '|init|battle\n|title|' + this.title + '\n' + this.getLogForUser(user).join('\n'));
		// this handles joining a battle in which a user is a participant,
		// where the user has already identified before attempting to join
		// the battle
		this.battle.resendRequest(connection);
	};
	BattleRoom.prototype.onJoin = function (user, connection) {
		if (!user) return false;
		if (this.users[user.userid]) return user;

		this.users[user.userid] = user;
		this.userCount++;

		this.sendUser(connection, '|init|battle\n|title|' + this.title + '\n' + this.getLogForUser(user).join('\n'));
		if (user.named) {
			if (Config.reportBattleJoins) {
				this.add('|join|' + user.name);
			} else {
				this.add('|J|' + user.name);
			}
			this.update();
		}

		return user;
	};
	BattleRoom.prototype.onRename = function (user, oldid, joining) {
		if (joining) {
			if (Config.reportBattleJoins) {
				this.add('|join|' + user.name);
			} else {
				this.add('|J|' + user.name);
			}
		}
		var resend = joining || !this.battle.playerTable[oldid];
		if (this.battle.playerTable[oldid]) {
			if (this.rated) {
				this.add('|message|' + user.name + ' forfeited by changing their name.');
				this.battle.lose(oldid);
				this.battle.leave(oldid);
				resend = false;
			} else {
				this.battle.rename();
			}
		}
		delete this.users[oldid];
		this.users[user.userid] = user;
		this.update();
		if (resend) {
			// this handles a named user renaming themselves into a user in the
			// battle (i.e. by using /nick)
			this.battle.resendRequest(user);
		}
		return user;
	};
	BattleRoom.prototype.onUpdateIdentity = function () {};
	BattleRoom.prototype.onLeave = function (user) {
		if (!user) return; // ...
		if (user.battles[this.id]) {
			this.battle.leave(user);
			rooms.global.battleCount += (this.battle.active ? 1 : 0) - (this.active ? 1 : 0);
			this.active = this.battle.active;
		} else if (!user.named) {
			delete this.users[user.userid];
			return;
		}
		delete this.users[user.userid];
		this.userCount--;
		if (Config.reportBattleJoins) {
			this.add('|leave|' + user.name);
		} else {
			this.add('|L|' + user.name);
		}

		if (Object.isEmpty(this.users)) {
			rooms.global.battleCount += 0 - (this.active ? 1 : 0);
			this.active = false;
		}

		this.update();
		this.kickInactiveUpdate();
	};
	BattleRoom.prototype.joinBattle = function (user, team) {
		var slot;
		if (this.rated || this.tour) {
			slot = this.battle.lastPlayers.indexOf(user.userid);
			if (slot < 0) {
				user.popup("This is a " + (this.tour ? "tournament" : "rated") + " battle; you must be either " + this.battle.lastPlayers.join(" or ") + " to join.");
				return false;
			}
		}

		if (this.battle.active) {
			user.popup("This battle already has two players.");
			return false;
		}

		this.auth[user.userid] = Users.getGroupsThatCan('roompromote', Users.getGroupsThatCan('joinbattle', this)[0], this)[0];
		this.battle.join(user, slot, team);
		rooms.global.battleCount += (this.battle.active ? 1 : 0) - (this.active ? 1 : 0);
		this.active = this.battle.active;
		if (this.active) {
			this.title = "" + this.battle.p1 + " vs. " + this.battle.p2;
			this.send('|title|' + this.title);
		}
		this.update();
		this.kickInactiveUpdate();
	};
	BattleRoom.prototype.leaveBattle = function (user) {
		if (!user) return false; // ...
		if (user.battles[this.id]) {
			this.battle.leave(user);
		} else {
			return false;
		}
		this.auth[user.userid] = Users.getGroupsThatCan('joinbattle', this)[0];
		rooms.global.battleCount += (this.battle.active ? 1 : 0) - (this.active ? 1 : 0);
		this.active = this.battle.active;
		this.update();
		this.kickInactiveUpdate();
		return true;
	};
	BattleRoom.prototype.expire = function () {
		this.send('|expire|');
		this.destroy();
	};
	BattleRoom.prototype.destroy = function () {
		// deallocate ourself

		// remove references to ourself
		for (var i in this.users) {
			this.users[i].leaveRoom(this);
			delete this.users[i];
		}
		this.users = null;

		// deallocate children and get rid of references to them
		if (this.battle) {
			this.battle.destroy();
		}
		this.battle = null;

		if (this.resetTimer) {
			clearTimeout(this.resetTimer);
		}
		this.resetTimer = null;
		if (this.expireTimer) {
			clearTimeout(this.expireTimer);
		}
		this.expireTimer = null;

		// get rid of some possibly-circular references
		delete rooms[this.id];
	};
	return BattleRoom;
})();

var ChatRoom = (function () {
	function ChatRoom(roomid, title, options) {
		Room.call(this, roomid, title);
		if (options) {
			this.chatRoomData = options;
			Object.merge(this, options);
		}

		this.logTimes = true;
		this.logFile = null;
		this.logFilename = '';
		this.destroyingLog = false;
		if (!this.modchat) this.modchat = (Config.modchat.chat || false);

		if (Config.logChat) {
			this.rollLogFile(true);
			this.logEntry = function (entry, date) {
				var timestamp = (new Date()).format('{HH}:{mm}:{ss} ');
				this.logFile.write(timestamp + entry + '\n');
			};
			this.logEntry('NEW CHATROOM: ' + this.id);
			if (Config.logUserStats) {
				setInterval(this.logUserStats.bind(this), Config.logUserStats);
			}
		}

		if (Config.reportJoinsPeriod) {
			this.userList = this.getUserList();
			this.reportJoinsQueue = [];
		}
	}
	ChatRoom.prototype = Object.create(Room.prototype);
	ChatRoom.prototype.type = 'chat';

	ChatRoom.prototype.reportRecentJoins = function () {
		delete this.reportJoinsInterval;
		if (this.reportJoinsQueue.length === 0) {
			// nothing to report
			return;
		}
		if (Config.reportJoinsPeriod) {
			this.userList = this.getUserList();
		}
		this.send(this.reportJoinsQueue.join('\n'));
		this.reportJoinsQueue.length = 0;
	};

	ChatRoom.prototype.rollLogFile = function (sync) {
		var mkdir = sync ? function (path, mode, callback) {
			try {
				fs.mkdirSync(path, mode);
			} catch (e) {}	// directory already exists
			callback();
		} : fs.mkdir;
		var date = new Date();
		var basepath = 'logs/chat/' + this.id + '/';
		var self = this;
		mkdir(basepath, '0755', function () {
			var path = date.format('{yyyy}-{MM}');
			mkdir(basepath + path, '0755', function () {
				if (self.destroyingLog) return;
				path += '/' + date.format('{yyyy}-{MM}-{dd}') + '.txt';
				if (path !== self.logFilename) {
					self.logFilename = path;
					if (self.logFile) self.logFile.destroySoon();
					self.logFile = fs.createWriteStream(basepath + path, {flags: 'a'});
					// Create a symlink to today's lobby log.
					// These operations need to be synchronous, but it's okay
					// because this code is only executed once every 24 hours.
					var link0 = basepath + 'today.txt.0';
					try {
						fs.unlinkSync(link0);
					} catch (e) {} // file doesn't exist
					try {
						fs.symlinkSync(path, link0); // `basepath` intentionally not included
						try {
							fs.renameSync(link0, basepath + 'today.txt');
						} catch (e) {} // OS doesn't support atomic rename
					} catch (e) {} // OS doesn't support symlinks
				}
				var timestamp = +date;
				date.advance('1 hour').reset('minutes').advance('1 second');
				setTimeout(self.rollLogFile.bind(self), +date - timestamp);
			});
		});
	};
	ChatRoom.prototype.destroyLog = function (initialCallback, finalCallback) {
		this.destroyingLog = true;
		initialCallback();
		if (this.logFile) {
			this.logEntry = function () { };
			this.logFile.on('close', finalCallback);
			this.logFile.destroySoon();
		} else {
			finalCallback();
		}
	};
	ChatRoom.prototype.logUserStats = function () {
		var total = 0;
		var guests = 0;
		var groups = {};
		Config.groups.byRank.forEach(function (group) {
			groups[group] = 0;
		});
		for (var i in this.users) {
			var user = this.users[i];
			++total;
			if (!user.named) {
				++guests;
			}
			++groups[user.group];
		}
		var entry = '|userstats|total:' + total + '|guests:' + guests;
		for (var i in groups) {
			entry += '|' + i + ':' + groups[i];
		}
		this.logEntry(entry);
	};

	ChatRoom.prototype.getUserList = function () {
		var buffer = '';
		var counter = 0;
		for (var i in this.users) {
			if (!this.users[i].named) {
				continue;
			}
			counter++;
			buffer += ',' + this.users[i].getIdentity(this.id);
		}
		var msg = '|users|' + counter + buffer;
		return msg;
	};
	ChatRoom.prototype.reportJoin = function (entry) {
		if (Config.reportJoinsPeriod) {
			if (!this.reportJoinsInterval) {
				this.reportJoinsInterval = setTimeout(
					this.reportRecentJoins.bind(this), Config.reportJoinsPeriod
				);
			}

			this.reportJoinsQueue.push(entry);
		} else {
			this.send(entry);
		}
		this.logEntry(entry);
	};
	ChatRoom.prototype.update = function () {
		if (this.log.length <= this.lastUpdate) return;
		var entries = this.log.slice(this.lastUpdate);
		if (this.reportJoinsQueue && this.reportJoinsQueue.length) {
			clearTimeout(this.reportJoinsInterval);
			delete this.reportJoinsInterval;
			Array.prototype.unshift.apply(entries, this.reportJoinsQueue);
			this.reportJoinsQueue.length = 0;
			this.userList = this.getUserList();
		}
		var update = entries.join('\n');
		if (this.log.length > 100) {
			this.log.splice(0, this.log.length - 100);
		}
		this.lastUpdate = this.log.length;

		this.send(update);
	};
	ChatRoom.prototype.getIntroMessage = function () {
		if (this.modchat && this.introMessage) {
			return '\n|raw|<div class="infobox"><div' + (!this.isOfficial ? ' class="infobox-limited"' : '') + '>' + this.introMessage + '</div>' +
				'<br />' +
				'<div class="broadcast-red">' +
				'Must be rank ' + this.modchat + ' or higher to talk right now.' +
				'</div></div>';
		}

		if (this.modchat) {
			return '\n|raw|<div class="infobox"><div class="broadcast-red">' +
				'Must be rank ' + this.modchat + ' or higher to talk right now.' +
				'</div></div>';
		}

		if (this.introMessage) return '\n|raw|<div class="infobox"><div' + (!this.isOfficial ? ' class="infobox-limited"' : '') + '>' + this.introMessage + '</div></div>';

		return '';
	};
	ChatRoom.prototype.onJoinConnection = function (user, connection) {
		var userList = this.userList ? this.userList : this.getUserList();
		this.sendUser(connection, '|init|chat\n|title|' + this.title + '\n' + userList + '\n' + this.getLogSlice(-25).join('\n') + this.getIntroMessage());
		if (global.Tournaments && Tournaments.get(this.id)) {
			Tournaments.get(this.id).updateFor(user, connection);
		}
	};
	ChatRoom.prototype.onJoin = function (user, connection, merging) {
		if (!user) return false; // ???
		if (this.users[user.userid]) return user;

		this.users[user.userid] = user;
		this.userCount++;

		if (!merging) {
			var userList = this.userList ? this.userList : this.getUserList();
			this.sendUser(connection, '|init|chat\n|title|' + this.title + '\n' + userList + '\n' + this.getLogSlice(-100).join('\n') + this.getIntroMessage());
		}
		if (user.named && Config.reportJoins) {
			this.add('|j|' + user.getIdentity(this.id));
			this.update();
		} else if (user.named) {
			var entry = '|J|' + user.getIdentity(this.id);
			this.reportJoin(entry);
		}
		if (global.Tournaments && Tournaments.get(this.id)) {
			Tournaments.get(this.id).updateFor(user, connection);
		}

		return user;
	};
	ChatRoom.prototype.onRename = function (user, oldid, joining) {
		delete this.users[oldid];
		this.users[user.userid] = user;
		var entry;
		if (joining) {
			if (Config.reportJoins) {
				entry = '|j|' + user.getIdentity(this.id);
			} else {
				entry = '|J|' + user.getIdentity(this.id);
			}
		} else if (!user.named) {
			entry = '|L| ' + oldid;
		} else {
			entry = '|N|' + user.getIdentity(this.id) + '|' + oldid;
		}
		if (Config.reportJoins) {
			this.add(entry);
		} else {
			this.reportJoin(entry);
		}
		if (!this.checkBanned(user, oldid)) {
			return;
		}
		if (global.Tournaments && Tournaments.get(this.id)) {
			Tournaments.get(this.id).updateFor(user);
		}
		return user;
	};
	/**
	 * onRename, but without a userid change
	 */
	ChatRoom.prototype.onUpdateIdentity = function (user) {
		if (user && user.connected && user.named) {
			if (!this.users[user.userid]) return false;
			var entry = '|N|' + user.getIdentity(this.id) + '|' + user.userid;
			this.reportJoin(entry);
		}
	};
	ChatRoom.prototype.onLeave = function (user) {
		if (!user) return; // ...

		delete this.users[user.userid];
		this.userCount--;

		if (user.named && Config.reportJoins) {
			this.add('|l|' + user.getIdentity(this.id));
		} else if (user.named) {
			var entry = '|L|' + user.getIdentity(this.id);
			this.reportJoin(entry);
		}
	};
	ChatRoom.prototype.destroy = function () {
		// deallocate ourself

		// remove references to ourself
		for (var i in this.users) {
			this.users[i].leaveRoom(this);
			delete this.users[i];
		}
		this.users = null;

		rooms.global.deregisterChatRoom(this.id);
		rooms.global.delistChatRoom(this.id);

		// get rid of some possibly-circular references
		delete rooms[this.id];
	};
	return ChatRoom;
})();

// to make sure you don't get null returned, pass the second argument
function getRoom(roomid, fallback) {
	if (roomid && roomid.id) return roomid;
	if (!roomid) roomid = 'default';
	if (!rooms[roomid] && fallback) {
		return rooms.global;
	}
	return rooms[roomid];
}
Rooms.get = getRoom;
Rooms.search = function (name, fallback) {
	return getRoom(name) || getRoom(toId(name)) || Rooms.aliases[toId(name)] || (fallback ? rooms.global : undefined);
};

Rooms.createBattle = function (roomid, format, p1, p2, options) {
	if (roomid && roomid.id) return roomid;
	if (!p1 || !p2) return false;
	if (!roomid) roomid = 'default';
	if (!rooms[roomid]) {
		// console.log("NEW BATTLE ROOM: " + roomid);
		ResourceMonitor.countBattle(p1.latestIp, p1.name);
		ResourceMonitor.countBattle(p2.latestIp, p2.name);
		rooms[roomid] = new BattleRoom(roomid, format, p1, p2, options);
	}
	return rooms[roomid];
};
Rooms.createChatRoom = function (roomid, title, data) {
	var room;
	if ((room = rooms[roomid])) return room;

	room = rooms[roomid] = new ChatRoom(roomid, title, data);
	return room;
};

if (!Config.quietConsole) console.log("NEW GLOBAL: global");
rooms.global = new GlobalRoom('global');

Rooms.Room = Room;
Rooms.GlobalRoom = GlobalRoom;
Rooms.BattleRoom = BattleRoom;
Rooms.ChatRoom = ChatRoom;

Rooms.global = rooms.global;
Rooms.lobby = rooms.lobby;
Rooms.aliases = aliases;<|MERGE_RESOLUTION|>--- conflicted
+++ resolved
@@ -804,15 +804,9 @@
 		p2.joinRoom(newRoom);
 		newRoom.joinBattle(p1, p1team);
 		newRoom.joinBattle(p2, p2team);
-<<<<<<< HEAD
-		this.cancelSearch(p1, true);
-		this.cancelSearch(p2, true);
-		if (Config.reportBattles && rooms.lobby) {
-=======
 		this.cancelSearch(p1);
 		this.cancelSearch(p2);
-		if (Config.reportbattles && rooms.lobby) {
->>>>>>> f27e55dc
+		if (Config.reportBattles && rooms.lobby) {
 			rooms.lobby.add('|b|' + newRoom.id + '|' + p1.getIdentity() + '|' + p2.getIdentity());
 		}
 		if (Config.logLadderIp && options.rated) {
