/**
 * Rooms
 * Pokemon Showdown - http://pokemonshowdown.com/
 *
 * Every chat room and battle is a room, and what they do is done in
 * rooms.js. There's also a global room which every user is in, and
 * handles miscellaneous things like welcoming the user.
 *
 * @license MIT license
 */

const TIMEOUT_EMPTY_DEALLOCATE = 10*60*1000;
const TIMEOUT_INACTIVE_DEALLOCATE = 40*60*1000;
const REPORT_USER_STATS_INTERVAL = 1000*60*10;

var modlog = modlog || fs.createWriteStream('logs/modlog.txt', {flags:'a+'});

var GlobalRoom = (function() {
	function GlobalRoom(roomid) {
		this.id = roomid;
		this.i = {};

		// init battle rooms
		this.rooms = [];
		this.battleCount = 0;
		this.searchers = [];

		// Never do any other file IO synchronously
		// but this is okay to prevent race conditions as we start up PS
		this.lastBattle = 0;
		try {
			this.lastBattle = parseInt(fs.readFileSync('logs/lastbattle.txt')) || 0;
		} catch (e) {} // file doesn't exist [yet]

		this.chatRoomData = [];
		try {
			this.chatRoomData = JSON.parse(fs.readFileSync('config/chatrooms.json'));
			if (!Array.isArray(this.chatRoomData)) this.chatRoomData = [];
		} catch (e) {} // file doesn't exist [yet]

		if (!this.chatRoomData.length) {
			this.chatRoomData = [{
				title: 'Lobby',
				autojoin: true
			}, {
				title: 'Staff',
				isPrivate: true,
				staffRoom: true,
				staffAutojoin: true
			}];
		}

		this.chatRooms = [];

		this.autojoin = []; // rooms that users autojoin upon connecting
		this.staffAutojoin = []; // rooms that staff autojoin upon connecting
		for (var i=0; i<this.chatRoomData.length; i++) {
			if (!this.chatRoomData[i] || !this.chatRoomData[i].title) {
				console.log('ERROR: Room number ' + i + ' has no data.');
				continue;
			}
			var id = toId(this.chatRoomData[i].title);
			console.log("NEW CHATROOM: "+id);
			var room = rooms[id] = new ChatRoom(id, this.chatRoomData[i].title, this.chatRoomData[i]);
			this.chatRooms.push(room);
			if (room.autojoin) this.autojoin.push(id);
			if (room.staffAutojoin) this.staffAutojoin.push(id);
		}

		// this function is complex in order to avoid several race conditions
		var self = this;
		this.writeNumRooms = (function() {
			var writing = false;
			var lastBattle;	// last lastBattle to be written to file
			var finishWriting = function() {
				writing = false;
				if (lastBattle < self.lastBattle) {
					self.writeNumRooms();
				}
			};
			return function() {
				if (writing) return;

				// batch writing lastbattle.txt for every 10 battles
				if (lastBattle >= self.lastBattle) return;
				lastBattle = self.lastBattle + 10;

				writing = true;
				fs.writeFile('logs/lastbattle.txt.0', '' + lastBattle, function() {
					// rename is atomic on POSIX, but will throw an error on Windows
					fs.rename('logs/lastbattle.txt.0', 'logs/lastbattle.txt', function(err) {
						if (err) {
							// This should only happen on Windows.
							fs.writeFile('logs/lastbattle.txt', '' + lastBattle, finishWriting);
							return;
						}
						finishWriting();
					});
				});
			};
		})();

		this.writeChatRoomData = (function() {
			var writing = false;
			var writePending = false; // whether or not a new write is pending
			var finishWriting = function() {
				writing = false;
				if (writePending) {
					writePending = false;
					self.writeChatRoomData();
				}
			};
			return function() {
				if (writing) {
					writePending = true;
					return;
				}
				writing = true;
				var data = JSON.stringify(self.chatRoomData).replace(/\{"title"\:/g, '\n{"title":').replace(/\]$/,'\n]');
				fs.writeFile('config/chatrooms.json.0', data, function() {
					// rename is atomic on POSIX, but will throw an error on Windows
					fs.rename('config/chatrooms.json.0', 'config/chatrooms.json', function(err) {
						if (err) {
							// This should only happen on Windows.
							fs.writeFile('config/chatrooms.json', data, finishWriting);
							return;
						}
						finishWriting();
					});
				});
			};
		})();

		// init users
		this.users = {};
		this.userCount = 0; // cache of `Object.size(this.users)`
		this.maxUsers = 0;
		this.maxUsersDate = 0;

		this.reportUserStatsInterval = setInterval(
			this.reportUserStats.bind(this),
			REPORT_USER_STATS_INTERVAL
		);
	}
	GlobalRoom.prototype.type = 'global';

	GlobalRoom.prototype.formatListText = '|formats';

	GlobalRoom.prototype.reportUserStats = function() {
		if (this.maxUsersDate) {
			LoginServer.request('updateuserstats', {
				date: this.maxUsersDate,
				users: this.maxUsers
			}, function() {});
			this.maxUsersDate = 0;
		}
		LoginServer.request('updateuserstats', {
			date: Date.now(),
			users: Object.size(this.users)
		}, function() {});
	};

	GlobalRoom.prototype.getFormatListText = function() {
		var formatListText = '|formats';
		var curSection = '';
		for (var i in Tools.data.Formats) {
			var format = Tools.data.Formats[i];
			if (!format.challengeShow && !format.searchShow) continue;

			var section = format.section;
			if (section === undefined) section = format.mod;
			if (!section) section = '';
			if (section !== curSection) {
				curSection = section;
				formatListText += '|,' + (format.column || 1) + '|'+section;
			}
			formatListText += '|'+format.name;
			if (!format.challengeShow) formatListText += ',,';
			else if (!format.searchShow) formatListText += ',';
			if (format.team) formatListText += ',#';
		}
		return formatListText;
	};

	GlobalRoom.prototype.getRoomList = function(filter) {
		var roomList = {};
		var total = 0;
		for (var i=this.rooms.length-1; i>=0; i--) {
			var room = this.rooms[i];
			if (!room || !room.active) continue;
			if (filter && filter !== room.format && filter !== true) continue;
			var roomData = {};
			if (room.active && room.battle) {
				if (room.battle.players[0]) roomData.p1 = room.battle.players[0].getIdentity();
				if (room.battle.players[1]) roomData.p2 = room.battle.players[1].getIdentity();
			}
			if (!roomData.p1 || !roomData.p2) continue;
			roomList[room.id] = roomData;

			total++;
			if (total >= 6 && !filter) break;
		}
		return roomList;
	};
	GlobalRoom.prototype.getRooms = function() {
		var rooms = {official:[], chat:[], userCount: this.userCount, battleCount: this.battleCount};
		for (var i=0; i<this.chatRooms.length; i++) {
			var room = this.chatRooms[i];
			if (!room) continue;
			if (room.isPrivate) continue;
			(room.isOfficial ? rooms.official : rooms.chat).push({
				title: room.title,
				desc: room.desc,
				userCount: Object.size(room.users)
			});
		}
		return rooms;
	};
	GlobalRoom.prototype.cancelSearch = function(user) {
		var success = false;
		user.cancelChallengeTo();
		for (var i=0; i<this.searchers.length; i++) {
			var search = this.searchers[i];
			var searchUser = Users.get(search.userid);
			if (!searchUser.connected) {
				this.searchers.splice(i,1);
				i--;
				continue;
			}
			if (searchUser === user) {
				this.searchers.splice(i,1);
				i--;
				if (!success) {
					searchUser.send('|updatesearch|'+JSON.stringify({searching: false}));
					success = true;
				}
				continue;
			}
		}
		return success;
	};
	GlobalRoom.prototype.searchBattle = function(user, formatid) {
		if (!user.connected) return;

		formatid = toId(formatid);

		user.prepBattle(formatid, 'search', null, this.finishSearchBattle.bind(this, user, formatid));
	};
	GlobalRoom.prototype.finishSearchBattle = function(user, formatid, result) {
		if (!result) return;

		// tell the user they've started searching
		var newSearchData = {
			format: formatid
		};
		user.send('|updatesearch|'+JSON.stringify({searching: newSearchData}));

		// get the user's rating before actually starting to search
		var newSearch = {
			userid: user.userid,
			formatid: formatid,
			team: user.team,
			rating: 1500,
			time: new Date().getTime()
		};
		var self = this;
		user.doWithMMR(formatid, function(mmr) {
			newSearch.rating = mmr;
			self.addSearch(newSearch, user);
		});
	};
	GlobalRoom.prototype.matchmakingOK = function(search1, search2, user1, user2) {
		// users must be different
		if (user1 === user2) return false;

		// users must not have been matched immediately previously
		if (user1.lastMatch === user2.userid || user2.lastMatch === user1.userid) return false;

		// search must be within range
		var searchRange = 100, formatid = search1.formatid, elapsed = Math.abs(search1.time-search2.time);
		if (formatid === 'ou' || formatid === 'oucurrent' || formatid === 'randombattle') searchRange = 50;
		searchRange += elapsed/300; // +1 every .3 seconds
		if (searchRange > 300) searchRange = 300;
		if (Math.abs(search1.rating - search2.rating) > searchRange) return false;

		user1.lastMatch = user2.userid;
		user2.lastMatch = user1.userid;
		return true;
	};
	GlobalRoom.prototype.addSearch = function(newSearch, user) {
		if (!user.connected) return;
		for (var i=0; i<this.searchers.length; i++) {
			var search = this.searchers[i];
			var searchUser = Users.get(search.userid);
			if (!searchUser || !searchUser.connected) {
				this.searchers.splice(i,1);
				i--;
				continue;
			}
			if (newSearch.formatid === search.formatid && searchUser === user) return; // only one search per format
			if (newSearch.formatid === search.formatid && this.matchmakingOK(search, newSearch, searchUser, user)) {
				this.cancelSearch(user, true);
				this.cancelSearch(searchUser, true);
				user.send('|updatesearch|'+JSON.stringify({searching: false}));
				this.startBattle(searchUser, user, search.formatid, true, search.team, newSearch.team);
				return;
			}
		}
		this.searchers.push(newSearch);
	};
	GlobalRoom.prototype.send = function(message, user) {
		if (user) {
			user.sendTo(this, message);
		} else {
			Sockets.channelBroadcast(this.id, message);
		}
	};
	GlobalRoom.prototype.sendAuth = function(message) {
		for (var i in this.users) {
			var user = this.users[i];
			if (user.connected && user.can('staff')) {
				user.sendTo(this, message);
			}
		}
	};
	GlobalRoom.prototype.updateRooms = function(excludeUser) {
		// do nothing
	};
	GlobalRoom.prototype.add = function(message, noUpdate) {
		if (rooms.lobby) rooms.lobby.add(message, noUpdate);
	};
	GlobalRoom.prototype.addRaw = function(message) {
		if (rooms.lobby) rooms.lobby.addRaw(message);
	};
	GlobalRoom.prototype.addChatRoom = function(title) {
		var id = toId(title);
		if (rooms[id]) return false;

		var chatRoomData = {
			title: title
		};
		var room = rooms[id] = new ChatRoom(id, title, chatRoomData);
		this.chatRoomData.push(chatRoomData);
		this.chatRooms.push(room);
		this.writeChatRoomData();
		return true;
	};
	GlobalRoom.prototype.deregisterChatRoom = function(id) {
		var id = toId(id);
		var room = rooms[id];
		if (!room) return false; // room doesn't exist
		if (!room.chatRoomData) return false; // room isn't registered
		// deregister from global chatRoomData
		// looping from the end is a pretty trivial optimization, but the
		// assumption is that more recently added rooms are more likely to
		// be deleted
		for (var i=this.chatRoomData.length-1; i>=0; i--) {
			if (id === toId(this.chatRoomData[i].title)) {
				this.chatRoomData.splice(i, 1);
				this.writeChatRoomData();
				break;
			}
		}
		delete room.chatRoomData;
		return true;
	};
	GlobalRoom.prototype.delistChatRoom = function(id) {
		var id = toId(id);
		if (!rooms[id]) return false; // room doesn't exist
		for (var i=this.chatRooms.length-1; i>=0; i--) {
			if (id === this.chatRooms[i].id) {
				this.chatRooms.splice(i, 1);
				break;
			}
		}
	};
	GlobalRoom.prototype.removeChatRoom = function(id) {
		var id = toId(id);
		var room = rooms[id];
		if (!room) return false; // room doesn't exist
		room.destroy();
		return true;
	};
	GlobalRoom.prototype.autojoinRooms = function(user, connection) {
		// we only autojoin regular rooms if the client requests it with /autojoin
		// note that this restriction doesn't apply to staffAutojoin
		for (var i=0; i<this.autojoin.length; i++) {
			user.joinRoom(this.autojoin[i], connection);
		}
	};
	GlobalRoom.prototype.checkAutojoin = function(user, connection) {
		if (user.can('staff')) {
			for (var i=0; i<this.staffAutojoin.length; i++) {
				user.joinRoom(this.staffAutojoin[i], connection);
			}
		}
	};
	GlobalRoom.prototype.onJoinConnection = function(user, connection) {
		var initdata = '|updateuser|'+user.name+'|'+(user.named?'1':'0')+'|'+user.avatar+'\n';
		connection.send(initdata+this.formatListText);
		if (this.chatRooms.length > 2) connection.send('|queryresponse|rooms|null'); // should display room list
	};
	GlobalRoom.prototype.onJoin = function(user, connection, merging) {
		if (!user) return false; // ???
		if (this.users[user.userid]) return user;

		this.users[user.userid] = user;
		if (++this.userCount > this.maxUsers) {
			this.maxUsers = this.userCount;
			this.maxUsersDate = Date.now();
		}

		if (!merging) {
			var initdata = '|updateuser|'+user.name+'|'+(user.named?'1':'0')+'|'+user.avatar+'\n';
			connection.send(initdata+this.formatListText);
			if (this.chatRooms.length > 2) connection.send('|queryresponse|rooms|null'); // should display room list
		}

		return user;
	};
	GlobalRoom.prototype.onRename = function(user, oldid, joining) {
		delete this.users[oldid];
		this.users[user.userid] = user;
		return user;
	};
	GlobalRoom.prototype.onUpdateIdentity = function() {};
	GlobalRoom.prototype.onLeave = function(user) {
		if (!user) return; // ...
		delete this.users[user.userid];
		--this.userCount;
		this.cancelSearch(user, true);
	};
	GlobalRoom.prototype.startBattle = function(p1, p2, format, rated, p1team, p2team) {
		var newRoom;
		p1 = Users.get(p1);
		p2 = Users.get(p2);

		if (!p1 || !p2) {
			// most likely, a user was banned during the battle start procedure
			this.cancelSearch(p1, true);
			this.cancelSearch(p2, true);
			return;
		}
		if (p1 === p2) {
			this.cancelSearch(p1, true);
			this.cancelSearch(p2, true);
			p1.popup("You can't battle your own account. Please use something like Private Browsing to battle yourself.");
			return;
		}

		if (this.lockdown) {
			this.cancelSearch(p1, true);
			this.cancelSearch(p2, true);
			p1.popup("The server is shutting down. Battles cannot be started at this time.");
			p2.popup("The server is shutting down. Battles cannot be started at this time.");
			return;
		}

		//console.log('BATTLE START BETWEEN: '+p1.userid+' '+p2.userid);
		var i = this.lastBattle+1;
		var formaturlid = format.toLowerCase().replace(/[^a-z0-9]+/g,'');
		while(rooms['battle-'+formaturlid+i]) {
			i++;
		}
		this.lastBattle = i;
		rooms.global.writeNumRooms();
		newRoom = this.addRoom('battle-'+formaturlid+'-'+i, format, p1, p2, this.id, rated);
		p1.joinRoom(newRoom);
		p2.joinRoom(newRoom);
		newRoom.joinBattle(p1, p1team);
		newRoom.joinBattle(p2, p2team);
		this.cancelSearch(p1, true);
		this.cancelSearch(p2, true);
		if (config.reportBattles && rooms.lobby) {
			rooms.lobby.add('|b|'+newRoom.id+'|'+p1.getIdentity()+'|'+p2.getIdentity());
		}
		return newRoom;
	};
	GlobalRoom.prototype.addRoom = function(room, format, p1, p2, parent, rated) {
		room = newRoom(room, format, p1, p2, parent, rated);
		if (this.id in room.i) return;
		room.i[this.id] = this.rooms.length;
		this.rooms.push(room);
		return room;
	};
	GlobalRoom.prototype.removeRoom = function(room) {
		room = getRoom(room);
		if (!room) return;
		if (this.id in room.i) {
			this.rooms.splice(room.i[this.id],1);
			delete room.i[this.id];
			for (var i=0; i<this.rooms.length; i++) {
				this.rooms[i].i[this.id] = i;
			}
		}
	};
	GlobalRoom.prototype.chat = function(user, message, connection) {
		if (rooms.lobby) return rooms.lobby.chat(user, message, connection);
		message = CommandParser.parse(message, this, user, connection);
		if (message) {
			connection.sendPopup("You can't send messages directly to the server.");
		}
	};
	return GlobalRoom;
})();

var BattleRoom = (function() {
	function BattleRoom(roomid, format, p1, p2, parentid, rated) {
		this.id = roomid;
		this.title = ""+p1.name+" vs. "+p2.name;
		this.i = {};
		this.modchat = (config.modchat.battle || false);

		format = ''+(format||'');

		this.users = {};
		this.format = format;
		this.auth = {};
		//console.log("NEW BATTLE");

		var formatid = toId(format);

		if (rated && Tools.getFormat(formatid).rated !== false) {
			rated = {
				p1: p1.userid,
				p2: p2.userid,
				format: format
			};
		} else {
			rated = false;
		}

		this.rated = rated;
		this.battle = Simulator.create(this.id, format, rated, this);

		this.parentid = parentid||'';
		this.p1 = p1 || '';
		this.p2 = p2 || '';

		this.sideTicksLeft = [21, 21];
		if (!rated) this.sideTicksLeft = [28,28];
		this.sideTurnTicks = [0, 0];
		this.disconnectTickDiff = [0, 0];

		this.log = [];
	}
	BattleRoom.prototype.type = 'battle';

	BattleRoom.prototype.resetTimer = null;
	BattleRoom.prototype.resetUser = '';
	BattleRoom.prototype.expireTimer = null;
	BattleRoom.prototype.active = false;
	BattleRoom.prototype.lastUpdate = 0;

	BattleRoom.prototype.push = function(message) {
		if (typeof message === 'string') {
			this.log.push(message);
		} else {
			this.log = this.log.concat(message);
		}
	};
	BattleRoom.prototype.win = function(winner) {
		if (this.rated) {
			var winnerid = toId(winner);
			var rated = this.rated;
			this.rated = false;
			var p1score = 0.5;

			if (winnerid === rated.p1) {
				p1score = 1;
			} else if (winnerid === rated.p2) {
				p1score = 0;
			}

			var p1 = rated.p1;
			if (Users.getExact(rated.p1)) p1 = Users.getExact(rated.p1).name;
			var p2 = rated.p2;
			if (Users.getExact(rated.p2)) p2 = Users.getExact(rated.p2).name;

			//update.updates.push('[DEBUG] uri: '+config.loginServer.uri+'action.php?act=ladderupdate&serverid='+config.serverId+'&p1='+encodeURIComponent(p1)+'&p2='+encodeURIComponent(p2)+'&score='+p1score+'&format='+toId(rated.format)+'&servertoken=[token]');

			if (!rated.p1 || !rated.p2) {
				this.push('|raw|ERROR: Ladder not updated: a player does not exist');
			} else {
				var winner = Users.get(winnerid);
				if (winner && !winner.authenticated) {
					this.send('|askreg|' + winner.userid, winner);
				}
				var p1rating, p2rating;
				// update rankings
				this.push('|raw|Ladder updating...');
				var self = this;
				LoginServer.request('ladderupdate', {
					p1: p1,
					p2: p2,
					score: p1score,
					format: toId(rated.format)
				}, function(data, statusCode, error) {
					if (!self.battle) {
						console.log('room expired before ladder update was received');
						return;
					}
					if (!data) {
						self.addRaw('Ladder (probably) updated, but score could not be retrieved ('+error+').');
						self.update();
						// log the battle anyway
						if (!Tools.getFormat(self.format).noLog) {
							self.logBattle(p1score);
						}
						return;
					} else {
						try {
							p1rating = data.p1rating;
							p2rating = data.p2rating;

							//self.add("Ladder updated.");

							var oldacre = Math.round(data.p1rating.oldacre);
							var acre = Math.round(data.p1rating.acre);
							var reasons = ''+(acre-oldacre)+' for '+(p1score>.99?'winning':(p1score<.01?'losing':'tying'));
							if (reasons.substr(0,1) !== '-') reasons = '+'+reasons;
							self.addRaw(sanitize(p1)+'\'s rating: '+oldacre+' &rarr; <strong>'+acre+'</strong><br />('+reasons+')');

							var oldacre = Math.round(data.p2rating.oldacre);
							var acre = Math.round(data.p2rating.acre);
							var reasons = ''+(acre-oldacre)+' for '+(p1score>.99?'losing':(p1score<.01?'winning':'tying'));
							if (reasons.substr(0,1) !== '-') reasons = '+'+reasons;
							self.addRaw(sanitize(p2)+'\'s rating: '+oldacre+' &rarr; <strong>'+acre+'</strong><br />('+reasons+')');

							Users.get(p1).cacheMMR(rated.format, data.p1rating);
							Users.get(p2).cacheMMR(rated.format, data.p2rating);
							self.update();
						} catch(e) {
							self.addRaw('There was an error calculating rating changes.');
							self.update();
						}

						if (!Tools.getFormat(self.format).noLog) {
							self.logBattle(p1score, p1rating, p2rating);
						}
					}
				});
			}
		}
		rooms.global.battleCount += 0 - (this.active?1:0);
		this.active = false;
		this.update();
	};
	// idx = 0, 1 : player log
	// idx = 2    : spectator log
	// idx = 3    : replay log
	BattleRoom.prototype.getLog = function(idx) {
		var log = [];
		for (var i = 0; i < this.log.length; ++i) {
			var line = this.log[i];
			if (line === '|split') {
				log.push(this.log[i + idx + 1]);
				i += 4;
			} else {
				log.push(line);
			}
		}
		return log;
	};
	BattleRoom.prototype.getLogForUser = function(user) {
		var slot = this.battle.getSlot(user);
		if (slot < 0) slot = 2;
		return this.getLog(slot);
	};
	BattleRoom.prototype.update = function(excludeUser) {
		if (this.log.length <= this.lastUpdate) return;
		var logs = [[], [], []];
		var updateLines = this.log.slice(this.lastUpdate);
		for (var i = 0; i < updateLines.length;) {
			var line = updateLines[i++];
			if (line === '|split') {
				logs[0].push(updateLines[i++]); // player 0
				logs[1].push(updateLines[i++]); // player 1
				logs[2].push(updateLines[i++]); // spectators
				i++; // replays
			} else {
				logs[0].push(line);
				logs[1].push(line);
				logs[2].push(line);
			}
		}
		var roomid = this.id;
		var self = this;
		logs = logs.map(function(log) {
			return log.join('\n');
		});
		this.lastUpdate = this.log.length;

		var hasUsers = false;
		for (var i in this.users) {
			var user = this.users[i];
			hasUsers = true;
			if (user === excludeUser) continue;
			var slot = this.battle.getSlot(user);
			if (slot < 0) slot = 2;
			this.send(logs[slot], user);
		}

		// empty rooms time out after ten minutes
		if (!hasUsers) {
			if (!this.expireTimer) {
				this.expireTimer = setTimeout(this.tryExpire.bind(this), TIMEOUT_EMPTY_DEALLOCATE);
			}
		} else {
			if (this.expireTimer) clearTimeout(this.expireTimer);
			this.expireTimer = setTimeout(this.tryExpire.bind(this), TIMEOUT_INACTIVE_DEALLOCATE);
		}
	};
	BattleRoom.prototype.logBattle = function(p1score, p1rating, p2rating) {
		var logData = this.battle.logData;
		logData.p1rating = p1rating;
		logData.p2rating = p2rating;
		logData.endType = this.battle.endType;
		if (!p1rating) logData.ladderError = true;
		logData.log = BattleRoom.prototype.getLog.call(logData, 3); // replay log (exact damage)
		var date = new Date();
		var logfolder = date.format('{yyyy}-{MM}');
		var logsubfolder = date.format('{yyyy}-{MM}-{dd}');
		var curpath = 'logs/'+logfolder;
		var self = this;
		fs.mkdir(curpath, '0755', function() {
			var tier = self.format.toLowerCase().replace(/[^a-z0-9]+/g,'');
			curpath += '/'+tier;
			fs.mkdir(curpath, '0755', function() {
				curpath += '/'+logsubfolder;
				fs.mkdir(curpath, '0755', function() {
					fs.writeFile(curpath+'/'+self.id+'.log.json', JSON.stringify(logData));
				});
			});
		}); // asychronicity
		//console.log(JSON.stringify(logData));
	};
	BattleRoom.prototype.send = function(message, user) {
		if (user) {
			user.sendTo(this, message);
		} else {
			Sockets.channelBroadcast(this.id, '>'+this.id+'\n'+message);
		}
	};
	BattleRoom.prototype.tryExpire = function() {
		this.expire();
	};
	BattleRoom.prototype.reset = function(reload) {
		clearTimeout(this.resetTimer);
		this.resetTimer = null;
		this.resetUser = '';

		if (rooms.global.lockdown) {
			this.add('The battle was not restarted because the server is preparing to shut down.');
			return;
		}

		this.add('RESET');
		this.update();

		rooms.global.battleCount += 0 - (this.active?1:0);
		this.active = false;
		if (this.parentid) {
			getRoom(this.parentid).updateRooms();
		}
	};
	BattleRoom.prototype.getInactiveSide = function() {
		if (this.battle.players[0] && !this.battle.players[1]) return 1;
		if (this.battle.players[1] && !this.battle.players[0]) return 0;
		return this.battle.inactiveSide;
	};
	BattleRoom.prototype.forfeit = function(user, message, side) {
		if (!this.battle || this.battle.ended || !this.battle.started) return false;

		if (!message) message = ' forfeited.';

		if (side === undefined) {
			if (user && user.userid === this.battle.playerids[0]) side = 0;
			if (user && user.userid === this.battle.playerids[1]) side = 1;
		}
		if (side === undefined) return false;

		var ids = ['p1', 'p2'];
		var otherids = ['p2', 'p1'];

		var name = 'Player '+(side+1);
		if (user) {
			name = user.name;
		} else if (this.rated) {
			name = this.rated[ids[side]];
		}

		this.addCmd('-message', name+message);
		this.battle.endType = 'forfeit';
		this.battle.send('win', otherids[side]);
		rooms.global.battleCount += (this.battle.active?1:0) - (this.active?1:0);
		this.active = this.battle.active;
		this.update();
		return true;
	};
	BattleRoom.prototype.kickInactive = function() {
		clearTimeout(this.resetTimer);
		this.resetTimer = null;

		if (!this.battle || this.battle.ended || !this.battle.started) return false;

		var inactiveSide = this.getInactiveSide();

		var ticksLeft = [0, 0];
		if (inactiveSide != 1) {
			// side 0 is inactive
			this.sideTurnTicks[0]--;
			this.sideTicksLeft[0]--;
		}
		if (inactiveSide != 0) {
			// side 1 is inactive
			this.sideTurnTicks[1]--;
			this.sideTicksLeft[1]--;
		}
		ticksLeft[0] = Math.min(this.sideTurnTicks[0], this.sideTicksLeft[0]);
		ticksLeft[1] = Math.min(this.sideTurnTicks[1], this.sideTicksLeft[1]);

		if (ticksLeft[0] && ticksLeft[1]) {
			if (inactiveSide == 0 || inactiveSide == 1) {
				// one side is inactive
				var inactiveTicksLeft = ticksLeft[inactiveSide];
				var inactiveUser = this.battle.getPlayer(inactiveSide);
				if (inactiveTicksLeft % 3 == 0 || inactiveTicksLeft <= 4) {
					this.send('|inactive|'+(inactiveUser?inactiveUser.name:'Player '+(inactiveSide+1))+' has '+(inactiveTicksLeft*10)+' seconds left.');
				}
			} else {
				// both sides are inactive
				var inactiveUser0 = this.battle.getPlayer(0);
				if (ticksLeft[0] % 3 == 0 || ticksLeft[0] <= 4) {
					this.send('|inactive|'+(inactiveUser0?inactiveUser0.name:'Player 1')+' has '+(ticksLeft[0]*10)+' seconds left.', inactiveUser0);
				}

				var inactiveUser1 = this.battle.getPlayer(1);
				if (ticksLeft[1] % 3 == 0 || ticksLeft[1] <= 4) {
					this.send('|inactive|'+(inactiveUser1?inactiveUser1.name:'Player 2')+' has '+(ticksLeft[1]*10)+' seconds left.', inactiveUser1);
				}
			}
			this.resetTimer = setTimeout(this.kickInactive.bind(this), 10*1000);
			return;
		}

		if (inactiveSide < 0) {
			if (ticksLeft[0]) inactiveSide = 1;
			else if (ticksLeft[1]) inactiveSide = 0;
		}

		this.forfeit(this.battle.getPlayer(inactiveSide),' lost due to inactivity.', inactiveSide);
		this.resetUser = '';

		if (this.parentid) {
			getRoom(this.parentid).updateRooms();
		}
	};
	BattleRoom.prototype.requestKickInactive = function(user, force) {
		if (this.resetTimer) {
			this.send('|inactive|The inactivity timer is already counting down.', user);
			return false;
		}
		if (user) {
			if (!force && this.battle.getSlot(user) < 0) return false;
			this.resetUser = user.userid;
			this.send('|inactive|Battle timer is now ON: inactive players will automatically lose when time\'s up. (requested by '+user.name+')');
		}

		// a tick is 10 seconds

		var maxTicksLeft = 15; // 2 minutes 30 seconds
		if (!this.battle.p1 || !this.battle.p2) {
			// if a player has left, don't wait longer than 6 ticks (1 minute)
			maxTicksLeft = 6;
		}
		if (!this.rated) maxTicksLeft = 30;

		this.sideTurnTicks = [maxTicksLeft, maxTicksLeft];

		var inactiveSide = this.getInactiveSide();
		if (inactiveSide < 0) {
			// add 10 seconds to bank if they're below 160 seconds
			if (this.sideTicksLeft[0] < 16) this.sideTicksLeft[0]++;
			if (this.sideTicksLeft[1] < 16) this.sideTicksLeft[1]++;
		}
		this.sideTicksLeft[0]++;
		this.sideTicksLeft[1]++;
		if (inactiveSide != 1) {
			// side 0 is inactive
			var ticksLeft0 = Math.min(this.sideTicksLeft[0] + 1, maxTicksLeft);
			this.send('|inactive|You have '+(ticksLeft0*10)+' seconds to make your decision.', this.battle.getPlayer(0));
		}
		if (inactiveSide != 0) {
			// side 1 is inactive
			var ticksLeft1 = Math.min(this.sideTicksLeft[1] + 1, maxTicksLeft);
			this.send('|inactive|You have '+(ticksLeft1*10)+' seconds to make your decision.', this.battle.getPlayer(1));
		}

		this.resetTimer = setTimeout(this.kickInactive.bind(this), 10*1000);
		return true;
	};
	BattleRoom.prototype.nextInactive = function() {
		if (this.resetTimer) {
			this.update();
			clearTimeout(this.resetTimer);
			this.resetTimer = null;
			this.requestKickInactive();
		}
	};
	BattleRoom.prototype.stopKickInactive = function(user, force) {
		if (!force && user && user.userid !== this.resetUser) return false;
		if (this.resetTimer) {
			clearTimeout(this.resetTimer);
			this.resetTimer = null;
			this.send('|inactiveoff|Battle timer is now OFF.');
			return true;
		}
		return false;
	};
	BattleRoom.prototype.kickInactiveUpdate = function () {
		if (!this.rated) return false;
		if (this.resetTimer) {
			var inactiveSide = this.getInactiveSide();
			var changed = false;

			if ((!this.battle.p1 || !this.battle.p2) && !this.disconnectTickDiff[0] && !this.disconnectTickDiff[1]) {
				if ((!this.battle.p1 && inactiveSide === 0) || (!this.battle.p2 && inactiveSide === 1)) {
					var inactiveUser = this.battle.getPlayer(inactiveSide);

					if (!this.battle.p1 && inactiveSide === 0 && this.sideTurnTicks[0] > 7) {
						this.disconnectTickDiff[0] = this.sideTurnTicks[0] - 7;
						this.sideTurnTicks[0] = 7;
						changed = true;
					} else if (!this.battle.p2 && inactiveSide === 1 && this.sideTurnTicks[1] > 7) {
						this.disconnectTickDiff[1] = this.sideTurnTicks[1] - 7;
						this.sideTurnTicks[1] = 7;
						changed = true;
					}

					if (changed) {
						this.send('|inactive|' + (inactiveUser ? inactiveUser.name : 'Player ' + (inactiveSide + 1)) + ' disconnected and has a minute to reconnect!');
						return true;
					}
				}
			} else if (this.battle.p1 && this.battle.p2) {
				// Only one of the following conditions should happen, but do
				// them both since you never know...
				if (this.disconnectTickDiff[0]) {
					this.sideTurnTicks[0] = this.sideTurnTicks[0] + this.disconnectTickDiff[0];
					this.disconnectTickDiff[0] = 0;
					changed = 0;
				}

				if (this.disconnectTickDiff[1]) {
					this.sideTurnTicks[1] = this.sideTurnTicks[1] + this.disconnectTickDiff[1];
					this.disconnectTickDiff[1] = 0;
					changed = 1;
				}

				if (changed !== false) {
					var user = this.battle.getPlayer(changed);
					this.send('|inactive|' + (user ? user.name : 'Player ' + (changed + 1)) + ' reconnected and has ' + (this.sideTurnTicks[changed] * 10) + ' seconds left!');
					return true;
				}
			}
		}

		return false;
	};
	BattleRoom.prototype.decision = function(user, choice, data) {
		this.battle.sendFor(user, choice, data);
		if (this.active !== this.battle.active) {
			rooms.global.battleCount += (this.battle.active?1:0) - (this.active?1:0);
			this.active = this.battle.active;
			if (this.parentid) {
				getRoom(this.parentid).updateRooms();
			}
		}
		this.update();
	};
	// This function is only called when the room is not empty.
	// Joining an empty room calls this.join() below instead.
	BattleRoom.prototype.onJoinConnection = function(user, connection) {
		this.send('|init|battle\n|title|'+this.title+'\n'+this.getLogForUser(user).join('\n'), connection);
		// this handles joining a battle in which a user is a participant,
		// where the user has already identified before attempting to join
		// the battle
		this.battle.resendRequest(user);
	};
	BattleRoom.prototype.onJoin = function(user, connection) {
		if (!user) return false;
		if (this.users[user.userid]) return user;

		this.users[user.userid] = user;

		if (user.named) {
			this.addCmd('join', user.name);
			this.update(user);
		}

		this.send('|init|battle\n|title|'+this.title+'\n'+this.getLogForUser(user).join('\n'), connection);
		return user;
	};
	BattleRoom.prototype.onRename = function(user, oldid, joining) {
		if (joining) {
			this.addCmd('join', user.name);
		}
		var resend = joining || !this.battle.playerTable[oldid];
		if (this.battle.playerTable[oldid]) {
			if (this.rated) {
				this.add('|message|'+user.name+' forfeited by changing their name.');
				this.battle.lose(oldid);
				this.battle.leave(oldid);
				resend = false;
			} else {
				this.battle.rename();
			}
		}
		delete this.users[oldid];
		this.users[user.userid] = user;
		this.update();
		if (resend) {
			// this handles a named user renaming themselves into a user in the
			// battle (i.e. by using /nick)
			this.battle.resendRequest(user);
		}
		return user;
	};
	BattleRoom.prototype.onUpdateIdentity = function() {};
	BattleRoom.prototype.onLeave = function(user) {
		if (!user) return; // ...
		if (user.battles[this.id]) {
			this.battle.leave(user);
			rooms.global.battleCount += (this.battle.active?1:0) - (this.active?1:0);
			this.active = this.battle.active;
			if (this.parentid) {
				getRoom(this.parentid).updateRooms();
			}
		} else if (!user.named) {
			delete this.users[user.userid];
			return;
		}
		delete this.users[user.userid];
		this.addCmd('leave', user.name);

		if (Object.isEmpty(this.users)) {
			rooms.global.battleCount += 0 - (this.active?1:0);
			this.active = false;
		}

		this.update();
		this.kickInactiveUpdate();
	};
	BattleRoom.prototype.joinBattle = function(user, team) {
		var slot = undefined;
		if (this.rated) {
			if (this.rated.p1 === user.userid) {
				slot = 0;
			} else if (this.rated.p2 === user.userid) {
				slot = 1;
			} else {
				user.popup("This is a rated battle; your username must be "+this.rated.p1+" or "+this.rated.p2+" to join.");
				return false;
			}
		}

		this.auth[user.userid] = Users.getGroupsThatCan('roompromote', Users.getGroupsThatCan('joinbattle', this)[0], this)[0];
		this.battle.join(user, slot, team);
		rooms.global.battleCount += (this.battle.active?1:0) - (this.active?1:0);
		this.active = this.battle.active;
		if (this.active) {
			this.title = ""+this.battle.p1+" vs. "+this.battle.p2;
			this.send('|title|'+this.title);
		}
		this.update();
		this.kickInactiveUpdate();

		if (this.parentid) {
			getRoom(this.parentid).updateRooms();
		}
	};
	BattleRoom.prototype.leaveBattle = function(user) {
		if (!user) return false; // ...
		if (user.battles[this.id]) {
			this.battle.leave(user);
		} else {
			return false;
		}
		this.auth[user.userid] = Users.getGroupsThatCan('joinbattle', this)[0];
		rooms.global.battleCount += (this.battle.active?1:0) - (this.active?1:0);
		this.active = this.battle.active;
		this.update();
		this.kickInactiveUpdate();

		if (this.parentid) {
			getRoom(this.parentid).updateRooms();
		}
		return true;
	};
	BattleRoom.prototype.addCmd = function() {
		this.log.push('|'+Array.prototype.slice.call(arguments).join('|'));
	};
	BattleRoom.prototype.add = function(message) {
		if (message.rawMessage) {
			this.addCmd('raw', message.rawMessage);
		} else if (message.name) {
			this.addCmd('chat', message.name.substr(1), message.message);
		} else {
			this.log.push(message);
		}
	};
	BattleRoom.prototype.addRaw = function(message) {
		this.addCmd('raw', message);
	};
	BattleRoom.prototype.chat = function(user, message, connection) {
		// Battle actions are actually just text commands that are handled in
		// parseCommand(), which in turn often calls Simulator.prototype.sendFor().
		// Sometimes the call to sendFor is done indirectly, by calling
		// room.decision(), where room.constructor === BattleRoom.

		message = CommandParser.parse(message, this, user, connection);

		if (message) {
			this.battle.chat(user, message);
		}
		this.update();
	};
	BattleRoom.prototype.addModCommand = function(result) {
		this.add(result);
		this.logModCommand(result);
	};
	BattleRoom.prototype.logModCommand = function(result) {
		modlog.write('['+(new Date().toJSON())+'] ('+room.id+') '+result+'\n');
	};
	BattleRoom.prototype.logEntry = function() {};
	BattleRoom.prototype.expire = function() {
		this.send('|expire|');
		this.destroy();
	};
	BattleRoom.prototype.destroy = function() {
		// deallocate ourself

		// remove references to ourself
		for (var i in this.users) {
			this.users[i].leaveRoom(this);
			delete this.users[i];
		}
		this.users = null;

		rooms.global.removeRoom(this.id);

		// deallocate children and get rid of references to them
		if (this.battle) {
			this.battle.destroy();
		}
		this.battle = null;

		if (this.resetTimer) {
			clearTimeout(this.resetTimer);
		}
		this.resetTimer = null;

		// get rid of some possibly-circular references
		delete rooms[this.id];
	};
	return BattleRoom;
})();

var ChatRoom = (function() {
	function ChatRoom(roomid, title, options) {
		if (options) {
			this.chatRoomData = options;
			Object.merge(this, options);
		}
		this.id = roomid;
		this.title = title||roomid;
		this.i = {};

		this.log = [];
		this.logTimes = [];
		this.lastUpdate = 0;
		this.users = {};
		this.searchers = [];
		this.logFile = null;
		this.logFilename = '';
		this.destroyingLog = false;
		this.bannedUsers = {};
		this.bannedIps = {};
		this.modchat = (config.modchat.chat || false);

		if (config.logChat) {
			this.rollLogFile(true);
			this.logEntry = function(entry, date) {
				var timestamp = (new Date()).format('{HH}:{mm}:{ss} ');
				this.logFile.write(timestamp + entry + '\n');
			};
			this.logEntry('NEW CHATROOM: ' + this.id);
			if (config.logUserStats) {
				setInterval(this.logUserStats.bind(this), config.logUserStats);
			}
		}

		if (config.reportJoinsPeriod) {
			this.userList = this.getUserList();
		}
		this.reportJoinsQueue = [];
		this.reportJoinsInterval = setInterval(
			this.reportRecentJoins.bind(this), config.reportJoinsPeriod
		);
	}
	ChatRoom.prototype.type = 'chat';

	ChatRoom.prototype.reportRecentJoins = function() {
		if (this.reportJoinsQueue.length === 0) {
			// nothing to report
			return;
		}
		if (config.reportJoinsPeriod) {
			this.userList = this.getUserList();
		}
		this.send(this.reportJoinsQueue.join('\n'));
		this.reportJoinsQueue.length = 0;
	};

	ChatRoom.prototype.rollLogFile = function(sync) {
		var mkdir = sync ? (function(path, mode, callback) {
			try {
				fs.mkdirSync(path, mode);
			} catch (e) {}	// directory already exists
			callback();
		}) : fs.mkdir;
		var date = new Date();
		var basepath = 'logs/chat/' + this.id + '/';
		var self = this;
		mkdir(basepath, '0755', function() {
			var path = date.format('{yyyy}-{MM}');
			mkdir(basepath + path, '0755', function() {
				if (self.destroyingLog) return;
				path += '/' + date.format('{yyyy}-{MM}-{dd}') + '.txt';
				if (path !== self.logFilename) {
					self.logFilename = path;
					if (self.logFile) self.logFile.destroySoon();
					self.logFile = fs.createWriteStream(basepath + path, {flags: 'a'});
					// Create a symlink to today's lobby log.
					// These operations need to be synchronous, but it's okay
					// because this code is only executed once every 24 hours.
					var link0 = basepath + 'today.txt.0';
					try {
						fs.unlinkSync(link0);
					} catch (e) {} // file doesn't exist
					try {
						fs.symlinkSync(path, link0); // `basepath` intentionally not included
						try {
							fs.renameSync(link0, basepath + 'today.txt');
						} catch (e) {} // OS doesn't support atomic rename
					} catch (e) {} // OS doesn't support symlinks
				}
				var timestamp = +date;
				date.advance('1 hour').reset('minutes').advance('1 second');
				setTimeout(self.rollLogFile.bind(self), +date - timestamp);
			});
		});
	};
	ChatRoom.prototype.destroyLog = function(initialCallback, finalCallback) {
		this.destroyingLog = true;
		initialCallback();
		if (this.logFile) {
			this.logEntry = function() { };
			this.logFile.on('close', finalCallback);
			this.logFile.destroySoon();
		} else {
			finalCallback();
		}
	};
	ChatRoom.prototype.logUserStats = function() {
		var total = 0;
		var guests = 0;
		var groups = {};
		config.groups.byRank.forEach(function(group) {
			groups[group] = 0;
		});
		for (var i in this.users) {
			var user = this.users[i];
			++total;
			if (!user.named) {
				++guests;
			}
			++groups[user.group];
		}
		var entry = '|userstats|total:' + total + '|guests:' + guests;
		for (var i in groups) {
			entry += '|' + i + ':' + groups[i];
		}
		this.logEntry(entry);
	};

	ChatRoom.prototype.getUserList = function() {
		var buffer = '';
		var counter = 0;
		for (var i in this.users) {
			if (!this.users[i].named) {
				continue;
			}
			counter++;
			buffer += ','+this.users[i].getIdentity(this.id);
		}
		var msg = '|users|'+counter+buffer;
		return msg;
	};
	ChatRoom.prototype.update = function() {
		if (this.log.length <= this.lastUpdate) return;
		var entries = this.log.slice(this.lastUpdate);
		var update = entries.join('\n');
		if (this.log.length > 100) {
			this.log.splice(0, this.log.length - 100);
			this.logTimes.splice(0, this.logTimes.length - 100);
		}
		this.lastUpdate = this.log.length;

		this.send(update);
	};
	ChatRoom.prototype.send = function(message, user) {
		if (user) {
			user.sendTo(this, message);
		} else {
			if (this.id !== 'lobby') message = '>'+this.id+'\n'+message;
			Sockets.channelBroadcast(this.id, message);
		}
	};
	ChatRoom.prototype.sendAuth = function(message) {
		for (var i in this.users) {
			var user = this.users[i];
			if (user.connected && user.can('staff', this)) {
				user.sendTo(this, message);
			}
		}
	};
	ChatRoom.prototype.add = function(message, noUpdate) {
		this.logTimes.push(~~(Date.now() / 1000));
		this.log.push(message);
		this.logEntry(message);
		if (!noUpdate) {
			this.update();
		}
	};
	ChatRoom.prototype.addRaw = function(message) {
		this.add('|raw|'+message);
	};
	ChatRoom.prototype.logGetLast = function (amount, noTime) {
		if (!amount) {
			return [];
		}
		if (amount < 0) {
			amount *= -1;
		}

		var logLength = this.log.length;
		if (!logLength) {
			return [];
		}

		var log = [];
		var time = ~~(Date.now() / 1000);
		for (var i = logLength - amount - 1; i < logLength; i++) {
			if (i < 0) {
				i = 0;
			}

			var logText = this.log[i];
			if (!logText){
				continue;
			}

			if (!noTime && logText.substr(0, 3) === '|c|') {
				// Time is only added when it's a normal chat message
				logText = '|tc|' + (time - this.logTimes[i]) + '|' + logText.substr(3);
			}

			log.push(logText);
		}

		return log;
	};
	ChatRoom.prototype.getModchatNote = function (noNewline) {
		if (this.modchat) {
			var text = !noNewline ? '\n' : '';
			text += '|raw|<div class="broadcast-red">';
			text += '<b>Moderated chat is currently set to ' + this.modchat + '!</b><br />';
			text += 'Only users of rank ' + this.modchat + ' and higher can talk.';
			text += '</div>';
			return text;
		}

		return '';
	};
	ChatRoom.prototype.onJoinConnection = function(user, connection) {
		var userList = this.userList ? this.userList : this.getUserList();
		var modchat = this.getModchatNote();
		this.send('|init|chat\n|title|'+this.title+'\n'+userList+'\n'+this.logGetLast(25).join('\n')+modchat, connection);
		if (global.Tournaments && Tournaments.get(this.id))
			Tournaments.get(this.id).update(user);
		if (this.reminders && this.reminders.length > 0)
			CommandParser.parse('/reminder', this, user, connection);
		CommandParser.parse('/donate', this, user, connection);
	};
	ChatRoom.prototype.onJoin = function(user, connection, merging) {
		if (!user) return false; // ???
		if (this.users[user.userid]) return user;

		this.users[user.userid] = user;
		if (user.named && config.reportJoins) {
			this.add('|j|'+user.getIdentity(this.id), true);
			this.update(user);
		} else if (user.named) {
			var entry = '|J|'+user.getIdentity(this.id);
			if (config.reportJoinsPeriod) {
				this.reportJoinsQueue.push(entry);
			} else {
				this.send(entry);
			}
			this.logEntry(entry);
		}

		if (!merging) {
			var userList = this.userList ? this.userList : this.getUserList();
			var modchat = this.getModchatNote();
			this.send('|init|chat\n|title|'+this.title+'\n'+userList+'\n'+this.logGetLast(100).join('\n')+modchat, connection);
<<<<<<< HEAD
			if (global.Tournaments && Tournaments.get(this.id))
				Tournaments.get(this.id).update(user);
			if (this.reminders && this.reminders.length > 0)
				CommandParser.parse('/reminder', this, user, connection);
			CommandParser.parse('/donate', this, user, connection);
=======
>>>>>>> e895dc62
		}
		if (global.Tournaments && Tournaments.get(this.id))
			Tournaments.get(this.id).update(user);

		return user;
	};
	ChatRoom.prototype.onRename = function(user, oldid, joining) {
		delete this.users[oldid];
		this.users[user.userid] = user;
		var entry;
		if (joining) {
			if (config.reportJoins) {
				entry = '|j|' + user.getIdentity(this.id);
			} else {
				entry = '|J|' + user.getIdentity(this.id);
			}
		} else if (!user.named) {
			entry = '|L| ' + oldid;
		} else {
			entry = '|N|' + user.getIdentity(this.id) + '|' + oldid;
		}
		if (config.reportJoins) {
			this.add(entry);
		} else {
			if (config.reportJoinsPeriod) {
				this.reportJoinsQueue.push(entry);
			} else {
				this.send(entry);
			}
			this.logEntry(entry);
		}
		if (global.Tournaments && Tournaments.get(this.id))
			Tournaments.get(this.id).update(user);
		return user;
	};
	/**
	 * onRename, but without a userid change
	 */
	ChatRoom.prototype.onUpdateIdentity = function(user) {
		if (user && user.connected && user.named) {
			var entry = '|N|' + user.getIdentity(this.id) + '|' + user.userid;
			if (config.reportJoinsPeriod) {
				this.reportJoinsQueue.push(entry);
			} else {
				this.send(entry);
			}
		}
	};
	ChatRoom.prototype.onLeave = function(user) {
		if (!user) return; // ...
		delete this.users[user.userid];
		if (config.reportJoins) {
			this.add('|l|'+user.getIdentity(this.id));
		} else if (user.named) {
			var entry = '|L|' + user.getIdentity(this.id);
			if (config.reportJoinsPeriod) {
				this.reportJoinsQueue.push(entry);
			} else {
				this.send(entry);
			}
			this.logEntry(entry);
		}
	};
	ChatRoom.prototype.chat = function(user, message, connection) {
		message = CommandParser.parse(message, this, user, connection);

		if (message) {
			this.add('|c|'+user.getIdentity(this.id)+'|'+message, true);
		}
		this.update();
	};
	ChatRoom.prototype.addModCommand = function(result) {
		this.add(result);
		this.logModCommand(result);
	};
	ChatRoom.prototype.logModCommand = function(result) {
		modlog.write('['+(new Date().toJSON())+'] ('+room.id+') '+result+'\n');
	};
	ChatRoom.prototype.logEntry = function() {};
	ChatRoom.prototype.destroy = function() {
		// deallocate ourself

		// remove references to ourself
		for (var i in this.users) {
			this.users[i].leaveRoom(this);
			delete this.users[i];
		}
		this.users = null;

		rooms.global.deregisterChatRoom(this.id);
		rooms.global.delistChatRoom(this.id);

		// get rid of some possibly-circular references
		delete rooms[this.id];
	};
	return ChatRoom;
})();

// to make sure you don't get null returned, pass the second argument
var getRoom = function(roomid, fallback) {
	if (roomid && roomid.id) return roomid;
	if (!roomid) roomid = 'default';
	if (!rooms[roomid] && fallback) {
		return rooms.global;
	}
	return rooms[roomid];
};
var newRoom = function(roomid, format, p1, p2, parent, rated) {
	if (roomid && roomid.id) return roomid;
	if (!p1 || !p2) return false;
	if (!roomid) roomid = 'default';
	if (!rooms[roomid]) {
		// console.log("NEW BATTLE ROOM: "+roomid);
		ResourceMonitor.countBattle(p1.latestIp, p1.name);
		ResourceMonitor.countBattle(p2.latestIp, p2.name);
		rooms[roomid] = new BattleRoom(roomid, format, p1, p2, parent, rated);
	}
	return rooms[roomid];
};

var rooms = {};
console.log("NEW GLOBAL: global");
rooms.global = new GlobalRoom('global');

exports.GlobalRoom = GlobalRoom;
exports.BattleRoom = BattleRoom;
exports.ChatRoom = ChatRoom;

exports.get = getRoom;
exports.create = newRoom;
exports.rooms = rooms;
exports.global = rooms.global;
exports.lobby = rooms.lobby;<|MERGE_RESOLUTION|>--- conflicted
+++ resolved
@@ -1426,14 +1426,9 @@
 			var userList = this.userList ? this.userList : this.getUserList();
 			var modchat = this.getModchatNote();
 			this.send('|init|chat\n|title|'+this.title+'\n'+userList+'\n'+this.logGetLast(100).join('\n')+modchat, connection);
-<<<<<<< HEAD
-			if (global.Tournaments && Tournaments.get(this.id))
-				Tournaments.get(this.id).update(user);
 			if (this.reminders && this.reminders.length > 0)
 				CommandParser.parse('/reminder', this, user, connection);
 			CommandParser.parse('/donate', this, user, connection);
-=======
->>>>>>> e895dc62
 		}
 		if (global.Tournaments && Tournaments.get(this.id))
 			Tournaments.get(this.id).update(user);
