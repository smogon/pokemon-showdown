--- conflicted
+++ resolved
@@ -1601,16 +1601,10 @@
 		let userList = this.userList ? this.userList : this.getUserList();
 		this.sendUser(connection, '|init|chat\n|title|' + this.title + '\n' + userList + '\n' + this.getLogSlice(-100).join('\n') + this.getIntroMessage(user));
 		if (this.poll) this.poll.display(user, false);
-<<<<<<< HEAD
-		if (global.Tournaments && Tournaments.get(this.id)) {
-			Tournaments.get(this.id).updateFor(user, connection);
-		}
+		if (this.game && this.game.onConnect) this.game.onConnect(user, connection);
 		if (this.reminders && this.reminders.length > 0) {
 			CommandParser.parse('/reminder', this, user, connection);
 		}
-=======
-		if (this.game && this.game.onConnect) this.game.onConnect(user, connection);
->>>>>>> 2861ceaa
 	};
 	ChatRoom.prototype.onJoin = function (user, connection) {
 		if (!user) return false; // ???
@@ -1623,30 +1617,7 @@
 		this.users[user.userid] = user;
 		this.userCount++;
 
-<<<<<<< HEAD
-		if (!merging) {
-			var userList = this.userList ? this.userList : this.getUserList();
-			this.sendUser(connection, '|init|chat\n|title|' + this.title + '\n' + userList + '\n' + this.getLogSlice(-100).join('\n') + this.getIntroMessage(user));
-			if (this.poll) this.poll.display(user, false);
-			if (global.Tournaments && Tournaments.get(this.id)) {
-				Tournaments.get(this.id).updateFor(user, connection);
-			}
-
-			if (this.reminders && this.reminders.length > 0) {
-				CommandParser.parse('/reminder', this, user, connection);
-			}
-		}
-		if (user.named && Config.reportJoins) {
-			this.add('|j|' + user.getIdentity(this.id));
-			this.update();
-		} else if (user.named) {
-			var entry = '|J|' + user.getIdentity(this.id);
-			this.reportJoin(entry);
-		}
-
-=======
 		if (this.game && this.game.onJoin) this.game.onJoin(user, connection);
->>>>>>> 2861ceaa
 		return user;
 	};
 	ChatRoom.prototype.onRename = function (user, oldid, joining) {
