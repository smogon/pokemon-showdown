--- conflicted
+++ resolved
@@ -18,18 +18,6 @@
     "include": [
         "./config/formats.js",
         "./data/*",
-<<<<<<< HEAD
-        "./dev-tools/global.d.ts",
-        "./dev-tools/globals.ts",
-        "./dev-tools/node.d.ts",
-        "./sim/*",
-        "./lib/*.js",
-        "./server/dnsbl.js",
-        "./server/ladders-local.js",
-        "./server/ladders-remote.js",
-        "./server/ladders.js",
-=======
->>>>>>> da6f42c5
         "./data/mods/*/*",
         "./dev-tools/*.ts",
         "./lib/*",
