/**
 * Command parser
 * Pokemon Showdown - http://pokemonshowdown.com/
 *
 * This is the command parser. Call it with CommandParser.parse
 * (scroll down to its definition for details)
 *
 * Individual commands are put in:
 *   commands.js - "core" commands that shouldn't be modified
 *   chat-plugins/ - other commands that can be safely modified
 *
 * The command API is (mostly) documented in chat-plugins/COMMANDS.md
 *
 * @license MIT license
 */

/*

To reload chat commands:

/hotpatch chat

*/

const MAX_MESSAGE_LENGTH = 300;

const BROADCAST_COOLDOWN = 20 * 1000;

const MESSAGE_COOLDOWN = 5 * 60 * 1000;

const MAX_PARSE_RECURSION = 10;

const VALID_COMMAND_TOKENS = '/!';

const BROADCAST_TOKEN = '!';

var fs = require('fs');
var path = require('path');

/*********************************************************
 * Load command files
 *********************************************************/

var baseCommands = exports.baseCommands = require('./commands.js').commands;
var commands = exports.commands = Object.clone(baseCommands);

// Install plug-in commands

fs.readdirSync(path.resolve(__dirname, 'chat-plugins')).forEach(function (file) {
	if (file.substr(-3) === '.js') Object.merge(commands, require('./chat-plugins/' + file).commands);
});

/*********************************************************
 * Modlog
 *********************************************************/

var modlog = exports.modlog = {
	lobby: fs.createWriteStream(path.resolve(__dirname, 'logs/modlog/modlog_lobby.txt'), {flags:'a+'}),
	battle: fs.createWriteStream(path.resolve(__dirname, 'logs/modlog/modlog_battle.txt'), {flags:'a+'})
};

var writeModlog = exports.writeModlog = function (roomid, text) {
	if (!modlog[roomid]) {
		modlog[roomid] = fs.createWriteStream(path.resolve(__dirname, 'logs/modlog/modlog_' + roomid + '.txt'), {flags:'a+'});
	}
	modlog[roomid].write('[' + (new Date().toJSON()) + '] ' + text + '\n');
};

/*********************************************************
 * Parser
 *********************************************************/

/**
 * Can this user talk?
 * Shows an error message if not.
 */
function canTalk(user, room, connection, message, targetUser) {
	if (!user.named) {
		connection.popup("You must choose a name before you can talk.");
		return false;
	}
	if (room && user.locked) {
		connection.sendTo(room, "You are locked from talking in chat.");
		return false;
	}
	if (room && room.isMuted(user)) {
		connection.sendTo(room, "You are muted and cannot talk in this room.");
		return false;
	}
	var roomType = room && room.auth ? room.type + 'Room' : 'global';
	if (room && room.modchat) {
		if (room.modchat === 'crash') {
			if (!user.can('ignorelimits')) {
				connection.sendTo(room, "Because the server has crashed, you cannot speak in lobby chat.");
				return false;
			}
		} else {
			var userGroup = user.group;
			if (room.auth) {
				if (room.auth[user.userid]) {
					userGroup = room.auth[user.userid];
				} else if (room.isPrivate === true) {
					userGroup = Config.groups.default[roomType];
				}
			}
			if (room.modchat === 'autoconfirmed') {
				if (!user.autoconfirmed && userGroup === Config.groups.default[roomType]) {
					connection.sendTo(room, "Because moderated chat is set, your account must be at least one week old and you must have won at least one ladder game to speak in this room.");
					return false;
				}
			} else if (Config.groups.bySymbol[userGroup].rank < Config.groups.bySymbol[room.modchat].rank) {
				var groupName = Config.groups.bySymbol[room.modchat].name || room.modchat;
				connection.sendTo(room, "Because moderated chat is set, you must be of rank " + groupName + " or higher to speak in this room.");
				return false;
			}
		}
	}
	if (room && !(user.userid in room.users)) {
		connection.popup("You can't send a message to this room without being in it.");
		return false;
	}

	if (typeof message === 'string') {
		if (!message) {
			connection.popup("Your message can't be blank.");
			return false;
		}
		if (message.length > MAX_MESSAGE_LENGTH && !user.can('ignorelimits')) {
			connection.popup("Your message is too long:\n\n" + message);
			return false;
		}

		// remove zalgo
		message = message.replace(/[\u0300-\u036f\u0483-\u0489\u064b-\u065f\u0670\u0E31\u0E34-\u0E3A\u0E47-\u0E4E]{3,}/g, '');

		if (room && room.id === 'lobby') {
			var normalized = message.trim();
			if ((normalized === user.lastMessage) &&
					((Date.now() - user.lastMessageTime) < MESSAGE_COOLDOWN)) {
				connection.popup("You can't send the same message again so soon.");
				return false;
			}
			user.lastMessage = message;
			user.lastMessageTime = Date.now();
		}

<<<<<<< HEAD
		if (Config.chatFilter) {
			return Config.chatFilter(message, user, room, connection);
=======
		if (Config.chatfilter) {
			return Config.chatfilter.call(this, message, user, room, connection, targetUser);
>>>>>>> f27e55dc
		}
		return message;
	}

	return true;
}

var Context = exports.Context = (function () {
	function Context (options) {
		this.cmd = options.cmd || '';
		this.cmdToken = options.cmdToken || '';

		this.target = options.target || '';
		this.message = options.message || '';

		this.levelsDeep = options.levelsDeep || 0;
		this.namespaces = options.namespaces || null;

		this.room = options.room || null;
		this.user = options.user || null;
		this.connection = options.connection || null;

		this.targetUserName = '';
		this.targetUser = null;
	}

	Context.prototype.sendReply = function (data) {
		if (this.broadcasting) {
			this.room.add(data);
		} else {
			this.connection.sendTo(this.room, data);
		}
	};
	Context.prototype.errorReply = function (message) {
		if (this.pmTarget) {
			this.connection.send('|pm|' + this.user.getIdentity() + '|' + (this.pmTarget.getIdentity ? this.pmTarget.getIdentity() : ' ' + this.pmTarget) + '|/error ' + message);
		} else {
			this.connection.sendTo(this.room, '|html|<div class="message-error">' + Tools.escapeHTML(message) + '</div>');
		}
	};
	Context.prototype.sendReplyBox = function (html) {
		this.sendReply('|raw|<div class="infobox">' + html + '</div>');
	};
	Context.prototype.popupReply = function (message) {
		this.connection.popup(message);
	};
	Context.prototype.add = function (data) {
		this.room.add(data);
	};
	Context.prototype.send = function (data) {
		this.room.send(data);
	};
	Context.prototype.privateModCommand = function (data, noLog) {
		this.sendModCommand(data);
		this.logEntry(data);
		this.logModCommand(data);
	};
	Context.prototype.sendModCommand = function (data) {
		var users = this.room.users;
		var auth = this.room.auth;

		for (var i in users) {
			var user = users[i];
			// hardcoded for performance reasons (this is an inner loop)
			if (user.isStaff || (auth && (auth[user.userid] || '+') !== '+')) {
				user.sendTo(this.room, data);
			}
		}
	};
	Context.prototype.logEntry = function (data) {
		this.room.logEntry(data);
	};
	Context.prototype.addModCommand = function (text, logOnlyText) {
		this.add(text);
		this.logModCommand(text + (logOnlyText || ""));
	};
	Context.prototype.logModCommand = function (text) {
		var roomid = (this.room.battle ? 'battle' : this.room.id);
		writeModlog(roomid, '(' + this.room.id + ') ' + text);
	};
	Context.prototype.globalModlog = function (action, user, text) {
		var buf = "(" + this.room.id + ") " + action + ": ";
		if (typeof user === 'string') {
			buf += "[" + toId(user) + "]";
		} else {
			var userid = this.getLastIdOf(user);
			buf += "[" + userid + "]";
			if (user.autoconfirmed && user.autoconfirmed !== userid) buf += " ac:[" + user.autoconfirmed + "]";
		}
		buf += text;
		writeModlog('global', buf);
	};
	Context.prototype.can = function (permission, target, room) {
		if (!this.user.can(permission, target, room)) {
			this.errorReply(this.cmdToken + this.namespaces.concat(this.cmd).join(" ") + " - Access denied.");
			return false;
		}
		return true;
	};
	Context.prototype.canBroadcast = function (suppressMessage) {
		if (this.cmdToken === BROADCAST_TOKEN) {
			var message = this.canTalk(this.message);
			if (!message) return false;
			if (!this.user.can('broadcast', null, this.room)) {
				this.errorReply("You need to be voiced to broadcast this command's information.");
				this.errorReply("To see it for yourself, use: /" + message.substr(1));
				return false;
			}

			// broadcast cooldown
			var normalized = message.toLowerCase().replace(/[^a-z0-9\s!,]/g, '');
			if (this.room.lastBroadcast === normalized &&
					this.room.lastBroadcastTime >= Date.now() - BROADCAST_COOLDOWN) {
				this.errorReply("You can't broadcast this because it was just broadcast.");
				return false;
			}
			this.add('|c|' + this.user.getIdentity(this.room.id) + '|' + (suppressMessage || message));
			this.room.lastBroadcast = normalized;
			this.room.lastBroadcastTime = Date.now();

			this.broadcasting = true;
		}
		return true;
	};
	Context.prototype.parse = function (message, inNamespace) {
		if (inNamespace && this.cmdToken) {
			message = this.cmdToken + this.namespaces.concat(message.slice(1)).join(" ");
		}
		return CommandParser.parse(message, this.room, this.user, this.connection, this.levelsDeep + 1);
	};
	Context.prototype.run = function (targetCmd, inNamespace) {
		var commandHandler;
		if (typeof targetCmd === 'function') {
			commandHandler = targetCmd;
		} else if (inNamespace) {
			commandHandler = commands;
			for (var i = 0; i < this.namespaces.length; i++) {
				commandHandler = commandHandler[this.namespaces[i]];
			}
			commandHandler = commandHandler[targetCmd];
		} else {
			commandHandler = commands[targetCmd];
		}

		var result;
		try {
			result = commandHandler.call(this, this.target, this.room, this.user, this.connection, this.cmd, this.message);
		} catch (err) {
			var stack = err.stack + '\n\n' +
					'Additional information:\n' +
					'user = ' + this.user.name + '\n' +
					'room = ' + this.room.id + '\n' +
					'message = ' + this.message;
			var fakeErr = {stack: stack};

			if (!require('./crashlogger.js')(fakeErr, 'A chat command')) {
				var ministack = ("" + err.stack).escapeHTML().split("\n").slice(0, 2).join("<br />");
				if (Rooms.lobby) Rooms.lobby.send('|html|<div class="broadcast-red"><b>POKEMON SHOWDOWN HAS CRASHED:</b> ' + ministack + '</div>');
			} else {
				this.sendReply('|html|<div class="broadcast-red"><b>Pokemon Showdown crashed!</b><br />Don\'t worry, we\'re working on fixing it.</div>');
			}
		}
		if (result === undefined) result = false;

		return result;
	};
	Context.prototype.canTalk = function (message, relevantRoom, targetUser) {
		var innerRoom = (relevantRoom !== undefined) ? relevantRoom : this.room;
		return canTalk.call(this, this.user, innerRoom, this.connection, message, targetUser);
	};
	Context.prototype.canHTML = function (html) {
		html = '' + (html || '');
		var images = html.match(/<img\b[^<>]*/ig);
		if (!images) return true;
		for (var i = 0; i < images.length; i++) {
			if (!/width=([0-9]+|"[0-9]+")/i.test(images[i]) || !/height=([0-9]+|"[0-9]+")/i.test(images[i])) {
				this.errorReply('All images must have a width and height attribute');
				return false;
			}
		}
		if (/>here.?</i.test(html) || /click here/i.test(html)) {
			this.errorReply('Do not use "click here"');
			return false;
		}

		// check for mismatched tags
		var tags = html.toLowerCase().match(/<\/?(div|a|button|b|i|u|center|font)\b/g);
		if (tags) {
			var stack = [];
			for (var i = 0; i < tags.length; i++) {
				var tag = tags[i];
				if (tag.charAt(1) === '/') {
					if (!stack.length) {
						this.errorReply("Extraneous </" + tag.substr(2) + "> without an opening tag.");
						return false;
					}
					if (tag.substr(2) !== stack.pop()) {
						this.errorReply("Missing </" + tag.substr(2) + "> or it's in the wrong place.");
						return false;
					}
				} else {
					stack.push(tag.substr(1));
				}
			}
			if (stack.length) {
				this.errorReply("Missing </" + stack.pop() + ">.");
				return false;
			}
		}

		return true;
	};
	Context.prototype.targetUserOrSelf = function (target, exactName) {
		if (!target) {
			this.targetUsername = this.user.name;
			return this.user;
		}
		this.splitTarget(target, exactName);
		return this.targetUser;
	};
	Context.prototype.getLastIdOf = function (user) {
		if (typeof user === 'string') user = Users.get(user);
		return (user.named ? user.userid : (Object.keys(user.prevNames).last() || user.userid));
	};
	Context.prototype.splitTarget = function (target, exactName) {
		var commaIndex = target.indexOf(',');
		if (commaIndex < 0) {
			var targetUser = Users.get(target, exactName);
			this.targetUser = targetUser;
			this.targetUsername = targetUser ? targetUser.name : target;
			return '';
		}
		var targetUser = Users.get(target.substr(0, commaIndex), exactName);
		if (!targetUser) {
			targetUser = null;
		}
		this.targetUser = targetUser;
		this.targetUsername = targetUser ? targetUser.name : target.substr(0, commaIndex);
		return target.substr(commaIndex + 1).trim();
	};

	return Context;
})();

/**
 * Command parser
 *
 * Usage:
 *   CommandParser.parse(message, room, user, connection)
 *
 * message - the message the user is trying to say
 * room - the room the user is trying to say it in
 * user - the user that sent the message
 * connection - the connection the user sent the message from
 *
 * Returns the message the user should say, or a falsy value which
 * means "don't say anything"
 *
 * Examples:
 *   CommandParser.parse("/join lobby", room, user, connection)
 *     will make the user join the lobby, and return false.
 *
 *   CommandParser.parse("Hi, guys!", room, user, connection)
 *     will return "Hi, guys!" if the user isn't muted, or
 *     if he's muted, will warn him that he's muted, and
 *     return false.
 */
var parse = exports.parse = function (message, room, user, connection, levelsDeep) {
	var cmd = '', target = '', cmdToken = '';
	if (!message || !message.trim().length) return;
	if (!levelsDeep) {
		levelsDeep = 0;
	} else {
		if (levelsDeep > MAX_PARSE_RECURSION) {
			return connection.sendTo(room, "Error: Too much recursion");
		}
	}

	if (message.substr(0, 3) === '>> ') {
		// multiline eval
		message = '/eval ' + message.substr(3);
	} else if (message.substr(0, 4) === '>>> ') {
		// multiline eval
		message = '/evalbattle ' + message.substr(4);
	}

	if (VALID_COMMAND_TOKENS.includes(message.charAt(0)) && message.charAt(1) !== message.charAt(0)) {
		cmdToken = message.charAt(0);
		var spaceIndex = message.indexOf(' ');
		if (spaceIndex > 0) {
			cmd = message.substr(1, spaceIndex - 1).toLowerCase();
			target = message.substr(spaceIndex + 1);
		} else {
			cmd = message.substr(1).toLowerCase();
			target = '';
		}
	}

	var namespaces = [];
	var currentCommands = commands;
	var commandHandler;

	do {
		commandHandler = currentCommands[cmd];
		if (typeof commandHandler === 'string') {
			// in case someone messed up, don't loop
			commandHandler = currentCommands[commandHandler];
		}
		if (commandHandler && typeof commandHandler === 'object') {
			namespaces.push(cmd);

			var spaceIndex = target.indexOf(' ');
			if (spaceIndex > 0) {
				cmd = target.substr(0, spaceIndex).toLowerCase();
				target = target.substr(spaceIndex + 1);
			} else {
				cmd = target.toLowerCase();
				target = '';
			}

			currentCommands = commandHandler;
		}
	} while (commandHandler && typeof commandHandler === 'object');
	if (!commandHandler && currentCommands.default) {
		commandHandler = currentCommands.default;
		if (typeof commandHandler === 'string') {
			commandHandler = currentCommands[commandHandler];
		}
	}
	var fullCmd = namespaces.concat(cmd).join(' ');

<<<<<<< HEAD
	if (commandHandler) {
		var context = {
			sendReply: function (data) {
				if (this.broadcasting) {
					room.add(data);
				} else {
					connection.sendTo(room, data);
				}
			},
			sendReplyBox: function (html) {
				this.sendReply('|raw|<div class="infobox">' + html + '</div>');
			},
			popupReply: function (message) {
				connection.popup(message);
			},
			add: function (data) {
				room.add(data);
			},
			send: function (data) {
				room.send(data);
			},
			privateModCommand: function (data, noLog) {
				this.sendModCommand(data);
				this.logEntry(data);
				this.logModCommand(data);
			},
			sendModCommand: function (data) {
				for (var i in room.users) {
					var user = room.users[i];
					if (user.can('staff') || user.can('staff', room)) {
						user.sendTo(room, data);
					}
				}
			},
			logEntry: function (data) {
				room.logEntry(data);
			},
			addModCommand: function (text, logOnlyText) {
				this.add(text);
				this.logModCommand(text + (logOnlyText || ""));
			},
			logModCommand: function (result, targetRoom) {
				if (!targetRoom) targetRoom = room;
				if (!modlog[targetRoom.id]) {
					if (targetRoom.battle) {
						modlog[targetRoom.id] = modlog['battle'];
					} else {
						modlog[targetRoom.id] = fs.createWriteStream(path.resolve(__dirname, 'logs/modlog/modlog_' + targetRoom.id + '.txt'), {flags:'a+'});
					}
				}
				modlog[targetRoom.id].write('[' + (new Date().toJSON()) + '] (' + targetRoom.id + ') ' + result + '\n');
			},
			can: function (permission, target, room) {
				if (!user.can(permission, target, room)) {
					this.sendReply("/" + fullCmd + " - Access denied.");
					return false;
				}
				return true;
			},
			canBroadcast: function (suppressMessage) {
				if (broadcast) {
					var message = this.canTalk(originalMessage);
					if (!message) return false;
					if (!user.can('broadcast', room)) {
						connection.sendTo(room, "You need to be voiced to broadcast this command's information.");
						connection.sendTo(room, "To see it for yourself, use: /" + message.substr(1));
						return false;
					}

					// broadcast cooldown
					var normalized = message.toLowerCase().replace(/[^a-z0-9\s!,]/g, '');
					if (room.lastBroadcast === normalized &&
							room.lastBroadcastTime >= Date.now() - BROADCAST_COOLDOWN) {
						connection.sendTo(room, "You can't broadcast this because it was just broadcast.");
						return false;
					}
					this.add('|c|' + user.getIdentity(room.id) + '|' + (suppressMessage || message));
					room.lastBroadcast = normalized;
					room.lastBroadcastTime = Date.now();

					this.broadcasting = true;
				}
				return true;
			},
			parse: function (message, inNamespace) {
				if (inNamespace && (message[0] === '/' || message[0] === '!')) {
					message = message[0] + namespaces.concat(message.slice(1)).join(" ");
				}
				return parse(message, room, user, connection, levelsDeep + 1);
			},
			canTalk: function (message, relevantRoom, targetUser) {
				var innerRoom = (relevantRoom !== undefined) ? relevantRoom : room;
				return canTalk(user, innerRoom, connection, message, targetUser);
			},
			canHTML: function (html) {
				html = '' + (html || '');
				var images = html.match(/<img\b[^<>]*/ig);
				if (!images) return true;
				for (var i = 0; i < images.length; i++) {
					if (!/width=([0-9]+|"[0-9]+")/i.test(images[i]) || !/height=([0-9]+|"[0-9]+")/i.test(images[i])) {
						this.sendReply("All images must have a width and height attribute");
						return false;
					}
				}
				if (/>here.?</i.test(html) || /click here/i.test(html)) {
					this.sendReply('Do not use "click here"');
					return false;
				}

				// check for mismatched tags
				var tags = html.toLowerCase().match(/<\/?(div|a|button|b|i|u|center|font)\b/g);
				if (tags) {
					var stack = [];
					for (var i = 0; i < tags.length; i++) {
						var tag = tags[i];
						if (tag.charAt(1) === '/') {
							if (!stack.length) {
								this.sendReply("Extraneous </" + tag.substr(2) + "> without an opening tag.");
								return false;
							}
							if (tag.substr(2) !== stack.pop()) {
								this.sendReply("Missing </" + tag.substr(2) + "> or it's in the wrong place.");
								return false;
							}
						} else {
							stack.push(tag.substr(1));
						}
					}
					if (stack.length) {
						this.sendReply("Missing </" + stack.pop() + ">.");
						return false;
					}
				}

				return true;
			},
			targetUserOrSelf: function (target, exactName) {
				if (!target) {
					this.targetUsername = user.name;
					return user;
				}
				this.splitTarget(target, exactName);
				return this.targetUser;
			},
			getLastIdOf: function (user) {
				if (typeof user === 'string') user = Users.get(user);
				return (user.named ? user.userid : (Object.keys(user.prevNames).last() || user.userid));
			},
			splitTarget: function (target, exactName) {
				var commaIndex = target.indexOf(',');
				if (commaIndex < 0) {
					var targetUser = Users.get(target, exactName);
					this.targetUser = targetUser;
					this.targetUsername = targetUser ? targetUser.name : target;
					return '';
				}
				var targetUser = Users.get(target.substr(0, commaIndex), exactName);
				if (!targetUser) {
					targetUser = null;
				}
				this.targetUser = targetUser;
				this.targetUsername = targetUser ? targetUser.name : target.substr(0, commaIndex);
				return target.substr(commaIndex + 1).trim();
			}
		};

		var result;
		try {
			result = commandHandler.call(context, target, room, user, connection, cmd, message);
		} catch (err) {
			var stack = err.stack + '\n\n' +
					'Additional information:\n' +
					'user = ' + user.name + '\n' +
					'room = ' + room.id + '\n' +
					'message = ' + originalMessage;
			var fakeErr = {stack: stack};

			if (!require('./crashlogger.js')(fakeErr, 'A chat command')) {
				var ministack = ("" + err.stack).escapeHTML().split("\n").slice(0, 2).join("<br />");
				Rooms.lobby.send('|html|<div class="broadcast-red"><b>POKEMON SHOWDOWN HAS CRASHED:</b> ' + ministack + '</div>');
			} else {
				context.sendReply('|html|<div class="broadcast-red"><b>Pokemon Showdown crashed!</b><br />Don\'t worry, we\'re working on fixing it.</div>');
			}
		}
		if (result === undefined) result = false;

		return result;
	} else {
		// Check for mod/demod/admin/deadmin/etc depending on the group ids
		var isRoom = false;
		var promoteCmd = cmd;
		if (promoteCmd.substr(0, 6) === 'global') {
			promoteCmd = promoteCmd.slice(6);
		} else if (promoteCmd.substr(0, 4) === 'room') {
			isRoom = true;
			promoteCmd = promoteCmd.slice(4);
		}
		for (var g in Config.groups[isRoom ? room.type + 'Room' : 'global']) {
			var groupId = Config.groups.bySymbol[g].id;
			var isDemote = promoteCmd === 'de' + groupId || promoteCmd === 'un' + groupId;
			if (promoteCmd === groupId || isDemote) {
				return parse('/' + (isRoom ? 'room' : '') + (isDemote ? 'demote' : 'promote') + ' ' + toId(target) + (isDemote ? '' : ',' + g), room, user, connection);
=======
	var context = new Context({
		target: target, room: room, user: user, connection: connection, cmd: cmd, message: message,
		namespaces: namespaces, cmdToken: cmdToken, levelsDeep: levelsDeep
	});

	if (commandHandler) {
		return context.run(commandHandler);
	} else {
		// Check for mod/demod/admin/deadmin/etc depending on the group ids
		for (var g in Config.groups) {
			var groupid = Config.groups[g].id;
			if (cmd === groupid || cmd === 'global' + groupid) {
				return parse('/promote ' + toId(target) + ', ' + g, room, user, connection, levelsDeep + 1);
			} else if (cmd === 'de' + groupid || cmd === 'un' + groupid || cmd === 'globalde' + groupid || cmd === 'deglobal' + groupid) {
				return parse('/demote ' + toId(target), room, user, connection, levelsDeep + 1);
			} else if (cmd === 'room' + groupid) {
				return parse('/roompromote ' + toId(target) + ', ' + g, room, user, connection, levelsDeep + 1);
			} else if (cmd === 'roomde' + groupid || cmd === 'deroom' + groupid || cmd === 'roomun' + groupid) {
				return parse('/roomdemote ' + toId(target), room, user, connection, levelsDeep + 1);
>>>>>>> f27e55dc
			}
		}

		if (cmdToken && fullCmd) {
			// To guard against command typos, we now emit an error message
			if (cmdToken === BROADCAST_TOKEN) {
				if (/[a-z0-9]/.test(cmd.charAt(0))) {
					return context.errorReply("The command '" + cmdToken + fullCmd + "' was unrecognized.");
				}
			} else {
				return context.errorReply("The command '" + cmdToken + fullCmd + "' was unrecognized. To send a message starting with '" + cmdToken + fullCmd + "', type '" + cmdToken.repeat(2) + fullCmd + "'.");
			}
		}
	}

	message = canTalk.call(context, user, room, connection, message);

	return message || false;
};

exports.package = {};
fs.readFile(path.resolve(__dirname, 'package.json'), function (err, data) {
	if (err) return;
	exports.package = JSON.parse(data);
});

exports.uncacheTree = function (root) {
	var uncache = [require.resolve(root)];
	do {
		var newuncache = [];
		for (var i = 0; i < uncache.length; ++i) {
			if (require.cache[uncache[i]]) {
				newuncache.push.apply(newuncache,
					require.cache[uncache[i]].children.map('id')
				);
				delete require.cache[uncache[i]];
			}
		}
		uncache = newuncache;
	} while (uncache.length > 0);
};<|MERGE_RESOLUTION|>--- conflicted
+++ resolved
@@ -144,13 +144,8 @@
 			user.lastMessageTime = Date.now();
 		}
 
-<<<<<<< HEAD
 		if (Config.chatFilter) {
-			return Config.chatFilter(message, user, room, connection);
-=======
-		if (Config.chatfilter) {
-			return Config.chatfilter.call(this, message, user, room, connection, targetUser);
->>>>>>> f27e55dc
+			return Config.chatFilter.call(this, message, user, room, connection, targetUser);
 		}
 		return message;
 	}
@@ -214,8 +209,7 @@
 
 		for (var i in users) {
 			var user = users[i];
-			// hardcoded for performance reasons (this is an inner loop)
-			if (user.isStaff || (auth && (auth[user.userid] || '+') !== '+')) {
+			if (user.can('staff') || user.can('staff', this.room)) {
 				user.sendTo(this.room, data);
 			}
 		}
@@ -482,194 +476,13 @@
 	}
 	var fullCmd = namespaces.concat(cmd).join(' ');
 
-<<<<<<< HEAD
+	var context = new Context({
+		target: target, room: room, user: user, connection: connection, cmd: cmd, message: message,
+		namespaces: namespaces, cmdToken: cmdToken, levelsDeep: levelsDeep
+	});
+
 	if (commandHandler) {
-		var context = {
-			sendReply: function (data) {
-				if (this.broadcasting) {
-					room.add(data);
-				} else {
-					connection.sendTo(room, data);
-				}
-			},
-			sendReplyBox: function (html) {
-				this.sendReply('|raw|<div class="infobox">' + html + '</div>');
-			},
-			popupReply: function (message) {
-				connection.popup(message);
-			},
-			add: function (data) {
-				room.add(data);
-			},
-			send: function (data) {
-				room.send(data);
-			},
-			privateModCommand: function (data, noLog) {
-				this.sendModCommand(data);
-				this.logEntry(data);
-				this.logModCommand(data);
-			},
-			sendModCommand: function (data) {
-				for (var i in room.users) {
-					var user = room.users[i];
-					if (user.can('staff') || user.can('staff', room)) {
-						user.sendTo(room, data);
-					}
-				}
-			},
-			logEntry: function (data) {
-				room.logEntry(data);
-			},
-			addModCommand: function (text, logOnlyText) {
-				this.add(text);
-				this.logModCommand(text + (logOnlyText || ""));
-			},
-			logModCommand: function (result, targetRoom) {
-				if (!targetRoom) targetRoom = room;
-				if (!modlog[targetRoom.id]) {
-					if (targetRoom.battle) {
-						modlog[targetRoom.id] = modlog['battle'];
-					} else {
-						modlog[targetRoom.id] = fs.createWriteStream(path.resolve(__dirname, 'logs/modlog/modlog_' + targetRoom.id + '.txt'), {flags:'a+'});
-					}
-				}
-				modlog[targetRoom.id].write('[' + (new Date().toJSON()) + '] (' + targetRoom.id + ') ' + result + '\n');
-			},
-			can: function (permission, target, room) {
-				if (!user.can(permission, target, room)) {
-					this.sendReply("/" + fullCmd + " - Access denied.");
-					return false;
-				}
-				return true;
-			},
-			canBroadcast: function (suppressMessage) {
-				if (broadcast) {
-					var message = this.canTalk(originalMessage);
-					if (!message) return false;
-					if (!user.can('broadcast', room)) {
-						connection.sendTo(room, "You need to be voiced to broadcast this command's information.");
-						connection.sendTo(room, "To see it for yourself, use: /" + message.substr(1));
-						return false;
-					}
-
-					// broadcast cooldown
-					var normalized = message.toLowerCase().replace(/[^a-z0-9\s!,]/g, '');
-					if (room.lastBroadcast === normalized &&
-							room.lastBroadcastTime >= Date.now() - BROADCAST_COOLDOWN) {
-						connection.sendTo(room, "You can't broadcast this because it was just broadcast.");
-						return false;
-					}
-					this.add('|c|' + user.getIdentity(room.id) + '|' + (suppressMessage || message));
-					room.lastBroadcast = normalized;
-					room.lastBroadcastTime = Date.now();
-
-					this.broadcasting = true;
-				}
-				return true;
-			},
-			parse: function (message, inNamespace) {
-				if (inNamespace && (message[0] === '/' || message[0] === '!')) {
-					message = message[0] + namespaces.concat(message.slice(1)).join(" ");
-				}
-				return parse(message, room, user, connection, levelsDeep + 1);
-			},
-			canTalk: function (message, relevantRoom, targetUser) {
-				var innerRoom = (relevantRoom !== undefined) ? relevantRoom : room;
-				return canTalk(user, innerRoom, connection, message, targetUser);
-			},
-			canHTML: function (html) {
-				html = '' + (html || '');
-				var images = html.match(/<img\b[^<>]*/ig);
-				if (!images) return true;
-				for (var i = 0; i < images.length; i++) {
-					if (!/width=([0-9]+|"[0-9]+")/i.test(images[i]) || !/height=([0-9]+|"[0-9]+")/i.test(images[i])) {
-						this.sendReply("All images must have a width and height attribute");
-						return false;
-					}
-				}
-				if (/>here.?</i.test(html) || /click here/i.test(html)) {
-					this.sendReply('Do not use "click here"');
-					return false;
-				}
-
-				// check for mismatched tags
-				var tags = html.toLowerCase().match(/<\/?(div|a|button|b|i|u|center|font)\b/g);
-				if (tags) {
-					var stack = [];
-					for (var i = 0; i < tags.length; i++) {
-						var tag = tags[i];
-						if (tag.charAt(1) === '/') {
-							if (!stack.length) {
-								this.sendReply("Extraneous </" + tag.substr(2) + "> without an opening tag.");
-								return false;
-							}
-							if (tag.substr(2) !== stack.pop()) {
-								this.sendReply("Missing </" + tag.substr(2) + "> or it's in the wrong place.");
-								return false;
-							}
-						} else {
-							stack.push(tag.substr(1));
-						}
-					}
-					if (stack.length) {
-						this.sendReply("Missing </" + stack.pop() + ">.");
-						return false;
-					}
-				}
-
-				return true;
-			},
-			targetUserOrSelf: function (target, exactName) {
-				if (!target) {
-					this.targetUsername = user.name;
-					return user;
-				}
-				this.splitTarget(target, exactName);
-				return this.targetUser;
-			},
-			getLastIdOf: function (user) {
-				if (typeof user === 'string') user = Users.get(user);
-				return (user.named ? user.userid : (Object.keys(user.prevNames).last() || user.userid));
-			},
-			splitTarget: function (target, exactName) {
-				var commaIndex = target.indexOf(',');
-				if (commaIndex < 0) {
-					var targetUser = Users.get(target, exactName);
-					this.targetUser = targetUser;
-					this.targetUsername = targetUser ? targetUser.name : target;
-					return '';
-				}
-				var targetUser = Users.get(target.substr(0, commaIndex), exactName);
-				if (!targetUser) {
-					targetUser = null;
-				}
-				this.targetUser = targetUser;
-				this.targetUsername = targetUser ? targetUser.name : target.substr(0, commaIndex);
-				return target.substr(commaIndex + 1).trim();
-			}
-		};
-
-		var result;
-		try {
-			result = commandHandler.call(context, target, room, user, connection, cmd, message);
-		} catch (err) {
-			var stack = err.stack + '\n\n' +
-					'Additional information:\n' +
-					'user = ' + user.name + '\n' +
-					'room = ' + room.id + '\n' +
-					'message = ' + originalMessage;
-			var fakeErr = {stack: stack};
-
-			if (!require('./crashlogger.js')(fakeErr, 'A chat command')) {
-				var ministack = ("" + err.stack).escapeHTML().split("\n").slice(0, 2).join("<br />");
-				Rooms.lobby.send('|html|<div class="broadcast-red"><b>POKEMON SHOWDOWN HAS CRASHED:</b> ' + ministack + '</div>');
-			} else {
-				context.sendReply('|html|<div class="broadcast-red"><b>Pokemon Showdown crashed!</b><br />Don\'t worry, we\'re working on fixing it.</div>');
-			}
-		}
-		if (result === undefined) result = false;
-
-		return result;
+		return context.run(commandHandler);
 	} else {
 		// Check for mod/demod/admin/deadmin/etc depending on the group ids
 		var isRoom = false;
@@ -684,28 +497,7 @@
 			var groupId = Config.groups.bySymbol[g].id;
 			var isDemote = promoteCmd === 'de' + groupId || promoteCmd === 'un' + groupId;
 			if (promoteCmd === groupId || isDemote) {
-				return parse('/' + (isRoom ? 'room' : '') + (isDemote ? 'demote' : 'promote') + ' ' + toId(target) + (isDemote ? '' : ',' + g), room, user, connection);
-=======
-	var context = new Context({
-		target: target, room: room, user: user, connection: connection, cmd: cmd, message: message,
-		namespaces: namespaces, cmdToken: cmdToken, levelsDeep: levelsDeep
-	});
-
-	if (commandHandler) {
-		return context.run(commandHandler);
-	} else {
-		// Check for mod/demod/admin/deadmin/etc depending on the group ids
-		for (var g in Config.groups) {
-			var groupid = Config.groups[g].id;
-			if (cmd === groupid || cmd === 'global' + groupid) {
-				return parse('/promote ' + toId(target) + ', ' + g, room, user, connection, levelsDeep + 1);
-			} else if (cmd === 'de' + groupid || cmd === 'un' + groupid || cmd === 'globalde' + groupid || cmd === 'deglobal' + groupid) {
-				return parse('/demote ' + toId(target), room, user, connection, levelsDeep + 1);
-			} else if (cmd === 'room' + groupid) {
-				return parse('/roompromote ' + toId(target) + ', ' + g, room, user, connection, levelsDeep + 1);
-			} else if (cmd === 'roomde' + groupid || cmd === 'deroom' + groupid || cmd === 'roomun' + groupid) {
-				return parse('/roomdemote ' + toId(target), room, user, connection, levelsDeep + 1);
->>>>>>> f27e55dc
+				return parse('/' + (isRoom ? 'room' : '') + (isDemote ? 'demote' : 'promote') + ' ' + toId(target) + (isDemote ? '' : ',' + g), room, user, connection, levelsDeep + 1);
 			}
 		}
 
