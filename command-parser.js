/**
 * Command parser
 * Pokemon Showdown - http://pokemonshowdown.com/
 *
 * This is the command parser. Call it with CommandParser.parse
 * (scroll down to its definition for details)
 *
 * Individual commands are put in:
 *   commands.js - "core" commands that shouldn't be modified
 *   chat-plugins/ - other commands that can be safely modified
 *
 * The command API is (mostly) documented in chat-plugins/COMMANDS.md
 *
 * @license MIT license
 */

/*

To reload chat commands:

/hotpatch chat

*/

const MAX_MESSAGE_LENGTH = 300;

const BROADCAST_COOLDOWN = 20 * 1000;

const MESSAGE_COOLDOWN = 5 * 60 * 1000;

const MAX_PARSE_RECURSION = 10;

const VALID_COMMAND_TOKENS = '/!';

const BROADCAST_TOKEN = '!';

var fs = require('fs');
var path = require('path');

/*********************************************************
 * Load command files
 *********************************************************/

var baseCommands = exports.baseCommands = require('./commands.js').commands;
var commands = exports.commands = Object.clone(baseCommands);

// Install plug-in commands

fs.readdirSync(path.resolve(__dirname, 'chat-plugins')).forEach(function (file) {
	if (file.substr(-3) === '.js') Object.merge(commands, require('./chat-plugins/' + file).commands);
});

/*********************************************************
 * Modlog
 *********************************************************/

var modlog = exports.modlog = {
	lobby: fs.createWriteStream(path.resolve(__dirname, 'logs/modlog/modlog_lobby.txt'), {flags:'a+'}),
	battle: fs.createWriteStream(path.resolve(__dirname, 'logs/modlog/modlog_battle.txt'), {flags:'a+'})
};

var writeModlog = exports.writeModlog = function (roomid, text) {
	if (!modlog[roomid]) {
		modlog[roomid] = fs.createWriteStream(path.resolve(__dirname, 'logs/modlog/modlog_' + roomid + '.txt'), {flags:'a+'});
	}
	modlog[roomid].write('[' + (new Date().toJSON()) + '] ' + text + '\n');
};

/*********************************************************
 * Parser
 *********************************************************/

/**
 * Can this user talk?
 * Shows an error message if not.
 */
function canTalk(user, room, connection, message, targetUser) {
	if (!user.named) {
		connection.popup("You must choose a name before you can talk.");
		return false;
	}
	if (room && user.locked) {
		connection.sendTo(room, "You are locked from talking in chat.");
		return false;
	}
	if (room && room.isMuted(user)) {
		connection.sendTo(room, "You are muted and cannot talk in this room.");
		return false;
	}
	var roomType = room && room.auth ? room.type + 'Room' : 'global';
	if (room && room.modchat) {
		if (room.modchat === 'crash') {
			if (!user.can('ignorelimits')) {
				connection.sendTo(room, "Because the server has crashed, you cannot speak in lobby chat.");
				return false;
			}
		} else {
			var userGroup = user.group;
			if (room.auth) {
				if (room.auth[user.userid]) {
					userGroup = room.auth[user.userid];
				} else if (room.isPrivate === true) {
					userGroup = Config.groups.default[roomType];
				}
			}
			if (room.modchat === 'autoconfirmed') {
				if (!user.autoconfirmed && userGroup === Config.groups.default[roomType]) {
					connection.sendTo(room, "Because moderated chat is set, your account must be at least one week old and you must have won at least one ladder game to speak in this room.");
					return false;
				}
<<<<<<< HEAD
			} else if (Config.groups.bySymbol[userGroup].rank < Config.groups.bySymbol[room.modchat].rank) {
				var groupName = Config.groups.bySymbol[room.modchat].name || room.modchat;
=======
			} else if (Config.groupsranking.indexOf(userGroup) < Config.groupsranking.indexOf(room.modchat) && !user.can('bypassall')) {
				var groupName = Config.groups[room.modchat].name || room.modchat;
>>>>>>> c1a16230
				connection.sendTo(room, "Because moderated chat is set, you must be of rank " + groupName + " or higher to speak in this room.");
				return false;
			}
		}
	}
	if (room && !(user.userid in room.users)) {
		connection.popup("You can't send a message to this room without being in it.");
		return false;
	}

	if (typeof message === 'string') {
		if (!message) {
			connection.popup("Your message can't be blank.");
			return false;
		}
		if (message.length > MAX_MESSAGE_LENGTH && !user.can('ignorelimits')) {
			connection.popup("Your message is too long:\n\n" + message);
			return false;
		}

		// remove zalgo
		message = message.replace(/[\u0300-\u036f\u0483-\u0489\u064b-\u065f\u0670\u0E31\u0E34-\u0E3A\u0E47-\u0E4E]{3,}/g, '');

		if (room && room.id === 'lobby') {
			var normalized = message.trim();
			if ((normalized === user.lastMessage) &&
					((Date.now() - user.lastMessageTime) < MESSAGE_COOLDOWN)) {
				connection.popup("You can't send the same message again so soon.");
				return false;
			}
			user.lastMessage = message;
			user.lastMessageTime = Date.now();
		}

		if (Config.chatFilter) {
			return Config.chatFilter.call(this, message, user, room, connection, targetUser);
		}
		return message;
	}

	return true;
}

var Context = exports.Context = (function () {
	function Context (options) {
		this.cmd = options.cmd || '';
		this.cmdToken = options.cmdToken || '';

		this.target = options.target || '';
		this.message = options.message || '';

		this.levelsDeep = options.levelsDeep || 0;
		this.namespaces = options.namespaces || null;

		this.room = options.room || null;
		this.user = options.user || null;
		this.connection = options.connection || null;

		this.targetUserName = '';
		this.targetUser = null;
	}

	Context.prototype.sendReply = function (data) {
		if (this.broadcasting) {
			this.room.add(data);
		} else {
			this.connection.sendTo(this.room, data);
		}
	};
	Context.prototype.errorReply = function (message) {
		if (this.pmTarget) {
			this.connection.send('|pm|' + this.user.getIdentity() + '|' + (this.pmTarget.getIdentity ? this.pmTarget.getIdentity() : ' ' + this.pmTarget) + '|/error ' + message);
		} else {
			this.connection.sendTo(this.room, '|html|<div class="message-error">' + Tools.escapeHTML(message) + '</div>');
		}
	};
	Context.prototype.sendReplyBox = function (html) {
		this.sendReply('|raw|<div class="infobox">' + html + '</div>');
	};
	Context.prototype.popupReply = function (message) {
		this.connection.popup(message);
	};
	Context.prototype.add = function (data) {
		this.room.add(data);
	};
	Context.prototype.send = function (data) {
		this.room.send(data);
	};
	Context.prototype.privateModCommand = function (data, noLog) {
		this.sendModCommand(data);
		this.logEntry(data);
		this.logModCommand(data);
	};
	Context.prototype.sendModCommand = function (data) {
		var users = this.room.users;
		var auth = this.room.auth;

		for (var i in users) {
			var user = users[i];
			if (user.can('staff') || user.can('staff', this.room)) {
				user.sendTo(this.room, data);
			}
		}
	};
	Context.prototype.logEntry = function (data) {
		this.room.logEntry(data);
	};
	Context.prototype.addModCommand = function (text, logOnlyText) {
		this.add(text);
		this.logModCommand(text + (logOnlyText || ""));
	};
	Context.prototype.logModCommand = function (text) {
		var roomid = (this.room.battle ? 'battle' : this.room.id);
		writeModlog(roomid, '(' + this.room.id + ') ' + text);
	};
	Context.prototype.globalModlog = function (action, user, text) {
		var buf = "(" + this.room.id + ") " + action + ": ";
		if (typeof user === 'string') {
			buf += "[" + toId(user) + "]";
		} else {
			var userid = this.getLastIdOf(user);
			buf += "[" + userid + "]";
			if (user.autoconfirmed && user.autoconfirmed !== userid) buf += " ac:[" + user.autoconfirmed + "]";
		}
		buf += text;
		writeModlog('global', buf);
	};
	Context.prototype.can = function (permission, target, room) {
		if (!this.user.can(permission, target, room)) {
			this.errorReply(this.cmdToken + this.namespaces.concat(this.cmd).join(" ") + " - Access denied.");
			return false;
		}
		return true;
	};
	Context.prototype.canBroadcast = function (suppressMessage) {
		if (!this.broadcasting && this.cmdToken === BROADCAST_TOKEN) {
			var message = this.canTalk(this.message);
			if (!message) return false;
			if (!this.user.can('broadcast', null, this.room)) {
				this.errorReply("You need to be voiced to broadcast this command's information.");
				this.errorReply("To see it for yourself, use: /" + message.substr(1));
				return false;
			}

			// broadcast cooldown
			var normalized = message.toLowerCase().replace(/[^a-z0-9\s!,]/g, '');
			if (this.room.lastBroadcast === normalized &&
					this.room.lastBroadcastTime >= Date.now() - BROADCAST_COOLDOWN) {
				this.errorReply("You can't broadcast this because it was just broadcast.");
				return false;
			}
			this.add('|c|' + this.user.getIdentity(this.room.id) + '|' + (suppressMessage || message));
			this.room.lastBroadcast = normalized;
			this.room.lastBroadcastTime = Date.now();

			this.broadcasting = true;
		}
		return true;
	};
	Context.prototype.parse = function (message, inNamespace) {
		if (inNamespace && this.cmdToken) {
			message = this.cmdToken + this.namespaces.concat(message.slice(1)).join(" ");
		}
		return CommandParser.parse(message, this.room, this.user, this.connection, this.levelsDeep + 1);
	};
	Context.prototype.run = function (targetCmd, inNamespace) {
		var commandHandler;
		if (typeof targetCmd === 'function') {
			commandHandler = targetCmd;
		} else if (inNamespace) {
			commandHandler = commands;
			for (var i = 0; i < this.namespaces.length; i++) {
				commandHandler = commandHandler[this.namespaces[i]];
			}
			commandHandler = commandHandler[targetCmd];
		} else {
			commandHandler = commands[targetCmd];
		}

		var result;
		try {
			result = commandHandler.call(this, this.target, this.room, this.user, this.connection, this.cmd, this.message);
		} catch (err) {
			var stack = err.stack + '\n\n' +
					'Additional information:\n' +
					'user = ' + this.user.name + '\n' +
					'room = ' + this.room.id + '\n' +
					'message = ' + this.message;
			var fakeErr = {stack: stack};

			if (!require('./crashlogger.js')(fakeErr, 'A chat command')) {
				var ministack = ("" + err.stack).escapeHTML().split("\n").slice(0, 2).join("<br />");
				if (Rooms.lobby) Rooms.lobby.send('|html|<div class="broadcast-red"><b>POKEMON SHOWDOWN HAS CRASHED:</b> ' + ministack + '</div>');
			} else {
				this.sendReply('|html|<div class="broadcast-red"><b>Pokemon Showdown crashed!</b><br />Don\'t worry, we\'re working on fixing it.</div>');
			}
		}
		if (result === undefined) result = false;

		return result;
	};
	Context.prototype.canTalk = function (message, relevantRoom, targetUser) {
		var innerRoom = (relevantRoom !== undefined) ? relevantRoom : this.room;
		return canTalk.call(this, this.user, innerRoom, this.connection, message, targetUser);
	};
	Context.prototype.canHTML = function (html) {
		html = '' + (html || '');
		var images = html.match(/<img\b[^<>]*/ig);
		if (!images) return true;
		for (var i = 0; i < images.length; i++) {
			if (!/width=([0-9]+|"[0-9]+")/i.test(images[i]) || !/height=([0-9]+|"[0-9]+")/i.test(images[i])) {
				this.errorReply('All images must have a width and height attribute');
				return false;
			}
		}
		if (/>here.?</i.test(html) || /click here/i.test(html)) {
			this.errorReply('Do not use "click here"');
			return false;
		}

		// check for mismatched tags
		var tags = html.toLowerCase().match(/<\/?(div|a|button|b|i|u|center|font)\b/g);
		if (tags) {
			var stack = [];
			for (var i = 0; i < tags.length; i++) {
				var tag = tags[i];
				if (tag.charAt(1) === '/') {
					if (!stack.length) {
						this.errorReply("Extraneous </" + tag.substr(2) + "> without an opening tag.");
						return false;
					}
					if (tag.substr(2) !== stack.pop()) {
						this.errorReply("Missing </" + tag.substr(2) + "> or it's in the wrong place.");
						return false;
					}
				} else {
					stack.push(tag.substr(1));
				}
			}
			if (stack.length) {
				this.errorReply("Missing </" + stack.pop() + ">.");
				return false;
			}
		}

		return true;
	};
	Context.prototype.targetUserOrSelf = function (target, exactName) {
		if (!target) {
			this.targetUsername = this.user.name;
			this.inputUsername = this.user.name;
			return this.user;
		}
		this.splitTarget(target, exactName);
		return this.targetUser;
	};
	Context.prototype.getLastIdOf = function (user) {
		if (typeof user === 'string') user = Users.get(user);
		return (user.named ? user.userid : (Object.keys(user.prevNames).last() || user.userid));
	};
	Context.prototype.splitTarget = function (target, exactName) {
		var commaIndex = target.indexOf(',');
		if (commaIndex < 0) {
			var targetUser = Users.get(target, exactName);
			this.targetUser = targetUser;
			this.targetUsername = targetUser ? targetUser.name : target;
			return '';
		}
		this.inputUsername = target.substr(0, commaIndex);
		var targetUser = Users.get(this.inputUsername, exactName);
		if (targetUser) {
			this.targetUser = targetUser;
			this.targetUsername = this.inputUsername = targetUser.name;
		} else {
			this.targetUser = null;
			this.targetUsername = this.inputUsername;
		}
		return target.substr(commaIndex + 1).trim();
	};

	return Context;
})();

/**
 * Command parser
 *
 * Usage:
 *   CommandParser.parse(message, room, user, connection)
 *
 * message - the message the user is trying to say
 * room - the room the user is trying to say it in
 * user - the user that sent the message
 * connection - the connection the user sent the message from
 *
 * Returns the message the user should say, or a falsy value which
 * means "don't say anything"
 *
 * Examples:
 *   CommandParser.parse("/join lobby", room, user, connection)
 *     will make the user join the lobby, and return false.
 *
 *   CommandParser.parse("Hi, guys!", room, user, connection)
 *     will return "Hi, guys!" if the user isn't muted, or
 *     if he's muted, will warn him that he's muted, and
 *     return false.
 */
var parse = exports.parse = function (message, room, user, connection, levelsDeep) {
	var cmd = '', target = '', cmdToken = '';
	if (!message || !message.trim().length) return;
	if (!levelsDeep) {
		levelsDeep = 0;
	} else {
		if (levelsDeep > MAX_PARSE_RECURSION) {
			return connection.sendTo(room, "Error: Too much recursion");
		}
	}

	if (message.substr(0, 3) === '>> ') {
		// multiline eval
		message = '/eval ' + message.substr(3);
	} else if (message.substr(0, 4) === '>>> ') {
		// multiline eval
		message = '/evalbattle ' + message.substr(4);
	}

	if (VALID_COMMAND_TOKENS.includes(message.charAt(0)) && message.charAt(1) !== message.charAt(0)) {
		cmdToken = message.charAt(0);
		var spaceIndex = message.indexOf(' ');
		if (spaceIndex > 0) {
			cmd = message.substr(1, spaceIndex - 1).toLowerCase();
			target = message.substr(spaceIndex + 1);
		} else {
			cmd = message.substr(1).toLowerCase();
			target = '';
		}
	}

	var namespaces = [];
	var currentCommands = commands;
	var commandHandler;

	do {
		commandHandler = currentCommands[cmd];
		if (typeof commandHandler === 'string') {
			// in case someone messed up, don't loop
			commandHandler = currentCommands[commandHandler];
		}
		if (commandHandler && typeof commandHandler === 'object') {
			namespaces.push(cmd);

			var spaceIndex = target.indexOf(' ');
			if (spaceIndex > 0) {
				cmd = target.substr(0, spaceIndex).toLowerCase();
				target = target.substr(spaceIndex + 1);
			} else {
				cmd = target.toLowerCase();
				target = '';
			}

			currentCommands = commandHandler;
		}
	} while (commandHandler && typeof commandHandler === 'object');
	if (!commandHandler && currentCommands.default) {
		commandHandler = currentCommands.default;
		if (typeof commandHandler === 'string') {
			commandHandler = currentCommands[commandHandler];
		}
	}
	var fullCmd = namespaces.concat(cmd).join(' ');

	var context = new Context({
		target: target, room: room, user: user, connection: connection, cmd: cmd, message: message,
		namespaces: namespaces, cmdToken: cmdToken, levelsDeep: levelsDeep
	});

	if (commandHandler) {
		return context.run(commandHandler);
	} else {
		// Check for mod/demod/admin/deadmin/etc depending on the group ids
		var isRoom = false;
		var promoteCmd = cmd;
		if (promoteCmd.substr(0, 6) === 'global') {
			promoteCmd = promoteCmd.slice(6);
		} else if (promoteCmd.substr(0, 4) === 'room') {
			isRoom = true;
			promoteCmd = promoteCmd.slice(4);
		}
		for (var g in Config.groups[isRoom ? room.type + 'Room' : 'global']) {
			var groupId = Config.groups.bySymbol[g].id;
			var isDemote = promoteCmd === 'de' + groupId || promoteCmd === 'un' + groupId;
			if (promoteCmd === groupId || isDemote) {
				return parse('/' + (isRoom ? 'room' : '') + (isDemote ? 'demote' : 'promote') + ' ' + toId(target) + (isDemote ? '' : ',' + g), room, user, connection, levelsDeep + 1);
			}
		}

		if (cmdToken && fullCmd) {
			// To guard against command typos, we now emit an error message
			if (cmdToken === BROADCAST_TOKEN) {
				if (/[a-z0-9]/.test(cmd.charAt(0))) {
					return context.errorReply("The command '" + cmdToken + fullCmd + "' was unrecognized.");
				}
			} else {
				return context.errorReply("The command '" + cmdToken + fullCmd + "' was unrecognized. To send a message starting with '" + cmdToken + fullCmd + "', type '" + cmdToken.repeat(2) + fullCmd + "'.");
			}
		} else if (!VALID_COMMAND_TOKENS.includes(message.charAt(0)) && VALID_COMMAND_TOKENS.includes(message.trim().charAt(0))) {
			message = message.trim();
			if (message.charAt(0) !== BROADCAST_TOKEN) {
				message = message.charAt(0) + message;
			}
		}
	}

	message = canTalk.call(context, user, room, connection, message);

	return message || false;
};

exports.package = {};
fs.readFile(path.resolve(__dirname, 'package.json'), function (err, data) {
	if (err) return;
	exports.package = JSON.parse(data);
});

exports.uncacheTree = function (root) {
	var uncache = [require.resolve(root)];
	do {
		var newuncache = [];
		for (var i = 0; i < uncache.length; ++i) {
			if (require.cache[uncache[i]]) {
				newuncache.push.apply(newuncache,
					require.cache[uncache[i]].children.map('id')
				);
				delete require.cache[uncache[i]];
			}
		}
		uncache = newuncache;
	} while (uncache.length > 0);
};<|MERGE_RESOLUTION|>--- conflicted
+++ resolved
@@ -108,13 +108,8 @@
 					connection.sendTo(room, "Because moderated chat is set, your account must be at least one week old and you must have won at least one ladder game to speak in this room.");
 					return false;
 				}
-<<<<<<< HEAD
-			} else if (Config.groups.bySymbol[userGroup].rank < Config.groups.bySymbol[room.modchat].rank) {
+			} else if (Config.groups.bySymbol[userGroup].rank < Config.groups.bySymbol[room.modchat].rank && !user.can('bypassall')) {
 				var groupName = Config.groups.bySymbol[room.modchat].name || room.modchat;
-=======
-			} else if (Config.groupsranking.indexOf(userGroup) < Config.groupsranking.indexOf(room.modchat) && !user.can('bypassall')) {
-				var groupName = Config.groups[room.modchat].name || room.modchat;
->>>>>>> c1a16230
 				connection.sendTo(room, "Because moderated chat is set, you must be of rank " + groupName + " or higher to speak in this room.");
 				return false;
 			}
