--- conflicted
+++ resolved
@@ -315,24 +315,10 @@
 	};
 	Context.prototype.canHTML = function (html) {
 		html = '' + (html || '');
-<<<<<<< HEAD
-
-		var images = html.match(/<img\b[^<>]*/ig);
-		if (images) {
-			for (var i = 0; i < images.length; i++) {
-				if (!/(?:width|height)=(?:[0-9]+|"[0-9]+")/i.test(images[i]) &&
-					!/style=(?:(?:[^\s]+;)?(?:width|height):[0-9]+|"(?:.+;)?\s*(?:width|height)\s*:\s*[0-9]+.*")/i.test(images[i])) {
-					this.errorReply('All images must have a width or height attribute');
-					return false;
-				}
-			}
-=======
 		if (html.match(/<img\b[^<>]*/ig) && this.room.isPersonal && !this.user.can('announce')) {
 			this.errorReply("Images are not allowed in personal rooms.");
 			return false;
->>>>>>> 9325f05a
-		}
-
+		}
 		if (/>here.?</i.test(html) || /click here/i.test(html)) {
 			this.errorReply('Do not use "click here"');
 			return false;
