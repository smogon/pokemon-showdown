/**
 * Command parser
 * Pokemon Showdown - http://pokemonshowdown.com/
 *
 * This is the command parser. Call it with CommandParser.parse
 * (scroll down to its definition for details)
 *
 * Individual commands are put in:
 *   commands.js - "core" commands that shouldn't be modified
 *   chat-plugins/ - other commands that can be safely modified
 *
 * The command API is (mostly) documented in chat-plugins/COMMANDS.md
 *
 * @license MIT license
 */

/*

To reload chat commands:

/hotpatch chat

*/

const MAX_MESSAGE_LENGTH = 300;

const BROADCAST_COOLDOWN = 20 * 1000;

const MESSAGE_COOLDOWN = 5 * 60 * 1000;

const MAX_PARSE_RECURSION = 10;

const VALID_COMMAND_TOKENS = '/!';

const BROADCAST_TOKEN = '!';

var fs = require('fs');
var path = require('path');

/*********************************************************
 * Load command files
 *********************************************************/

var baseCommands = exports.baseCommands = require('./commands.js').commands;
var commands = exports.commands = Object.clone(baseCommands);

// Install plug-in commands

fs.readdirSync(path.resolve(__dirname, 'chat-plugins')).forEach(function (file) {
	if (file.substr(-3) === '.js') Object.merge(commands, require('./chat-plugins/' + file).commands);
});

/*********************************************************
 * Modlog
 *********************************************************/

var modlog = exports.modlog = {
	lobby: fs.createWriteStream(path.resolve(__dirname, 'logs/modlog/modlog_lobby.txt'), {flags:'a+'}),
	battle: fs.createWriteStream(path.resolve(__dirname, 'logs/modlog/modlog_battle.txt'), {flags:'a+'})
};

var writeModlog = exports.writeModlog = function (roomid, text) {
	if (!modlog[roomid]) {
		modlog[roomid] = fs.createWriteStream(path.resolve(__dirname, 'logs/modlog/modlog_' + roomid + '.txt'), {flags:'a+'});
	}
	modlog[roomid].write('[' + (new Date().toJSON()) + '] ' + text + '\n');
};

/*********************************************************
 * Parser
 *********************************************************/

/**
 * Can this user talk?
 * Shows an error message if not.
 */
function canTalk(user, room, connection, message, targetUser) {
	if (!user.named) {
		connection.popup("You must choose a name before you can talk.");
		return false;
	}
	if (room && user.locked) {
		connection.sendTo(room, "You are locked from talking in chat.");
		return false;
	}
	if (room && room.isMuted(user)) {
		connection.sendTo(room, "You are muted and cannot talk in this room.");
		return false;
	}
	var roomType = room && room.auth ? room.type + 'Room' : 'global';
	if (room && room.modchat) {
		if (room.modchat === 'crash') {
			if (!user.can('ignorelimits')) {
				connection.sendTo(room, "Because the server has crashed, you cannot speak in lobby chat.");
				return false;
			}
		} else {
			var userGroup = user.group;
			if (room.auth) {
				if (room.auth[user.userid]) {
					userGroup = room.auth[user.userid];
				} else if (room.isPrivate === true) {
					userGroup = Config.groups.default[roomType];
				}
			}
			if (room.modchat === 'autoconfirmed') {
				if (!user.autoconfirmed && userGroup === Config.groups.default[roomType]) {
					connection.sendTo(room, "Because moderated chat is set, your account must be at least one week old and you must have won at least one ladder game to speak in this room.");
					return false;
				}
			} else if (Config.groups.bySymbol[userGroup].rank < Config.groups.bySymbol[room.modchat].rank && !user.can('bypassall')) {
				var groupName = Config.groups.bySymbol[room.modchat].name || room.modchat;
				connection.sendTo(room, "Because moderated chat is set, you must be of rank " + groupName + " or higher to speak in this room.");
				return false;
			}
		}
	}
	if (room && !(user.userid in room.users)) {
		connection.popup("You can't send a message to this room without being in it.");
		return false;
	}

	if (typeof message === 'string') {
		if (!message) {
			connection.popup("Your message can't be blank.");
			return false;
		}
		if (message.length > MAX_MESSAGE_LENGTH && !user.can('ignorelimits')) {
			connection.popup("Your message is too long:\n\n" + message);
			return false;
		}

		// remove zalgo
		message = message.replace(/[\u0300-\u036f\u0483-\u0489\u064b-\u065f\u0670\u0E31\u0E34-\u0E3A\u0E47-\u0E4E]{3,}/g, '');

		if (room && room.id === 'lobby') {
			var normalized = message.trim();
			if ((normalized === user.lastMessage) &&
					((Date.now() - user.lastMessageTime) < MESSAGE_COOLDOWN)) {
				connection.popup("You can't send the same message again so soon.");
				return false;
			}
			user.lastMessage = message;
			user.lastMessageTime = Date.now();
		}

		if (Config.chatFilter) {
			return Config.chatFilter.call(this, message, user, room, connection, targetUser);
		}
		return message;
	}

	return true;
}

var Context = exports.Context = (function () {
	function Context(options) {
		this.cmd = options.cmd || '';
		this.cmdToken = options.cmdToken || '';

		this.target = options.target || '';
		this.message = options.message || '';

		this.levelsDeep = options.levelsDeep || 0;
		this.namespaces = options.namespaces || null;

		this.room = options.room || null;
		this.user = options.user || null;
		this.connection = options.connection || null;

		this.targetUserName = '';
		this.targetUser = null;
	}

	Context.prototype.sendReply = function (data) {
		if (this.broadcasting) {
			this.room.add(data);
		} else {
			this.connection.sendTo(this.room, data);
		}
	};
	Context.prototype.errorReply = function (message) {
		if (this.pmTarget) {
			this.connection.send('|pm|' + this.user.getIdentity() + '|' + (this.pmTarget.getIdentity ? this.pmTarget.getIdentity() : ' ' + this.pmTarget) + '|/error ' + message);
		} else {
			this.connection.sendTo(this.room, '|html|<div class="message-error">' + Tools.escapeHTML(message) + '</div>');
		}
	};
	Context.prototype.sendReplyBox = function (html) {
		this.sendReply('|raw|<div class="infobox">' + html + '</div>');
	};
	Context.prototype.popupReply = function (message) {
		this.connection.popup(message);
	};
	Context.prototype.add = function (data) {
		this.room.add(data);
	};
	Context.prototype.send = function (data) {
		this.room.send(data);
	};
	Context.prototype.privateModCommand = function (data, noLog) {
		this.sendModCommand(data);
		this.logEntry(data);
		this.logModCommand(data);
	};
	Context.prototype.sendModCommand = function (data) {
		var users = this.room.users;
		var auth = this.room.auth;

		for (var i in users) {
			var user = users[i];
			if (user.can('staff') || user.can('staff', this.room)) {
				user.sendTo(this.room, data);
			}
		}
	};
	Context.prototype.logEntry = function (data) {
		this.room.logEntry(data);
	};
	Context.prototype.addModCommand = function (text, logOnlyText) {
		this.add(text);
		this.logModCommand(text + (logOnlyText || ""));
	};
	Context.prototype.logModCommand = function (text) {
		var roomid = (this.room.battle ? 'battle' : this.room.id);
		writeModlog(roomid, '(' + this.room.id + ') ' + text);
	};
	Context.prototype.globalModlog = function (action, user, text) {
		var buf = "(" + this.room.id + ") " + action + ": ";
		if (typeof user === 'string') {
			buf += "[" + toId(user) + "]";
		} else {
			var userid = this.getLastIdOf(user);
			buf += "[" + userid + "]";
			if (user.autoconfirmed && user.autoconfirmed !== userid) buf += " ac:[" + user.autoconfirmed + "]";
		}
		buf += text;
		writeModlog('global', buf);
	};
	Context.prototype.can = function (permission, target, room) {
		if (!this.user.can(permission, target, room)) {
			this.errorReply(this.cmdToken + this.namespaces.concat(this.cmd).join(" ") + " - Access denied.");
			return false;
		}
		return true;
	};
	Context.prototype.canBroadcast = function (suppressMessage) {
		if (!this.broadcasting && this.cmdToken === BROADCAST_TOKEN) {
			var message = this.canTalk(this.message);
			if (!message) return false;
			if (!this.user.can('broadcast', null, this.room)) {
				this.errorReply("You need to be voiced to broadcast this command's information.");
				this.errorReply("To see it for yourself, use: /" + message.substr(1));
				return false;
			}

			// broadcast cooldown
			var normalized = message.toLowerCase().replace(/[^a-z0-9\s!,]/g, '');
			if (this.room.lastBroadcast === normalized &&
					this.room.lastBroadcastTime >= Date.now() - BROADCAST_COOLDOWN) {
				this.errorReply("You can't broadcast this because it was just broadcast.");
				return false;
			}
			this.add('|c|' + this.user.getIdentity(this.room.id) + '|' + (suppressMessage || message));
			this.room.lastBroadcast = normalized;
			this.room.lastBroadcastTime = Date.now();

			this.broadcasting = true;
		}
		return true;
	};
	Context.prototype.parse = function (message, inNamespace) {
		if (inNamespace && this.cmdToken) {
			message = this.cmdToken + this.namespaces.concat(message.slice(1)).join(" ");
		}
		return CommandParser.parse(message, this.room, this.user, this.connection, this.levelsDeep + 1);
	};
	Context.prototype.run = function (targetCmd, inNamespace) {
		var commandHandler;
		if (typeof targetCmd === 'function') {
			commandHandler = targetCmd;
		} else if (inNamespace) {
			commandHandler = commands;
			for (var i = 0; i < this.namespaces.length; i++) {
				commandHandler = commandHandler[this.namespaces[i]];
			}
			commandHandler = commandHandler[targetCmd];
		} else {
			commandHandler = commands[targetCmd];
		}

		var result;
		try {
			result = commandHandler.call(this, this.target, this.room, this.user, this.connection, this.cmd, this.message);
		} catch (err) {
			var stack = err.stack + '\n\n' +
					'Additional information:\n' +
					'user = ' + this.user.name + '\n' +
					'room = ' + this.room.id + '\n' +
					'message = ' + this.message;
			var fakeErr = {stack: stack};

			if (!require('./crashlogger.js')(fakeErr, 'A chat command')) {
				var ministack = ("" + err.stack).escapeHTML().split("\n").slice(0, 2).join("<br />");
				if (Rooms.lobby) Rooms.lobby.send('|html|<div class="broadcast-red"><b>POKEMON SHOWDOWN HAS CRASHED:</b> ' + ministack + '</div>');
			} else {
				this.sendReply('|html|<div class="broadcast-red"><b>Pokemon Showdown crashed!</b><br />Don\'t worry, we\'re working on fixing it.</div>');
			}
		}
		if (result === undefined) result = false;

		return result;
	};
	Context.prototype.canTalk = function (message, relevantRoom, targetUser) {
		var innerRoom = (relevantRoom !== undefined) ? relevantRoom : this.room;
		return canTalk.call(this, this.user, innerRoom, this.connection, message, targetUser);
	};
	Context.prototype.canHTML = function (html) {
		html = '' + (html || '');
		var images = html.match(/<img\b[^<>]*/ig);
		if (!images) return true;
		for (var i = 0; i < images.length; i++) {
			if (!/width=([0-9]+|"[0-9]+")/i.test(images[i]) || !/height=([0-9]+|"[0-9]+")/i.test(images[i])) {
				this.errorReply('All images must have a width and height attribute');
				return false;
			}
		}
		if (/>here.?</i.test(html) || /click here/i.test(html)) {
			this.errorReply('Do not use "click here"');
			return false;
		}

		// check for mismatched tags
		var tags = html.toLowerCase().match(/<\/?(div|a|button|b|i|u|center|font)\b/g);
		if (tags) {
			var stack = [];
			for (var i = 0; i < tags.length; i++) {
				var tag = tags[i];
				if (tag.charAt(1) === '/') {
					if (!stack.length) {
						this.errorReply("Extraneous </" + tag.substr(2) + "> without an opening tag.");
						return false;
					}
					if (tag.substr(2) !== stack.pop()) {
						this.errorReply("Missing </" + tag.substr(2) + "> or it's in the wrong place.");
						return false;
					}
				} else {
					stack.push(tag.substr(1));
				}
			}
			if (stack.length) {
				this.errorReply("Missing </" + stack.pop() + ">.");
				return false;
			}
		}

		return true;
	};
	Context.prototype.targetUserOrSelf = function (target, exactName) {
		if (!target) {
			this.targetUsername = this.user.name;
			this.inputUsername = this.user.name;
			return this.user;
		}
		this.splitTarget(target, exactName);
		return this.targetUser;
	};
	Context.prototype.getLastIdOf = function (user) {
		if (typeof user === 'string') user = Users.get(user);
		return (user.named ? user.userid : (Object.keys(user.prevNames).last() || user.userid));
	};
	Context.prototype.splitTarget = function (target, exactName) {
		var commaIndex = target.indexOf(',');
		if (commaIndex < 0) {
			var targetUser = Users.get(target, exactName);
			this.targetUser = targetUser;
			this.inputUsername = target.trim();
			this.targetUsername = targetUser ? targetUser.name : target;
			return '';
		}
		this.inputUsername = target.substr(0, commaIndex);
		var targetUser = Users.get(this.inputUsername, exactName);
		if (targetUser) {
			this.targetUser = targetUser;
			this.targetUsername = this.inputUsername = targetUser.name;
		} else {
			this.targetUser = null;
			this.targetUsername = this.inputUsername;
		}
		return target.substr(commaIndex + 1).trim();
	};

	return Context;
})();

/**
 * Command parser
 *
 * Usage:
 *   CommandParser.parse(message, room, user, connection)
 *
 * message - the message the user is trying to say
 * room - the room the user is trying to say it in
 * user - the user that sent the message
 * connection - the connection the user sent the message from
 *
 * Returns the message the user should say, or a falsy value which
 * means "don't say anything"
 *
 * Examples:
 *   CommandParser.parse("/join lobby", room, user, connection)
 *     will make the user join the lobby, and return false.
 *
 *   CommandParser.parse("Hi, guys!", room, user, connection)
 *     will return "Hi, guys!" if the user isn't muted, or
 *     if he's muted, will warn him that he's muted, and
 *     return false.
 */
var parse = exports.parse = function (message, room, user, connection, levelsDeep) {
	var cmd = '', target = '', cmdToken = '';
	if (!message || !message.trim().length) return;
	if (!levelsDeep) {
		levelsDeep = 0;
	} else {
		if (levelsDeep > MAX_PARSE_RECURSION) {
			return connection.sendTo(room, "Error: Too much recursion");
		}
	}

	if (message.substr(0, 3) === '>> ') {
		// multiline eval
		message = '/eval ' + message.substr(3);
	} else if (message.substr(0, 4) === '>>> ') {
		// multiline eval
		message = '/evalbattle ' + message.substr(4);
	}

	if (VALID_COMMAND_TOKENS.includes(message.charAt(0)) && message.charAt(1) !== message.charAt(0)) {
		cmdToken = message.charAt(0);
		var spaceIndex = message.indexOf(' ');
		if (spaceIndex > 0) {
			cmd = message.substr(1, spaceIndex - 1).toLowerCase();
			target = message.substr(spaceIndex + 1);
		} else {
			cmd = message.substr(1).toLowerCase();
			target = '';
		}
	}

	var namespaces = [];
	var currentCommands = commands;
	var commandHandler;

	do {
		commandHandler = currentCommands[cmd];
		if (typeof commandHandler === 'string') {
			// in case someone messed up, don't loop
			commandHandler = currentCommands[commandHandler];
		}
		if (commandHandler && typeof commandHandler === 'object') {
			namespaces.push(cmd);

			var spaceIndex = target.indexOf(' ');
			if (spaceIndex > 0) {
				cmd = target.substr(0, spaceIndex).toLowerCase();
				target = target.substr(spaceIndex + 1);
			} else {
				cmd = target.toLowerCase();
				target = '';
			}

			currentCommands = commandHandler;
		}
	} while (commandHandler && typeof commandHandler === 'object');
	if (!commandHandler && currentCommands.default) {
		commandHandler = currentCommands.default;
		if (typeof commandHandler === 'string') {
			commandHandler = currentCommands[commandHandler];
		}
	}
	var fullCmd = namespaces.concat(cmd).join(' ');

	var context = new Context({
		target: target, room: room, user: user, connection: connection, cmd: cmd, message: message,
		namespaces: namespaces, cmdToken: cmdToken, levelsDeep: levelsDeep
	});

	if (commandHandler) {
		return context.run(commandHandler);
	} else {
		// Check for mod/demod/admin/deadmin/etc depending on the group ids
		var isRoom = false;
		var promoteCmd = cmd;
		if (promoteCmd.substr(0, 6) === 'global') {
			promoteCmd = promoteCmd.slice(6);
		} else if (promoteCmd.substr(0, 4) === 'room') {
			isRoom = true;
			promoteCmd = promoteCmd.slice(4);
		}
		for (var g in Config.groups[isRoom ? room.type + 'Room' : 'global']) {
			var groupId = Config.groups.bySymbol[g].id;
			var isDemote = promoteCmd === 'de' + groupId || promoteCmd === 'un' + groupId;
			if (promoteCmd === groupId || isDemote) {
				return parse('/' + (isRoom ? 'room' : '') + (isDemote ? 'demote' : 'promote') + ' ' + toId(target) + (isDemote ? '' : ',' + g), room, user, connection, levelsDeep + 1);
			}
		}

		if (cmdToken && fullCmd) {
			// To guard against command typos, we now emit an error message
			if (cmdToken === BROADCAST_TOKEN) {
				if (/[a-z0-9]/.test(cmd.charAt(0))) {
					return context.errorReply("The command '" + cmdToken + fullCmd + "' was unrecognized.");
				}
			} else {
				return context.errorReply("The command '" + cmdToken + fullCmd + "' was unrecognized. To send a message starting with '" + cmdToken + fullCmd + "', type '" + cmdToken.repeat(2) + fullCmd + "'.");
			}
		} else if (!VALID_COMMAND_TOKENS.includes(message.charAt(0)) && VALID_COMMAND_TOKENS.includes(message.trim().charAt(0))) {
			message = message.trim();
			if (message.charAt(0) !== BROADCAST_TOKEN) {
				message = message.charAt(0) + message;
			}
		}
	}

	message = canTalk.call(context, user, room, connection, message);

<<<<<<< HEAD
	if (user.registered && global.tells) {
		var alts = user.getAlts();
		alts.push(user.name);
		alts.map(toId).forEach(function (user) {
			if (tells[user]) {
				tells[user].forEach(connection.sendTo.bind(connection, room));
				delete tells[user];
			}
		});
	}

	return message;
=======
	return message || false;
>>>>>>> 6dc454bd
};

exports.package = {};
fs.readFile(path.resolve(__dirname, 'package.json'), function (err, data) {
	if (err) return;
	exports.package = JSON.parse(data);
});

exports.uncacheTree = function (root) {
	var uncache = [require.resolve(root)];
	do {
		var newuncache = [];
		for (var i = 0; i < uncache.length; ++i) {
			if (require.cache[uncache[i]]) {
				newuncache.push.apply(newuncache,
					require.cache[uncache[i]].children.map('id')
				);
				delete require.cache[uncache[i]];
			}
		}
		uncache = newuncache;
	} while (uncache.length > 0);
};<|MERGE_RESOLUTION|>--- conflicted
+++ resolved
@@ -525,7 +525,6 @@
 
 	message = canTalk.call(context, user, room, connection, message);
 
-<<<<<<< HEAD
 	if (user.registered && global.tells) {
 		var alts = user.getAlts();
 		alts.push(user.name);
@@ -537,10 +536,7 @@
 		});
 	}
 
-	return message;
-=======
 	return message || false;
->>>>>>> 6dc454bd
 };
 
 exports.package = {};
