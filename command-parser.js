/**
 * Command parser
 * Pokemon Showdown - http://pokemonshowdown.com/
 *
 * This is the command parser. Call it with CommandParser.parse
 * (scroll down to its definition for details)
 *
 * Individual commands are put in:
 *   commands.js - "core" commands that shouldn't be modified
 *   chat-plugins/ - other commands that can be safely modified
 *
 * The command API is (mostly) documented in chat-plugins/COMMANDS.md
 *
 * @license MIT license
 */

/*

To reload chat commands:

/hotpatch chat

*/

const MAX_MESSAGE_LENGTH = 300;

const BROADCAST_COOLDOWN = 20 * 1000;

const MESSAGE_COOLDOWN = 5 * 60 * 1000;

const MAX_PARSE_RECURSION = 10;

var fs = require('fs');
var path = require('path');

/*********************************************************
 * Load command files
 *********************************************************/

var commands = exports.commands = require('./commands.js').commands;

// Install plug-in commands

fs.readdirSync(path.resolve(__dirname, 'chat-plugins')).forEach(function (file) {
	if (file.substr(-3) === '.js') Object.merge(commands, require('./chat-plugins/' + file).commands);
});

/*********************************************************
 * Parser
 *********************************************************/

var modlog = exports.modlog = {lobby: fs.createWriteStream(path.resolve(__dirname, 'logs/modlog/modlog_lobby.txt'), {flags:'a+'}), battle: fs.createWriteStream(path.resolve(__dirname, 'logs/modlog/modlog_battle.txt'), {flags:'a+'})};

/**
 * Can this user talk?
 * Shows an error message if not.
 */
function canTalk(user, room, connection, message, targetUser) {
	if (!user.named) {
		connection.popup("You must choose a name before you can talk.");
		return false;
	}
	if (room && user.locked) {
		connection.sendTo(room, "You are locked from talking in chat.");
		return false;
	}
	if (room && room.isMuted(user)) {
		connection.sendTo(room, "You are muted and cannot talk in this room.");
		return false;
	}
	var roomType = room && room.auth ? room.type + 'Room' : 'global';
	if (room && room.modchat) {
		if (room.modchat === 'crash') {
			if (!user.can('ignorelimits')) {
				connection.sendTo(room, "Because the server has crashed, you cannot speak in lobby chat.");
				return false;
			}
		} else {
			var userGroup = user.group;
			if (room.auth) {
				if (room.auth[user.userid]) {
					userGroup = room.auth[user.userid];
				} else if (room.isPrivate === true) {
					userGroup = Config.groups.default[roomType];
				}
			}
			if (room.modchat === 'autoconfirmed') {
<<<<<<< HEAD
				if (!user.autoconfirmed && userGroup === Config.groups.default[roomType]) {
					connection.sendTo(room, "Because moderated chat is set, your account must be at least one week old and you must have won at least one ladder game to speak in this room.");
					return false;
				}
			} else if (Config.groups.bySymbol[userGroup].rank < Config.groups.bySymbol[room.modchat].rank) {
				var groupName = Config.groups.bySymbol[room.modchat].name || room.modchat;
=======
				if (!user.autoconfirmed && userGroup === ' ') {
					connection.sendTo(room, "Because moderated chat is set, your account must be at least one week old and you must have won at least one ladder game to speak in this room.");
					return false;
				}
			} else if (Config.groupsranking.indexOf(userGroup) < Config.groupsranking.indexOf(room.modchat)) {
				var groupName = Config.groups[room.modchat].name || room.modchat;
>>>>>>> 80e43a39
				connection.sendTo(room, "Because moderated chat is set, you must be of rank " + groupName + " or higher to speak in this room.");
				return false;
			}
		}
	}
	if (room && !(user.userid in room.users)) {
		connection.popup("You can't send a message to this room without being in it.");
		return false;
	}

	if (typeof message === 'string') {
		if (!message) {
			connection.popup("Your message can't be blank.");
			return false;
		}
		if (message.length > MAX_MESSAGE_LENGTH && !user.can('ignorelimits')) {
			connection.popup("Your message is too long:\n\n" + message);
			return false;
		}

		// remove zalgo
		message = message.replace(/[\u0300-\u036f\u0483-\u0489\u064b-\u065f\u0670\u0E31\u0E34-\u0E3A\u0E47-\u0E4E]{3,}/g, '');

		if (room && room.id === 'lobby') {
			var normalized = message.trim();
			if ((normalized === user.lastMessage) &&
					((Date.now() - user.lastMessageTime) < MESSAGE_COOLDOWN)) {
				connection.popup("You can't send the same message again so soon.");
				return false;
			}
			user.lastMessage = message;
			user.lastMessageTime = Date.now();
		}

<<<<<<< HEAD
		if (Config.chatFilter) {
			return Config.chatFilter(message, user, room, connection);
=======
		if (Config.chatfilter) {
			return Config.chatfilter(message, user, room, connection, targetUser);
>>>>>>> 80e43a39
		}
		return message;
	}

	return true;
}

/**
 * Command parser
 *
 * Usage:
 *   CommandParser.parse(message, room, user, connection)
 *
 * message - the message the user is trying to say
 * room - the room the user is trying to say it in
 * user - the user that sent the message
 * connection - the connection the user sent the message from
 *
 * Returns the message the user should say, or a falsy value which
 * means "don't say anything"
 *
 * Examples:
 *   CommandParser.parse("/join lobby", room, user, connection)
 *     will make the user join the lobby, and return false.
 *
 *   CommandParser.parse("Hi, guys!", room, user, connection)
 *     will return "Hi, guys!" if the user isn't muted, or
 *     if he's muted, will warn him that he's muted, and
 *     return false.
 */
var parse = exports.parse = function (message, room, user, connection, levelsDeep) {
	var cmd = '', target = '';
	if (!message || !message.trim().length) return;
	if (!levelsDeep) {
		levelsDeep = 0;
	} else {
		if (levelsDeep > MAX_PARSE_RECURSION) {
			return connection.sendTo(room, "Error: Too much recursion");
		}
	}

	if (message.substr(0, 3) === '>> ') {
		// multiline eval
		message = '/eval ' + message.substr(3);
	} else if (message.substr(0, 4) === '>>> ') {
		// multiline eval
		message = '/evalbattle ' + message.substr(4);
	}

	if (message.charAt(0) === '/' && message.charAt(1) !== '/') {
		var spaceIndex = message.indexOf(' ');
		if (spaceIndex > 0) {
			cmd = message.substr(1, spaceIndex - 1);
			target = message.substr(spaceIndex + 1);
		} else {
			cmd = message.substr(1);
			target = '';
		}
	} else if (message.charAt(0) === '!') {
		var spaceIndex = message.indexOf(' ');
		if (spaceIndex > 0) {
			cmd = message.substr(0, spaceIndex);
			target = message.substr(spaceIndex + 1);
		} else {
			cmd = message;
			target = '';
		}
	}
	cmd = cmd.toLowerCase();
	var broadcast = false;
	if (cmd.charAt(0) === '!') {
		broadcast = true;
		cmd = cmd.substr(1);
	}

	var namespaces = [];
	var currentCommands = commands;
	var originalMessage = message;
	var commandHandler;
	do {
		commandHandler = currentCommands[cmd];
		if (typeof commandHandler === 'string') {
			// in case someone messed up, don't loop
			commandHandler = currentCommands[commandHandler];
		}
		if (commandHandler && typeof commandHandler === 'object') {
			namespaces.push(cmd);

			var newCmd = target;
			var newTarget = '';
			var spaceIndex = target.indexOf(' ');
			if (spaceIndex > 0) {
				newCmd = target.substr(0, spaceIndex);
				newTarget = target.substr(spaceIndex + 1);
			}
			newCmd = newCmd.toLowerCase();
			var newMessage = message.replace(cmd + (target ? ' ' : ''), '');

			cmd = newCmd;
			target = newTarget;
			message = newMessage;
			currentCommands = commandHandler;
		}
	} while (commandHandler && typeof commandHandler === 'object');
	if (!commandHandler && currentCommands.default) {
		commandHandler = currentCommands.default;
		if (typeof commandHandler === 'string') {
			commandHandler = currentCommands[commandHandler];
		}
	}
	var fullCmd = namespaces.concat(cmd).join(' ');

	if (commandHandler) {
		var context = {
			sendReply: function (data) {
				if (this.broadcasting) {
					room.add(data);
				} else {
					connection.sendTo(room, data);
				}
			},
			sendReplyBox: function (html) {
				this.sendReply('|raw|<div class="infobox">' + html + '</div>');
			},
			popupReply: function (message) {
				connection.popup(message);
			},
			add: function (data) {
				room.add(data);
			},
			send: function (data) {
				room.send(data);
			},
			privateModCommand: function (data, noLog) {
				this.sendModCommand(data);
				this.logEntry(data);
				this.logModCommand(data);
			},
			sendModCommand: function (data) {
				for (var i in room.users) {
					var user = room.users[i];
					if (user.can('staff') || user.can('staff', room)) {
						user.sendTo(room, data);
					}
				}
			},
			logEntry: function (data) {
				room.logEntry(data);
			},
			addModCommand: function (text, logOnlyText) {
				this.add(text);
				this.logModCommand(text + (logOnlyText || ""));
			},
			logModCommand: function (result, targetRoom) {
				if (!targetRoom) targetRoom = room;
				if (!modlog[targetRoom.id]) {
					if (targetRoom.battle) {
						modlog[targetRoom.id] = modlog['battle'];
					} else {
						modlog[targetRoom.id] = fs.createWriteStream(path.resolve(__dirname, 'logs/modlog/modlog_' + targetRoom.id + '.txt'), {flags:'a+'});
					}
				}
				modlog[targetRoom.id].write('[' + (new Date().toJSON()) + '] (' + targetRoom.id + ') ' + result + '\n');
			},
			can: function (permission, target, room) {
				if (!user.can(permission, target, room)) {
					this.sendReply("/" + fullCmd + " - Access denied.");
					return false;
				}
				return true;
			},
			canBroadcast: function (suppressMessage) {
				if (broadcast) {
					var message = this.canTalk(originalMessage);
					if (!message) return false;
					if (!user.can('broadcast', room)) {
						connection.sendTo(room, "You need to be voiced to broadcast this command's information.");
						connection.sendTo(room, "To see it for yourself, use: /" + message.substr(1));
						return false;
					}

					// broadcast cooldown
					var normalized = message.toLowerCase().replace(/[^a-z0-9\s!,]/g, '');
					if (room.lastBroadcast === normalized &&
							room.lastBroadcastTime >= Date.now() - BROADCAST_COOLDOWN) {
						connection.sendTo(room, "You can't broadcast this because it was just broadcast.");
						return false;
					}
					this.add('|c|' + user.getIdentity(room.id) + '|' + (suppressMessage || message));
					room.lastBroadcast = normalized;
					room.lastBroadcastTime = Date.now();

					this.broadcasting = true;
				}
				return true;
			},
			parse: function (message, inNamespace) {
				if (inNamespace && (message[0] === '/' || message[0] === '!')) {
					message = message[0] + namespaces.concat(message.slice(1)).join(" ");
				}
				return parse(message, room, user, connection, levelsDeep + 1);
			},
			canTalk: function (message, relevantRoom, targetUser) {
				var innerRoom = (relevantRoom !== undefined) ? relevantRoom : room;
				return canTalk(user, innerRoom, connection, message, targetUser);
			},
			canHTML: function (html) {
				html = '' + (html || '');
				var images = html.match(/<img\b[^<>]*/ig);
				if (!images) return true;
				for (var i = 0; i < images.length; i++) {
					if (!/width=([0-9]+|"[0-9]+")/i.test(images[i]) || !/height=([0-9]+|"[0-9]+")/i.test(images[i])) {
						this.sendReply("All images must have a width and height attribute");
						return false;
					}
				}
				if (/>here.?</i.test(html) || /click here/i.test(html)) {
					this.sendReply('Do not use "click here"');
					return false;
				}

				// check for mismatched tags
				var tags = html.toLowerCase().match(/<\/?(div|a|button|b|i|u|center|font)\b/g);
				if (tags) {
					var stack = [];
					for (var i = 0; i < tags.length; i++) {
						var tag = tags[i];
						if (tag.charAt(1) === '/') {
							if (!stack.length) {
								this.sendReply("Extraneous </" + tag.substr(2) + "> without an opening tag.");
								return false;
							}
							if (tag.substr(2) !== stack.pop()) {
								this.sendReply("Missing </" + tag.substr(2) + "> or it's in the wrong place.");
								return false;
							}
						} else {
							stack.push(tag.substr(1));
						}
					}
					if (stack.length) {
						this.sendReply("Missing </" + stack.pop() + ">.");
						return false;
					}
				}

				return true;
			},
			targetUserOrSelf: function (target, exactName) {
				if (!target) {
					this.targetUsername = user.name;
					return user;
				}
				this.splitTarget(target, exactName);
				return this.targetUser;
			},
			getLastIdOf: function (user) {
				if (typeof user === 'string') user = Users.get(user);
				return (user.named ? user.userid : (Object.keys(user.prevNames).last() || user.userid));
			},
			splitTarget: function (target, exactName) {
				var commaIndex = target.indexOf(',');
				if (commaIndex < 0) {
					var targetUser = Users.get(target, exactName);
					this.targetUser = targetUser;
					this.targetUsername = targetUser ? targetUser.name : target;
					return '';
				}
				var targetUser = Users.get(target.substr(0, commaIndex), exactName);
				if (!targetUser) {
					targetUser = null;
				}
				this.targetUser = targetUser;
				this.targetUsername = targetUser ? targetUser.name : target.substr(0, commaIndex);
				return target.substr(commaIndex + 1).trim();
			}
		};

		var result;
		try {
			result = commandHandler.call(context, target, room, user, connection, cmd, message);
		} catch (err) {
			var stack = err.stack + '\n\n' +
					'Additional information:\n' +
					'user = ' + user.name + '\n' +
					'room = ' + room.id + '\n' +
					'message = ' + originalMessage;
			var fakeErr = {stack: stack};

			if (!require('./crashlogger.js')(fakeErr, 'A chat command')) {
				var ministack = ("" + err.stack).escapeHTML().split("\n").slice(0, 2).join("<br />");
				Rooms.lobby.send('|html|<div class="broadcast-red"><b>POKEMON SHOWDOWN HAS CRASHED:</b> ' + ministack + '</div>');
			} else {
				context.sendReply('|html|<div class="broadcast-red"><b>Pokemon Showdown crashed!</b><br />Don\'t worry, we\'re working on fixing it.</div>');
			}
		}
		if (result === undefined) result = false;

		return result;
	} else {
		// Check for mod/demod/admin/deadmin/etc depending on the group ids
		var isRoom = false;
		var promoteCmd = cmd;
		if (promoteCmd.substr(0, 6) === 'global') {
			promoteCmd = promoteCmd.slice(6);
		} else if (promoteCmd.substr(0, 4) === 'room') {
			isRoom = true;
			promoteCmd = promoteCmd.slice(4);
		}
		for (var g in Config.groups[isRoom ? room.type + 'Room' : 'global']) {
			var groupId = Config.groups.bySymbol[g].id;
			var isDemote = promoteCmd === 'de' + groupId || promoteCmd === 'un' + groupId;
			if (promoteCmd === groupId || isDemote) {
				return parse('/' + (isRoom ? 'room' : '') + (isDemote ? 'demote' : 'promote') + ' ' + toId(target) + (isDemote ? '' : ',' + g), room, user, connection);
			}
		}

		if (message.charAt(0) === '/' && fullCmd) {
			// To guard against command typos, we now emit an error message
			return connection.sendTo(room.id, "The command '/" + fullCmd + "' was unrecognized. To send a message starting with '/" + fullCmd + "', type '//" + fullCmd + "'.");
		}
	}

	if (message.charAt(0) === '/' && message.charAt(1) !== '/') {
		message = '/' + message;
	}
	message = canTalk(user, room, connection, message);
	if (!message) return false;
	if (message.charAt(0) === '/' && message.charAt(1) !== '/') {
		return parse(message, room, user, connection, levelsDeep + 1);
	}

	return message;
};

exports.package = {};
fs.readFile(path.resolve(__dirname, 'package.json'), function (err, data) {
	if (err) return;
	exports.package = JSON.parse(data);
});

exports.uncacheTree = function (root) {
	var uncache = [require.resolve(root)];
	function getFilename(module) {
		return module.filename;
	}
	do {
		var newuncache = [];
		for (var i = 0; i < uncache.length; ++i) {
			if (require.cache[uncache[i]]) {
				newuncache.push.apply(newuncache,
					require.cache[uncache[i]].children.map(getFilename)
				);
				delete require.cache[uncache[i]];
			}
		}
		uncache = newuncache;
	} while (uncache.length > 0);
};<|MERGE_RESOLUTION|>--- conflicted
+++ resolved
@@ -85,21 +85,12 @@
 				}
 			}
 			if (room.modchat === 'autoconfirmed') {
-<<<<<<< HEAD
 				if (!user.autoconfirmed && userGroup === Config.groups.default[roomType]) {
 					connection.sendTo(room, "Because moderated chat is set, your account must be at least one week old and you must have won at least one ladder game to speak in this room.");
 					return false;
 				}
 			} else if (Config.groups.bySymbol[userGroup].rank < Config.groups.bySymbol[room.modchat].rank) {
 				var groupName = Config.groups.bySymbol[room.modchat].name || room.modchat;
-=======
-				if (!user.autoconfirmed && userGroup === ' ') {
-					connection.sendTo(room, "Because moderated chat is set, your account must be at least one week old and you must have won at least one ladder game to speak in this room.");
-					return false;
-				}
-			} else if (Config.groupsranking.indexOf(userGroup) < Config.groupsranking.indexOf(room.modchat)) {
-				var groupName = Config.groups[room.modchat].name || room.modchat;
->>>>>>> 80e43a39
 				connection.sendTo(room, "Because moderated chat is set, you must be of rank " + groupName + " or higher to speak in this room.");
 				return false;
 			}
@@ -134,13 +125,8 @@
 			user.lastMessageTime = Date.now();
 		}
 
-<<<<<<< HEAD
 		if (Config.chatFilter) {
 			return Config.chatFilter(message, user, room, connection);
-=======
-		if (Config.chatfilter) {
-			return Config.chatfilter(message, user, room, connection, targetUser);
->>>>>>> 80e43a39
 		}
 		return message;
 	}
