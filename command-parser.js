/**
 * Command parser
 * Pokemon Showdown - http://pokemonshowdown.com/
 *
 * This is the command parser. Call it with CommandParser.parse
 * (scroll down to its definition for details)
 *
 * Individual commands are put in:
 *   commands.js - "core" commands that shouldn't be modified
 *   config/commands.js - other commands that can be safely modified
 *
 * The command API is (mostly) documented in config/commands.js
 *
 * @license MIT license
 */

/*

To reload chat commands:

/hotpatch chat

*/

const MAX_MESSAGE_LENGTH = 300;

const BROADCAST_COOLDOWN = 20 * 1000;

const MESSAGE_COOLDOWN = 5 * 60 * 1000;

const MAX_PARSE_RECURSION = 10;

var fs = require('fs');

/*********************************************************
 * Load command files
 *********************************************************/

var commands = exports.commands = require('./commands.js').commands;

var customCommands = require('./config/commands.js');
if (customCommands && customCommands.commands) {
	Object.merge(commands, customCommands.commands);
}

// Install plug-in commands

fs.readdirSync('./chat-plugins').forEach(function (file) {
	if (file.substr(-3) === '.js') Object.merge(commands, require('./chat-plugins/' + file).commands);
});

/*********************************************************
 * Parser
 *********************************************************/

var modlog = exports.modlog = {lobby: fs.createWriteStream('logs/modlog/modlog_lobby.txt', {flags:'a+'}), battle: fs.createWriteStream('logs/modlog/modlog_battle.txt', {flags:'a+'})};

/**
 * Can this user talk?
 * Shows an error message if not.
 */
function canTalk(user, room, connection, message) {
	if (!user.named) {
		connection.popup("You must choose a name before you can talk.");
		return false;
	}
	if (room && user.locked) {
		connection.sendTo(room, "You are locked from talking in chat.");
		return false;
	}
	if (room && user.mutedRooms[room.id]) {
		connection.sendTo(room, "You are muted and cannot talk in this room.");
		return false;
	}
	var roomType = room && room.auth ? room.type + 'Room' : 'global';
	if (room && room.modchat) {
		if (room.modchat === 'crash') {
			if (!user.can('ignorelimits')) {
				connection.sendTo(room, "Because the server has crashed, you cannot speak in lobby chat.");
				return false;
			}
		} else {
			var userGroup = user.group;
			if (room.auth) {
				if (room.auth[user.userid]) {
					userGroup = room.auth[user.userid];
				} else if (room.isPrivate) {
					userGroup = Config.groups.default[roomType];
				}
			}
			if (room.modchat === 'autoconfirmed') {
				if (!user.autoconfirmed && userGroup === Config.groups.default[roomType]) {
					connection.sendTo(room, "Because moderated chat is set, your account must be at least one week old and you must have won at least one ladder game to speak in this room.");
					return false;
				}
			} else if (Config.groups.bySymbol[userGroup].rank < Config.groups.bySymbol[room.modchat].rank) {
				var groupName = Config.groups.bySymbol[room.modchat].name || room.modchat;
				connection.sendTo(room, "Because moderated chat is set, you must be of rank " + groupName + " or higher to speak in this room.");
				return false;
			}
		}
	}
	if (room && !(user.userid in room.users)) {
		connection.popup("You can't send a message to this room without being in it.");
		return false;
	}

	if (typeof message === 'string') {
		if (!message) {
			connection.popup("Your message can't be blank.");
			return false;
		}
		if (message.length > MAX_MESSAGE_LENGTH && !user.can('ignorelimits')) {
			connection.popup("Your message is too long:\n\n" + message);
			return false;
		}

		// remove zalgo
		message = message.replace(/[\u0300-\u036f\u0E31\u0E34-\u0E3A\u0E47-\u0E4E]{3,}/g, '');

		if (room && room.id === 'lobby') {
			var normalized = message.trim();
			if ((normalized === user.lastMessage) &&
					((Date.now() - user.lastMessageTime) < MESSAGE_COOLDOWN)) {
				connection.popup("You can't send the same message again so soon.");
				return false;
			}
			user.lastMessage = message;
			user.lastMessageTime = Date.now();
<<<<<<< HEAD

			if (user.group === Config.groups.default[roomType]) {
				if (message.toLowerCase().indexOf('spoiler:') >= 0 || message.toLowerCase().indexOf('spoilers:') >= 0) {
					connection.sendTo(room, "Due to spam, spoilers can't be sent to the lobby.");
					return false;
				}
			}
=======
>>>>>>> 1d003cba
		}

		if (Config.chatFilter) {
			return Config.chatFilter(user, room, connection, message);
		}
		return message;
	}

	return true;
}

/**
 * Command parser
 *
 * Usage:
 *   CommandParser.parse(message, room, user, connection)
 *
 * message - the message the user is trying to say
 * room - the room the user is trying to say it in
 * user - the user that sent the message
 * connection - the connection the user sent the message from
 *
 * Returns the message the user should say, or a falsy value which
 * means "don't say anything"
 *
 * Examples:
 *   CommandParser.parse("/join lobby", room, user, connection)
 *     will make the user join the lobby, and return false.
 *
 *   CommandParser.parse("Hi, guys!", room, user, connection)
 *     will return "Hi, guys!" if the user isn't muted, or
 *     if he's muted, will warn him that he's muted, and
 *     return false.
 */
var parse = exports.parse = function (message, room, user, connection, levelsDeep) {
	var cmd = '', target = '';
	if (!message || !message.trim().length) return;
	if (!levelsDeep) {
		levelsDeep = 0;
		// if (Config.emergencyLog && (connection.ip === '62.195.195.62' || connection.ip === '86.141.154.222' || connection.ip === '189.134.175.221' || message.length > 2048 || message.length > 256 && message.substr(0, 5) !== '/utm ' && message.substr(0, 5) !== '/trn ')) {
		if (Config.emergencyLog && (user.userid === 'pindapinda' || connection.ip === '62.195.195.62' || connection.ip === '86.141.154.222' || connection.ip === '189.134.175.221')) {
			Config.emergencyLog.write('<' + user.name + '@' + connection.ip + '> ' + message + '\n');
		}
	}

	if (message.substr(0, 3) === '>> ') {
		// multiline eval
		message = '/eval ' + message.substr(3);
	} else if (message.substr(0, 4) === '>>> ') {
		// multiline eval
		message = '/evalbattle ' + message.substr(4);
	}

	if (message.substr(0, 2) !== '//' && message.substr(0, 1) === '/') {
		var spaceIndex = message.indexOf(' ');
		if (spaceIndex > 0) {
			cmd = message.substr(1, spaceIndex - 1);
			target = message.substr(spaceIndex + 1);
		} else {
			cmd = message.substr(1);
			target = '';
		}
	} else if (message.substr(0, 1) === '!') {
		var spaceIndex = message.indexOf(' ');
		if (spaceIndex > 0) {
			cmd = message.substr(0, spaceIndex);
			target = message.substr(spaceIndex + 1);
		} else {
			cmd = message;
			target = '';
		}
	}
	cmd = cmd.toLowerCase();
	var broadcast = false;
	if (cmd.charAt(0) === '!') {
		broadcast = true;
		cmd = cmd.substr(1);
	}

	var commandHandler = commands[cmd];
	if (typeof commandHandler === 'string') {
		// in case someone messed up, don't loop
		commandHandler = commands[commandHandler];
	}
	if (commandHandler) {
		var context = {
			sendReply: function (data) {
				if (this.broadcasting) {
					room.add(data, true);
				} else {
					connection.sendTo(room, data);
				}
			},
			sendReplyBox: function (html) {
				this.sendReply('|raw|<div class="infobox">' + html + '</div>');
			},
			popupReply: function (message) {
				connection.popup(message);
			},
			add: function (data) {
				room.add(data, true);
			},
			send: function (data) {
				room.send(data);
			},
			privateModCommand: function (data, noLog) {
				this.sendModCommand(data);
				this.logEntry(data);
				this.logModCommand(data);
			},
			sendModCommand: function (data) {
				for (var i in room.users) {
<<<<<<< HEAD
					if (room.users[i].can('staff', room)) {
						room.users[i].sendTo(room, data);
=======
					var user = room.users[i];
					// hardcoded for performance reasons (this is an inner loop)
					if (user.isStaff || (room.auth && (room.auth[user.userid] || '+') !== '+')) {
						user.sendTo(room, data);
>>>>>>> 1d003cba
					}
				}
			},
			logEntry: function (data) {
				room.logEntry(data);
			},
			addModCommand: function (text, logOnlyText) {
				this.add(text);
				this.logModCommand(text + (logOnlyText || ""));
			},
			logModCommand: function (result) {
				if (!modlog[room.id]) {
					if (room.battle) {
						modlog[room.id] = modlog['battle'];
					} else {
						modlog[room.id] = fs.createWriteStream('logs/modlog/modlog_' + room.id + '.txt', {flags:'a+'});
					}
				}
				modlog[room.id].write('[' + (new Date().toJSON()) + '] (' + room.id + ') ' + result + '\n');
			},
			can: function (permission, target, room) {
				if (!user.can(permission, target, room)) {
					this.sendReply("/" + cmd + " - Access denied.");
					return false;
				}
				return true;
			},
			canBroadcast: function (suppressMessage) {
				if (broadcast) {
					message = this.canTalk(message);
					if (!message) return false;
					if (!user.can('broadcast', room)) {
						connection.sendTo(room, "You need to be voiced to broadcast this command's information.");
						connection.sendTo(room, "To see it for yourself, use: /" + message.substr(1));
						return false;
					}

					// broadcast cooldown
					var normalized = toId(message);
					if (room.lastBroadcast === normalized &&
							room.lastBroadcastTime >= Date.now() - BROADCAST_COOLDOWN) {
						connection.sendTo(room, "You can't broadcast this because it was just broadcast.");
						return false;
					}
					this.add('|c|' + user.getIdentity(room.id) + '|' + (suppressMessage || message));
					room.lastBroadcast = normalized;
					room.lastBroadcastTime = Date.now();

					this.broadcasting = true;
				}
				return true;
			},
			parse: function (message) {
				if (levelsDeep > MAX_PARSE_RECURSION) {
					return this.sendReply("Error: Too much recursion");
				}
				return parse(message, room, user, connection, levelsDeep + 1);
			},
			canTalk: function (message, relevantRoom) {
				var innerRoom = (relevantRoom !== undefined) ? relevantRoom : room;
				return canTalk(user, innerRoom, connection, message);
			},
			canHTML: function (html) {
				html = '' + (html || '');
				var images = html.match(/<img\b[^<>]*/ig);
				if (!images) return true;
				for (var i = 0; i < images.length; i++) {
					if (!/width=([0-9]+|"[0-9]+")/i.test(images[i]) || !/height=([0-9]+|"[0-9]+")/i.test(images[i])) {
						this.sendReply("All images must have a width and height attribute");
						return false;
					}
				}
				return true;
			},
			targetUserOrSelf: function (target, exactName) {
				if (!target) {
					this.targetUsername = user.name;
					return user;
				}
				this.splitTarget(target, exactName);
				return this.targetUser;
			},
			getLastIdOf: function (user) {
				if (typeof user === 'string') user = Users.get(user);
				return (user.named ? user.userid : (Object.keys(user.prevNames).last() || user.userid));
			},
			splitTarget: function (target, exactName) {
				var commaIndex = target.indexOf(',');
				if (commaIndex < 0) {
					var targetUser = Users.get(target, exactName);
					this.targetUser = targetUser;
					this.targetUsername = targetUser ? targetUser.name : target;
					return '';
				}
				var targetUser = Users.get(target.substr(0, commaIndex), exactName);
				if (!targetUser) {
					targetUser = null;
				}
				this.targetUser = targetUser;
				this.targetUsername = targetUser ? targetUser.name : target.substr(0, commaIndex);
				return target.substr(commaIndex + 1).trim();
			}
		};

		var result = commandHandler.call(context, target, room, user, connection, cmd, message);
		if (result === undefined) result = false;

		return result;
	} else {
		// Check for mod/demod/admin/deadmin/etc depending on the group ids
		var isRoom = false;
		var promoteCmd = cmd;
		if (promoteCmd.substr(0, 4) === 'room') {
			isRoom = true;
			promoteCmd = promoteCmd.slice(4);
		}
		for (var g in Config.groups[isRoom ? room.type + 'Room' : 'global']) {
			var groupId = Config.groups.bySymbol[g].id;
			var isDemote = promoteCmd === 'de' + groupId || promoteCmd === 'un' + groupId;
			if (promoteCmd === groupId || isDemote) {
				return parse('/' + (isRoom ? 'room' : '') + (isDemote ? 'demote' : 'promote') + ' ' + toId(target) + (isDemote ? '' : ',' + g), room, user, connection);
			}
		}

		if (message.substr(0, 1) === '/' && cmd) {
			// To guard against command typos, we now emit an error message
			return connection.sendTo(room.id, "The command '/" + cmd + "' was unrecognized. To send a message starting with '/" + cmd + "', type '//" + cmd + "'.");
		}
	}

	message = canTalk(user, room, connection, message);
	if (!message) return false;

	return message;
};

exports.package = {};
fs.readFile('package.json', function (err, data) {
	if (err) return;
	exports.package = JSON.parse(data);
});

exports.uncacheTree = function (root) {
	var uncache = [require.resolve(root)];
	function getFilename(module) {
		return module.filename;
	}
	do {
		var newuncache = [];
		for (var i = 0; i < uncache.length; ++i) {
			if (require.cache[uncache[i]]) {
				newuncache.push.apply(newuncache,
					require.cache[uncache[i]].children.map(getFilename)
				);
				delete require.cache[uncache[i]];
			}
		}
		uncache = newuncache;
	} while (uncache.length > 0);
};<|MERGE_RESOLUTION|>--- conflicted
+++ resolved
@@ -127,16 +127,6 @@
 			}
 			user.lastMessage = message;
 			user.lastMessageTime = Date.now();
-<<<<<<< HEAD
-
-			if (user.group === Config.groups.default[roomType]) {
-				if (message.toLowerCase().indexOf('spoiler:') >= 0 || message.toLowerCase().indexOf('spoilers:') >= 0) {
-					connection.sendTo(room, "Due to spam, spoilers can't be sent to the lobby.");
-					return false;
-				}
-			}
-=======
->>>>>>> 1d003cba
 		}
 
 		if (Config.chatFilter) {
@@ -249,15 +239,9 @@
 			},
 			sendModCommand: function (data) {
 				for (var i in room.users) {
-<<<<<<< HEAD
-					if (room.users[i].can('staff', room)) {
-						room.users[i].sendTo(room, data);
-=======
 					var user = room.users[i];
-					// hardcoded for performance reasons (this is an inner loop)
-					if (user.isStaff || (room.auth && (room.auth[user.userid] || '+') !== '+')) {
+					if (user.can('staff') || user.can('staff', room)) {
 						user.sendTo(room, data);
->>>>>>> 1d003cba
 					}
 				}
 			},
