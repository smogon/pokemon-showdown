--- conflicted
+++ resolved
@@ -8,11 +8,7 @@
     branches: [ master ]
   pull_request:
     branches: [ master ]
-<<<<<<< HEAD
-  workflow_dispatch:
-=======
   workflow_call:
->>>>>>> ca8c8630
 
 jobs:
   build:
@@ -24,18 +20,13 @@
         node-version: [16.x]
 
     steps:
-<<<<<<< HEAD
-    - uses: actions/checkout@v2
-    
-=======
     - uses: actions/checkout@v3
->>>>>>> ca8c8630
+
     - name: Use Node.js ${{ matrix.node-version }}
       uses: actions/setup-node@v3
       with:
         node-version: ${{ matrix.node-version }}
         cache: 'npm'
-<<<<<<< HEAD
         
     - name: Cache node_modules or restore if already cached
       uses: actions/cache@v3
@@ -43,7 +34,7 @@
         path: 'node_modules'
         key: ${{ runner.os }}-node-${{ matrix.node-version }}-modules-${{ hashFiles('package-lock.json') }}
           
-    - run: npm install && npm list
+    - run: npm ci
     
     - name: Get all changed *.js, *.ts & *.tsx file(s)
       id: changed-files
@@ -68,9 +59,5 @@
     - name: Run full lint & test (if pushing to master)
       run: npm run full-test
       if: ${{ github.event_name == 'push' && github.ref == 'refs/heads/master' }}
-=======
-    - run: npm ci
-    - run: npm run full-test
->>>>>>> ca8c8630
       env:
         CI: true