/**
 * Commands
 * Pokemon Showdown - https://pokemonshowdown.com/
 *
 * These are commands. For instance, you can define the command 'whois'
 * here, then use it by typing /whois into Pokemon Showdown.
 *
 * A command can be in the form:
 *   ip: 'whois',
 * This is called an alias: it makes it so /ip does the same thing as
 * /whois.
 *
 * But to actually define a command, it's a function:
 *
 *   allowchallenges: function (target, room, user) {
 *     user.blockChallenges = false;
 *     this.sendReply("You are available for challenges from now on.");
 *   }
 *
 * Commands are actually passed five parameters:
 *   function (target, room, user, connection, cmd, message)
 * Most of the time, you only need the first three, though.
 *
 * target = the part of the message after the command
 * room = the room object the message was sent to
 *   The room name is room.id
 * user = the user object that sent the message
 *   The user's name is user.name
 * connection = the connection that the message was sent from
 * cmd = the name of the command
 * message = the entire message sent by the user
 *
 * If a user types in "/msg zarel, hello"
 *   target = "zarel, hello"
 *   cmd = "msg"
 *   message = "/msg zarel, hello"
 *
 * Commands return the message the user should say. If they don't
 * return anything or return something falsy, the user won't say
 * anything.
 *
 * A command can also be an object, in which case is treated like
 * a namespace:
 *
 *   game: {
 *     play: function (target, room, user) {
 *       user.isPlaying = true;
 *       this.sendReply("Playing.");
 *     },
 *     stop: function (target, room, user) {
 *       user.isPlaying = false;
 *       this.sendReply("Stopped.");
 *     }
 *   }
 *
 * These commands can be called by '/game play' and '/game stop'.
 * Namespaces help organise commands, and nest them under
 * one main command.
 * Note: Multiple namespaces can be nested, but the final (innermost)
 *       command must be a function.
 *
 * Commands have access to the following functions:
 *
 * this.sendReply(message)
 *   Sends a message back to the room the user typed the command into.
 *
 * this.sendReplyBox(html)
 *   Same as sendReply, but shows it in a box, and you can put HTML in
 *   it.
 *
 * this.popupReply(message)
 *   Shows a popup in the window the user typed the command into.
 *
 * this.add(message)
 *   Adds a message to the room so that everyone can see it.
 *   This is like this.sendReply, except everyone in the room gets it,
 *   instead of just the user that typed the command.
 *
 * this.send(message)
 *   Sends a message to the room so that everyone can see it.
 *   This is like this.add, except it's not logged, and users who join
 *   the room later won't see it in the log, and if it's a battle, it
 *   won't show up in saved replays.
 *   You USUALLY want to use this.add instead.
 *
 * this.logEntry(message)
 *   Log a message to the room's log without sending it to anyone. This
 *   is like this.add, except no one will see it.
 *
 * this.addModCommand(message)
 *   Like this.add, but also logs the message to the moderator log
 *   which can be seen with /modlog.
 *
 * this.logModCommand(message)
 *   Like this.addModCommand, except users in the room won't see it.
 *
 * this.can(permission)
 * this.can(permission, targetUser)
 *   Checks if the user has the permission to do something, or if a
 *   targetUser is passed, check if the user has permission to do
 *   it to that user. Will automatically give the user an "Access
 *   denied" message if the user doesn't have permission: use
 *   user.can() if you don't want that message.
 *
 *   Should usually be near the top of the command, like:
 *     if (!this.can('potd')) return false;
 *
 * this.canBroadcast()
 *   Signifies that a message can be broadcast, as long as the user
 *   has permission to. This will check to see if the user used
 *   "!command" instead of "/command". If so, it will check to see
 *   if the user has permission to broadcast (by default, voice+ can),
 *   and return false if not. Otherwise, it will add the message to
 *   the room, and turn on the flag this.broadcasting, so that
 *   this.sendReply and this.sendReplyBox will broadcast to the room
 *   instead of just the user that used the command.
 *
 *   Should usually be near the top of the command, like:
 *     if (!this.canBroadcast()) return false;
 *
 * this.canBroadcast(suppressMessage)
 *   Functionally the same as this.canBroadcast(). However, it
 *   will look as if the user had written the text suppressMessage.
 *
 * this.canTalk()
 *   Checks to see if the user can speak in the room. Returns false
 *   if the user can't speak (is muted, the room has modchat on, etc),
 *   or true otherwise.
 *
 *   Should usually be near the top of the command, like:
 *     if (!this.canTalk()) return false;
 *
 * this.canTalk(message, room)
 *   Checks to see if the user can say the message in the room.
 *   If a room is not specified, it will default to the current one.
 *   If it has a falsy value, the check won't be attached to any room.
 *   In addition to running the checks from this.canTalk(), it also
 *   checks to see if the message has any banned words, is too long,
 *   or was just sent by the user. Returns the filtered message, or a
 *   falsy value if the user can't speak.
 *
 *   Should usually be near the top of the command, like:
 *     target = this.canTalk(target);
 *     if (!target) return false;
 *
 * this.parse(message, inNamespace)
 *   Runs the message as if the user had typed it in.
 *
 *   Mostly useful for giving help messages, like for commands that
 *   require a target:
 *     if (!target) return this.parse('/help msg');
 *
 *   If `inNamespace` is true, then the message is parsed in that
 *   corresponding namespace:
 *     // command msg is in namespace test. (ie. /test msg)
 *     this.parse('/help', true); // is parsed as if the user said
 *                                // '/test help'
 *
 *   After 10 levels of recursion (calling this.parse from a command
 *   called by this.parse from a command called by this.parse etc)
 *   we will assume it's a bug in your command and error out.
 *
 * this.targetUserOrSelf(target, exactName)
 *   If target is blank, returns the user that sent the message.
 *   Otherwise, returns the user with the username in target, or
 *   a falsy value if no user with that username exists.
 *   By default, this will track users across name changes. However,
 *   if exactName is true, it will enforce exact matches.
 *
 * this.getLastIdOf(user)
 *   Returns the last userid of an specified user.
 *
 * this.splitTarget(target, exactName)
 *   Splits a target in the form "user, message" into its
 *   constituent parts. Returns message, and sets this.targetUser to
 *   the user, and this.targetUsername to the username.
 *   By default, this will track users across name changes. However,
 *   if exactName is true, it will enforce exact matches.
 *
 *   Remember to check if this.targetUser exists before going further.
 *
 * Unless otherwise specified, these functions will return undefined,
 * so you can return this.sendReply or something to send a reply and
 * stop the command there.
 *
 * @license MIT license
 */

var commands = exports.commands = {

	ip: 'whois',
	rooms: 'whois',
	alt: 'whois',
	alts: 'whois',
	whoare: 'whois',
	whois: function (target, room, user, connection, cmd) {
		var targetUser = this.targetUserOrSelf(target, user.group === Config.groups.default.global);
		if (!targetUser) {
			return this.sendReply("User " + this.targetUsername + " not found.");
		}

		this.sendReply("|raw|User: " + targetUser.name + (!targetUser.connected ? ' <font color="gray"><em>(offline)</em></font>' : ''));
		if (user.can('alts', targetUser)) {
			var alts = targetUser.getAlts(true);
			var output = Object.keys(targetUser.prevNames).join(", ");
			if (output) this.sendReply("Previous names: " + output);

			for (var j = 0; j < alts.length; ++j) {
				var targetAlt = Users.get(alts[j]);
				if (!targetAlt.named && !targetAlt.connected) continue;
				if (Config.groups.bySymbol[targetAlt.group] && Config.groups.bySymbol[user.group] &&
					Config.groups.bySymbol[targetAlt.group].rank > Config.groups.bySymbol[user.group].rank) continue;

				this.sendReply("|raw|Alt: " + targetAlt.name + (!targetAlt.connected ? ' <font color="gray"><em>(offline)</em></font>' : ''));
				output = Object.keys(targetAlt.prevNames).join(", ");
				if (output) this.sendReply("Previous names: " + output);
			}
			if (targetUser.locked) {
				switch (targetUser.locked) {
				case '#dnsbl':
					this.sendReply("Locked: IP is in a DNS-based blacklist. ");
					break;
				case '#range':
					this.sendReply("Locked: IP or host is in a temporary range-lock.");
					break;
				case '#hostfilter':
					this.sendReply("Locked: host is permanently locked for being a proxy.");
					break;
				default:
					this.sendReply("Locked under the username: " + targetUser.locked);
				}
			}
		}
		if (Config.groups.bySymbol[targetUser.group] && Config.groups.bySymbol[targetUser.group].name) {
			this.sendReply("Group: " + Config.groups.bySymbol[targetUser.group].name + " (" + targetUser.group + ")");
		}
		if (targetUser.isSysop) {
			this.sendReply("(Pok\xE9mon Showdown System Operator)");
		}
		if (!targetUser.registered) {
			this.sendReply("(Unregistered)");
		}
		if ((cmd === 'ip' || cmd === 'whoare') && (user.can('ip', targetUser) || user === targetUser)) {
			var ips = Object.keys(targetUser.ips);
			this.sendReply("IP" + ((ips.length > 1) ? "s" : "") + ": " + ips.join(", "));
			this.sendReply("Host: " + targetUser.latestHost);
		}
		var publicrooms = "In rooms: ";
		var hiddenrooms = "In hidden rooms: ";
		var first = true;
		var hiddencount = 0;
		for (var i in targetUser.roomCount) {
			var targetRoom = Rooms.get(i);
			if (i === 'global' || targetRoom.isPrivate === true) continue;

			var output = (targetRoom.auth && targetRoom.auth[targetUser.userid] ? targetRoom.auth[targetUser.userid] : '') + '<a href="/' + i + '" room="' + i + '">' + i + '</a>';
			if (targetRoom.isPrivate) {
				if (hiddencount > 0) hiddenrooms += " | ";
				++hiddencount;
				hiddenrooms += output;
			} else {
				if (!first) publicrooms += " | ";
				first = false;
				publicrooms += output;
			}
		}
		this.sendReply('|raw|' + publicrooms);
		if (cmd === 'whoare' && user.can('lock') && hiddencount > 0) {
			this.sendReply('|raw|' + hiddenrooms);
		}
	},

	ipsearchall: 'ipsearch',
	ipsearch: function (target, room, user, connection, cmd) {
		if (!this.can('rangeban')) return;
		var results = [];
		this.sendReply("Users with IP " + target + ":");

		var isRange;
		if (target.slice(-1) === '*') {
			isRange = true;
			target = target.slice(0, -1);
		}
		var isAll = (cmd === 'ipsearchall');

		if (isRange) {
			for (var userid in Users.users) {
				var curUser = Users.users[userid];
				if (curUser.group === '~') continue;
				if (!curUser.latestIp.startsWith(target)) continue;
				if (results.push((curUser.connected ? " + " : "-") + " " + curUser.name) > 100 && !isAll) {
					return this.sendReply("More than 100 users match the specified IP range. Use /ipsearchall to retrieve the full list.");
				}
			}
		} else {
			for (var userid in Users.users) {
				var curUser = Users.users[userid];
				if (curUser.latestIp === target) {
					results.push((curUser.connected ? " + " : "-") + " " + curUser.name);
				}
			}
		}
		if (!results.length) return this.sendReply("No results found.");
		return this.sendReply(results.join('; '));
	},

	/*********************************************************
	 * Shortcuts
	 *********************************************************/

	inv: 'invite',
	invite: function (target, room, user) {
		target = this.splitTarget(target);
		if (!this.targetUser) {
			return this.sendReply("User " + this.targetUsername + " not found.");
		}
		var targetRoom = (target ? Rooms.search(target) : room);
		if (!targetRoom) {
			return this.sendReply("Room " + target + " not found.");
		}
		return this.parse('/msg ' + this.targetUsername + ', /invite ' + targetRoom.id);
	},

	/*********************************************************
	 * Informational commands
	 *********************************************************/

	pstats: 'data',
	stats: 'data',
	dex: 'data',
	pokedex: 'data',
	details: 'data',
	dt: 'data',
	data: function (target, room, user, connection, cmd) {
		if (!this.canBroadcast()) return;

		var buffer = '';
		var targetId = toId(target);
		if (targetId === '' + parseInt(targetId)) {
			for (var p in Tools.data.Pokedex) {
				var pokemon = Tools.getTemplate(p);
				if (pokemon.num === parseInt(target)) {
					target = pokemon.species;
					targetId = pokemon.id;
					break;
				}
			}
		}
		var newTargets = Tools.dataSearch(target);
		var showDetails = (cmd === 'dt' || cmd === 'details');
		if (newTargets && newTargets.length) {
			for (var i = 0; i < newTargets.length; ++i) {
				if (newTargets[i].id !== targetId && !Tools.data.Aliases[targetId] && !i) {
					buffer = "No Pokemon, item, move, ability or nature named '" + target + "' was found. Showing the data of '" + newTargets[0].name + "' instead.\n";
				}
				if (newTargets[i].searchType === 'nature') {
					buffer += "" + newTargets[i].name + " nature: ";
					if (newTargets[i].plus) {
						var statNames = {'atk': "Attack", 'def': "Defense", 'spa': "Special Attack", 'spd': "Special Defense", 'spe': "Speed"};
						buffer += "+10% " + statNames[newTargets[i].plus] + ", -10% " + statNames[newTargets[i].minus] + ".";
					} else {
						buffer += "No effect.";
					}
					return this.sendReply(buffer);
				} else {
					buffer += '|c|~|/data-' + newTargets[i].searchType + ' ' + newTargets[i].name + '\n';
				}
			}
		} else {
			return this.sendReply("No Pokemon, item, move, ability or nature named '" + target + "' was found. (Check your spelling?)");
		}

		if (showDetails) {
			var details;
			if (newTargets[0].searchType === 'pokemon') {
				var pokemon = Tools.getTemplate(newTargets[0].name);
				var weighthit = 20;
				if (pokemon.weightkg >= 200) {
					weighthit = 120;
				} else if (pokemon.weightkg >= 100) {
					weighthit = 100;
				} else if (pokemon.weightkg >= 50) {
					weighthit = 80;
				} else if (pokemon.weightkg >= 25) {
					weighthit = 60;
				} else if (pokemon.weightkg >= 10) {
					weighthit = 40;
				}
				details = {
					"Dex#": pokemon.num,
					"Height": pokemon.heightm + " m",
					"Weight": pokemon.weightkg + " kg <em>(" + weighthit + " BP)</em>",
					"Dex Colour": pokemon.color,
					"Egg Group(s)": pokemon.eggGroups.join(", ")
				};
				if (!pokemon.evos.length) {
					details["<font color=#585858>Does Not Evolve</font>"] = "";
				} else {
					details["Evolution"] = pokemon.evos.map(function (evo) {
						evo = Tools.getTemplate(evo);
						return evo.name + " (" + evo.evoLevel + ")";
					}).join(", ");
				}
			} else if (newTargets[0].searchType === 'move') {
				var move = Tools.getMove(newTargets[0].name);
				details = {
					"Priority": move.priority
				};

				if (move.secondary || move.secondaries) details["<font color=black>&#10003; Secondary effect</font>"] = "";
				if (move.flags['contact']) details["<font color=black>&#10003; Contact</font>"] = "";
				if (move.flags['sound']) details["<font color=black>&#10003; Sound</font>"] = "";
				if (move.flags['bullet']) details["<font color=black>&#10003; Bullet</font>"] = "";
				if (move.flags['pulse']) details["<font color=black>&#10003; Pulse</font>"] = "";
				if (!move.flags['protect'] && !/(ally|self)/i.test(move.target)) details["<font color=black>&#10003; Bypasses Protect</font>"] = "";
				if (move.flags['authentic']) details["<font color=black>&#10003; Bypasses Substitutes</font>"] = "";
				if (move.flags['defrost']) details["<font color=black>&#10003; Thaws user</font>"] = "";
				if (move.flags['bite']) details["<font color=black>&#10003; Bite</font>"] = "";
				if (move.flags['punch']) details["<font color=black>&#10003; Punch</font>"] = "";
				if (move.flags['powder']) details["<font color=black>&#10003; Powder</font>"] = "";
				if (move.flags['reflectable']) details["<font color=black>&#10003; Bounceable</font>"] = "";

				details["Target"] = {
					'normal': "One Adjacent Pokemon",
					'self': "User",
					'adjacentAlly': "One Ally",
					'adjacentAllyOrSelf': "User or Ally",
					'adjacentFoe': "One Adjacent Opposing Pokemon",
					'allAdjacentFoes': "All Adjacent Opponents",
					'foeSide': "Opposing Side",
					'allySide': "User's Side",
					'allyTeam': "User's Side",
					'allAdjacent': "All Adjacent Pokemon",
					'any': "Any Pokemon",
					'all': "All Pokemon"
				}[move.target] || "Unknown";
			} else if (newTargets[0].searchType === 'item') {
				var item = Tools.getItem(newTargets[0].name);
				details = {};
				if (item.fling) {
					details["Fling Base Power"] = item.fling.basePower;
					if (item.fling.status) details["Fling Effect"] = item.fling.status;
					if (item.fling.volatileStatus) details["Fling Effect"] = item.fling.volatileStatus;
					if (item.isBerry) details["Fling Effect"] = "Activates the Berry's effect on the target.";
					if (item.id === 'whiteherb') details["Fling Effect"] = "Restores the target's negative stat stages to 0.";
					if (item.id === 'mentalherb') details["Fling Effect"] = "Removes the effects of Attract, Disable, Encore, Heal Block, Taunt, and Torment from the target.";
				} else {
					details["Fling"] = "This item cannot be used with Fling.";
				}
				if (item.naturalGift) {
					details["Natural Gift Type"] = item.naturalGift.type;
					details["Natural Gift Base Power"] = item.naturalGift.basePower;
				}
			} else {
				details = {};
			}

			buffer += '|raw|<font size="1">' + Object.keys(details).map(function (detail) {
				return '<font color=#585858>' + detail + (details[detail] !== '' ? ':</font> ' + details[detail] : '</font>');
			}).join("&nbsp;|&ThickSpace;") + '</font>';
		}
		this.sendReply(buffer);
	},

	ds: 'dexsearch',
	dsearch: 'dexsearch',
	dexsearch: function (target, room, user) {
		if (!this.canBroadcast()) return;

		if (!target) return this.parse('/help dexsearch');
		var targets = target.split(',');
		var searches = {};
		var allTiers = {'uber':1, 'ou':1, 'bl':1, 'uu':1, 'bl2':1, 'ru':1, 'bl3':1, 'nu':1, 'bl4':1, 'pu':1, 'nfe':1, 'lc':1, 'cap':1};
		var allColours = {'green':1, 'red':1, 'blue':1, 'white':1, 'brown':1, 'yellow':1, 'purple':1, 'pink':1, 'gray':1, 'black':1};
		var showAll = false;
		var megaSearch = null;
		var recoverySearch = null;
		var output = 10;

		for (var i in targets) {
			var isNotSearch = false;
			target = targets[i].trim().toLowerCase();
			if (target.slice(0, 1) === '!') {
				isNotSearch = true;
				target = target.slice(1);
			}

			var targetAbility = Tools.getAbility(targets[i]);
			if (targetAbility.exists) {
				if (!searches['ability']) searches['ability'] = {};
				if (Object.count(searches['ability'], true) === 1 && !isNotSearch) return this.sendReplyBox("Specify only one ability.");
				if ((searches['ability'][targetAbility.name] && isNotSearch) || (searches['ability'][targetAbility.name] === false && !isNotSearch)) return this.sendReplyBox("A search cannot both exclude and include an ability.");
				searches['ability'][targetAbility.name] = !isNotSearch;
				continue;
			}

			if (target in allTiers) {
				if (!searches['tier']) searches['tier'] = {};
				if ((searches['tier'][target] && isNotSearch) || (searches['tier'][target] === false && !isNotSearch)) return this.sendReplyBox('A search cannot both exclude and include a tier.');
				searches['tier'][target] = !isNotSearch;
				continue;
			}

			if (target in allColours) {
				if (!searches['color']) searches['color'] = {};
				if ((searches['color'][target] && isNotSearch) || (searches['color'][target] === false && !isNotSearch)) return this.sendReplyBox('A search cannot both exclude and include a color.');
				searches['color'][target] = !isNotSearch;
				continue;
			}

			var targetInt = parseInt(target);
			if (0 < targetInt && targetInt < 7) {
				if (!searches['gen']) searches['gen'] = {};
				if ((searches['gen'][target] && isNotSearch) || (searches['gen'][target] === false && !isNotSearch)) return this.sendReplyBox('A search cannot both exclude and include a generation.');
				searches['gen'][target] = !isNotSearch;
				continue;
			}

			if (target === 'all') {
				if (this.broadcasting) {
					return this.sendReplyBox("A search with the parameter 'all' cannot be broadcast.");
				}
				showAll = true;
				continue;
			}

			if (target === 'megas' || target === 'mega') {
				if ((megaSearch && isNotSearch) || (megaSearch === false && !isNotSearch)) return this.sendReplyBox('A search cannot both exclude and include Mega Evolutions.');
				megaSearch = !isNotSearch;
				continue;
			}

			if (target === 'recovery') {
				if ((recoverySearch && isNotSearch) || (recoverySearch === false && !isNotSearch)) return this.sendReplyBox('A search cannot both exclude and recovery moves.');
				if (!searches['recovery']) searches['recovery'] = {};
				recoverySearch = !isNotSearch;
				continue;
			}

			var targetMove = Tools.getMove(target);
			if (targetMove.exists) {
				if (!searches['moves']) searches['moves'] = {};
				if (Object.count(searches['moves'], true) === 4 && !isNotSearch) return this.sendReplyBox("Specify a maximum of 4 moves.");
				if ((searches['moves'][targetMove.name] && isNotSearch) || (searches['moves'][targetMove.name] === false && !isNotSearch)) return this.sendReplyBox("A search cannot both exclude and include a move.");
				searches['moves'][targetMove.name] = !isNotSearch;
				continue;
			}

			if (target.indexOf(' type') > -1) {
				target = target.charAt(0).toUpperCase() + target.slice(1, target.indexOf(' type'));
				if (target in Tools.data.TypeChart) {
					if (!searches['types']) searches['types'] = {};
					if (Object.count(searches['types'], true) === 2 && !isNotSearch) return this.sendReplyBox("Specify a maximum of two types.");
					if ((searches['types'][target] && isNotSearch) || (searches['types'][target] === false && !isNotSearch)) return this.sendReplyBox("A search cannot both exclude and include a type.");
					searches['types'][target] = !isNotSearch;
					continue;
				}
			}
			return this.sendReplyBox("'" + Tools.escapeHTML(target) + "' could not be found in any of the search categories.");
		}

		if (showAll && Object.size(searches) === 0 && megaSearch === null) return this.sendReplyBox("No search parameters other than 'all' were found. Try '/help dexsearch' for more information on this command.");

		var dex = {};
		for (var pokemon in Tools.data.Pokedex) {
			var template = Tools.getTemplate(pokemon);
			var megaSearchResult = (megaSearch === null || (megaSearch === true && template.isMega) || (megaSearch === false && !template.isMega));
			if (template.tier !== 'Unreleased' && template.tier !== 'Illegal' && (template.tier !== 'CAP' || (searches['tier'] && searches['tier']['cap'])) &&
				megaSearchResult) {
				dex[pokemon] = template;
			}
		}

		for (var search in {'gen':1, 'tier':1, 'color':1, 'types':1, 'ability':1, 'moves':1, 'recovery':1}) {
			if (!searches[search]) continue;
			switch (search) {
				case 'types':
					for (var mon in dex) {
						if (Object.count(searches[search], true) === 2) {
							if (!(searches[search][dex[mon].types[0]]) || !(searches[search][dex[mon].types[1]])) delete dex[mon];
						} else {
							if (searches[search][dex[mon].types[0]] === false || searches[search][dex[mon].types[1]] === false || (Object.count(searches[search], true) > 0 &&
								(!(searches[search][dex[mon].types[0]]) && !(searches[search][dex[mon].types[1]])))) delete dex[mon];
						}
					}
					break;

				case 'tier':
					for (var mon in dex) {
						if ('lc' in searches[search]) {
							// some LC legal Pokemon are stored in other tiers (Ferroseed/Murkrow etc)
							// this checks for LC legality using the going criteria, instead of dex[mon].tier
							var isLC = (dex[mon].evos && dex[mon].evos.length > 0) && !dex[mon].prevo && Tools.data.Formats['lc'].banlist.indexOf(dex[mon].species) === -1;
							if ((searches[search]['lc'] && !isLC) || (!searches[search]['lc'] && isLC)) {
								delete dex[mon];
								continue;
							}
						}
						if (searches[search][String(dex[mon][search]).toLowerCase()] === false) {
							delete dex[mon];
						} else if (Object.count(searches[search], true) > 0 && !searches[search][String(dex[mon][search]).toLowerCase()]) delete dex[mon];
					}
					break;

				case 'gen':
				case 'color':
					for (var mon in dex) {
						if (searches[search][String(dex[mon][search]).toLowerCase()] === false) {
							delete dex[mon];
						} else if (Object.count(searches[search], true) > 0 && !searches[search][String(dex[mon][search]).toLowerCase()]) delete dex[mon];
					}
					break;

				case 'ability':
					for (var mon in dex) {
						for (var ability in searches[search]) {
							var needsAbility = searches[search][ability];
							var hasAbility = Object.count(dex[mon].abilities, ability) > 0;
							if (hasAbility !== needsAbility) {
								delete dex[mon];
								break;
							}
						}
					}
					break;

				case 'moves':
					for (var mon in dex) {
						var template = Tools.getTemplate(dex[mon].id);
						if (!template.learnset) template = Tools.getTemplate(template.baseSpecies);
						if (!template.learnset) continue;
						for (var i in searches[search]) {
							var move = Tools.getMove(i);
							if (!move.exists) return this.sendReplyBox("'" + move + "' is not a known move.");
							var prevoTemp = Tools.getTemplate(template.id);
							while (prevoTemp.prevo && prevoTemp.learnset && !(prevoTemp.learnset[move.id])) {
								prevoTemp = Tools.getTemplate(prevoTemp.prevo);
							}
							var canLearn = (prevoTemp.learnset.sketch && !(move.id in {'chatter':1, 'struggle':1, 'magikarpsrevenge':1})) || prevoTemp.learnset[move.id];
							if ((!canLearn && searches[search][i]) || (searches[search][i] === false && canLearn)) delete dex[mon];
						}
					}
					break;

				case 'recovery':
					for (var mon in dex) {
						var template = Tools.getTemplate(dex[mon].id);
						if (!template.learnset) template = Tools.getTemplate(template.baseSpecies);
						if (!template.learnset) continue;
						var recoveryMoves = ["recover", "roost", "moonlight", "morningsun", "synthesis", "milkdrink", "slackoff", "softboiled", "wish", "healorder"];
						var canLearn = false;
						for (var i = 0; i < recoveryMoves.length; i++) {
							var prevoTemp = Tools.getTemplate(template.id);
							while (prevoTemp.prevo && prevoTemp.learnset && !(prevoTemp.learnset[recoveryMoves[i]])) {
								prevoTemp = Tools.getTemplate(prevoTemp.prevo);
							}
							canLearn = (prevoTemp.learnset.sketch) || prevoTemp.learnset[recoveryMoves[i]];
							if (canLearn) break;
						}
						if ((!canLearn && searches[search]) || (searches[search] === false && canLearn)) delete dex[mon];
					}
					break;

				default:
					return this.sendReplyBox("Something broke! PM TalkTakesTime here or on the Smogon forums with the command you tried.");
			}
		}

		var results = Object.keys(dex).map(function (speciesid) {return dex[speciesid].species;});
		results = results.filter(function (species) {
			var template = Tools.getTemplate(species);
			return !(species !== template.baseSpecies && results.indexOf(template.baseSpecies) > -1);
		});
		var resultsStr = "";
		if (results.length > 0) {
			if (showAll || results.length <= output) {
				results.sort();
				resultsStr = results.join(", ");
			} else {
				results.randomize();
				resultsStr = results.slice(0, 10).join(", ") + ", and " + string(results.length - output) + " more. Redo the search with 'all' as a search parameter to show all results.";
			}
		} else {
			resultsStr = "No Pokémon found.";
		}
		return this.sendReplyBox(resultsStr);
	},

	ms: 'movesearch',
	msearch: 'movesearch',
	movesearch: function (target, room, user) {
		if (!this.canBroadcast()) return;

		if (!target) return this.parse('/help movesearch');
		var targets = target.split(',');
		var searches = {};
		var allCategories = {'physical':1, 'special':1, 'status':1};
		var allProperties = {'basePower':1, 'accuracy':1, 'priority':1, 'pp':1};
		var allFlags = {'bite':1, 'bullet':1, 'contact':1, 'defrost':1, 'powder':1, 'pulse':1, 'punch':1, 'secondary':1, 'snatch':1, 'sound':1};
		var allStatus = {'psn':1, 'tox':1, 'brn':1, 'par':1, 'frz':1, 'slp':1};
		var allVolatileStatus = {'flinch':1, 'confusion':1, 'partiallytrapped':1};
		var allBoosts = {'hp':1, 'atk':1, 'def':1, 'spa':1, 'spd':1, 'spe':1, 'accuracy':1, 'evasion':1};
		var showAll = false;
		var output = 10;

		for (var i in targets) {
			var isNotSearch = false;
			target = targets[i].toLowerCase().trim();
			if (target.charAt(0) === '!') {
				isNotSearch = true;
				target = target.slice(1);
			}

			if (target.indexOf(' type') > -1) {
				target = target.charAt(0).toUpperCase() + target.slice(1, target.indexOf(' type'));
				if (!(target in Tools.data.TypeChart)) return this.sendReplyBox("Type '" + Tools.escapeHTML(target) + "' not found.");
				if (!searches['type']) searches['type'] = {};
				if ((searches['type'][target] && isNotSearch) || (searches['type'][target] === false && !isNotSearch)) return this.sendReplyBox('A search cannot both exclude and include a type.');
				searches['type'][target] = !isNotSearch;
				continue;
			}

			if (target in allCategories) {
				target = target.charAt(0).toUpperCase() + target.substr(1);
				if (!searches['category']) searches['category'] = {};
				if ((searches['category'][target] && isNotSearch) || (searches['category'][target] === false && !isNotSearch)) return this.sendReplyBox('A search cannot both exclude and include a category.');
				searches['category'][target] = !isNotSearch;
				continue;
			}

			if (target in allFlags) {
				if (!searches['flags']) searches['flags'] = {};
				if ((searches['flags'][target] && isNotSearch) || (searches['flags'][target] === false && !isNotSearch)) return this.sendReplyBox('A search cannot both exclude and include \'' + target + '\'.');
				searches['flags'][target] = !isNotSearch;
				continue;
			}

			if (target === 'all') {
				if (this.broadcasting) {
					return this.sendReplyBox("A search with the parameter 'all' cannot be broadcast.");
				}
				showAll = true;
				continue;
			}

			if (target === 'recovery') {
				if (!searches['recovery']) {
					searches['recovery'] = !isNotSearch;
				} else if ((searches['recovery'] && isNotSearch) || (searches['recovery'] === false && !isNotSearch)) {
					return this.sendReplyBox('A search cannot both exclude and include recovery moves.');
				}
				continue;
			}

			var inequality = target.search(/>|</);
			if (inequality > -1) {
				if (isNotSearch) return this.sendReplyBox("You cannot use the negation symbol '!' in quality ranges.");
				inequality = target.charAt(inequality);
				var targetParts = target.replace(/\s/g, '').split(inequality);
				var numSide, propSide, direction;
				if (!isNaN(targetParts[0])) {
					numSide = 0;
					propSide = 1;
					direction = (inequality === '>' ? 'less' : 'greater');
				} else if (!isNaN(targetParts[1])) {
					numSide = 1;
					propSide = 0;
					direction = (inequality === '<' ? 'less' : 'greater');
				} else {
					return this.sendReplyBox("No value given to compare with '" + Tools.escapeHTML(target) + "'.");
				}
				var prop = targetParts[propSide];
				switch (toId(targetParts[propSide])) {
					case 'basepower': prop = 'basePower'; break;
					case 'bp': prop = 'basePower'; break;
					case 'acc': prop = 'accuracy'; break;
				}
				if (!(prop in allProperties)) return this.sendReplyBox("'" + Tools.escapeHTML(target) + "' did not contain a valid property.");
				if (!searches['property']) searches['property'] = {};
				if (!searches['property'][prop]) searches['property'][prop] = {};
				if (searches['property'][prop][direction]) {
					return this.sendReplyBox("Invalid property range for " + prop + ".");
				} else {
					searches['property'][prop][direction] = {};
					searches['property'][prop][direction].qty = targetParts[numSide];
				}
				continue;
			}

			if (target.substr(0, 8) === 'priority') {
				var sign = '';
				if (target.substr(8).trim() === "+") {
					sign = 'greater';
				} else if (target.substr(8).trim() === "-") {
					sign = 'less';
				} else {
					return this.sendReplyBox("Priority type '" + target.substr(8).trim() + "' not recognized.");
				}
				if (!searches['property']) searches['property'] = {};
				if (searches['property']['priority']) {
					return this.sendReplyBox("Priority cannot be set with both shorthand and inequality range.");
				} else {
					searches['property']['priority'] = {};
					searches['property']['priority'][sign] = {};
					searches['property']['priority'][sign].qty = (sign === 'less' ? -1 : 1);
				}
				continue;
			}

			if (target.substr(0, 7) === 'boosts ') {
				switch (target.substr(7)) {
					case 'attack': target = 'atk'; break;
					case 'defense': target = 'def'; break;
					case 'specialattack': target = 'spa'; break;
					case 'spatk': target = 'spa'; break;
					case 'specialdefense': target = 'spd'; break;
					case 'spdef': target = 'spd'; break;
					case 'speed': target = 'spe'; break;
					case 'acc': target = 'accuracy'; break;
					case 'evasiveness': target = 'evasion'; break;
					default: target = target.substr(7);
				}
				if (!(target in allBoosts)) return this.sendReplyBox("'" + Tools.escapeHTML(target.substr(7)) + "' is not a recognized stat.");
				if (!searches['boost']) searches['boost'] = {};
				if ((searches['boost'][target] && isNotSearch) || (searches['boost'][target] === false && !isNotSearch)) return this.sendReplyBox('A search cannot both exclude and include a stat boost.');
				searches['boost'][target] = !isNotSearch;
				continue;
			}

			var oldTarget = target;
			if (target.charAt(target.length - 1) === 's') target = target.substr(0, target.length - 1);
			switch (target) {
				case 'toxic': target = 'tox'; break;
				case 'poison': target = 'psn'; break;
				case 'burn': target = 'brn'; break;
				case 'paralyze': target = 'par'; break;
				case 'freeze': target = 'frz'; break;
				case 'sleep': target = 'slp'; break;
				case 'confuse': target = 'confusion'; break;
				case 'trap': target = 'partiallytrapped'; break;
				case 'flinche': target = 'flinch'; break;
			}

			if (target in allStatus) {
				if (!searches['status']) searches['status'] = {};
				if ((searches['status'][target] && isNotSearch) || (searches['status'][target] === false && !isNotSearch)) return this.sendReplyBox('A search cannot both exclude and include a status.');
				searches['status'][target] = !isNotSearch;
				continue;
			}

			if (target in allVolatileStatus) {
				if (!searches['volatileStatus']) searches['volatileStatus'] = {};
				if ((searches['volatileStatus'][target] && isNotSearch) || (searches['volatileStatus'][target] === false && !isNotSearch)) return this.sendReplyBox('A search cannot both exclude and include a volitile status.');
				searches['volatileStatus'][target] = !isNotSearch;
				continue;
			}

			return this.sendReplyBox("'" + Tools.escapeHTML(oldTarget) + "' could not be found in any of the search categories.");
		}

		if (showAll && Object.size(searches) === 0) return this.sendReplyBox("No search parameters other than 'all' were found. Try '/help movesearch' for more information on this command.");

		var dex = {};
		for (var move in Tools.data.Movedex) {
			dex[move] = Tools.getMove(move);
		}
		delete dex.magikarpsrevenge;

		for (var search in searches) {
			switch (search) {
				case 'type':
				case 'category':
					for (var move in dex) {
						if (searches[search][String(dex[move][search])] === false) {
							delete dex[move];
						} else if (Object.count(searches[search], true) > 0 && !searches[search][String(dex[move][search])]) delete dex[move];
					}
					break;

				case 'flags':
					for (var flag in searches[search]) {
						for (var move in dex) {
							if (flag !== 'secondary') {
								if ((!dex[move].flags[flag] && searches[search][flag]) || (dex[move].flags[flag] && !searches[search][flag])) delete dex[move];
							} else {
								if (searches[search][flag]) {
									if (!dex[move].secondary && !dex[move].secondaries) delete dex[move];
								} else {
									if (dex[move].secondary && dex[move].secondaries) delete dex[move];
								}
							}
						}
					}
					break;

				case 'recovery':
					for (var move in dex) {
						var hasRecovery = (dex[move].drain || dex[move].flags.heal);
						if ((!hasRecovery && searches[search]) || (hasRecovery && !searches[search])) delete dex[move];
					}
					break;

				case 'property':
					for (var prop in searches[search]) {
						for (var move in dex) {
							for (var ineq in searches[search][prop]) {
								if (ineq === "less") {
									if (dex[move][prop] === true) {
										delete dex[move];
										break;
									}
									if (dex[move][prop] > searches[search][prop][ineq].qty) {
										delete dex[move];
										break;
									}
								} else {
									if (dex[move][prop] === true) {
										if (dex[move].category === "Status") {
											delete dex[move];
											break;
										}
									}
									if (dex[move][prop] < searches[search][prop][ineq].qty) {
										delete dex[move];
										break;
									}
								}
							}
						}
					}
					break;

				case 'boost':
					for (var boost in searches[search]) {
						for (var move in dex) {
							if (dex[move].boosts) {
								if ((dex[move].boosts[boost] > 0 && searches[search][boost]) ||
									(dex[move].boosts[boost] < 1 && !searches[search][boost])) continue;
							} else if (dex[move].secondary && dex[move].secondary.self && dex[move].secondary.self.boosts) {
								if ((dex[move].secondary.self.boosts[boost] > 0 && searches[search][boost]) ||
									(dex[move].secondary.self.boosts[boost] < 1 && !searches[search][boost])) continue;
							}
							delete dex[move];
						}
					}
					break;

				case 'status':
				case 'volatileStatus':
					for (var searchStatus in searches[search]) {
						for (var move in dex) {
							if (dex[move][search] !== searchStatus) {
								if (!dex[move].secondaries) {
									if (!dex[move].secondary) {
										if (searches[search][searchStatus]) delete dex[move];
									} else {
										if ((dex[move].secondary[search] !== searchStatus && searches[search][searchStatus]) ||
											(dex[move].secondary[search] === searchStatus && !searches[search][searchStatus])) delete dex[move];
									}
								} else {
									var hasSecondary = false;
									for (var i = 0; i < dex[move].secondaries.length; i++) {
										if (dex[move].secondaries[i][search] === searchStatus) hasSecondary = true;
									}
									if ((!hasSecondary && searches[search][searchStatus]) || (hasSecondary && !searches[search][searchStatus])) delete dex[move];
								}
							} else {
								if (!searches[search][searchStatus]) delete dex[move];
							}
						}
					}
					break;

				default:
					return this.sendReplyBox("Something broke! PM SolarisFox here or on the Smogon forums with the command you tried.");
			}
		}
		var results = [];
		var resultsStr = "";
		for (var move in dex) {
			results.push(dex[move].name);
		}
		if (results.length > 0) {
			if (showAll || results.length <= output) {
				results.sort();
				resultsStr = results.join(", ");
			} else {
				results.randomize();
				resultsStr = results.slice(0, 10).join(", ") + ", and " + string(results.length - output) + " more. Redo the search with 'all' as a search parameter to show all results.";
			}
		} else {
			resultsStr = "No moves found.";
		}
		return this.sendReplyBox(resultsStr);
	},

	learnset: 'learn',
	learnall: 'learn',
	learn5: 'learn',
	g6learn: 'learn',
	rbylearn: 'learn',
	gsclearn: 'learn',
	advlearn: 'learn',
	dpplearn: 'learn',
	bw2learn: 'learn',
	learn: function (target, room, user, connection, cmd) {
		if (!target) return this.parse('/help learn');

		if (!this.canBroadcast()) return;

		var lsetData = {set:{}};
		var targets = target.split(',');
		var template = Tools.getTemplate(targets[0]);
		var move = {};
		var problem;
		var format = {rby:'gen1ou', gsc:'gen2ou', adv:'gen3oubeta', dpp:'gen4ou', bw2:'gen5ou'}[cmd.substring(0, 3)];
		var all = (cmd === 'learnall');
		if (cmd === 'learn5') lsetData.set.level = 5;
		if (cmd === 'g6learn') lsetData.format = {noPokebank: true};

		if (!template.exists) {
			return this.sendReply("Pokemon '" + template.id + "' not found.");
		}

		if (targets.length < 2) {
			return this.sendReply("You must specify at least one move.");
		}

		for (var i = 1, len = targets.length; i < len; ++i) {
			move = Tools.getMove(targets[i]);
			if (!move.exists) {
				return this.sendReply("Move '" + move.id + "' not found.");
			}
			problem = TeamValidator.checkLearnsetSync(format, move, template.species, lsetData);
			if (problem) break;
		}
		var buffer = template.name + (problem ? " <span class=\"message-learn-cannotlearn\">can't</span> learn " : " <span class=\"message-learn-canlearn\">can</span> learn ") + (targets.length > 2 ? "these moves" : move.name);
		if (format) buffer += ' on ' + cmd.substring(0, 3).toUpperCase();
		if (!problem) {
			var sourceNames = {E:"egg", S:"event", D:"dream world"};
			if (lsetData.sources || lsetData.sourcesBefore) buffer += " only when obtained from:<ul class=\"message-learn-list\">";
			if (lsetData.sources) {
				var sources = lsetData.sources.sort();
				var prevSource;
				var prevSourceType;
				var prevSourceCount = 0;
				for (var i = 0, len = sources.length; i < len; ++i) {
					var source = sources[i];
					if (source.substr(0, 2) === prevSourceType) {
						if (prevSourceCount < 0) {
							buffer += ": " + source.substr(2);
						} else if (all || prevSourceCount < 3) {
							buffer += ", " + source.substr(2);
						} else if (prevSourceCount === 3) {
							buffer += ", ...";
						}
						++prevSourceCount;
						continue;
					}
					prevSourceType = source.substr(0, 2);
					prevSourceCount = source.substr(2) ? 0 : -1;
					buffer += "<li>gen " + source.substr(0, 1) + " " + sourceNames[source.substr(1, 1)];
					if (prevSourceType === '5E' && template.maleOnlyHidden) buffer += " (cannot have hidden ability)";
					if (source.substr(2)) buffer += ": " + source.substr(2);
				}
			}
			if (lsetData.sourcesBefore) {
				if (!(cmd.substring(0, 3) in {'rby':1, 'gsc':1})) {
					buffer += "<li>any generation before " + (lsetData.sourcesBefore + 1);
				} else if (!lsetData.sources) {
					buffer += "<li>gen " + lsetData.sourcesBefore;
				}
			}
			buffer += "</ul>";
		}
		this.sendReplyBox(buffer);
	},

	weaknesses: 'weakness',
	weak: 'weakness',
	resist: 'weakness',
	weakness: function (target, room, user) {
		if (!target) return this.parse('/help weakness');
		if (!this.canBroadcast()) return;
		var targets = target.split(/[ ,\/]/);

		var pokemon = Tools.getTemplate(target);
		var type1 = Tools.getType(targets[0]);
		var type2 = Tools.getType(targets[1]);

		if (pokemon.exists) {
			target = pokemon.species;
		} else if (type1.exists && type2.exists) {
			pokemon = {types: [type1.id, type2.id]};
			target = type1.id + "/" + type2.id;
		} else if (type1.exists) {
			pokemon = {types: [type1.id]};
			target = type1.id;
		} else {
			return this.sendReplyBox("" + Tools.escapeHTML(target) + " isn't a recognized type or pokemon.");
		}

		var weaknesses = [];
		var resistances = [];
		var immunities = [];
		Object.keys(Tools.data.TypeChart).forEach(function (type) {
			var notImmune = Tools.getImmunity(type, pokemon);
			if (notImmune) {
				var typeMod = Tools.getEffectiveness(type, pokemon);
				switch (typeMod) {
				case 1:
					weaknesses.push(type);
					break;
				case 2:
					weaknesses.push("<b>" + type + "</b>");
					break;
				case -1:
					resistances.push(type);
					break;
				case -2:
					resistances.push("<b>" + type + "</b>");
					break;
				}
			} else {
				immunities.push(type);
			}
		});

		var buffer = [];
		buffer.push(pokemon.exists ? "" + target + ' (ignoring abilities):' : '' + target + ':');
		buffer.push('<span class=\"message-effect-weak\">Weaknesses</span>: ' + (weaknesses.join(', ') || 'None'));
		buffer.push('<span class=\"message-effect-resist\">Resistances</span>: ' + (resistances.join(', ') || 'None'));
		buffer.push('<span class=\"message-effect-immune\">Immunities</span>: ' + (immunities.join(', ') || 'None'));
		this.sendReplyBox(buffer.join('<br>'));
	},

	eff: 'effectiveness',
	type: 'effectiveness',
	matchup: 'effectiveness',
	effectiveness: function (target, room, user) {
		var targets = target.split(/[,/]/).slice(0, 2);
		if (targets.length !== 2) return this.sendReply("Attacker and defender must be separated with a comma.");

		var searchMethods = {'getType':1, 'getMove':1, 'getTemplate':1};
		var sourceMethods = {'getType':1, 'getMove':1};
		var targetMethods = {'getType':1, 'getTemplate':1};
		var source;
		var defender;
		var foundData;
		var atkName;
		var defName;
		for (var i = 0; i < 2; ++i) {
			var method;
			for (method in searchMethods) {
				foundData = Tools[method](targets[i]);
				if (foundData.exists) break;
			}
			if (!foundData.exists) return this.parse('/help effectiveness');
			if (!source && method in sourceMethods) {
				if (foundData.type) {
					source = foundData;
					atkName = foundData.name;
				} else {
					source = foundData.id;
					atkName = foundData.id;
				}
				searchMethods = targetMethods;
			} else if (!defender && method in targetMethods) {
				if (foundData.types) {
					defender = foundData;
					defName = foundData.species + " (not counting abilities)";
				} else {
					defender = {types: [foundData.id]};
					defName = foundData.id;
				}
				searchMethods = sourceMethods;
			}
		}

		if (!this.canBroadcast()) return;

		var factor = 0;
		if (Tools.getImmunity(source.type || source, defender)) {
			var totalTypeMod = 0;
			if (source.effectType !== 'Move' || source.basePower || source.basePowerCallback) {
				for (var i = 0; i < defender.types.length; i++) {
					var baseMod = Tools.getEffectiveness(source, defender.types[i]);
					var moveMod = source.onEffectiveness && source.onEffectiveness.call(Tools, baseMod, defender.types[i], source);
					totalTypeMod += typeof moveMod === 'number' ? moveMod : baseMod;
				}
			}
			factor = Math.pow(2, totalTypeMod);
		}

		this.sendReplyBox("" + atkName + " is " + factor + "x effective against " + defName + ".");
	},

	uptime: function (target, room, user) {
		if (!this.canBroadcast()) return;
		var uptime = process.uptime();
		var uptimeText;
		if (uptime > 24 * 60 * 60) {
			var uptimeDays = Math.floor(uptime / (24 * 60 * 60));
			uptimeText = uptimeDays + " " + (uptimeDays === 1 ? "day" : "days");
			var uptimeHours = Math.floor(uptime / (60 * 60)) - uptimeDays * 24;
			if (uptimeHours) uptimeText += ", " + uptimeHours + " " + (uptimeHours === 1 ? "hour" : "hours");
		} else {
			uptimeText = uptime.seconds().duration();
		}
		this.sendReplyBox("Uptime: <b>" + uptimeText + "</b>");
	},

	groups: function (target, room, user) {
		if (!this.canBroadcast()) return;
		this.sendReplyBox(Config.groups.byRank.reduce(function (info, group) {
			if (!Config.groups.bySymbol[group].name || !Config.groups.bySymbol[group].description)
				return info;
			return info + (info ? "<br />" : "") + Tools.escapeHTML(group) + " <strong>" + Tools.escapeHTML(Config.groups.bySymbol[group].name) + "</strong> - " + Tools.escapeHTML(Config.groups.bySymbol[group].description);
		}, ""));
	},

	repo: 'opensource',
	repository: 'opensource',
	git: 'opensource',
	opensource: function (target, room, user) {
		if (!this.canBroadcast()) return;
		this.sendReplyBox(
			"Pokemon Showdown is open source:<br />" +
			"- Language: JavaScript (Node.js)<br />" +
			"- <a href=\"https://github.com/Zarel/Pokemon-Showdown/commits/master\">What's new?</a><br />" +
			"- <a href=\"https://github.com/Zarel/Pokemon-Showdown\">Server source code</a><br />" +
			"- <a href=\"https://github.com/Zarel/Pokemon-Showdown-Client\">Client source code</a>"
		);
	},

	staff: function (target, room, user) {
		if (!this.canBroadcast()) return;
		this.sendReplyBox("<a href=\"https://www.smogon.com/sim/staff_list\">Pokemon Showdown Staff List</a>");
	},

	avatars: function (target, room, user) {
		if (!this.canBroadcast()) return;
		this.sendReplyBox('You can <button name="avatars">change your avatar</button> by clicking on it in the <button name="openOptions"><i class="icon-cog"></i> Options</button> menu in the upper right. Custom avatars are only obtainable by staff.');
	},

	bofrocket: function (target, room, user) {
		if (room.id !== 'bof') return this.sendReply("The command '/bofrocket' was unrecognized. To send a message starting with '/bofrocket', type '//bofrocket'.");
		if (!this.can('bofrocket', room)) return;
		target = this.splitTarget(target);
		if (!this.targetUser) return this.sendReply("User not found");
		if (!room.users[this.targetUser.userid]) return this.sendReply("Not in bof");
		this.targetUser.avatar = '#bofrocket';
		room.add("" + user.name + " applied bofrocket to " + this.targetUser.name);
	},

	showtan: function (target, room, user) {
		if (room.id !== 'showderp') return this.sendReply("The command '/showtan' was unrecognized. To send a message starting with '/showtan', type '//showtan'.");
		if (!this.can('showtan', room)) return;
		target = this.splitTarget(target);
		if (!this.targetUser) return this.sendReply("User not found");
		if (!room.users[this.targetUser.userid]) return this.sendReply("Not a showderper");
		this.targetUser.avatar = '#showtan';
		room.add("" + user.name + " applied showtan to affected area of " + this.targetUser.name);
	},

	cpgtan: function (target, room, user) {
		if (room.id !== 'cpg') return this.sendReply("The command '/cpgtan' was unrecognized. To send a message starting with '/cpgtan', type '//cpgtan'.");
		if (!this.can('cpgtan', room)) return;
		target = this.splitTarget(target);
		if (!this.targetUser) return this.sendReply("User not found");
		if (!room.users[this.targetUser.userid]) return this.sendReply("Not a cpger");
		this.targetUser.avatar = '#cpgtan';
		room.add("" + user.name + " applied cpgtan to affected area of " + this.targetUser.name);
	},

	introduction: 'intro',
	intro: function (target, room, user) {
		if (!this.canBroadcast()) return;
		this.sendReplyBox(
			"New to competitive pokemon?<br />" +
			"- <a href=\"https://www.smogon.com/sim/ps_guide\">Beginner's Guide to Pokémon Showdown</a><br />" +
			"- <a href=\"https://www.smogon.com/dp/articles/intro_comp_pokemon\">An introduction to competitive Pokémon</a><br />" +
			"- <a href=\"https://www.smogon.com/bw/articles/bw_tiers\">What do 'OU', 'UU', etc mean?</a><br />" +
			"- <a href=\"https://www.smogon.com/xyhub/tiers\">What are the rules for each format? What is 'Sleep Clause'?</a>"
		);
	},

	mentoring: 'smogintro',
	smogonintro: 'smogintro',
	smogintro: function (target, room, user) {
		if (!this.canBroadcast()) return;
		this.sendReplyBox(
			"Welcome to Smogon's official simulator! Here are some useful links to <a href=\"https://www.smogon.com/mentorship/\">Smogon\'s Mentorship Program</a> to help you get integrated into the community:<br />" +
			"- <a href=\"https://www.smogon.com/mentorship/primer\">Smogon Primer: A brief introduction to Smogon's subcommunities</a><br />" +
			"- <a href=\"https://www.smogon.com/mentorship/introductions\">Introduce yourself to Smogon!</a><br />" +
			"- <a href=\"https://www.smogon.com/mentorship/profiles\">Profiles of current Smogon Mentors</a><br />" +
			"- <a href=\"http://mibbit.com/#mentor@irc.synirc.net\">#mentor: the Smogon Mentorship IRC channel</a>"
		);
	},

	calculator: 'calc',
	calc: function (target, room, user) {
		if (!this.canBroadcast()) return;
		this.sendReplyBox(
			"Pokemon Showdown! damage calculator. (Courtesy of Honko)<br />" +
			"- <a href=\"https://pokemonshowdown.com/damagecalc/\">Damage Calculator</a>"
		);
	},

	capintro: 'cap',
	cap: function (target, room, user) {
		if (!this.canBroadcast()) return;
		this.sendReplyBox(
			"An introduction to the Create-A-Pokemon project:<br />" +
			"- <a href=\"https://www.smogon.com/cap/\">CAP project website and description</a><br />" +
			"- <a href=\"https://www.smogon.com/forums/showthread.php?t=48782\">What Pokemon have been made?</a><br />" +
			"- <a href=\"https://www.smogon.com/forums/forums/311\">Talk about the metagame here</a><br />" +
			"- <a href=\"https://www.smogon.com/forums/threads/3512318/#post-5594694\">Sample XY CAP teams</a>"
		);
	},

	gennext: function (target, room, user) {
		if (!this.canBroadcast()) return;
		this.sendReplyBox(
			"NEXT (also called Gen-NEXT) is a mod that makes changes to the game:<br />" +
			"- <a href=\"https://github.com/Zarel/Pokemon-Showdown/blob/master/mods/gennext/README.md\">README: overview of NEXT</a><br />" +
			"Example replays:<br />" +
			"- <a href=\"https://replay.pokemonshowdown.com/gennextou-120689854\">Zergo vs Mr Weegle Snarf</a><br />" +
			"- <a href=\"https://replay.pokemonshowdown.com/gennextou-130756055\">NickMP vs Khalogie</a>"
		);
	},

	om: 'othermetas',
	othermetas: function (target, room, user) {
		if (!this.canBroadcast()) return;
		target = toId(target);
		var buffer = "";
		var matched = false;

		if (target === 'all' && this.broadcasting) {
			return this.sendReplyBox("You cannot broadcast informatiom about all Other Metagames at once.");
		}

		if (!target || target === 'all') {
			matched = true;
			buffer += "- <a href=\"https://www.smogon.com/tiers/om/\">Other Metagames Hub</a><br />";
			buffer += "- <a href=\"https://www.smogon.com/forums/threads/3505031/\">Other Metagames Index</a><br />";
		}
		if (target === 'all' || target === 'smogondoublesuu' || target === 'doublesuu') {
			matched = true;
			buffer += "- <a href=\"https://www.smogon.com/forums/threads/3516968/\">Doubles UU</a><br />";
		}
		if (target === 'all' || target === 'smogontriples' || target === 'triples') {
			matched = true;
			buffer += "- <a href=\"https://www.smogon.com/forums/threads/3511522/\">Smogon Triples</a><br />";
		}
		if (target === 'all' || target === 'omofthemonth' || target === 'omotm' || target === 'month') {
			matched = true;
			buffer += "- <a href=\"https://www.smogon.com/forums/threads/3481155/\">Other Metagame of the Month</a><br />";
			buffer += "- <a href=\"https://www.smogon.com/forums/threads/3516349/\">Current OMotM: Hidden Type</a><br />";
		}
		if (target === 'all' || target === 'seasonal') {
			matched = true;
			buffer += "- <a href=\"https://www.smogon.com/forums/threads/3491902/\">Seasonal Ladder</a><br />";
		}
		if (target === 'all' || target === 'balancedhackmons' || target === 'bh') {
			matched = true;
			buffer += "- <a href=\"https://www.smogon.com/forums/threads/3489849/\">Balanced Hackmons</a><br />";
			buffer += "- <a href=\"https://www.smogon.com/forums/threads/3515725/\">Balanced Hackmons Suspect Discussion</a><br />";
			buffer += "- <a href=\"https://www.smogon.com/forums/threads/3525676/\">Balanced Hackmons Viability Rankings</a><br />";
		}
		if (target === 'all' || target === '1v1') {
			matched = true;
			if (target !== 'all') buffer += "Bring three Pokémon to Team Preview and choose one to battle.<br />";
			buffer += "- <a href=\"https://www.smogon.com/forums/threads/3496773/\">1v1</a><br />";
		}
		if (target === 'all' || target === 'monotype') {
			matched = true;
			if (target !== 'all') buffer += "All Pokémon on a team must share a type.<br />";
			buffer += "- <a href=\"https://www.smogon.com/forums/threads/3493087/\">Monotype</a><br />";
			buffer += "- <a href=\"https://www.smogon.com/forums/threads/3517737/\">Monotype Viability Rankings</a><br />";
		}
		if (target === 'all' || target === 'tiershift' || target === 'ts') {
			matched = true;
			if (target !== 'all') buffer += "Pokémon below OU/BL get all their stats boosted. UU/BL2 get +5, RU/BL3 get +10, and NU or lower get +15.<br />";
			buffer += "- <a href=\"https://www.smogon.com/forums/threads/3532973/\">Tier Shift</a><br />";
			buffer += "- <a href=\"https://www.smogon.com/forums/threads/3514386/\">Tier Shift Viability Rankings</a><br />";
		}
		if (target === 'all' || target === 'pu') {
			matched = true;
			if (target !== 'all') buffer += "The unofficial tier below NU.<br />";
			buffer += "- <a href=\"http://www.smogon.com/forums/forums/pu.327/\">PU</a><br />";
		}
		if (target === 'all' || target === 'inversebattle' || target === 'inverse') {
			matched = true;
			if (target !== 'all') buffer += "Battle with an inverted type chart.<br />";
			buffer += "- <a href=\"https://www.smogon.com/forums/threads/3518146/\">Inverse Battle</a><br />";
		}
		if (target === 'all' || target === 'almostanyability' || target === 'aaa') {
			matched = true;
			if (target !== 'all') buffer += "Pokémon can use any ability, barring the few that are banned.<br />";
			buffer += "- <a href=\"https://www.smogon.com/forums/threads/3528058/\">Almost Any Ability</a><br />";
			buffer += "- <a href=\"https://www.smogon.com/forums/threads/3517258/\">Almost Any Ability Viability Rankings</a><br />";
		}
		if (target === 'all' || target === 'stabmons') {
			matched = true;
			if (target !== 'all') buffer += "Pokémon can use any move of their typing, in addition to the moves they can normally learn.<br />";
			buffer += "- <a href=\"https://www.smogon.com/forums/threads/3493081/\">STABmons</a><br />";
			buffer += "- <a href=\"https://www.smogon.com/forums/threads/3512215/\">STABmons Viability Rankings</a><br />";
		}
		if (target === 'all' || target === 'lcuu') {
			matched = true;
			buffer += "- <a href=\"https://www.smogon.com/forums/threads/3523929/\">LC UU</a><br />";
		}
		if (target === 'all' || target === '350cup') {
			matched = true;
			buffer += "- <a href=\"https://www.smogon.com/forums/threads/3512945/\">350 Cup</a><br />";
		}
		if (target === 'all' || target === 'averagemons') {
			matched = true;
			buffer += "- <a href=\"https://www.smogon.com/forums/threads/3526481/\">Averagemons</a><br />";
		}
		if (target === 'all' || target === 'classichackmons' || target === 'hackmons') {
			matched = true;
			buffer += "- <a href=\"https://www.smogon.com/forums/threads/3521887/\">Classic Hackmons</a><br />";
		}
		if (target === 'all' || target === 'hiddentype') {
			matched = true;
			buffer += "- <a href=\"https://www.smogon.com/forums/threads/3516349/\">Hidden Type</a><br />";
		}
		if (target === 'all' || target === 'middlecup' || target === 'mc') {
			matched = true;
			buffer += "- <a href=\"https://www.smogon.com/forums/threads/3524287/\">Middle Cup</a><br />";
		}
		if (target === 'all' || target === 'outheorymon' || target === 'theorymon') {
			matched = true;
			buffer += "- <a href=\"https://www.smogon.com/forums/threads/3532902/\">OU Theorymon</a><br />";
		}
		if (!matched) {
			return this.sendReply("The Other Metas entry '" + target + "' was not found. Try /othermetas or /om for general help.");
		}
		this.sendReplyBox(buffer);
	},

	/*formats: 'formathelp',
	formatshelp: 'formathelp',
	formathelp: function (target, room, user) {
		if (!this.canBroadcast()) return;
		if (this.broadcasting && (room.id === 'lobby' || room.battle)) return this.sendReply("This command is too spammy to broadcast in lobby/battles");
		var buf = [];
		var showAll = (target === 'all');
		for (var id in Tools.data.Formats) {
			var format = Tools.data.Formats[id];
			if (!format) continue;
			if (format.effectType !== 'Format') continue;
			if (!format.challengeShow) continue;
			if (!showAll && !format.searchShow) continue;
			buf.push({
				name: format.name,
				gameType: format.gameType || 'singles',
				mod: format.mod,
				searchShow: format.searchShow,
				desc: format.desc || 'No description.'
			});
		}
		this.sendReplyBox(
			"Available Formats: (<strong>Bold</strong> formats are on ladder.)<br />" +
			buf.map(function (data) {
				var str = "";
				// Bold = Ladderable.
				str += (data.searchShow ? "<strong>" + data.name + "</strong>" : data.name) + ": ";
				str += "(" + (!data.mod || data.mod === 'base' ? "" : data.mod + " ") + data.gameType + " format) ";
				str += data.desc;
				return str;
			}).join("<br />")
		);
	},*/

	roomhelp: function (target, room, user) {
		if (room.id === 'lobby' || room.battle) return this.sendReply("This command is too spammy for lobby/battles.");
		if (!this.canBroadcast()) return;
		this.sendReplyBox(
			"Room drivers (%) can use:<br />" +
			"- /warn OR /k <em>username</em>: warn a user and show the Pokemon Showdown rules<br />" +
			"- /mute OR /m <em>username</em>: 7 minute mute<br />" +
			"- /hourmute OR /hm <em>username</em>: 60 minute mute<br />" +
			"- /unmute <em>username</em>: unmute<br />" +
			"- /announce OR /wall <em>message</em>: make an announcement<br />" +
			"- /modlog <em>username</em>: search the moderator log of the room<br />" +
			"- /modnote <em>note</em>: adds a moderator note that can be read through modlog<br />" +
			"<br />" +
			"Room moderators (@) can also use:<br />" +
			"- /roomban OR /rb <em>username</em>: bans user from the room<br />" +
			"- /roomunban <em>username</em>: unbans user from the room<br />" +
			"- /roomvoice <em>username</em>: appoint a room voice<br />" +
			"- /roomdevoice <em>username</em>: remove a room voice<br />" +
			"- /modchat <em>[off/autoconfirmed/+]</em>: set modchat level<br />" +
			"<br />" +
			"Room owners (#) can also use:<br />" +
			"- /roomintro <em>intro</em>: sets the room introduction that will be displayed for all users joining the room<br />" +
			"- /rules <em>rules link</em>: set the room rules link seen when using /rules<br />" +
			"- /roommod, /roomdriver <em>username</em>: appoint a room moderator/driver<br />" +
			"- /roomdemod, /roomdedriver <em>username</em>: remove a room moderator/driver<br />" +
			"- /modchat <em>[%/@/#]</em>: set modchat level<br />" +
			"- /declare <em>message</em>: make a large blue declaration to the room<br />" +
			"- !htmlbox <em>HTML code</em>: broadcasts a box of HTML code to the room<br />" +
			"- !showimage <em>[url], [width], [height]</em>: shows an image to the room<br />" +
			"<br />" +
			"More detailed help can be found in the <a href=\"https://www.smogon.com/sim/roomauth_guide\">roomauth guide</a><br />" +
			"</div>"
		);
	},

	restarthelp: function (target, room, user) {
		if (room.id === 'lobby' && !this.can('lockdown')) return false;
		if (!this.canBroadcast()) return;
		this.sendReplyBox(
			"The server is restarting. Things to know:<br />" +
			"- We wait a few minutes before restarting so people can finish up their battles<br />" +
			"- The restart itself will take around 0.6 seconds<br />" +
			"- Your ladder ranking and teams will not change<br />" +
			"- We are restarting to update Pokémon Showdown to a newer version"
		);
	},

	rule: 'rules',
	rules: function (target, room, user) {
		if (!target) {
			if (!this.canBroadcast()) return;
			this.sendReplyBox("Please follow the rules:<br />" +
				(room.rulesLink ? "- <a href=\"" + Tools.escapeHTML(room.rulesLink) + "\">" + Tools.escapeHTML(room.title) + " room rules</a><br />" : "") +
				"- <a href=\"https://pokemonshowdown.com/rules\">" + (room.rulesLink ? "Global rules" : "Rules") + "</a>");
			return;
		}
		if (!this.can('declare', room)) return;
		if (target.length > 100) {
			return this.sendReply("Error: Room rules link is too long (must be under 100 characters). You can use a URL shortener to shorten the link.");
		}

		room.rulesLink = target.trim();
		this.sendReply("(The room rules link is now: " + target + ")");

		if (room.chatRoomData) {
			room.chatRoomData.rulesLink = room.rulesLink;
			Rooms.global.writeChatRoomData();
		}
	},

	faq: function (target, room, user) {
		if (!this.canBroadcast()) return;
		target = target.toLowerCase();
		var buffer = "";
		var matched = false;

		if (target === 'all' && this.broadcasting) {
			return this.sendReplyBox("You cannot broadcast all FAQs at once.");
		}

		if (!target || target === 'all') {
			matched = true;
			buffer += "<a href=\"https://www.smogon.com/sim/faq\">Frequently Asked Questions</a><br />";
		}
		if (target === 'all' || target === 'elo') {
			matched = true;
			buffer += "<a href=\"https://www.smogon.com/sim/faq#elo\">Why did this user gain or lose so many points?</a><br />";
		}
		if (target === 'all' || target === 'doubles' || target === 'triples' || target === 'rotation') {
			matched = true;
			buffer += "<a href=\"https://www.smogon.com/sim/faq#doubles\">Can I play doubles/triples/rotation battles here?</a><br />";
		}
		if (target === 'all' || target === 'restarts') {
			matched = true;
			buffer += "<a href=\"https://www.smogon.com/sim/faq#restarts\">Why is the server restarting?</a><br />";
		}
		if (target === 'all' || target === 'star' || target === 'player') {
			matched = true;
			buffer += '<a href="http://www.smogon.com/sim/faq#star">Why is there this star (&starf;) in front of my username?</a><br />';
		}
		if (target === 'all' || target === 'staff') {
			matched = true;
			buffer += "<a href=\"https://www.smogon.com/sim/staff_faq\">Staff FAQ</a><br />";
		}
		if (target === 'all' || target === 'autoconfirmed' || target === 'ac') {
			matched = true;
			buffer += "A user is autoconfirmed when they have won at least one rated battle and have been registered for a week or longer.<br />";
		}
		if (target === 'all' || target === 'customavatar' || target === 'ca') {
			matched = true;
			buffer += "<a href=\"https://www.smogon.com/sim/faq#customavatar\">How can I get a custom avatar?</a><br />";
		}
		if (target === 'all' || target === 'pm') {
			matched = true;
			buffer += "<a href=\"https://www.smogon.com/sim/faq#pm\">How can I send a user a private message?</a><br />";
		}
		if (target === 'all' || target === 'challenge') {
			matched = true;
			buffer += "<a href=\"https://www.smogon.com/sim/faq#challenge\">How can I battle a specific user?</a><br />";
		}
		if (target === 'all'  || target === 'gxe') {
			matched = true;
			buffer += "<a href=\"https://www.smogon.com/sim/faq#gxe\">What does GXE mean?</a><br />";
		}
		if (!matched) {
			return this.sendReply("The FAQ entry '" + target + "' was not found. Try /faq for general help.");
		}
		this.sendReplyBox(buffer);
	},

	banlists: 'tiers',
	tier: 'tiers',
	tiers: function (target, room, user) {
		if (!this.canBroadcast()) return;
		target = toId(target);
		var buffer = "";
		var matched = false;

		if (target === 'all' && this.broadcasting) {
			return this.sendReplyBox("You cannot broadcast information about all tiers at once.");
		}

		if (!target || target === 'all') {
			matched = true;
			buffer += "- <a href=\"https://www.smogon.com/tiers/\">Smogon Tiers</a><br />";
			buffer += "- <a href=\"https://www.smogon.com/forums/threads/tiering-faq.3498332/\">Tiering FAQ</a><br />";
			buffer += "- <a href=\"https://www.smogon.com/xyhub/tiers\">The banlists for each tier</a><br />";
		}
		if (target === 'all' || target === 'overused' || target === 'ou') {
			matched = true;
			buffer += "- <a href=\"https://www.smogon.com/forums/threads/3521201/\">OU Metagame Discussion</a><br />";
			buffer += "- <a href=\"https://www.smogon.com/dex/xy/tags/ou/\">OU Banlist</a><br />";
			buffer += "- <a href=\"https://www.smogon.com/forums/threads/3526596/\">OU Viability Rankings</a><br />";
		}
		if (target === 'all' || target === 'ubers' || target === 'uber') {
			matched = true;
			buffer += "- <a href=\"https://www.smogon.com/forums/threads/3522911/\">Ubers Metagame Discussion</a><br />";
			buffer += "- <a href=\"https://www.smogon.com/forums/threads/3523419/\">Ubers Viability Rankings</a><br />";
		}
		if (target === 'all' || target === 'underused' || target === 'uu') {
			matched = true;
			buffer += "- <a href=\"https://www.smogon.com/forums/threads/3530610/\">np: UU Stage 2.1</a><br />";
			buffer += "- <a href=\"https://www.smogon.com/dex/xy/tags/uu/\">UU Banlist</a><br />";
			buffer += "- <a href=\"https://www.smogon.com/forums/threads/3523649/\">UU Viability Rankings</a><br />";
		}
		if (target === 'all' || target === 'rarelyused' || target === 'ru') {
			matched = true;
			buffer += "- <a href=\"https://www.smogon.com/forums/threads/3533095/\">np: RU Stage 8</a><br />";
			buffer += "- <a href=\"https://www.smogon.com/dex/xy/tags/ru/\">RU Banlist</a><br />";
			buffer += "- <a href=\"https://www.smogon.com/forums/threads/3523627/\">RU Viability Rankings</a><br />";
		}
		if (target === 'all' || target === 'neverused' || target === 'nu') {
			matched = true;
			buffer += "- <a href=\"https://www.smogon.com/forums/threads/3528871/\">np: NU Stage 4</a><br />";
			buffer += "- <a href=\"https://www.smogon.com/dex/xy/tags/nu/\">NU Banlist</a><br />";
			buffer += "- <a href=\"https://www.smogon.com/forums/threads/3523692/\">NU Viability Rankings</a><br />";
		}
		if (target === 'all' || target === 'littlecup' || target === 'lc') {
			matched = true;
			buffer += "- <a href=\"https://www.smogon.com/forums/threads/3505710/\">LC Metagame Discussion</a><br />";
			buffer += "- <a href=\"https://www.smogon.com/forums/threads/3490462/\">LC Banlist</a><br />";
			buffer += "- <a href=\"https://www.smogon.com/forums/threads/3496013/\">LC Viability Rankings</a><br />";
		}
		if (target === 'all' || target === 'smogondoubles' || target === 'doubles') {
			matched = true;
			buffer += "- <a href=\"https://www.smogon.com/forums/threads/3525739/\">np: Doubles Stage 1.5</a><br />";
			buffer += "- <a href=\"https://www.smogon.com/forums/threads/3498688/\">Doubles Banlist</a><br />";
			buffer += "- <a href=\"https://www.smogon.com/forums/threads/3522814/\">Doubles Viability Rankings</a><br />";
		}
		if (target === 'all' || target === 'anythinggoes' || target === 'ag') {
			matched = true;
			buffer += "- <a href=\"https://www.smogon.com/forums/threads/3523229/\">Anything Goes</a><br />";
		}
		if (!matched) {
			return this.sendReply("The Tiers entry '" + target + "' was not found. Try /tiers for general help.");
		}
		this.sendReplyBox(buffer);
	},

	analysis: 'smogdex',
	strategy: 'smogdex',
	smogdex: function (target, room, user) {
		if (!this.canBroadcast()) return;

		var targets = target.split(',');
		if (toId(targets[0]) === 'previews') return this.sendReplyBox("<a href=\"https://www.smogon.com/forums/threads/sixth-generation-pokemon-analyses-index.3494918/\">Generation 6 Analyses Index</a>, brought to you by <a href=\"https://www.smogon.com\">Smogon University</a>");
		var pokemon = Tools.getTemplate(targets[0]);
		var item = Tools.getItem(targets[0]);
		var move = Tools.getMove(targets[0]);
		var ability = Tools.getAbility(targets[0]);
		var atLeastOne = false;
		var generation = (targets[1] || 'xy').trim().toLowerCase();
		var genNumber = 6;
		// var doublesFormats = {'vgc2012':1, 'vgc2013':1, 'vgc2014':1, 'doubles':1};
		var doublesFormats = {};
		var doublesFormat = (!targets[2] && generation in doublesFormats) ? generation : (targets[2] || '').trim().toLowerCase();
		var doublesText = '';
		if (generation === 'xy' || generation === 'xy' || generation === '6' || generation === 'six') {
			generation = 'xy';
		} else if (generation === 'bw' || generation === 'bw2' || generation === '5' || generation === 'five') {
			generation = 'bw';
			genNumber = 5;
		} else if (generation === 'dp' || generation === 'dpp' || generation === '4' || generation === 'four') {
			generation = 'dp';
			genNumber = 4;
		} else if (generation === 'adv' || generation === 'rse' || generation === 'rs' || generation === '3' || generation === 'three') {
			generation = 'rs';
			genNumber = 3;
		} else if (generation === 'gsc' || generation === 'gs' || generation === '2' || generation === 'two') {
			generation = 'gs';
			genNumber = 2;
		} else if (generation === 'rby' || generation === 'rb' || generation === '1' || generation === 'one') {
			generation = 'rb';
			genNumber = 1;
		} else {
			generation = 'xy';
		}
		if (doublesFormat !== '') {
			// Smogon only has doubles formats analysis from gen 5 onwards.
			if (!(generation in {'bw':1, 'xy':1}) || !(doublesFormat in doublesFormats)) {
				doublesFormat = '';
			} else {
				doublesText = {'vgc2012':"VGC 2012", 'vgc2013':"VGC 2013", 'vgc2014':"VGC 2014", 'doubles':"Doubles"}[doublesFormat];
				doublesFormat = '/' + doublesFormat;
			}
		}

		// Pokemon
		if (pokemon.exists) {
			atLeastOne = true;
			if (genNumber < pokemon.gen) {
				return this.sendReplyBox("" + pokemon.name + " did not exist in " + generation.toUpperCase() + "!");
			}
			// if (pokemon.tier === 'CAP') generation = 'cap';
			if (pokemon.tier === 'CAP') return this.sendReply("CAP is not currently supported by Smogon Strategic Pokedex.");

			var illegalStartNums = {'351':1, '421':1, '487':1, '493':1, '555':1, '647':1, '648':1, '649':1, '681':1};
			if (pokemon.isMega || pokemon.num in illegalStartNums) pokemon = Tools.getTemplate(pokemon.baseSpecies);
			var poke = pokemon.name.toLowerCase().replace(/\ /g, '_').replace(/[^a-z0-9\-\_]+/g, '');

			this.sendReplyBox("<a href=\"https://www.smogon.com/dex/" + generation + "/pokemon/" + poke + doublesFormat + "\">" + generation.toUpperCase() + " " + doublesText + " " + pokemon.name + " analysis</a>, brought to you by <a href=\"https://www.smogon.com\">Smogon University</a>");
		}

		// Item
		if (item.exists && genNumber > 1 && item.gen <= genNumber) {
			atLeastOne = true;
			var itemName = item.name.toLowerCase().replace(' ', '_');
			this.sendReplyBox("<a href=\"https://www.smogon.com/dex/" + generation + "/items/" + itemName + "\">" + generation.toUpperCase() + " " + item.name + " item analysis</a>, brought to you by <a href=\"https://www.smogon.com\">Smogon University</a>");
		}

		// Ability
		if (ability.exists && genNumber > 2 && ability.gen <= genNumber) {
			atLeastOne = true;
			var abilityName = ability.name.toLowerCase().replace(' ', '_');
			this.sendReplyBox("<a href=\"https://www.smogon.com/dex/" + generation + "/abilities/" + abilityName + "\">" + generation.toUpperCase() + " " + ability.name + " ability analysis</a>, brought to you by <a href=\"https://www.smogon.com\">Smogon University</a>");
		}

		// Move
		if (move.exists && move.gen <= genNumber) {
			atLeastOne = true;
			var moveName = move.name.toLowerCase().replace(' ', '_');
			this.sendReplyBox("<a href=\"https://www.smogon.com/dex/" + generation + "/moves/" + moveName + "\">" + generation.toUpperCase() + " " + move.name + " move analysis</a>, brought to you by <a href=\"https://www.smogon.com\">Smogon University</a>");
		}

		if (!atLeastOne) {
			return this.sendReplyBox("Pokemon, item, move, or ability not found for generation " + generation.toUpperCase() + ".");
		}
	},

	/*********************************************************
	 * Miscellaneous commands
	 *********************************************************/

	potd: function (target, room, user) {
		if (!this.can('potd')) return false;

		Config.potd = target;
		Simulator.SimulatorProcess.eval('Config.potd = \'' + toId(target) + '\'');
		if (target) {
			if (Rooms.lobby) Rooms.lobby.addRaw("<div class=\"broadcast-blue\"><b>The Pokemon of the Day is now " + target + "!</b><br />This Pokemon will be guaranteed to show up in random battles.</div>");
			this.logModCommand("The Pokemon of the Day was changed to " + target + " by " + user.name + ".");
		} else {
			if (Rooms.lobby) Rooms.lobby.addRaw("<div class=\"broadcast-blue\"><b>The Pokemon of the Day was removed!</b><br />No pokemon will be guaranteed in random battles.</div>");
			this.logModCommand("The Pokemon of the Day was removed by " + user.name + ".");
		}
	},

	spammode: function (target, room, user) {
		if (!this.can('spammode')) return false;

		// NOTE: by default, spammode does nothing; it's up to you to set stricter filters
		// in config for chatfilter/hostfilter. Put this above the spammode filters:
		/*
		if (!Config.spamMode) return;
		if (Config.spamMode < Date.now()) {
			delete Config.spamMode;
			return;
		}
		*/

		if (target === 'off' || target === 'false') {
			if (Config.spamMode) {
				delete Config.spamMode;
				this.privateModCommand("(" + user.name + " turned spammode OFF.)");
			} else {
				this.sendReply("Spammode is already off.");
			}
		} else if (!target || target === 'on' || target === 'true') {
			if (Config.spamMode) {
				this.privateModCommand("(" + user.name + " renewed spammode for half an hour.)");
			} else {
				this.privateModCommand("(" + user.name + " turned spammode ON for half an hour.)");
			}
			Config.spamMode = Date.now() + 30 * 60 * 1000;
		} else {
			this.sendReply("Unrecognized spammode setting.");
		}
	},

	roll: 'dice',
	dice: function (target, room, user) {
		if (!target) return this.parse('/help dice');
		if (!this.canBroadcast()) return;
		var d = target.indexOf("d");
		if (d >= 0) {
			var num = parseInt(target.substring(0, d));
			var faces;
			if (target.length > d) faces = parseInt(target.substring(d + 1));
			if (isNaN(num)) num = 1;
			if (isNaN(faces)) return this.sendReply("The number of faces must be a valid integer.");
			if (faces < 1 || faces > 1000) return this.sendReply("The number of faces must be between 1 and 1000");
			if (num < 1 || num > 20) return this.sendReply("The number of dice must be between 1 and 20");
			var rolls = [];
			var total = 0;
			for (var i = 0; i < num; ++i) {
				rolls[i] = (Math.floor(faces * Math.random()) + 1);
				total += rolls[i];
			}
			return this.sendReplyBox("Random number " + num + "x(1 - " + faces + "): " + rolls.join(", ") + "<br />Total: " + total);
		}
		if (target && isNaN(target) || target.length > 21) return this.sendReply("The max roll must be a number under 21 digits.");
		var maxRoll = (target) ? target : 6;
		var rand = Math.floor(maxRoll * Math.random()) + 1;
		return this.sendReplyBox("Random number (1 - " + maxRoll + "): " + rand);
	},

	pr: 'pickrandom',
	pick: 'pickrandom',
	pickrandom: function (target, room, user) {
		var options = target.split(',');
		if (options.length < 2) return this.parse('/help pick');
		if (!this.canBroadcast()) return false;
		return this.sendReplyBox('<em>We randomly picked:</em> ' + Tools.escapeHTML(options.sample().trim()));
	},

	register: function () {
		if (!this.canBroadcast()) return;
		this.sendReplyBox('You will be prompted to register upon winning a rated battle. Alternatively, there is a register button in the <button name="openOptions"><i class="icon-cog"></i> Options</button> menu in the upper right.');
	},

	lobbychat: function (target, room, user, connection) {
		if (!Rooms.lobby) return this.popupReply("This server doesn't have a lobby.");
		target = toId(target);
		if (target === 'off') {
			user.leaveRoom(Rooms.lobby, connection.socket);
			connection.send('|users|');
			this.sendReply("You are now blocking lobby chat.");
		} else {
			user.joinRoom(Rooms.lobby, connection);
			this.sendReply("You are now receiving lobby chat.");
		}
	},

	showimage: function (target, room, user) {
		if (!target) return this.parse('/help showimage');
		if (!this.can('declare', room)) return false;
		if (!this.canBroadcast()) return;

		var targets = target.split(',');
		if (targets.length !== 3) {
			return this.parse('/help showimage');
		}

		this.sendReply('|raw|<img src="' + Tools.escapeHTML(targets[0]) + '" alt="" width="' + toId(targets[1]) + '" height="' + toId(targets[2]) + '" />');
	},

	htmlbox: function (target, room, user) {
		if (!target) return this.parse('/help htmlbox');
		if (!this.can('declare', room)) return;
		if (!this.canHTML(target)) return;
		if (!this.canBroadcast('!htmlbox')) return;

		this.sendReplyBox(target);
	},

	a: function (target, room, user) {
		if (!this.can('rawpacket')) return false;
		// secret sysop command
		room.add(target);
	},

	/*********************************************************
	 * Help commands
	 *********************************************************/

	commands: 'help',
	h: 'help',
	'?': 'help',
	help: function (target, room, user) {
		target = target.toLowerCase();
		var roomType = room.auth ? room.type + 'Room' : 'global';
		var matched = false;
		if (target === 'msg' || target === 'pm' || target === 'whisper' || target === 'w') {
			matched = true;
			this.sendReply("/msg OR /whisper OR /w [username], [message] - Send a private message.");
		}
		if (target === 'r' || target === 'reply') {
			matched = true;
			this.sendReply("/reply OR /r [message] - Send a private message to the last person you received a message from, or sent a message to.");
		}
		if (target === 'avatar') {
			matched = true;
			this.sendReply("/avatar [new avatar number] - Change your trainer sprite.");
		}
		if (target === 'whois' || target === 'alts' || target === 'ip' || target === 'rooms') {
			matched = true;
			this.sendReply("/whois - Get details on yourself: alts, group, IP address, and rooms.");
			this.sendReply("/whois [username] - Get details on a username: alts (Requires: % @ & ~), group, IP address (Requires: @ & ~), and rooms.");
		}
		if (target === 'data') {
			matched = true;
			this.sendReply("/data [pokemon/item/move/ability] - Get details on this pokemon/item/move/ability/nature.");
			this.sendReply("!data [pokemon/item/move/ability] - Show everyone these details. Requires: " + Users.getGroupsThatCan('broadcast', room).join(" "));
		}
		if (target === 'details' || target === 'dt') {
			matched = true;
			this.sendReply("/details [pokemon] - Get additional details on this pokemon/item/move/ability/nature.");
			this.sendReply("!details [pokemon] - Show everyone these details. Requires: " + Users.getGroupsThatCan('broadcast', room).join(" "));
		}
		if (target === 'analysis') {
			matched = true;
			this.sendReply("/analysis [pokemon], [generation] - Links to the Smogon University analysis for this Pokemon in the given generation.");
			this.sendReply("!analysis [pokemon], [generation] - Shows everyone this link. Requires: " + Users.getGroupsThatCan('broadcast', room).join(" "));
		}
		if (target === 'groups') {
			matched = true;
			this.sendReply("/groups - Explains what the " + Config.groups[roomType + 'ByRank'].filter(function (g) { return g.trim(); }).join(" ") + " next to people's names mean.");
			this.sendReply("!groups - Show everyone that information. Requires: " + Users.getGroupsThatCan('broadcast', room).join(" "));
		}
		if (target === 'opensource') {
			matched = true;
			this.sendReply("/opensource - Links to PS's source code repository.");
			this.sendReply("!opensource - Show everyone that information. Requires: " + Users.getGroupsThatCan('broadcast', room).join(" "));
		}
		if (target === 'avatars') {
			matched = true;
			this.sendReply("/avatars - Explains how to change avatars.");
			this.sendReply("!avatars - Show everyone that information. Requires: " + Users.getGroupsThatCan('broadcast', room).join(" "));
		}
		if (target === 'intro') {
			matched = true;
			this.sendReply("/intro - Provides an introduction to competitive pokemon.");
			this.sendReply("!intro - Show everyone that information. Requires: " + Users.getGroupsThatCan('broadcast', room).join(" "));
		}
		if (target === 'cap') {
			matched = true;
			this.sendReply("/cap - Provides an introduction to the Create-A-Pokemon project.");
			this.sendReply("!cap - Show everyone that information. Requires: " + Users.getGroupsThatCan('broadcast', room).join(" "));
		}
		if (target === 'om') {
			matched = true;
			this.sendReply("/om - Provides links to information on the Other Metagames.");
			this.sendReply("!om - Show everyone that information. Requires: " + Users.getGroupsThatCan('broadcast', room).join(" "));
		}
		if (target === 'learn' || target === 'learnset' || target === 'learnall') {
			matched = true;
			this.sendReply("/learn [pokemon], [move, move, ...] - Displays how a Pokemon can learn the given moves, if it can at all.");
			this.sendReply("!learn [pokemon], [move, move, ...] - Show everyone that information. Requires: " + Users.getGroupsThatCan('broadcast', room).join(" "));
		}
		if (target === 'calc' || target === 'calculator') {
			matched = true;
			this.sendReply("/calc - Provides a link to a damage calculator");
			this.sendReply("!calc - Shows everyone a link to a damage calculator. Requires: " + Users.getGroupsThatCan('broadcast', room).join(" "));
		}
		if (target === 'away' || target === 'idle') {
			matched = true;
			this.sendReply("/away - Blocks challenges and private messages. Unblock them with /back.");
		}
		if (target === 'blockchallenges') {
			matched = true;
			this.sendReply("/blockchallenges - Blocks challenges so no one can challenge you. Unblock them with /unblockchallenges.");
		}
		if (target === 'blockpms' || target === 'ignorepms') {
			matched = true;
			this.sendReply("/blockpms - Blocks private messages. Unblock them with /unignorepms.");
		}
		if (target === 'back') {
			matched = true;
			this.sendReply("/back - Unblocks challenges and/or private messages, if either are blocked.");
		}
		if (target === 'unblockchallenges' || target === 'allowchallenges') {
			matched = true;
			this.sendReply("/unblockchallenges - Unblocks challenges so you can be challenged again. Block them with /blockchallenges.");
		}
		if (target === 'unblockpms' || target === 'unignorepms') {
			matched = true;
			this.sendReply("/unblockpms - Unblocks private messages. Block them with /blockpms.");
		}
		if (target === 'faq') {
			matched = true;
			this.sendReply("/faq [theme] - Provides a link to the FAQ. Add deviation, doubles, randomcap, restart, or staff for a link to these questions. Add all for all of them.");
			this.sendReply("!faq [theme] - Shows everyone a link to the FAQ. Add deviation, doubles, randomcap, restart, or staff for a link to these questions. Add all for all of them. Requires: " + Users.getGroupsThatCan('broadcast', room).join(" "));
		}
		if (target === 'effectiveness' || target === 'matchup' || target === 'eff' || target === 'type') {
			matched = true;
			this.sendReply("/effectiveness [attack], [defender] - Provides the effectiveness of a move or type on another type or a Pokémon.");
			this.sendReply("!effectiveness [attack], [defender] - Shows everyone the effectiveness of a move or type on another type or a Pokémon.");
		}
		if (target === 'weakness' || target === 'weaknesses' || target === 'weak' || target === 'resist') {
			matched = true;
			this.sendReply("/weakness [pokemon] - Provides a Pokemon's resistances, weaknesses, and immunities, ignoring abilities.");
			this.sendReply("/weakness [type 1]/[type 2] - Provides a type or type combination's resistances, weaknesses, and immunities, ignoring abilities.");
			this.sendReply("!weakness [pokemon] - Shows everyone a Pokemon's resistances, weaknesses, and immunities, ignoring abilities. Requires: + % @ & ~");
			this.sendReply("!weakness [type 1]/[type 2] - Shows everyone a type or type combination's resistances, weaknesses, and immunities, ignoring abilities. Requires: + % @ & ~");
		}
		if (target === 'dexsearch' || target === 'dsearch' || target === 'ds') {
			matched = true;
			this.sendReply("/dexsearch [type], [move], [move], ... - Searches for Pokemon that fulfill the selected criteria.");
			this.sendReply("Search categories are: type, tier, color, moves, ability, gen.");
			this.sendReply("Valid colors are: green, red, blue, white, brown, yellow, purple, pink, gray and black.");
			this.sendReply("Valid tiers are: Uber/OU/BL/UU/BL2/RU/BL3/NU/PU/NFE/LC/CAP.");
			this.sendReply("Types must be followed by ' type', e.g., 'dragon type'.");
			this.sendReply("Parameters can be excluded through the use of '!', e.g., '!water type' excludes all water types.");
			this.sendReply("The parameter 'mega' can be added to search for Mega Evolutions only, and the parameters 'FE' or 'NFE' can be added to search fully or not-fully evolved Pokemon only.");
			this.sendReply("The order of the parameters does not matter.");
		}
		if (target === 'movesearch' || target === 'msearch' || target === 'ms') {
			matched = true;
			this.sendReply("/movesearch [parameter], [parameter], [parameter], ... - Searches for moves that fulfill the selected criteria.");
			this.sendReply("Search categories are: type, category, flag, status inflicted, type boosted, and numeric range for base power, pp, and accuracy.");
			this.sendReply("Types must be followed by ' type', e.g., 'dragon type'.");
			this.sendReply("Stat boosts must be preceded with 'boosts ', e.g., 'boosts attack' searches for moves that boost the attack stat.");
			this.sendReply("Inequality ranges use the characters '>' and '<' though they behave as '≥' and '≤', e.g., 'bp > 100' searches for all moves equal to and greater than 100 base power.");
			this.sendReply("Parameters can be excluded through the use of '!', e.g., !water type' excludes all water type moves.");
			this.sendReply("The order of the parameters does not matter.");
		}
		if (target === 'dice' || target === 'roll') {
			matched = true;
			this.sendReply("/dice [optional max number] - Randomly picks a number between 1 and 6, or between 1 and the number you choose.");
			this.sendReply("/dice [number of dice]d[number of sides] - Simulates rolling a number of dice, e.g., /dice 2d4 simulates rolling two 4-sided dice.");
		}
		if (target === 'pick' || target === 'pickrandom') {
			matched = true;
			this.sendReply("/pick [option], [option], ... - Randomly selects an item from a list containing 2 or more elements.");
		}
		if (target === 'invite') {
			matched = true;
			this.sendReply("/invite [username], [roomname] - Invites the player [username] to join the room [roomname].");
		}
		if (target === 'addplayer') {
			matched = true;
			this.sendReply("/addplayer [username] - Allow the specified user to join the battle as a player.");
		}

		// driver commands
		if (target === 'lock' || target === 'l') {
			matched = true;
			this.sendReply("/lock OR /l [username], [reason] - Locks the user from talking in all chats. Requires: " + Users.getGroupsThatCan('lock', room).join(" "));
		}
		if (target === 'unlock') {
			matched = true;
			this.sendReply("/unlock [username] - Unlocks the user. Requires: " + Users.getGroupsThatCan('lock', room).join(" "));
		}
		if (target === 'redirect' || target === 'redir') {
			matched = true;
			this.sendReply("/redirect or /redir [username], [roomname] - Attempts to redirect the user [username] to the room [roomname]. Requires: " + Users.getGroupsThatCan('redirect', room).join(" "));
		}
		if (target === 'modnote') {
			matched = true;
			this.sendReply("/modnote [note] - Adds a moderator note that can be read through modlog. Requires: " + Users.getGroupsThatCan('staff', room).join(" "));
		}
		if (target === 'forcerename' || target === 'fr') {
			matched = true;
			this.sendReply("/forcerename OR /fr [username], [reason] - Forcibly change a user's name and shows them the [reason]. Requires: " + Users.getGroupsThatCan('forcerename').join(" "));
		}
		if (target === 'kickbattle') {
			matched = true;
			this.sendReply("/kickbattle [username], [reason] - Kicks a user from a battle with reason. Requires: " + Users.getGroupsThatCan('kick').join(" "));
		}
		if (target === 'warn' || target === 'k') {
			matched = true;
			this.sendReply("/warn OR /k [username], [reason] - Warns a user showing them the Pokemon Showdown Rules and [reason] in an overlay. Requires: " + Users.getGroupsThatCan('warn', room).join(" "));
		}
		if (target === 'modlog') {
			matched = true;
			this.sendReply("/modlog [roomid|all], [n] - Roomid defaults to current room. If n is a number or omitted, display the last n lines of the moderator log. Defaults to 15. If n is not a number, search the moderator log for 'n' on room's log [roomid]. If you set [all] as [roomid], searches for 'n' on all rooms's logs. Requires: " + Users.getGroupsThatCan('staff', room).join(" "));
		}
		if (target === 'mute' || target === 'm') {
			matched = true;
			this.sendReply("/mute OR /m [username], [reason] - Mutes a user with reason for 7 minutes. Requires: " + Users.getGroupsThatCan('mute', room).join(" "));
		}
		if (target === 'hourmute' || target === 'hm') {
			matched = true;
			this.sendReply("/hourmute OR /hm [username], [reason] - Mutes a user with reason for an hour. Requires: " + Users.getGroupsThatCan('mute', room).join(" "));
		}
		if (target === 'unmute' || target === 'um') {
			matched = true;
			this.sendReply("/unmute [username] - Removes mute from user. Requires: " + Users.getGroupsThatCan('mute', room).join(" "));
		}

		// mod commands
		if (target === 'roomban' || target === 'rb') {
			matched = true;
			this.sendReply("/roomban [username] - Bans the user from the room you are in. Requires: " + Users.getGroupsThatCan('ban', room).join(" "));
		}
		if (target === 'roomunban') {
			matched = true;
			this.sendReply("/roomunban [username] - Unbans the user from the room you are in. Requires: " + Users.getGroupsThatCan('ban', room).join(" "));
		}
		if (target === 'ban' || target === 'b') {
			matched = true;
			this.sendReply("/ban OR /b [username], [reason] - Kick user from all rooms and ban user's IP address with reason. Requires: " + Users.getGroupsThatCan('ban').join(" "));
		}
		if (target === 'unban') {
			matched = true;
			this.sendReply("/unban [username] - Unban a user. Requires: " + Users.getGroupsThatCan('ban').join(" "));
		}

		// RO commands
		if (target === 'showimage') {
			matched = true;
			this.sendReply("/showimage [url], [width], [height] - Show an image. Requires: " + Users.getGroupsThatCan('declare', room).join(" "));
		}
		if (target === 'roompromote') {
			matched = true;
			this.sendReply("/roompromote [username], [group] - Promotes the user to the specified group or next ranked group. Requires: " + Users.getGroupsThatCan('roompromote', room).join(" "));
		}
		if (target === 'roomdemote') {
			matched = true;
			this.sendReply("/roomdemote [username], [group] - Demotes the user to the specified group or previous ranked group. Requires: " + Users.getGroupsThatCan('roompromote', room).join(" "));
		}

		// leader commands
		if (target === 'banip') {
			matched = true;
			this.sendReply("/banip [ip] - Kick users on this IP or IP range from all rooms and bans it. Accepts wildcards to ban ranges. Requires: " + Users.getGroupsThatCan('rangeban').join(" "));
		}
		if (target === 'unbanip') {
			matched = true;
			this.sendReply("/unbanip [ip] - Kick users on this IP or IP range from all rooms and bans it. Accepts wildcards to ban ranges. Requires: " + Users.getGroupsThatCan('rangeban').join(" "));
		}
		if (target === 'unbanall') {
			matched = true;
			this.sendReply("/unbanall - Unban all IP addresses. Requires: " + Users.getGroupsThatCan('ban').join(" "));
		}
		if (target === 'promote') {
			matched = true;
			this.sendReply("/promote [username], [group] - Promotes the user to the specified group or next ranked group. Requires: " + Users.getGroupsThatCan('promote').join(" "));
		}
		if (target === 'demote') {
			matched = true;
			this.sendReply("/demote [username], [group] - Demotes the user to the specified group or previous ranked group. Requires: " + Users.getGroupsThatCan('promote').join(" "));
		}
		if (target === 'forcetie') {
			matched = true;
			this.sendReply("/forcetie - Forces the current match to tie. Requires: " + Users.getGroupsThatCan('forcewin').join(" "));
		}
		if (target === 'declare') {
			matched = true;
			this.sendReply("/declare [message] - Anonymously announces a message. Requires: " + Users.getGroupsThatCan('declare', room).join(" "));
		}

		// admin commands
		if (target === 'chatdeclare' || target === 'cdeclare') {
			matched = true;
			this.sendReply("/cdeclare [message] - Anonymously announces a message to all chatrooms on the server. Requires: " + Users.getGroupsThatCan('gdeclare').join(" "));
		}
		if (target === 'globaldeclare' || target === 'gdeclare') {
			matched = true;
			this.sendReply("/globaldeclare [message] - Anonymously announces a message to every room on the server. Requires: " + Users.getGroupsThatCan('gdeclare').join(" "));
		}
		if (target === 'htmlbox') {
			matched = true;
			this.sendReply("/htmlbox [message] - Displays a message, parsing HTML code contained. Requires: ~ # with global authority");
		}
		if (target === 'announce' || target === 'wall') {
			matched = true;
			this.sendReply("/announce OR /wall [message] - Makes an announcement. Requires: " + Users.getGroupsThatCan('announce', room).join(" "));
		}
		if (target === 'modchat') {
			matched = true;
			this.sendReply("/modchat [off/autoconfirmed/" +
				Config.groups[roomType + 'ByRank'].filter(function (g) { return g.trim(); }).join("/") +
				"] - Set the level of moderated chat. Requires: " +
				Users.getGroupsThatCan('modchat', room).join(" ") +
				" for off/autoconfirmed/" +
				Config.groups[roomType + 'ByRank'].slice(0, 2).filter(function (g) { return g.trim(); }).join("/") +
				" options, " +
				Users.getGroupsThatCan('modchatall', room).join(" ") +
				" for all the options");
		}
		if (target === 'hotpatch') {
			matched = true;
			this.sendReply("Hot-patching the game engine allows you to update parts of Showdown without interrupting currently-running battles. Requires: " + Users.getGroupsThatCan('hotpatch').join(" "));
			this.sendReply("Hot-patching has greater memory requirements than restarting.");
			this.sendReply("/hotpatch chat - reload chat-commands.js");
			this.sendReply("/hotpatch battles - spawn new simulator processes");
			this.sendReply("/hotpatch formats - reload the tools.js tree, rebuild and rebroad the formats list, and also spawn new simulator processes");
		}
		if (target === 'lockdown') {
			matched = true;
			this.sendReply("/lockdown - locks down the server, which prevents new battles from starting so that the server can eventually be restarted. Requires: " + Users.getGroupsThatCan('lockdown').join(" "));
		}
		if (target === 'kill') {
			matched = true;
			this.sendReply("/kill - kills the server. Can't be done unless the server is in lockdown state. Requires: " + Users.getGroupsThatCan('lockdown').join(" "));
		}
		if (target === 'loadbanlist') {
			matched = true;
			this.sendReply("/loadbanlist - Loads the bans located at ipbans.txt. The command is executed automatically at startup. Requires: " + Users.getGroupsThatCan('hotpatch').join(" "));
		}
		if (target === 'makechatroom') {
			matched = true;
			this.sendReply("/makechatroom [roomname] - Creates a new room named [roomname]. Requires: " + Users.getGroupsThatCan('makeroom').join(" "));
		}
		if (target === 'deregisterchatroom') {
			matched = true;
			this.sendReply("/deregisterchatroom [roomname] - Deletes room [roomname] after the next server restart. Requires: " + Users.getGroupsThatCan('makeroom').join(" "));
		}
		if (target === 'roomowner') {
			matched = true;
			this.sendReply("/roomowner [username] - Appoints [username] as a room owner. Removes official status. Requires: " + Users.getGroupsThatCan('roompromote', Config.groups[roomType + 'ByRank'].slice(-1)[0]).join(" "));
		}
		if (target === 'roomdeowner') {
			matched = true;
			this.sendReply("/roomdeowner [username] - Removes [username]'s status as a room owner. Requires: " + Users.getGroupsThatCan('roompromote', Config.groups[roomType + 'ByRank'].slice(-1)[0]).join(" "));
		}
		if (target === 'privateroom' || target === 'hiddenroom') {
			matched = true;
			this.sendReply("/privateroom [on/off] - Makes or unmakes a room private. Requires: " + Users.getGroupsThatCan('makeroom').join(" "));
			this.sendReply("/hiddenroom [on/off] - Makes or unmakes a room hidden. Hidden rooms will maintain global ranks of users. Requires: " + Users.getGroupsThatCan('privateroom', room).join(" "));
		}

		// overall
		if (target === 'help' || target === 'h' || target === '?' || target === 'commands') {
			matched = true;
			this.sendReply("/help OR /h OR /? - Gives you help.");
		}
		if (!target) {
			this.sendReply("COMMANDS: /nick, /avatar, /rating, /whois, /msg, /reply, /ignore, /away, /back, /timestamps, /highlight");
<<<<<<< HEAD
			this.sendReply("INFORMATIONAL COMMANDS: /data, /dexsearch, /groups, /opensource, /avatars, /faq, /rules, /intro, /tiers, /othermetas, /learn, /analysis, /calc (replace / with ! to broadcast. Broadcasting requires: " + Users.getGroupsThatCan('broadcast', room).join(" ") + ")");
			if (user.group !== Config.groups.default[roomType]) {
=======
			this.sendReply("INFORMATIONAL COMMANDS: /data, /dexsearch, /movesearch, /groups, /opensource, /avatars, /faq, /rules, /intro, /tiers, /othermetas, /learn, /analysis, /calc (replace / with ! to broadcast. Broadcasting requires: + % @ & ~)");
			if (user.group !== Config.groupsranking[0]) {
>>>>>>> 02068089
				this.sendReply("DRIVER COMMANDS: /warn, /mute, /unmute, /alts, /forcerename, /modlog, /lock, /unlock, /announce, /redirect");
				this.sendReply("MODERATOR COMMANDS: /ban, /unban, /ip");
				this.sendReply("LEADER COMMANDS: /declare, /forcetie, /forcewin, /promote, /demote, /banip, /unbanall");
			}
			this.sendReply("For an overview of room commands, use /roomhelp");
			this.sendReply("For details of a specific command, use something like: /help data");
		} else if (!matched) {
			this.sendReply("Help for the command '" + target + "' was not found. Try /help for general help");
		}
	}

};<|MERGE_RESOLUTION|>--- conflicted
+++ resolved
@@ -2246,13 +2246,8 @@
 		}
 		if (!target) {
 			this.sendReply("COMMANDS: /nick, /avatar, /rating, /whois, /msg, /reply, /ignore, /away, /back, /timestamps, /highlight");
-<<<<<<< HEAD
-			this.sendReply("INFORMATIONAL COMMANDS: /data, /dexsearch, /groups, /opensource, /avatars, /faq, /rules, /intro, /tiers, /othermetas, /learn, /analysis, /calc (replace / with ! to broadcast. Broadcasting requires: " + Users.getGroupsThatCan('broadcast', room).join(" ") + ")");
+			this.sendReply("INFORMATIONAL COMMANDS: /data, /dexsearch, /movesearch, /groups, /opensource, /avatars, /faq, /rules, /intro, /tiers, /othermetas, /learn, /analysis, /calc (replace / with ! to broadcast. Broadcasting requires: " + Users.getGroupsThatCan('broadcast', room).join(" ") + ")");
 			if (user.group !== Config.groups.default[roomType]) {
-=======
-			this.sendReply("INFORMATIONAL COMMANDS: /data, /dexsearch, /movesearch, /groups, /opensource, /avatars, /faq, /rules, /intro, /tiers, /othermetas, /learn, /analysis, /calc (replace / with ! to broadcast. Broadcasting requires: + % @ & ~)");
-			if (user.group !== Config.groupsranking[0]) {
->>>>>>> 02068089
 				this.sendReply("DRIVER COMMANDS: /warn, /mute, /unmute, /alts, /forcerename, /modlog, /lock, /unlock, /announce, /redirect");
 				this.sendReply("MODERATOR COMMANDS: /ban, /unban, /ip");
 				this.sendReply("LEADER COMMANDS: /declare, /forcetie, /forcewin, /promote, /demote, /banip, /unbanall");
