/**
 * Commands
 * Pokemon Showdown - http://pokemonshowdown.com/
 *
 * These are commands. For instance, you can define the command 'whois'
 * here, then use it by typing /whois into Pokemon Showdown.
 *
 * A command can be in the form:
 *   ip: 'whois',
 * This is called an alias: it makes it so /ip does the same thing as
 * /whois.
 *
 * But to actually define a command, it's a function:
 *   birkal: function(target, room, user) {
 *     this.sendReply("It's not funny anymore.");
 *   },
 *
 * Commands are actually passed five parameters:
 *   function(target, room, user, connection, cmd, message)
 * Most of the time, you only need the first three, though.
 *
 * target = the part of the message after the command
 * room = the room object the message was sent to
 *   The room name is room.id
 * user = the user object that sent the message
 *   The user's name is user.name
 * connection = the connection that the message was sent from
 * cmd = the name of the command
 * message = the entire message sent by the user
 *
 * If a user types in "/msg zarel, hello"
 *   target = "zarel, hello"
 *   cmd = "msg"
 *   message = "/msg zarel, hello"
 *
 * Commands return the message the user should say. If they don't
 * return anything or return something falsy, the user won't say
 * anything.
 *
 * Commands have access to the following functions:
 *
 * this.sendReply(message)
 *   Sends a message back to the room the user typed the command into.
 *
 * this.sendReplyBox(html)
 *   Same as sendReply, but shows it in a box, and you can put HTML in
 *   it.
 *
 * this.popupReply(message)
 *   Shows a popup in the window the user typed the command into.
 *
 * this.add(message)
 *   Adds a message to the room so that everyone can see it.
 *   This is like this.sendReply, except everyone in the room gets it,
 *   instead of just the user that typed the command.
 *
 * this.send(message)
 *   Sends a message to the room so that everyone can see it.
 *   This is like this.add, except it's not logged, and users who join
 *   the room later won't see it in the log, and if it's a battle, it
 *   won't show up in saved replays.
 *   You USUALLY want to use this.add instead.
 *
 * this.logEntry(message)
 *   Log a message to the room's log without sending it to anyone. This
 *   is like this.add, except no one will see it.
 *
 * this.addModCommand(message)
 *   Like this.add, but also logs the message to the moderator log
 *   which can be seen with /modlog.
 *
 * this.logModCommand(message)
 *   Like this.addModCommand, except users in the room won't see it.
 *
 * this.can(permission)
 * this.can(permission, targetUser)
 *   Checks if the user has the permission to do something, or if a
 *   targetUser is passed, check if the user has permission to do
 *   it to that user. Will automatically give the user an "Access
 *   denied" message if the user doesn't have permission: use
 *   user.can() if you don't want that message.
 *
 *   Should usually be near the top of the command, like:
 *     if (!this.can('potd')) return false;
 *
 * this.canBroadcast()
 *   Signifies that a message can be broadcast, as long as the user
 *   has permission to. This will check to see if the user used
 *   "!command" instead of "/command". If so, it will check to see
 *   if the user has permission to broadcast (by default, voice+ can),
 *   and return false if not. Otherwise, it will set it up so that
 *   this.sendReply and this.sendReplyBox will broadcast to the room
 *   instead of just the user that used the command.
 *
 *   Should usually be near the top of the command, like:
 *     if (!this.canBroadcast()) return false;
 *
 * this.canTalk()
 *   Checks to see if the user can speak in the room. Returns false
 *   if the user can't speak (is muted, the room has modchat on, etc),
 *   or true otherwise.
 *
 *   Should usually be near the top of the command, like:
 *     if (!this.canTalk()) return false;
 *
 * this.canTalk(message)
 *   Checks to see if the user can say the message. In addition to
 *   running the checks from this.canTalk(), it also checks to see if
 *   the message has any banned words or is too long. Returns the
 *   filtered message, or a falsy value if the user can't speak.
 *
 *   Should usually be near the top of the command, like:
 *     target = this.canTalk(target);
 *     if (!target) return false;
 *
 * this.parse(message)
 *   Runs the message as if the user had typed it in.
 *
 *   Mostly useful for giving help messages, like for commands that
 *   require a target:
 *     if (!target) return this.parse('/help msg');
 *
 *   After 10 levels of recursion (calling this.parse from a command
 *   called by this.parse from a command called by this.parse etc)
 *   we will assume it's a bug in your command and error out.
 *
 * this.targetUserOrSelf(target)
 *   If target is blank, returns the user that sent the message.
 *   Otherwise, returns the user with the username in target, or
 *   a falsy value if no user with that username exists.
 *
 * this.splitTarget(target)
 *   Splits a target in the form "user, message" into its
 *   constituent parts. Returns message, and sets this.targetUser to
 *   the user, and this.targetUsername to the username.
 *
 *   Remember to check if this.targetUser exists before going further.
 *
 * Unless otherwise specified, these functions will return undefined,
 * so you can return this.sendReply or something to send a reply and
 * stop the command there.
 *
 * @license MIT license
 */

var commands = exports.commands = {

	ip: 'whois',
	getip: 'whois',
	rooms: 'whois',
	altcheck: 'whois',
	alt: 'whois',
	alts: 'whois',
	getalts: 'whois',
	whois: function(target, room, user) {
		var targetUser = this.targetUserOrSelf(target);
		if (!targetUser) {
			return this.sendReply('User '+this.targetUsername+' not found.');
		}

		this.sendReply('User: '+targetUser.name);
		if (user.can('alts', targetUser.getHighestRankedAlt())) {
			var alts = targetUser.getAlts();
			var output = '';
			for (var i in targetUser.prevNames) {
				if (output) output += ", ";
				output += targetUser.prevNames[i];
			}
			if (output) this.sendReply('Previous names: '+output);

			for (var j=0; j<alts.length; j++) {
				var targetAlt = Users.get(alts[j]);
				if (!targetAlt.named && !targetAlt.connected) continue;

				this.sendReply('Alt: '+targetAlt.name);
				output = '';
				for (var i in targetAlt.prevNames) {
					if (output) output += ", ";
					output += targetAlt.prevNames[i];
				}
				if (output) this.sendReply('Previous names: '+output);
			}
		}
		if (config.groups[targetUser.group] && config.groups[targetUser.group].name) {
			this.sendReply('Group: ' + config.groups[targetUser.group].name + ' (' + targetUser.group + ')');
		}
		if (targetUser.isSysop) {
			this.sendReply('(Pok\xE9mon Showdown System Operator)');
		}
		if (!targetUser.authenticated) {
			this.sendReply('(Unregistered)');
		}
		if (!this.broadcasting && (user.can('ip', targetUser) || user === targetUser)) {
			var ips = Object.keys(targetUser.ips);
			this.sendReply('IP' + ((ips.length > 1) ? 's' : '') + ': ' + ips.join(', '));
		}
		var output = 'In rooms: ';
		var first = true;
		for (var i in targetUser.roomCount) {
			if (i === 'global' || Rooms.get(i).isPrivate) continue;
			if (!first) output += ' | ';
			first = false;

			output += '<a href="/'+i+'" room="'+i+'">'+i+'</a>';
		}
		this.sendReply('|raw|'+output);
	},

	ipsearch: function(target, room, user) {
		if (!this.can('rangeban')) return;
		var atLeastOne = false;
		this.sendReply("Users with IP "+target+":");
		for (var userid in Users.users) {
			var user = Users.users[userid];
			if (user.latestIp === target) {
				this.sendReply((user.connected?"+":"-")+" "+user.name);
				atLeastOne = true;
			}
		}
		if (!atLeastOne) this.sendReply("No results found.");
	},

	/*********************************************************
	 * Shortcuts
	 *********************************************************/

	invite: function(target, room, user) {
		target = this.splitTarget(target);
		if (!this.targetUser) {
			return this.sendReply('User '+this.targetUsername+' not found.');
		}
		var roomid = (target || room.id);
		if (!Rooms.get(roomid)) {
			return this.sendReply('Room '+roomid+' not found.');
		}
		return this.parse('/msg '+this.targetUsername+', /invite '+roomid);
	},

	/*********************************************************
	 * Informational commands
	 *********************************************************/
	 
	regdate: function(target, room, user, connection) { 
		if (!this.canBroadcast()) return;
		if (!target || target == "." || target == "," || target == "'") return this.sendReply('/regdate - Please specify a valid username.'); //temp fix for symbols that break the command
		var username = target;
		target = target.replace(/\s+/g, '');
		var util = require("util"),
    	http = require("http");

		var options = {
    		host: "www.pokemonshowdown.com",
    		port: 80,
    		path: "/forum/~"+target
		};

		var content = "";   
		var self = this;
		var req = http.request(options, function(res) {
			
		    res.setEncoding("utf8");
		    res.on("data", function (chunk) {
	        content += chunk;
    		});
	    	res.on("end", function () {
			content = content.split("<em");
			if (content[1]) {
				content = content[1].split("</p>");
				if (content[0]) {
					content = content[0].split("</em>");
					if (content[1]) {
						regdate = content[1];
						data = username+' was registered on'+regdate+'.';
					}
				}
			}
			else {
				data = username+' is not registered.';
			}
			self.sendReplyBox(data);
		    });
		});
		req.end();
	},
	
	stats: 'data',
	dex: 'data',
	pokedex: 'data',
	data: function(target, room, user) {
		if (!this.canBroadcast()) return;

		var data = '';
		var targetId = toId(target);
		var newTargets = Tools.dataSearch(target);
		if (newTargets && newTargets.length) {
			for (var i = 0; i < newTargets.length; i++) {
				var template = Tools.getTemplate(newTargets[i].species);
				if (newTargets[i].id !== targetId && !Tools.data.Aliases[targetId] && !i) {
					data = "No Pokemon, item, move or ability named '" + target + "' was found. Showing the data of '" + newTargets[0].name + "' instead.\n";
				}
				data += '|c|~|/data-' + newTargets[i].searchType + ' ' + newTargets[i].name + '\n';
				if (newTargets[i].searchType === 'pokemon') {
					data += 'Tier: ' + template.tier + '\n';
				}
			}
		} else {
			data = "No Pokemon, item, move or ability named '" + target + "' was found. (Check your spelling?)";
		}

		this.sendReply(data);
	},

	dexsearch: function (target, room, user) {
		if (!this.canBroadcast()) return;

		if (!target) return this.parse('/help dexsearch');
		var targets = target.split(',');
		var moves = {}, tiers = {}, colours = {}, ability = {}, gens = {}, types = {};
		var allTiers = {'uber':1,'ou':1,'uu':1,'ru':1,'nu':1,'lc':1,'cap':1,'bl':1,'bl2':1,'nfe':1, 'limbo':1};
		var allColours = {'green':1,'red':1,'blue':1,'white':1,'brown':1,'yellow':1,'purple':1,'pink':1,'gray':1,'black':1};
		var count = 0;
		var showAll = false;
		var output = 10;

		for (var i in targets) {
			target = Tools.getMove(targets[i]);
			if (target.exists) {
				if (!moves.count) {
					count++;
					moves.count = 0;
				}
				if (moves.count === 4) {
					return this.sendReply('Specify a maximum of 4 moves.');
				}
				moves[target] = 1;
				moves.count++;
				continue;
			}

			target = Tools.getAbility(targets[i]);
			if (target.exists) {
				if (!ability.count) {
					count++;
					ability.count = 0;
				}
				if (ability.count === 1) {
					return this.sendReply('Specify only one ability.');
				}
				ability[target] = 1;
				ability.count++;
				continue;
			}

			target = targets[i].trim().toLowerCase();
			if (target in allTiers) {
				if (!tiers.count) {
					count++;
					tiers.count = 0;
				}
				tiers[target] = 1;
				tiers.count++;
				continue;
			}
			if (target in allColours) {
				if (!colours.count) {
					count++;
					colours.count = 0;
				}
				colours[target] = 1;
				colours.count++;
				continue;
			}
			var targetInt = parseInt(target);
			if (0 < targetInt && targetInt < 6) {
				if (!gens.count) {
					count++;
					gens.count = 0;
				}
				gens[targetInt] = 1;
				gens.count++;
				continue;
			}
			if (target === 'all') {
				if (this.broadcasting) {
					return this.sendReply('A search with the parameter "all" cannot be broadcast.')
				}
				showAll = true;
				continue;
			}
			if (target.indexOf(' type') > -1) {
				target = target.charAt(0).toUpperCase() + target.slice(1, target.indexOf(' type'));
				if (target in Tools.data.TypeChart) {
					if (!types.count) {
						count++;
						types.count = 0;
					}
					if (types.count === 2) {
						return this.sendReply('Specify a maximum of two types.');
					}
					types[target] = 1;
					types.count++;
					continue;
				}
			} else {
				return this.sendReply('"' + targets[i].trim() + '" could not be found in any of the search categories.');
			}
		}

		if (showAll && count === 0) return this.sendReply('No search parameters other than "all" were found.\nTry "/help dexsearch" for more information on this command.');

		while (count > 0) {
			count--;
			var tempResults = [];
			if (!results) {
				for (var pokemon in Tools.data.Pokedex) {
					pokemon = Tools.getTemplate(pokemon);
					if (pokemon.tier !== 'Illegal' && (pokemon.tier !== 'CAP' || 'cap' in tiers)) {
						tempResults.add(pokemon);
					}
				}
			} else {
				for (var mon in results) tempResults.add(results[mon]);
			}
			var results = [];

			if (types.count > 0) {
				for (var mon in tempResults) {
					if (types.count === 1) {
						if (tempResults[mon].types[0] in types || tempResults[mon].types[1] in types) results.add(tempResults[mon]);
					} else {
						if (tempResults[mon].types[0] in types && tempResults[mon].types[1] in types) results.add(tempResults[mon]);
					}
				}
				types.count = 0;
				continue;
			}

			if (tiers.count > 0) {
				for (var mon in tempResults) {
					if (tempResults[mon].tier.toLowerCase() in tiers) results.add(tempResults[mon]);
				}
				tiers.count = 0;
				continue;
			}

			if (ability.count > 0) {
				for (var mon in tempResults) {
					for (var monAbility in tempResults[mon].abilities) {
						if (Tools.getAbility(tempResults[mon].abilities[monAbility]) in ability) results.add(tempResults[mon]);
					}
				}
				ability.count = 0;
				continue;
			}

			if (colours.count > 0) {
				for (var mon in tempResults) {
					if (tempResults[mon].color.toLowerCase() in colours) results.add(tempResults[mon]);
				}
				colours.count = 0;
				continue;
			}

			if (moves.count > 0) {
				var problem;
				var move = {};
				for (var mon in tempResults) {
					var lsetData = {set:{}};
					var template = Tools.getTemplate(tempResults[mon].id);
					for (var i in moves) {
						move = Tools.getMove(i);
						if (move.id !== 'count') {
							if (!move.exists) return this.sendReplyBox('"' + move + '" is not a known move.');
							problem = Tools.checkLearnset(move, template, lsetData);
							if (problem) break;
						}
					}
					if (!problem) results.add(tempResults[mon]);
				}
				moves.count = 0;
				continue;
			}

			if (gens.count > 0) {
				for (var mon in tempResults) {
					if (tempResults[mon].gen in gens) results.add(tempResults[mon]);
				}
				gens.count = 0;
				continue;
			}
		}

		var resultsStr = '';
		if (results && results.length > 0) {
			for (var i = 0; i < results.length; ++i) results[i] = results[i].species;
			if (showAll || results.length <= output) {
				resultsStr = results.join(', ');
			} else {
				var hidden = string(results.length - output);
				results.sort(function(a,b) {return Math.round(Math.random());});
				var shown = results.slice(0, 10);
				resultsStr = shown.join(', ');
				resultsStr += ', and ' + hidden + ' more. Redo the search with "all" as a search parameter to show all results.';
			}
		} else {
			resultsStr = 'No Pokémon found.';
		}
		return this.sendReplyBox(resultsStr);
	},

	learnset: 'learn',
	learnall: 'learn',
	learn5: 'learn',
	g6learn: 'learn',
	learn: function(target, room, user, connection, cmd) {
		if (!target) return this.parse('/help learn');

		if (!this.canBroadcast()) return;

		var lsetData = {set:{}};
		var targets = target.split(',');
		var template = Tools.getTemplate(targets[0]);
		var move = {};
		var problem;
		var all = (cmd === 'learnall');
		if (cmd === 'learn5') lsetData.set.level = 5;
		if (cmd === 'g6learn') lsetData.format = {noPokebank: true};

		if (!template.exists) {
			return this.sendReply('Pokemon "'+template.id+'" not found.');
		}

		if (targets.length < 2) {
			return this.sendReply('You must specify at least one move.');
		}

		for (var i=1, len=targets.length; i<len; i++) {
			move = Tools.getMove(targets[i]);
			if (!move.exists) {
				return this.sendReply('Move "'+move.id+'" not found.');
			}
			problem = Tools.checkLearnset(move, template, lsetData);
			if (problem) break;
		}
		var buffer = ''+template.name+(problem?" <span class=\"message-learn-cannotlearn\">can't</span> learn ":" <span class=\"message-learn-canlearn\">can</span> learn ")+(targets.length>2?"these moves":move.name);
		if (!problem) {
			var sourceNames = {E:"egg",S:"event",D:"dream world"};
			if (lsetData.sources || lsetData.sourcesBefore) buffer += " only when obtained from:<ul class=\"message-learn-list\">";
			if (lsetData.sources) {
				var sources = lsetData.sources.sort();
				var prevSource;
				var prevSourceType;
				for (var i=0, len=sources.length; i<len; i++) {
					var source = sources[i];
					if (source.substr(0,2) === prevSourceType) {
						if (prevSourceCount < 0) buffer += ": "+source.substr(2);
						else if (all || prevSourceCount < 3) buffer += ', '+source.substr(2);
						else if (prevSourceCount == 3) buffer += ', ...';
						prevSourceCount++;
						continue;
					}
					prevSourceType = source.substr(0,2);
					prevSourceCount = source.substr(2)?0:-1;
					buffer += "<li>gen "+source.substr(0,1)+" "+sourceNames[source.substr(1,1)];
					if (prevSourceType === '5E' && template.maleOnlyHidden) buffer += " (cannot have hidden ability)";
					if (source.substr(2)) buffer += ": "+source.substr(2);
				}
			}
			if (lsetData.sourcesBefore) buffer += "<li>any generation before "+(lsetData.sourcesBefore+1);
			buffer += "</ul>";
		}
		this.sendReplyBox(buffer);
	},

	weak: 'weakness',
	weakness: function(target, room, user){
		var targets = target.split(/[ ,\/]/);

		var pokemon = Tools.getTemplate(target);
		var type1 = Tools.getType(targets[0]);
		var type2 = Tools.getType(targets[1]);

		if (pokemon.exists) {
			target = pokemon.species;
		} else if (type1.exists && type2.exists) {
			pokemon = {types: [type1.id, type2.id]};
			target = type1.id + "/" + type2.id;
		} else if (type1.exists) {
			pokemon = {types: [type1.id]};
			target = type1.id;
		} else {
			return this.sendReplyBox(target + " isn't a recognized type or pokemon.");
		}

		var weaknesses = [];
		Object.keys(Tools.data.TypeChart).forEach(function (type) {
			var notImmune = Tools.getImmunity(type, pokemon);
			if (notImmune) {
				var typeMod = Tools.getEffectiveness(type, pokemon);
				if (typeMod == 1) weaknesses.push(type);
				if (typeMod == 2) weaknesses.push("<b>" + type + "</b>");
			}
		});

		if (!weaknesses.length) {
			this.sendReplyBox(target + " has no weaknesses.");
		} else {
			this.sendReplyBox(target + " is weak to: " + weaknesses.join(', ') + " (not counting abilities).");
		}
	},

	matchup: 'effectiveness',
	effectiveness: function(target, room, user) {
		var targets = target.split(/[,/]/);
		var type = Tools.getType(targets[1]);
		var pokemon = Tools.getTemplate(targets[0]);
		var defender;

		if (!pokemon.exists || !type.exists) {
			// try the other way around
			pokemon = Tools.getTemplate(targets[1]);
			type = Tools.getType(targets[0]);
		}
		defender = pokemon.species+' (not counting abilities)';

		if (!pokemon.exists || !type.exists) {
			// try two types
			if (Tools.getType(targets[0]).exists && Tools.getType(targets[1]).exists) {
				// two types
				type = Tools.getType(targets[0]);
				defender = Tools.getType(targets[1]).id;
				pokemon = {types: [defender]};
				if (Tools.getType(targets[2]).exists) {
					defender = Tools.getType(targets[1]).id + '/' + Tools.getType(targets[2]).id;
					pokemon = {types: [Tools.getType(targets[1]).id, Tools.getType(targets[2]).id]};
				}
			} else {
				if (!targets[1]) {
					return this.sendReply("Attacker and defender must be separated with a comma.");
				}
				return this.sendReply("'"+targets[0].trim()+"' and '"+targets[1].trim()+"' aren't a recognized combination.");
			}
		}

		if (!this.canBroadcast()) return;

		var typeMod = Tools.getEffectiveness(type.id, pokemon);
		var notImmune = Tools.getImmunity(type.id, pokemon);
		var factor = 0;
		if (notImmune) {
			factor = Math.pow(2, typeMod);
		}

		this.sendReplyBox(''+type.id+' attacks are '+factor+'x effective against '+defender+'.');
	},

	uptime: function(target, room, user) {
		if (!this.canBroadcast()) return;
		var uptime = process.uptime();
		var uptimeText;
		if (uptime > 24*60*60) {
			var uptimeDays = Math.floor(uptime/(24*60*60));
			uptimeText = ''+uptimeDays+' '+(uptimeDays == 1 ? 'day' : 'days');
			var uptimeHours = Math.floor(uptime/(60*60)) - uptimeDays*24;
			if (uptimeHours) uptimeText += ', '+uptimeHours+' '+(uptimeHours == 1 ? 'hour' : 'hours');
		} else {
			uptimeText = uptime.seconds().duration();
		}
		this.sendReplyBox('Uptime: <b>'+uptimeText+'</b>');
	},

	groups: function(target, room, user) {
		if (!this.canBroadcast()) return;
		this.sendReplyBox('+ <b>Voice</b> - They can use ! commands like !groups, and talk during moderated chat<br />' +
			'% <b>Driver</b> - The above, and they can also mute and lock users and check for alts<br />' +
			'@ <b>Moderator</b> - The above, and they can ban users<br />' +
			'&amp; <b>Leader</b> - The above, and they can promote moderators and force ties<br />' +
			'~ <b>Administrator</b> - They can do anything, like change what this message says<br />' +
			'# <b>Room Owner</b> - They are administrators of the room and can almost totally control it');
	},

	opensource: function(target, room, user) {
		if (!this.canBroadcast()) return;
		this.sendReplyBox('Pokemon Showdown is open source:<br />- Language: JavaScript<br />- <a href="https://github.com/Zarel/Pokemon-Showdown/commits/master">What\'s new?</a><br />- <a href="https://github.com/Zarel/Pokemon-Showdown">Server source code</a><br />- <a href="https://github.com/Zarel/Pokemon-Showdown-Client">Client source code</a>');
	},

	avatars: function(target, room, user) {
		if (!this.canBroadcast()) return;
		this.sendReplyBox('Your avatar can be changed using the Options menu (it looks like a gear) in the upper right of Pokemon Showdown.');
	},

	introduction: 'intro',
	intro: function(target, room, user) {
		if (!this.canBroadcast()) return;
		this.sendReplyBox('New to competitive pokemon?<br />' +
			'- <a href="http://www.pokemonshowdown.com/forums/viewtopic.php?f=2&t=76">Beginner\'s Guide to Pokémon Showdown</a><br />' +
			'- <a href="http://www.smogon.com/dp/articles/intro_comp_pokemon">An introduction to competitive Pokémon</a><br />' +
			'- <a href="http://www.smogon.com/bw/articles/bw_tiers">What do "OU", "UU", etc mean?</a><br />' +
			'- <a href="http://www.smogon.com/bw/banlist/">What are the rules for each format? What is "Sleep Clause"?</a>');
	},

	calculator: 'calc',
	calc: function(target, room, user) {
		if (!this.canBroadcast()) return;
		this.sendReplyBox('Pokemon Showdown! damage calculator. (Courtesy of Honko)<br />' +
			'- <a href="http://pokemonshowdown.com/damagecalc/">Damage Calculator</a>');
	},

	cap: function(target, room, user) {
		if (!this.canBroadcast()) return;
		this.sendReplyBox('An introduction to the Create-A-Pokemon project:<br />' +
			'- <a href="http://www.smogon.com/cap/">CAP project website and description</a><br />' +
			'- <a href="http://www.smogon.com/forums/showthread.php?t=48782">What Pokemon have been made?</a><br />' +
			'- <a href="http://www.smogon.com/forums/showthread.php?t=3464513">Talk about the metagame here</a><br />' +
			'- <a href="http://www.smogon.com/forums/showthread.php?t=3466826">Practice BW CAP teams</a>');
	},

	gennext: function(target, room, user) {
		if (!this.canBroadcast()) return;
		this.sendReplyBox('NEXT (also called Gen-NEXT) is a mod that makes changes to the game:<br />' +
			'- <a href="https://github.com/Zarel/Pokemon-Showdown/blob/master/mods/gennext/README.md">README: overview of NEXT</a><br />' +
			'Example replays:<br />' +
			'- <a href="http://pokemonshowdown.com/replay/gennextou-37815908">roseyraid vs Zarel</a><br />' +
			'- <a href="http://pokemonshowdown.com/replay/gennextou-37900768">QwietQwilfish vs pickdenis</a>');
	},

	om: 'othermetas',
	othermetas: function(target, room, user) {
		if (!this.canBroadcast()) return;
		target = toId(target);
		var buffer = '';
		var matched = false;
		if (!target || target === 'all') {
			matched = true;
			buffer += '- <a href="http://www.smogon.com/forums/forums/206/">Information on the Other Metagames</a><br />';
		}
		if (target === 'all' || target === 'hackmons') {
			matched = true;
			buffer += '- <a href="http://www.smogon.com/forums/threads/3475624/">Hackmons</a><br />';
		}
		if (target === 'all' || target === 'balancedhackmons' || target === 'bh') {
			matched = true;
			buffer += '- <a href="http://www.smogon.com/forums/threads/3463764/">Balanced Hackmons</a><br />';
		}
		if (target === 'all' || target === 'glitchmons') {
			matched = true;
			buffer += '- <a href="http://www.smogon.com/forums/threads/3467120/">Glitchmons</a><br />';
		}
		if (target === 'all' || target === 'tiershift' || target === 'ts') {
			matched = true;
			buffer += '- <a href="http://www.smogon.com/forums/threads/3479358/">Tier Shift</a><br />';
		}
		if (target === 'all' || target === 'seasonal') {
			matched = true;
			buffer += '- <a href="http://www.smogon.com/sim/seasonal">Seasonal Ladder</a><br />';
		}
		if (target === 'all' || target === 'stabmons') {
			matched = true;
			buffer += '- <a href="http://www.smogon.com/forums/threads/3484106/">STABmons</a>';
		}
		if (target === 'all' || target === 'omotm' || target === 'omofthemonth' || target === 'month') {
			matched = true;
			buffer += '- <a href="http://www.smogon.com/forums/threads/3481155/">OM of the Month</a>';
		}
		if (!matched) {
			return this.sendReply('The Other Metas entry "'+target+'" was not found. Try /othermetas or /om for general help.');
		}
		this.sendReplyBox(buffer);
	},

	roomhelp: function(target, room, user) {
		if (room.id === 'lobby') return this.sendReply('This command is too spammy for lobby.');
		if (!this.canBroadcast()) return;
		this.sendReplyBox('Room drivers (%) can use:<br />' +
			'- /mute <em>username</em>: 7 minute mute<br />' +
			'- /hourmute <em>username</em>: 60 minute mute<br />' +
			'- /unmute <em>username</em>: unmute<br />' +
			'- /announce <em>message</em>: make an announcement<br />' +
			'<br />' +
			'Room moderators (@) can also use:<br />' +
			'- /roomban <em>username</em>: bans user from the room<br />' +
			'- /roomunban <em>username</em>: unbans user from the room<br />' +
			'- /roomvoice <em>username</em>: appoint a room voice<br />' +
			'- /roomdevoice <em>username</em>: remove a room voice<br />' +
			'- /modchat <em>level</em>: set modchat (to turn off: /modchat off)<br />' +
			'<br />' +
			'Room owners (#) can also use:<br />' +
			'- /roomdesc <em>description</em>: set the room description on the room join page<br />' +
			'- /roommod, /roomdriver <em>username</em>: appoint a room moderator/driver<br />' +
			'- /roomdemod, /roomdedriver <em>username</em>: remove a room moderator/driver<br />' +
			'- /declare <em>message</em>: make a global declaration<br />' +
			'</div>');
	},

	restarthelp: function(target, room, user) {
		if (room.id === 'lobby' && !this.can('lockdown')) return false;
		if (!this.canBroadcast()) return;
		this.sendReplyBox('The server is restarting. Things to know:<br />' +
			'- We wait a few minutes before restarting so people can finish up their battles<br />' +
			'- The restart itself will take around 0.6 seconds<br />' +
			'- Your ladder ranking and teams will not change<br />' +
			'- We are restarting to update Pokémon Showdown to a newer version' +
			'</div>');
	},

	rule: 'rules',
	rules: function(target, room, user) {
		if (!this.canBroadcast()) return;
		this.sendReplyBox('Please follow the rules:<br />' +
			'- <a href="http://pokemonshowdown.com/rules">Rules</a><br />' +
			'</div>');
	},

	faq: function(target, room, user) {
		if (!this.canBroadcast()) return;
		target = target.toLowerCase();
		var buffer = '';
		var matched = false;
		if (!target || target === 'all') {
			matched = true;
			buffer += '<a href="http://www.smogon.com/sim/faq">Frequently Asked Questions</a><br />';
		}
		if (target === 'all' || target === 'deviation') {
			matched = true;
			buffer += '<a href="http://www.smogon.com/sim/faq#deviation">Why did this user gain or lose so many points?</a><br />';
		}
		if (target === 'all' || target === 'doubles' || target === 'triples' || target === 'rotation') {
			matched = true;
			buffer += '<a href="http://www.smogon.com/sim/faq#doubles">Can I play doubles/triples/rotation battles here?</a><br />';
		}
		if (target === 'all' || target === 'randomcap') {
			matched = true;
			buffer += '<a href="http://www.smogon.com/sim/faq#randomcap">What is this fakemon and what is it doing in my random battle?</a><br />';
		}
		if (target === 'all' || target === 'restarts') {
			matched = true;
			buffer += '<a href="http://www.smogon.com/sim/faq#restarts">Why is the server restarting?</a><br />';
		}
		if (target === 'all' || target === 'staff') {
			matched = true;
			buffer += '<a href="http://www.smogon.com/sim/staff_faq">Staff FAQ</a><br />';
		}
		if (target === 'all' || target === 'autoconfirmed') {
			matched = true;
			buffer += 'A user is autoconfirmed when they have won at least one rated battle and has been registered for a week or longer.<br />';
		}	
		if (!matched) {
			return this.sendReply('The FAQ entry "'+target+'" was not found. Try /faq for general help.');
		}
		this.sendReplyBox(buffer);
	},

	banlists: 'tiers',
	tier: 'tiers',
	tiers: function(target, room, user) {
		if (!this.canBroadcast()) return;
		target = toId(target);
		var buffer = '';
		var matched = false;
		if (!target || target === 'all') {
			matched = true;
			buffer += '- <a href="http://www.smogon.com/tiers/">Smogon Tiers</a><br />';
			buffer += '- <a href="http://www.smogon.com/bw/banlist/">The banlists for each tier</a><br />';
		}
		if (target === 'all' || target === 'ubers' || target === 'uber') {
			matched = true;
			buffer += '- <a href="http://www.smogon.com/bw/tiers/uber">Uber Pokemon</a><br />';
		}
		if (target === 'all' || target === 'overused' || target === 'ou') {
			matched = true;
			buffer += '- <a href="http://www.smogon.com/bw/tiers/ou">Overused Pokemon</a><br />';
		}
		if (target === 'all' || target === 'underused' || target === 'uu') {
			matched = true;
			buffer += '- <a href="http://www.smogon.com/bw/tiers/uu">Underused Pokemon</a><br />';
		}
		if (target === 'all' || target === 'rarelyused' || target === 'ru') {
			matched = true;
			buffer += '- <a href="http://www.smogon.com/bw/tiers/ru">Rarelyused Pokemon</a><br />';
		}
		if (target === 'all' || target === 'neverused' || target === 'nu') {
			matched = true;
			buffer += '- <a href="http://www.smogon.com/bw/tiers/nu">Neverused Pokemon</a><br />';
		}
		if (target === 'all' || target === 'littlecup' || target === 'lc') {
			matched = true;
			buffer += '- <a href="http://www.smogon.com/bw/tiers/lc">Little Cup Pokemon</a><br />';
		}
		if (target === 'all' || target === 'doubles') {
			matched = true;
			buffer += '- <a href="http://www.smogon.com/bw/metagames/doubles">Doubles</a><br />';
		}
		if (!matched) {
			return this.sendReply('The Tiers entry "'+target+'" was not found. Try /tiers for general help.');
		}
		this.sendReplyBox(buffer);
	},

	analysis: 'smogdex',
	strategy: 'smogdex',
	smogdex: function(target, room, user) {
		if (!this.canBroadcast()) return;

		var targets = target.split(',');
		var pokemon = Tools.getTemplate(targets[0]);
		var item = Tools.getItem(targets[0]);
		var move = Tools.getMove(targets[0]);
		var ability = Tools.getAbility(targets[0]);
		var atLeastOne = false;
		var generation = (targets[1] || "bw").trim().toLowerCase();
		var genNumber = 5;
		var doublesFormats = {'vgc2012':1,'vgc2013':1,'doubles':1};
		var doublesFormat = (!targets[2] && generation in doublesFormats)? generation : (targets[2] || '').trim().toLowerCase();
		var doublesText = '';
		if (generation === "bw" || generation === "bw2" || generation === "5" || generation === "five") {
			generation = "bw";
		} else if (generation === "dp" || generation === "dpp" || generation === "4" || generation === "four") {
			generation = "dp";
			genNumber = 4;
		} else if (generation === "adv" || generation === "rse" || generation === "rs" || generation === "3" || generation === "three") {
			generation = "rs";
			genNumber = 3;
		} else if (generation === "gsc" || generation === "gs" || generation === "2" || generation === "two") {
			generation = "gs";
			genNumber = 2;
		} else if(generation === "rby" || generation === "rb" || generation === "1" || generation === "one") {
			generation = "rb";
			genNumber = 1;
		} else {
			generation = "bw";
		}
		if (doublesFormat !== '') {
			// Smogon only has doubles formats analysis from gen 5 onwards.
			if (!(generation in {'bw':1,'xy':1}) || !(doublesFormat in doublesFormats)) {
				doublesFormat = '';
			} else {
				doublesText = {'vgc2012':'VGC 2012 ','vgc2013':'VGC 2013 ','doubles':'Doubles '}[doublesFormat];
				doublesFormat = '/' + doublesFormat;
			}
		}

		// Pokemon
		if (pokemon.exists) {
			atLeastOne = true;
			if (genNumber < pokemon.gen) {
				return this.sendReplyBox(pokemon.name+' did not exist in '+generation.toUpperCase()+'!');
			}
			if (pokemon.tier === 'G4CAP' || pokemon.tier === 'G5CAP') {
				generation = "cap";
			}

			var poke = pokemon.name.toLowerCase();
			if (poke === 'nidoranm') poke = 'nidoran-m';
			if (poke === 'nidoranf') poke = 'nidoran-f';
			if (poke === 'farfetch\'d') poke = 'farfetchd';
			if (poke === 'mr. mime') poke = 'mr_mime';
			if (poke === 'mime jr.') poke = 'mime_jr';
			if (poke === 'deoxys-attack' || poke === 'deoxys-defense' || poke === 'deoxys-speed' || poke === 'kyurem-black' || poke === 'kyurem-white') poke = poke.substr(0,8);
			if (poke === 'wormadam-trash') poke = 'wormadam-s';
			if (poke === 'wormadam-sandy') poke = 'wormadam-g';
			if (poke === 'rotom-wash' || poke === 'rotom-frost' || poke === 'rotom-heat') poke = poke.substr(0,7);
			if (poke === 'rotom-mow') poke = 'rotom-c';
			if (poke === 'rotom-fan') poke = 'rotom-s';
			if (poke === 'giratina-origin' || poke === 'tornadus-therian' || poke === 'landorus-therian') poke = poke.substr(0,10);
			if (poke === 'shaymin-sky') poke = 'shaymin-s';
			if (poke === 'arceus') poke = 'arceus-normal';
			if (poke === 'thundurus-therian') poke = 'thundurus-t';

			this.sendReplyBox('<a href="http://www.smogon.com/'+generation+'/pokemon/'+poke+doublesFormat+'">'+generation.toUpperCase()+' '+doublesText+pokemon.name+' analysis</a>, brought to you by <a href="http://www.smogon.com">Smogon University</a>');
		}

		// Item
		if (item.exists && genNumber > 1 && item.gen <= genNumber) {
			atLeastOne = true;
			var itemName = item.name.toLowerCase().replace(' ', '_');
			this.sendReplyBox('<a href="http://www.smogon.com/'+generation+'/items/'+itemName+'">'+generation.toUpperCase()+' '+item.name+' item analysis</a>, brought to you by <a href="http://www.smogon.com">Smogon University</a>');
		}

		// Ability
		if (ability.exists && genNumber > 2 && ability.gen <= genNumber) {
			atLeastOne = true;
			var abilityName = ability.name.toLowerCase().replace(' ', '_');
			this.sendReplyBox('<a href="http://www.smogon.com/'+generation+'/abilities/'+abilityName+'">'+generation.toUpperCase()+' '+ability.name+' ability analysis</a>, brought to you by <a href="http://www.smogon.com">Smogon University</a>');
		}

		// Move
		if (move.exists && move.gen <= genNumber) {
			atLeastOne = true;
			var moveName = move.name.toLowerCase().replace(' ', '_');
			this.sendReplyBox('<a href="http://www.smogon.com/'+generation+'/moves/'+moveName+'">'+generation.toUpperCase()+' '+move.name+' move analysis</a>, brought to you by <a href="http://www.smogon.com">Smogon University</a>');
		}

		if (!atLeastOne) {
			return this.sendReplyBox('Pokemon, item, move, or ability not found for generation ' + generation.toUpperCase() + '.');
		}
	},

	/*********************************************************
	 * Miscellaneous commands
	 *********************************************************/

	birkal: function(target, room, user) {
		this.sendReply("It's not funny anymore.");
	},

	potd: function(target, room, user) {
		if (!this.can('potd')) return false;

		config.potd = target;
		Simulator.SimulatorProcess.eval('config.potd = \''+toId(target)+'\'');
		if (target) {
			if (Rooms.lobby) Rooms.lobby.addRaw('<div class="broadcast-blue"><b>The Pokemon of the Day is now '+target+'!</b><br />This Pokemon will be guaranteed to show up in random battles.</div>');
			this.logModCommand('The Pokemon of the Day was changed to '+target+' by '+user.name+'.');
		} else {
			if (Rooms.lobby) Rooms.lobby.addRaw('<div class="broadcast-blue"><b>The Pokemon of the Day was removed!</b><br />No pokemon will be guaranteed in random battles.</div>');
			this.logModCommand('The Pokemon of the Day was removed by '+user.name+'.');
		}
	},
	
	roll: 'dice',
	dice: function(target, room, user) {
		if (!this.canBroadcast()) return;
		var d = target.indexOf("d");
		if (d != -1) {
			var num = parseInt(target.substring(0,d));
			faces = NaN;
			if (target.length > d) var faces = parseInt(target.substring(d + 1));
			if (isNaN(num)) num = 1;
			if (isNaN(faces)) return this.sendReply("The number of faces must be a valid integer.");
			if (faces < 1 || faces > 1000) return this.sendReply("The number of faces must be between 1 and 1000");
			if (num < 1 || num > 20) return this.sendReply("The number of dice must be between 1 and 20");
			var rolls = new Array();
			var total = 0;
			for (var i=0; i < num; i++) {
				rolls[i] = (Math.floor(faces * Math.random()) + 1);
				total += rolls[i];
			}
			return this.sendReplyBox('Random number ' + num + 'x(1 - ' + faces + '): ' + rolls.join(', ') + '<br />Total: ' + total);
		}
		if (target && isNaN(target) || target.length > 21) return this.sendReply('The max roll must be a number under 21 digits.');
		var maxRoll = (target)? target : 6;
		var rand = Math.floor(maxRoll * Math.random()) + 1;
		return this.sendReplyBox('Random number (1 - ' + maxRoll + '): ' + rand);
	},

	register: function() {
		if (!this.canBroadcast()) return;
		this.sendReply("You must win a rated battle to register.");
	},

	br: 'banredirect',
	banredirect: function(){ 
		this.sendReply('/banredirect - This command is obsolete and has been removed.');
	},

	lobbychat: function(target, room, user, connection) {
		if (!Rooms.lobby) return this.popupReply("This server doesn't have a lobby.");
		target = toId(target);
		if (target === 'off') {
			user.leaveRoom(Rooms.lobby, connection.socket);
			connection.send('|users|');
			this.sendReply('You are now blocking lobby chat.');
		} else {
			user.joinRoom(Rooms.lobby, connection);
			this.sendReply('You are now receiving lobby chat.');
		}
	},

	a: function(target, room, user) {
		if (!this.can('battlemessage')) return false;
		// secret sysop command
		room.add(target);
		this.logModCommand(user.name + ' used /a. Room: ' + room.id + ' Message: ' + target);
	},

	/*********************************************************
	 * Help commands
	 *********************************************************/

	commands: 'help',
	h: 'help',
	'?': 'help',
	help: function(target, room, user) {
		target = target.toLowerCase();
		var matched = false;
		if (target === 'rps' || target === 'rockpaperscissors') {
			matched = true;
			this.sendReplyBox('<b><font size = 3>Rock-Paper-Scissors</font></b><br>This is the classic game of rock-paper-scissors. The commands are as follows:<br>' +
					'- /rps - starts the game<br>' +
					'- /jrps OR /joinrps - joins the game<br>' +
					'- /respond [choice] OR /shoot [choice] - chooses either rock, paper, or scissors<br>' +
					'- /endrps - ends the game (only necessary for stopping mid-game; it will end on its own after using /compare). Requires: +%@&~<br>' +
					'<br>PM me any glitches you find. Thanks! - piiiikachuuu');
		}
		if (target === 'hangman') {
			matched = true;
			this.sendReplyBox('<font size = 3>Hangman</font><br>This is the game of hangman. The host player will pick a word, and other players will be allowed 8 guesses to figure out the word by guessing letters.<br>' +
				'The commands to run hangman are as follows:<br>' + 
				'- /hangman [word], [topic] - starts the game and sets the topic. Requires: +%@&~<br>' +
				'- /topic OR /category - allows the host to specify a category<br>' +
				'- /guess [letter] - allows users to guess letters<br>' +
				'- /guessword [word] - allows users to guess words<br>' +
				'- /viewhangman - shows the progress and how many guesses are left<br>' +
				'- /word - displays the word to the host<br>' +
				'- /endhangman - ends the game if something goes wrong. Requires: +%@&~<br><br>' +
				'PM me if you find any bugs. Have fun! - piiiikachuuu');
		}
		if (target === 'all' || target === 'regdate') {
			matched = true;
			this.sendReply('/regdate [username] - Shows you the date the username was registered on.');
			this.sendReply('!regdate [username] - Broadcasts the date the username was registered on to the room. Requires: + % @ & ~');
		}
		if (target === 'all' || target === 'complaint' || target === 'complain') {
			matched = true;
			this.sendReply('/complain OR /complaint [message] - Adds a complaint to the list of complaints which will be reviewed by server staff.');
		}
		if (target === 'all' || target === 'msg' || target === 'pm' || target === 'whisper' || target === 'w') {
			matched = true;
			this.sendReply('/msg OR /whisper OR /w [username], [message] - Send a private message.');
		}
		if (target === 'all' || target === 'r' || target === 'reply') {
			matched = true;
			this.sendReply('/reply OR /r [message] - Send a private message to the last person you received a message from, or sent a message to.');
		}
		if (target === 'all' || target === 'getip' || target === 'ip') {
			matched = true;
			this.sendReply('/ip - Get your own IP address.');
			this.sendReply('/ip [username] - Get a user\'s IP address. Requires: @ & ~');
		}
		if (target === 'all' || target === 'rating' || target === 'ranking' || target === 'rank' || target === 'ladder') {
			matched = true;
			this.sendReply('/rating - Get your own rating.');
			this.sendReply('/rating [username] - Get user\'s rating.');
		}
		if (target === 'all' || target === 'nick') {
			matched = true;
			this.sendReply('/nick [new username] - Change your username.');
		}
		if (target === 'all' || target === 'avatar') {
			matched = true;
			this.sendReply('/avatar [new avatar number] - Change your trainer sprite.');
		}
		if (target === 'all' || target === 'rooms') {
			matched = true;
			this.sendReply('/rooms [username] - Show what rooms a user is in.');
		}
		if (target === 'all' || target === 'whois') {
			matched = true;
			this.sendReply('/whois [username] - Get details on a username: group, and rooms.');
		}
		if (target === 'all' || target === 'data') {
			matched = true;
			this.sendReply('/data [pokemon/item/move/ability] - Get details on this pokemon/item/move/ability.');
			this.sendReply('!data [pokemon/item/move/ability] - Show everyone these details. Requires: + % @ & ~');
		}
		if (target === "all" || target === 'analysis') {
			matched = true;
			this.sendReply('/analysis [pokemon], [generation] - Links to the Smogon University analysis for this Pokemon in the given generation.');
			this.sendReply('!analysis [pokemon], [generation] - Shows everyone this link. Requires: + % @ & ~');
		}
		if (target === 'all' || target === 'groups') {
			matched = true;
			this.sendReply('/groups - Explains what the + % @ & next to people\'s names mean.');
			this.sendReply('!groups - Show everyone that information. Requires: + % @ & ~');
		}
		if (target === 'all' || target === 'opensource') {
			matched = true;
			this.sendReply('/opensource - Links to PS\'s source code repository.');
			this.sendReply('!opensource - Show everyone that information. Requires: + % @ & ~');
		}
		if (target === 'all' || target === 'avatars') {
			matched = true;
			this.sendReply('/avatars - Explains how to change avatars.');
			this.sendReply('!avatars - Show everyone that information. Requires: + % @ & ~');
		}
		if (target === 'all' || target === 'intro') {
			matched = true;
			this.sendReply('/intro - Provides an introduction to competitive pokemon.');
			this.sendReply('!intro - Show everyone that information. Requires: + % @ & ~');
		}
		if (target === 'all' || target === 'cap') {
			matched = true;
			this.sendReply('/cap - Provides an introduction to the Create-A-Pokemon project.');
			this.sendReply('!cap - Show everyone that information. Requires: + % @ & ~');
		}
		if (target === 'all' || target === 'om') {
			matched = true;
			this.sendReply('/om - Provides links to information on the Other Metagames.');
			this.sendReply('!om - Show everyone that information. Requires: + % @ & ~');
		}
		if (target === 'all' || target === 'learn' || target === 'learnset' || target === 'learnall') {
			matched = true;
			this.sendReply('/learn [pokemon], [move, move, ...] - Displays how a Pokemon can learn the given moves, if it can at all.')
			this.sendReply('!learn [pokemon], [move, move, ...] - Show everyone that information. Requires: + % @ & ~')
		}
		if (target === 'all' || target === 'calc' || target === 'caclulator') {
			matched = true;
			this.sendReply('/calc - Provides a link to a damage calculator');
			this.sendReply('!calc - Shows everyone a link to a damage calculator. Requires: + % @ & ~');
		}
		if (target === 'all' || target === 'blockchallenges' || target === 'away' || target === 'idle') {
			matched = true;
			this.sendReply('/away - Blocks challenges so no one can challenge you. Deactivate it with /back.');
		}
		if (target === 'all' || target === 'allowchallenges' || target === 'back') {
			matched = true;
			this.sendReply('/back - Unlocks challenges so you can be challenged again. Deactivate it with /away.');
		}
		if (target === 'all' || target === 'faq') {
			matched = true;
			this.sendReply('/faq [theme] - Provides a link to the FAQ. Add deviation, doubles, randomcap, restart, or staff for a link to these questions. Add all for all of them.');
			this.sendReply('!faq [theme] - Shows everyone a link to the FAQ. Add deviation, doubles, randomcap, restart, or staff for a link to these questions. Add all for all of them. Requires: + % @ & ~');
		}
		if (target === 'all' || target === 'highlight') {
			matched = true;
			this.sendReply('Set up highlights:');
			this.sendReply('/highlight add, word - add a new word to the highlight list.');
			this.sendReply('/highlight list - list all words that currently highlight you.');
			this.sendReply('/highlight delete, word - delete a word from the highlight list.');
			this.sendReply('/highlight delete - clear the highlight list');
		}
		if (target === 'all' || target === 'timestamps') {
			matched = true;
			this.sendReply('Set your timestamps preference:');
			this.sendReply('/timestamps [all|lobby|pms], [minutes|seconds|off]');
			this.sendReply('all - change all timestamps preferences, lobby - change only lobby chat preferences, pms - change only PM preferences');
			this.sendReply('off - set timestamps off, minutes - show timestamps of the form [hh:mm], seconds - show timestamps of the form [hh:mm:ss]');
		}
		if (target === 'all' || target === 'effectiveness') {
			matched = true;
			this.sendReply('/effectiveness [type1], [type2] - Provides the effectiveness of a [type1] attack to a [type2] Pokémon.');
			this.sendReply('!effectiveness [type1], [type2] - Shows everyone the effectiveness of a [type1] attack to a [type2] Pokémon.');
		}
		if (target === 'all' || target === 'dexsearch') {
			matched = true;
			this.sendReply('/dexsearch [type], [move], [move], ... - Searches for Pokemon that fulfill the selected criteria.');
			this.sendReply('Search categories are: type, tier, color, moves, ability, gen.');
			this.sendReply('Valid colors are: green, red, blue, white, brown, yellow, purple, pink, gray and black.');
			this.sendReply('Valid tiers are: Uber/OU/BL/UU/BL2/RU/NU/NFE/LC/CAP.');
			this.sendReply('Types must be followed by " type", e.g., "dragon type".');
			this.sendReply('The order of the parameters does not matter.');
		}
		if (target === 'all' || target === 'dice' || target === 'roll') {
			matched = true;
			this.sendReply('/dice [optional max number] - Randomly picks a number between 1 and 6, or between 1 and the number you choose.');
			this.sendReply('/dice [number of dice]d[number of sides] - Simulates rolling a number of dice, e.g., /dice 2d4 simulates rolling two 4-sided dice.');
		}
		if (target === 'all' || target === 'join') {
			matched = true;
			this.sendReply('/join [roomname] - Attempts to join the room [roomname].');
		}
		if (target === 'all' || target === 'ignore') {
			matched = true;
			this.sendReply('/ignore [user] - Ignores all messages from the user [user].');
			this.sendReply('Note that staff messages cannot be ignored.');
		}
		if (target === '%' || target === 'invite') {
			matched = true;
			this.sendReply('/invite [username], [roomname] - Invites the player [username] to join the room [roomname].');
		}
		if (target === '%' || target === 'roomban') {
			matched = true;
			this.sendReply('/roomban [username] - Bans the user from the room you are in. Requires: % @ & ~');
		}
		if (target === '%' || target === 'roomunban') {
			matched = true;
			this.sendReply('/roomunban [username] - Unbans the user from the room you are in. Requires: % @ & ~');
		}
		if (target === '%' || target === 'redirect' || target === 'redir') {
			matched = true;
			this.sendReply('/redirect or /redir [username], [roomname] - Attempts to redirect the user [username] to the room [roomname]. Requires: % @ & ~');
		}
		if (target === '%' || target === 'modnote') {
			matched = true;
			this.sendReply('/modnote [note] - Adds a moderator note that can be read through modlog. Requires: % @ & ~');
		}
		if (target === '%' || target === 'altcheck' || target === 'alt' || target === 'alts' || target === 'getalts') {
			matched = true;
			this.sendReply('/alts OR /altcheck OR /alt OR /getalts [username] - Get a user\'s alts. Requires: % @ & ~');
		}
		if (target === '%' || target === 'forcerename' || target === 'fr') {
			matched = true;
			this.sendReply('/forcerename OR /fr [username], [reason] - Forcibly change a user\'s name and shows them the [reason]. Requires: % @ & ~');
		}
		if (target === '%' || target === 'redir' || target === 'redirect') {
			matched = true;
			this.sendReply('/redirect OR /redir [username], [room] - Forcibly move a user from the current room to [room]. Requires: % @ & ~');
		}
		if (target === '@' || target === 'ban' || target === 'b') {
			matched = true;
			this.sendReply('/ban /barn OR /b [username], [reason] - Kick user from all rooms and ban user\'s IP address with reason. Requires: @ & ~');
		}
		if (target === '&' || target === 'banip') {
			matched = true;
			this.sendReply('/banip [ip] - Kick users on this IP or IP range from all rooms and bans it. Accepts wildcards to ban ranges. Requires: & ~');
		}
		if (target === '@' || target === 'unban') {
			matched = true;
			this.sendReply('/unban [username] - Unban a user. Requires: @ & ~');
		}
		if (target === '@' || target === 'unbanall') {
			matched = true;
			this.sendReply('/unbanall - Unban all IP addresses. Requires: @ & ~');
		}
		if (target === '%' || target === 'modlog') {
			matched = true;
			this.sendReply('/modlog [roomid|all], [n] - Roomid defaults to current room. If n is a number or omitted, display the last n lines of the moderator log. Defaults to 15. If n is not a number, search the moderator log for "n" on room\'s log [roomid]. If you set [all] as [roomid], searches for "n" on all rooms\'s logs. Requires: % @ & ~');
		}
		if (target === "%" || target === 'kickbattle ') {
			matched = true;
			this.sendReply('/kickbattle [username], [reason] - Kicks an user from a battle with reason. Requires: % @ & ~');
		}
		if (target === "%" || target === 'warn' || target === 'k') {
			matched = true;
			this.sendReply('/warn OR /k [username], [reason] - Warns a user showing them the Pokemon Showdown Rules and [reason] in an overlay. Requires: % @ & ~');
		}
		if (target === '%' || target === 'mute' || target === 'm') {
			matched = true;
			this.sendReply('/mute OR /m [username], [reason] - Mute user with reason for 7 minutes. Requires: % @ & ~');
		}
		if (target === '%' || target === 'hourmute' || target === 'hm') {
			matched = true;
			this.sendReply('/hourmute OR /hm [username], [reason] - Mute user with reason for an hour. Requires: % @ & ~');
		}
		if (target === '%' || target === 'unmute') {
			matched = true;
			this.sendReply('/unmute [username] - Remove mute from user. Requires: % @ & ~');
		}
		if (target === '&' || target === 'promote') {
			matched = true;
			this.sendReply('/promote [username], [group] - Promotes the user to the specified group or next ranked group. Requires: & ~');
		}
		if (target === '&' || target === 'demote') {
			matched = true;
			this.sendReply('/demote [username], [group] - Demotes the user to the specified group or previous ranked group. Requires: & ~');
		}
		if (target === '~' || target === 'forcerenameto' || target === 'frt') {
			matched = true;
			this.sendReply('/forcerenameto OR /frt [username] - Force a user to choose a new name. Requires: ~');
			this.sendReply('/forcerenameto OR /frt [username], [new name] - Forcibly change a user\'s name to [new name]. Requires: ~');
		}
		if (target === '&' || target === 'forcetie') {
			matched = true;
			this.sendReply('/forcetie - Forces the current match to tie. Requires: & ~');
		}
		if (target === '&' || target === 'declare') {
			matched = true;
			this.sendReply('/declare [message] - Anonymously announces a message. Requires: & ~');
		}
		if (target === '~' || target === 'chatdeclare' || target === 'cdeclare') {
			matched = true;
			this.sendReply('/cdeclare [message] - Anonymously announces a message to all chatrooms on the server. Requires: ~');
		}
		if (target === '~' || target === 'globaldeclare' || target === 'gdeclare') {
			matched = true;
			this.sendReply('/globaldeclare [message] - Anonymously announces a message to every room on the server. Requires: ~');
		}
		if (target === '%' || target === 'announce' || target === 'wall') {
			matched = true;
			this.sendReply('/announce OR /wall [message] - Makes an announcement. Requires: % @ & ~');
		}
		if (target === '@' || target === 'modchat') {
			matched = true;
			this.sendReply('/modchat [off/autoconfirmed/+/%/@/&/~] - Set the level of moderated chat. Requires: @ for off/autoconfirmed/+ options, & ~ for all the options');
		}
		if (target === '&' || target === 'permaban') {
			matched = true;
			this.sendReply('/permaban [username] - Permanently bans the user from the server. Bans placed by this command do not reset on server restarts.');
		}
		if (target === '&' || target === 'customavatar') {
			matched = true;
			this.sendReply('/customavatar [username], [URL] - Adds a custom avatar for the specified username. Requires: & ~');
		}
		if (target === '~' || target === 'hotpatch') {
			matched = true;
			this.sendReply('Hot-patching the game engine allows you to update parts of Showdown without interrupting currently-running battles. Requires: ~');
			this.sendReply('Hot-patching has greater memory requirements than restarting.');
			this.sendReply('/hotpatch chat - reload chat-commands.js');
			this.sendReply('/hotpatch battles - spawn new simulator processes');
			this.sendReply('/hotpatch formats - reload the tools.js tree, rebuild and rebroad the formats list, and also spawn new simulator processes');
		}
		if (target === '~' || target === 'lockdown') {
			matched = true;
			this.sendReply('/lockdown - locks down the server, which prevents new battles from starting so that the server can eventually be restarted. Requires: ~');
		}
		if (target === '~' || target === 'kill') {
			matched = true;
			this.sendReply('/kill - kills the server. Can\'t be done unless the server is in lockdown state. Requires: ~');
		}
		if (target === '~' || target === 'loadbanlist') {
			matched = true;
			this.sendReply('/loadbanlist - Loads the bans located at ipbans.txt. The command is executed automatically at startup. Requires: ~');
		}
		if (target === '~' || target === 'makechatroom') {
			matched = true;
			this.sendReply('/makechatroom [roomname] - Creates a new room named [roomname]. Requires: ~');
		}
		if (target === '~' || target === 'deregisterchatroom') {
			matched = true;
			this.sendReply('/deregisterchatroom [roomname] - Deletes room [roomname] after the next server restart. Requires: ~');
		}
		if (target === '~' || target === 'roomowner') {
			matched = true;
			this.sendReply('/roomowner [username] - Appoints [username] as a room owner. Removes official status. Requires: ~');
		}
		if (target === '~' || target === 'roomdeowner') {
			matched = true;
			this.sendReply('/roomdeowner [username] - Removes [username]\'s status as a room owner. Requires: ~');
		}
		if (target === '~' || target === 'privateroom') {
			matched = true;
			this.sendReply('/privateroom [on/off] - Makes or unmakes a room private. Requires: ~');
		}
		if (target === 'all' || target === 'help' || target === 'h' || target === '?' || target === 'commands') {
			matched = true;
			this.sendReply('/help OR /h OR /? - Gives you help.');
		}
		if (!target) {
			this.sendReply('COMMANDS: /msg, /reply, /ignore, /ip, /rating, /nick, /avatar, /rooms, /whois, /help, /away, /back, /timestamps, /highlight');
			this.sendReply('INFORMATIONAL COMMANDS: /data, /dexsearch, /groups, /opensource, /avatars, /faq, /rules, /intro, /tiers, /othermetas, /learn, /analysis, /calc (replace / with ! to broadcast. (Requires: + % @ & ~))');
			this.sendReply('For details on all room commands, use /roomhelp');
			this.sendReply('For details on all commands, use /help all');
			if (user.group !== config.groupsranking[0]) {
<<<<<<< HEAD
				this.sendReply('DRIVER COMMANDS: /mute, /unmute, /announce, /forcerename, /alts')
				this.sendReply('MODERATOR COMMANDS: /ban, /unban, /unbanall, /ip, /modlog, /redirect, /kick');
				this.sendReply('LEADER COMMANDS: /promote, /demote, /forcewin, /forcetie, /declare, /permaban');
=======
				this.sendReply('DRIVER COMMANDS: /mute, /unmute, /announce, /modlog, /forcerename, /alts')
				this.sendReply('MODERATOR COMMANDS: /ban, /unban, /unbanall, /ip, /redirect, /kick');
				this.sendReply('LEADER COMMANDS: /promote, /demote, /forcewin, /forcetie, /declare');
>>>>>>> 99c3787a
				this.sendReply('For details on all moderator commands, use /help @');
			}
			this.sendReply('For details of a specific command, use something like: /help data');
		} else if (!matched) {
			this.sendReply('The command "/'+target+'" was not found. Try /help for general help');
		}
	},
	
};<|MERGE_RESOLUTION|>--- conflicted
+++ resolved
@@ -239,8 +239,8 @@
 	/*********************************************************
 	 * Informational commands
 	 *********************************************************/
-	 
-	regdate: function(target, room, user, connection) { 
+
+	regdate: function(target, room, user, connection) {
 		if (!this.canBroadcast()) return;
 		if (!target || target == "." || target == "," || target == "'") return this.sendReply('/regdate - Please specify a valid username.'); //temp fix for symbols that break the command
 		var username = target;
@@ -254,10 +254,10 @@
     		path: "/forum/~"+target
 		};
 
-		var content = "";   
+		var content = "";
 		var self = this;
 		var req = http.request(options, function(res) {
-			
+
 		    res.setEncoding("utf8");
 		    res.on("data", function (chunk) {
 	        content += chunk;
@@ -282,7 +282,7 @@
 		});
 		req.end();
 	},
-	
+
 	stats: 'data',
 	dex: 'data',
 	pokedex: 'data',
@@ -843,7 +843,7 @@
 		if (target === 'all' || target === 'autoconfirmed') {
 			matched = true;
 			buffer += 'A user is autoconfirmed when they have won at least one rated battle and has been registered for a week or longer.<br />';
-		}	
+		}
 		if (!matched) {
 			return this.sendReply('The FAQ entry "'+target+'" was not found. Try /faq for general help.');
 		}
@@ -1016,7 +1016,7 @@
 			this.logModCommand('The Pokemon of the Day was removed by '+user.name+'.');
 		}
 	},
-	
+
 	roll: 'dice',
 	dice: function(target, room, user) {
 		if (!this.canBroadcast()) return;
@@ -1049,7 +1049,7 @@
 	},
 
 	br: 'banredirect',
-	banredirect: function(){ 
+	banredirect: function(){
 		this.sendReply('/banredirect - This command is obsolete and has been removed.');
 	},
 
@@ -1095,7 +1095,7 @@
 		if (target === 'hangman') {
 			matched = true;
 			this.sendReplyBox('<font size = 3>Hangman</font><br>This is the game of hangman. The host player will pick a word, and other players will be allowed 8 guesses to figure out the word by guessing letters.<br>' +
-				'The commands to run hangman are as follows:<br>' + 
+				'The commands to run hangman are as follows:<br>' +
 				'- /hangman [word], [topic] - starts the game and sets the topic. Requires: +%@&~<br>' +
 				'- /topic OR /category - allows the host to specify a category<br>' +
 				'- /guess [letter] - allows users to guess letters<br>' +
@@ -1421,15 +1421,9 @@
 			this.sendReply('For details on all room commands, use /roomhelp');
 			this.sendReply('For details on all commands, use /help all');
 			if (user.group !== config.groupsranking[0]) {
-<<<<<<< HEAD
-				this.sendReply('DRIVER COMMANDS: /mute, /unmute, /announce, /forcerename, /alts')
-				this.sendReply('MODERATOR COMMANDS: /ban, /unban, /unbanall, /ip, /modlog, /redirect, /kick');
-				this.sendReply('LEADER COMMANDS: /promote, /demote, /forcewin, /forcetie, /declare, /permaban');
-=======
 				this.sendReply('DRIVER COMMANDS: /mute, /unmute, /announce, /modlog, /forcerename, /alts')
 				this.sendReply('MODERATOR COMMANDS: /ban, /unban, /unbanall, /ip, /redirect, /kick');
-				this.sendReply('LEADER COMMANDS: /promote, /demote, /forcewin, /forcetie, /declare');
->>>>>>> 99c3787a
+				this.sendReply('LEADER COMMANDS: /promote, /demote, /forcewin, /forcetie, /declare, /permaban');
 				this.sendReply('For details on all moderator commands, use /help @');
 			}
 			this.sendReply('For details of a specific command, use something like: /help data');
@@ -1437,5 +1431,5 @@
 			this.sendReply('The command "/'+target+'" was not found. Try /help for general help');
 		}
 	},
-	
+
 };