/**
 * Commands
 * Pokemon Showdown - https://pokemonshowdown.com/
 *
 * These are commands. For instance, you can define the command 'whois'
 * here, then use it by typing /whois into Pokemon Showdown.
 *
 * A command can be in the form:
 *   ip: 'whois',
 * This is called an alias: it makes it so /ip does the same thing as
 * /whois.
 *
 * But to actually define a command, it's a function:
 *
 *   allowchallenges: function (target, room, user) {
 *     user.blockChallenges = false;
 *     this.sendReply("You are available for challenges from now on.");
 *   }
 *
 * Commands are actually passed five parameters:
 *   function (target, room, user, connection, cmd, message)
 * Most of the time, you only need the first three, though.
 *
 * target = the part of the message after the command
 * room = the room object the message was sent to
 *   The room name is room.id
 * user = the user object that sent the message
 *   The user's name is user.name
 * connection = the connection that the message was sent from
 * cmd = the name of the command
 * message = the entire message sent by the user
 *
 * If a user types in "/msg zarel, hello"
 *   target = "zarel, hello"
 *   cmd = "msg"
 *   message = "/msg zarel, hello"
 *
 * Commands return the message the user should say. If they don't
 * return anything or return something falsy, the user won't say
 * anything.
 *
 * A command can also be an object, in which case is treated like
 * a namespace:
 *
 *   game: {
 *     play: function (target, room, user) {
 *       user.isPlaying = true;
 *       this.sendReply("Playing.");
 *     },
 *     stop: function (target, room, user) {
 *       user.isPlaying = false;
 *       this.sendReply("Stopped.");
 *     }
 *   }
 *
 * These commands can be called by '/game play' and '/game stop'.
 * Namespaces help organise commands, and nest them under
 * one main command.
 * Note: Multiple namespaces can be nested, but the final (innermost)
 *       command must be a function.
 *
 * Commands have access to the following functions:
 *
 * this.sendReply(message)
 *   Sends a message back to the room the user typed the command into.
 *
 * this.sendReplyBox(html)
 *   Same as sendReply, but shows it in a box, and you can put HTML in
 *   it.
 *
 * this.popupReply(message)
 *   Shows a popup in the window the user typed the command into.
 *
 * this.add(message)
 *   Adds a message to the room so that everyone can see it.
 *   This is like this.sendReply, except everyone in the room gets it,
 *   instead of just the user that typed the command.
 *
 * this.send(message)
 *   Sends a message to the room so that everyone can see it.
 *   This is like this.add, except it's not logged, and users who join
 *   the room later won't see it in the log, and if it's a battle, it
 *   won't show up in saved replays.
 *   You USUALLY want to use this.add instead.
 *
 * this.logEntry(message)
 *   Log a message to the room's log without sending it to anyone. This
 *   is like this.add, except no one will see it.
 *
 * this.addModCommand(message)
 *   Like this.add, but also logs the message to the moderator log
 *   which can be seen with /modlog.
 *
 * this.logModCommand(message)
 *   Like this.addModCommand, except users in the room won't see it.
 *
 * this.can(permission)
 * this.can(permission, targetUser)
 *   Checks if the user has the permission to do something, or if a
 *   targetUser is passed, check if the user has permission to do
 *   it to that user. Will automatically give the user an "Access
 *   denied" message if the user doesn't have permission: use
 *   user.can() if you don't want that message.
 *
 *   Should usually be near the top of the command, like:
 *     if (!this.can('potd')) return false;
 *
 * this.canBroadcast()
 *   Signifies that a message can be broadcast, as long as the user
 *   has permission to. This will check to see if the user used
 *   "!command" instead of "/command". If so, it will check to see
 *   if the user has permission to broadcast (by default, voice+ can),
 *   and return false if not. Otherwise, it will add the message to
 *   the room, and turn on the flag this.broadcasting, so that
 *   this.sendReply and this.sendReplyBox will broadcast to the room
 *   instead of just the user that used the command.
 *
 *   Should usually be near the top of the command, like:
 *     if (!this.canBroadcast()) return false;
 *
 * this.canBroadcast(suppressMessage)
 *   Functionally the same as this.canBroadcast(). However, it
 *   will look as if the user had written the text suppressMessage.
 *
 * this.canTalk()
 *   Checks to see if the user can speak in the room. Returns false
 *   if the user can't speak (is muted, the room has modchat on, etc),
 *   or true otherwise.
 *
 *   Should usually be near the top of the command, like:
 *     if (!this.canTalk()) return false;
 *
 * this.canTalk(message, room)
 *   Checks to see if the user can say the message in the room.
 *   If a room is not specified, it will default to the current one.
 *   If it has a falsy value, the check won't be attached to any room.
 *   In addition to running the checks from this.canTalk(), it also
 *   checks to see if the message has any banned words, is too long,
 *   or was just sent by the user. Returns the filtered message, or a
 *   falsy value if the user can't speak.
 *
 *   Should usually be near the top of the command, like:
 *     target = this.canTalk(target);
 *     if (!target) return false;
 *
 * this.parse(message, inNamespace)
 *   Runs the message as if the user had typed it in.
 *
 *   Mostly useful for giving help messages, like for commands that
 *   require a target:
 *     if (!target) return this.parse('/help msg');
 *
 *   If `inNamespace` is true, then the message is parsed in that
 *   corresponding namespace:
 *     // command msg is in namespace test. (ie. /test msg)
 *     this.parse('/help', true); // is parsed as if the user said
 *                                // '/test help'
 *
 *   After 10 levels of recursion (calling this.parse from a command
 *   called by this.parse from a command called by this.parse etc)
 *   we will assume it's a bug in your command and error out.
 *
 * this.targetUserOrSelf(target, exactName)
 *   If target is blank, returns the user that sent the message.
 *   Otherwise, returns the user with the username in target, or
 *   a falsy value if no user with that username exists.
 *   By default, this will track users across name changes. However,
 *   if exactName is true, it will enforce exact matches.
 *
 * this.getLastIdOf(user)
 *   Returns the last userid of an specified user.
 *
 * this.splitTarget(target, exactName)
 *   Splits a target in the form "user, message" into its
 *   constituent parts. Returns message, and sets this.targetUser to
 *   the user, and this.targetUsername to the username.
 *   By default, this will track users across name changes. However,
 *   if exactName is true, it will enforce exact matches.
 *
 *   Remember to check if this.targetUser exists before going further.
 *
 * Unless otherwise specified, these functions will return undefined,
 * so you can return this.sendReply or something to send a reply and
 * stop the command there.
 *
 * @license MIT license
 */

var commands = exports.commands = {

	ip: 'whois',
	rooms: 'whois',
	alt: 'whois',
	alts: 'whois',
	whoare: 'whois',
	whois: function (target, room, user, connection, cmd) {
		var targetUser = this.targetUserOrSelf(target, user.group === ' ');
		if (!targetUser) {
			return this.sendReply("User " + this.targetUsername + " not found.");
		}

		this.sendReply("|raw|User: " + targetUser.name + (!targetUser.connected ? ' <font color="gray"><em>(offline)</em></font>' : ''));
		if (user.can('alts', targetUser)) {
			var alts = targetUser.getAlts(true);
			var output = Object.keys(targetUser.prevNames).join(", ");
			if (output) this.sendReply("Previous names: " + output);

			for (var j = 0; j < alts.length; ++j) {
				var targetAlt = Users.get(alts[j]);
				if (!targetAlt.named && !targetAlt.connected) continue;
				if (targetAlt.group === '~' && user.group !== '~') continue;

				this.sendReply("|raw|Alt: " + targetAlt.name + (!targetAlt.connected ? ' <font color="gray"><em>(offline)</em></font>' : ''));
				output = Object.keys(targetAlt.prevNames).join(", ");
				if (output) this.sendReply("Previous names: " + output);
			}
			if (targetUser.locked) {
				switch (targetUser.locked) {
				case '#dnsbl':
					this.sendReply("Locked: IP is in a DNS-based blacklist. ");
					break;
				case '#range':
					this.sendReply("Locked: IP or host is in a temporary range-lock.");
					break;
				case '#hostfilter':
					this.sendReply("Locked: host is permanently locked for being a proxy.");
					break;
				default:
					this.sendReply("Locked under the username: " + targetUser.locked);
				}
			}
		}
		if (Config.groups[targetUser.group] && Config.groups[targetUser.group].name) {
			this.sendReply("Group: " + Config.groups[targetUser.group].name + " (" + targetUser.group + ")");
		}
		if (targetUser.isSysop) {
			this.sendReply("(Pok\xE9mon Showdown System Operator)");
		}
		if (!targetUser.registered) {
			this.sendReply("(Unregistered)");
		}
		if ((user.can('ip', targetUser) || user === targetUser)) {
			var ips = Object.keys(targetUser.ips);
			this.sendReply("IP" + ((ips.length > 1) ? "s" : "") + ": " + ips.join(", ") +
					(user.group !== ' ' && targetUser.latestHost ? "\nHost: " + targetUser.latestHost : ""));
		}
		var publicrooms = "In rooms: ";
		var hiddenrooms = "In hidden rooms: ";
		var first = true;
		var hiddencount = 0;
		for (var i in targetUser.roomCount) {
			var targetRoom = Rooms.get(i);
			if (i === 'global' || targetRoom.isPrivate === true) continue;

			var output = (targetRoom.auth && targetRoom.auth[targetUser.userid] ? targetRoom.auth[targetUser.userid] : '') + '<a href="/' + i + '" room="' + i + '">' + i + '</a>';
			if (targetRoom.isPrivate) {
				if (hiddencount > 0) hiddenrooms += " | ";
				++hiddencount;
				hiddenrooms += output;
			} else {
				if (!first) publicrooms += " | ";
				first = false;
				publicrooms += output;
			}
		}
		this.sendReply('|raw|' + publicrooms);
		if (cmd === 'whoare' && user.can('lock') && hiddencount > 0) {
			this.sendReply('|raw|' + hiddenrooms);
		}
	},

	ipsearchall: 'ipsearch',
	ipsearch: function (target, room, user, connection, cmd) {
		if (!this.can('rangeban')) return;
		var results = [];
		this.sendReply("Users with IP " + target + ":");

		var isRange;
		if (target.slice(-1) === '*') {
			isRange = true;
			target = target.slice(0, -1);
		}
		var isAll = (cmd === 'ipsearchall');

		if (isRange) {
			for (var userid in Users.users) {
				var curUser = Users.users[userid];
				if (curUser.group === '~') continue;
				if (!curUser.latestIp.startsWith(target)) continue;
				if (results.push((curUser.connected ? " + " : "-") + " " + curUser.name) > 100 && !isAll) {
					return this.sendReply("More than 100 users match the specified IP range. Use /ipsearchall to retrieve the full list.");
				}
			}
		} else {
			for (var userid in Users.users) {
				var curUser = Users.users[userid];
				if (curUser.latestIp === target) {
					results.push((curUser.connected ? " + " : "-") + " " + curUser.name);
				}
			}
		}
		if (!results.length) return this.sendReply("No results found.");
		return this.sendReply(results.join('; '));
	},

	/*********************************************************
	 * Shortcuts
	 *********************************************************/

	inv: 'invite',
	invite: function (target, room, user) {
		target = this.splitTarget(target);
		if (!this.targetUser) {
			return this.sendReply("User " + this.targetUsername + " not found.");
		}
		var targetRoom = (target ? Rooms.search(target) : room);
		if (!targetRoom) {
			return this.sendReply("Room " + target + " not found.");
		}
		return this.parse('/msg ' + this.targetUsername + ', /invite ' + targetRoom.id);
	},

	/*********************************************************
	 * Informational commands
	 *********************************************************/

	pstats: 'data',
	stats: 'data',
	dex: 'data',
	pokedex: 'data',
	details: 'data',
	dt: 'data',
	data: function (target, room, user, connection, cmd) {
		if (!this.canBroadcast()) return;

		var buffer = '';
		var targetId = toId(target);
		if (targetId === '' + parseInt(targetId)) {
			for (var p in Tools.data.Pokedex) {
				var pokemon = Tools.getTemplate(p);
				if (pokemon.num === parseInt(target)) {
					target = pokemon.species;
					targetId = pokemon.id;
					break;
				}
			}
		}
		var newTargets = Tools.dataSearch(target);
		var showDetails = (cmd === 'dt' || cmd === 'details');
		if (newTargets && newTargets.length) {
			for (var i = 0; i < newTargets.length; ++i) {
				if (newTargets[i].id !== targetId && !Tools.data.Aliases[targetId] && !i) {
					buffer = "No Pokemon, item, move, ability or nature named '" + target + "' was found. Showing the data of '" + newTargets[0].name + "' instead.\n";
				}
				if (newTargets[i].searchType === 'nature') {
					buffer += "" + newTargets[i].name + " nature: ";
					if (newTargets[i].plus) {
						var statNames = {'atk': "Attack", 'def': "Defense", 'spa': "Special Attack", 'spd': "Special Defense", 'spe': "Speed"};
						buffer += "+10% " + statNames[newTargets[i].plus] + ", -10% " + statNames[newTargets[i].minus] + ".";
					} else {
						buffer += "No effect.";
					}
					return this.sendReply(buffer);
				} else {
					buffer += '|c|~|/data-' + newTargets[i].searchType + ' ' + newTargets[i].name + '\n';
				}
			}
		} else {
			return this.sendReply("No Pokemon, item, move, ability or nature named '" + target + "' was found. (Check your spelling?)");
		}

		if (showDetails) {
			var details;
			if (newTargets[0].searchType === 'pokemon') {
				var pokemon = Tools.getTemplate(newTargets[0].name);
				var weighthit = 20;
				if (pokemon.weightkg >= 200) {
					weighthit = 120;
				} else if (pokemon.weightkg >= 100) {
					weighthit = 100;
				} else if (pokemon.weightkg >= 50) {
					weighthit = 80;
				} else if (pokemon.weightkg >= 25) {
					weighthit = 60;
				} else if (pokemon.weightkg >= 10) {
					weighthit = 40;
				}
				details = {
					"Dex#": pokemon.num,
					"Height": pokemon.heightm + " m",
					"Weight": pokemon.weightkg + " kg <em>(" + weighthit + " BP)</em>",
					"Dex Colour": pokemon.color,
					"Egg Group(s)": pokemon.eggGroups.join(", ")
				};
				if (!pokemon.evos.length) {
					details["<font color=#585858>Does Not Evolve</font>"] = "";
				} else {
					details["Evolution"] = pokemon.evos.map(function (evo) {
						evo = Tools.getTemplate(evo);
						return evo.name + " (" + evo.evoLevel + ")";
					}).join(", ");
				}
			} else if (newTargets[0].searchType === 'move') {
				var move = Tools.getMove(newTargets[0].name);
				details = {
					"Priority": move.priority
				};

				if (move.secondary || move.secondaries) details["<font color=black>&#10003; Secondary effect</font>"] = "";
				if (move.flags['contact']) details["<font color=black>&#10003; Contact</font>"] = "";
				if (move.flags['sound']) details["<font color=black>&#10003; Sound</font>"] = "";
				if (move.flags['bullet']) details["<font color=black>&#10003; Bullet</font>"] = "";
				if (move.flags['pulse']) details["<font color=black>&#10003; Pulse</font>"] = "";
				if (!move.flags['protect'] && !/(ally|self)/i.test(move.target)) details["<font color=black>&#10003; Bypasses Protect</font>"] = "";
				if (move.flags['authentic']) details["<font color=black>&#10003; Bypasses Substitutes</font>"] = "";
				if (move.flags['defrost']) details["<font color=black>&#10003; Thaws user</font>"] = "";
				if (move.flags['bite']) details["<font color=black>&#10003; Bite</font>"] = "";
				if (move.flags['punch']) details["<font color=black>&#10003; Punch</font>"] = "";
				if (move.flags['powder']) details["<font color=black>&#10003; Powder</font>"] = "";
				if (move.flags['reflectable']) details["<font color=black>&#10003; Bounceable</font>"] = "";

				details["Target"] = {
					'normal': "One Adjacent Pokemon",
					'self': "User",
					'adjacentAlly': "One Ally",
					'adjacentAllyOrSelf': "User or Ally",
					'adjacentFoe': "One Adjacent Opposing Pokemon",
					'allAdjacentFoes': "All Adjacent Opponents",
					'foeSide': "Opposing Side",
					'allySide': "User's Side",
					'allyTeam': "User's Side",
					'allAdjacent': "All Adjacent Pokemon",
					'any': "Any Pokemon",
					'all': "All Pokemon"
				}[move.target] || "Unknown";
			} else if (newTargets[0].searchType === 'item') {
				var item = Tools.getItem(newTargets[0].name);
				details = {};
				if (item.fling) {
					details["Fling Base Power"] = item.fling.basePower;
					if (item.fling.status) details["Fling Effect"] = item.fling.status;
					if (item.fling.volatileStatus) details["Fling Effect"] = item.fling.volatileStatus;
					if (item.isBerry) details["Fling Effect"] = "Activates the Berry's effect on the target.";
					if (item.id === 'whiteherb') details["Fling Effect"] = "Restores the target's negative stat stages to 0.";
					if (item.id === 'mentalherb') details["Fling Effect"] = "Removes the effects of Attract, Disable, Encore, Heal Block, Taunt, and Torment from the target.";
				} else {
					details["Fling"] = "This item cannot be used with Fling.";
				}
				if (item.naturalGift) {
					details["Natural Gift Type"] = item.naturalGift.type;
					details["Natural Gift Base Power"] = item.naturalGift.basePower;
				}
			} else {
				details = {};
			}

			buffer += '|raw|<font size="1">' + Object.keys(details).map(function (detail) {
				return '<font color=#585858>' + detail + (details[detail] !== '' ? ':</font> ' + details[detail] : '</font>');
			}).join("&nbsp;|&ThickSpace;") + '</font>';
		}
		this.sendReply(buffer);
	},

	ds: 'dexsearch',
	dsearch: 'dexsearch',
	dexsearch: function (target, room, user) {
		if (!this.canBroadcast()) return;

		if (!target) return this.parse('/help dexsearch');
		var targets = target.split(',');
		var searches = {};
		var allTiers = {'uber':1, 'ou':1, 'bl':1, 'uu':1, 'bl2':1, 'ru':1, 'bl3':1, 'nu':1, 'bl4':1, 'pu':1, 'nfe':1, 'lc':1, 'cap':1};
		var allColours = {'green':1, 'red':1, 'blue':1, 'white':1, 'brown':1, 'yellow':1, 'purple':1, 'pink':1, 'gray':1, 'black':1};
		var showAll = false;
		var megaSearch = null;
		var recoverySearch = null;
		var output = 10;

		for (var i in targets) {
			var isNotSearch = false;
			target = targets[i].trim().toLowerCase();
			if (target.slice(0, 1) === '!') {
				isNotSearch = true;
				target = target.slice(1);
			}

			var targetAbility = Tools.getAbility(targets[i]);
			if (targetAbility.exists) {
				if (!searches['ability']) searches['ability'] = {};
				if (Object.count(searches['ability'], true) === 1 && !isNotSearch) return this.sendReplyBox("Specify only one ability.");
				if ((searches['ability'][targetAbility.name] && isNotSearch) || (searches['ability'][targetAbility.name] === false && !isNotSearch)) return this.sendReplyBox("A search cannot both exclude and include an ability.");
				searches['ability'][targetAbility.name] = !isNotSearch;
				continue;
			}

			if (target in allTiers) {
				if (!searches['tier']) searches['tier'] = {};
				if ((searches['tier'][target] && isNotSearch) || (searches['tier'][target] === false && !isNotSearch)) return this.sendReplyBox('A search cannot both exclude and include a tier.');
				searches['tier'][target] = !isNotSearch;
				continue;
			}

			if (target in allColours) {
				if (!searches['color']) searches['color'] = {};
				if ((searches['color'][target] && isNotSearch) || (searches['color'][target] === false && !isNotSearch)) return this.sendReplyBox('A search cannot both exclude and include a color.');
				searches['color'][target] = !isNotSearch;
				continue;
			}

			var targetInt = parseInt(target);
			if (0 < targetInt && targetInt < 7) {
				if (!searches['gen']) searches['gen'] = {};
				if ((searches['gen'][target] && isNotSearch) || (searches['gen'][target] === false && !isNotSearch)) return this.sendReplyBox('A search cannot both exclude and include a generation.');
				searches['gen'][target] = !isNotSearch;
				continue;
			}

			if (target === 'all') {
				if (this.broadcasting) {
					return this.sendReplyBox("A search with the parameter 'all' cannot be broadcast.");
				}
				showAll = true;
				continue;
			}

			if (target === 'megas' || target === 'mega') {
				if ((megaSearch && isNotSearch) || (megaSearch === false && !isNotSearch)) return this.sendReplyBox('A search cannot both exclude and include Mega Evolutions.');
				megaSearch = !isNotSearch;
				continue;
			}

			if (target === 'recovery') {
				if ((recoverySearch && isNotSearch) || (recoverySearch === false && !isNotSearch)) return this.sendReplyBox('A search cannot both exclude and recovery moves.');
				if (!searches['recovery']) searches['recovery'] = {};
				recoverySearch = !isNotSearch;
				continue;
			}

			var targetMove = Tools.getMove(target);
			if (targetMove.exists) {
				if (!searches['moves']) searches['moves'] = {};
				if (Object.count(searches['moves'], true) === 4 && !isNotSearch) return this.sendReplyBox("Specify a maximum of 4 moves.");
				if ((searches['moves'][targetMove.name] && isNotSearch) || (searches['moves'][targetMove.name] === false && !isNotSearch)) return this.sendReplyBox("A search cannot both exclude and include a move.");
				searches['moves'][targetMove.name] = !isNotSearch;
				continue;
			}

			if (target.indexOf(' type') > -1) {
				target = target.charAt(0).toUpperCase() + target.slice(1, target.indexOf(' type'));
				if (target in Tools.data.TypeChart) {
					if (!searches['types']) searches['types'] = {};
					if (Object.count(searches['types'], true) === 2 && !isNotSearch) return this.sendReplyBox("Specify a maximum of two types.");
					if ((searches['types'][target] && isNotSearch) || (searches['types'][target] === false && !isNotSearch)) return this.sendReplyBox("A search cannot both exclude and include a type.");
					searches['types'][target] = !isNotSearch;
					continue;
				}
			}
			return this.sendReplyBox("'" + Tools.escapeHTML(target) + "' could not be found in any of the search categories.");
		}

		if (showAll && Object.size(searches) === 0 && megaSearch === null) return this.sendReplyBox("No search parameters other than 'all' were found. Try '/help dexsearch' for more information on this command.");

		var dex = {};
		for (var pokemon in Tools.data.Pokedex) {
			var template = Tools.getTemplate(pokemon);
			var megaSearchResult = (megaSearch === null || (megaSearch === true && template.isMega) || (megaSearch === false && !template.isMega));
			if (template.tier !== 'Unreleased' && template.tier !== 'Illegal' && (template.tier !== 'CAP' || (searches['tier'] && searches['tier']['cap'])) &&
				megaSearchResult) {
				dex[pokemon] = template;
			}
		}

		for (var search in {'gen':1, 'tier':1, 'color':1, 'types':1, 'ability':1, 'moves':1, 'recovery':1}) {
			if (!searches[search]) continue;
			switch (search) {
				case 'types':
					for (var mon in dex) {
						if (Object.count(searches[search], true) === 2) {
							if (!(searches[search][dex[mon].types[0]]) || !(searches[search][dex[mon].types[1]])) delete dex[mon];
						} else {
							if (searches[search][dex[mon].types[0]] === false || searches[search][dex[mon].types[1]] === false || (Object.count(searches[search], true) > 0 &&
								(!(searches[search][dex[mon].types[0]]) && !(searches[search][dex[mon].types[1]])))) delete dex[mon];
						}
					}
					break;

				case 'tier':
					for (var mon in dex) {
						if ('lc' in searches[search]) {
							// some LC legal Pokemon are stored in other tiers (Ferroseed/Murkrow etc)
							// this checks for LC legality using the going criteria, instead of dex[mon].tier
							var isLC = (dex[mon].evos && dex[mon].evos.length > 0) && !dex[mon].prevo && Tools.data.Formats['lc'].banlist.indexOf(dex[mon].species) === -1;
							if ((searches[search]['lc'] && !isLC) || (!searches[search]['lc'] && isLC)) {
								delete dex[mon];
								continue;
							}
						}
						if (searches[search][String(dex[mon][search]).toLowerCase()] === false) {
							delete dex[mon];
						} else if (Object.count(searches[search], true) > 0 && !searches[search][String(dex[mon][search]).toLowerCase()]) delete dex[mon];
					}
					break;

				case 'gen':
				case 'color':
					for (var mon in dex) {
						if (searches[search][String(dex[mon][search]).toLowerCase()] === false) {
							delete dex[mon];
						} else if (Object.count(searches[search], true) > 0 && !searches[search][String(dex[mon][search]).toLowerCase()]) delete dex[mon];
					}
					break;

				case 'ability':
					for (var mon in dex) {
						for (var ability in searches[search]) {
							var needsAbility = searches[search][ability];
							var hasAbility = Object.count(dex[mon].abilities, ability) > 0;
							if (hasAbility !== needsAbility) {
								delete dex[mon];
								break;
							}
						}
					}
					break;

				case 'moves':
					for (var mon in dex) {
						var template = Tools.getTemplate(dex[mon].id);
						if (!template.learnset) template = Tools.getTemplate(template.baseSpecies);
						if (!template.learnset) continue;
						for (var i in searches[search]) {
							var move = Tools.getMove(i);
							if (!move.exists) return this.sendReplyBox("'" + move + "' is not a known move.");
							var prevoTemp = Tools.getTemplate(template.id);
							while (prevoTemp.prevo && prevoTemp.learnset && !(prevoTemp.learnset[move.id])) {
								prevoTemp = Tools.getTemplate(prevoTemp.prevo);
							}
							var canLearn = (prevoTemp.learnset.sketch && !(move.id in {'chatter':1, 'struggle':1, 'magikarpsrevenge':1})) || prevoTemp.learnset[move.id];
							if ((!canLearn && searches[search][i]) || (searches[search][i] === false && canLearn)) delete dex[mon];
						}
					}
					break;

				case 'recovery':
					for (var mon in dex) {
						var template = Tools.getTemplate(dex[mon].id);
						if (!template.learnset) template = Tools.getTemplate(template.baseSpecies);
						if (!template.learnset) continue;
						var recoveryMoves = ["recover", "roost", "moonlight", "morningsun", "synthesis", "milkdrink", "slackoff", "softboiled", "wish", "healorder"];
						var canLearn = false;
						for (var i = 0; i < recoveryMoves.length; i++) {
							var prevoTemp = Tools.getTemplate(template.id);
							while (prevoTemp.prevo && prevoTemp.learnset && !(prevoTemp.learnset[recoveryMoves[i]])) {
								prevoTemp = Tools.getTemplate(prevoTemp.prevo);
							}
							canLearn = (prevoTemp.learnset.sketch) || prevoTemp.learnset[recoveryMoves[i]];
							if (canLearn) break;
						}
						if ((!canLearn && searches[search]) || (searches[search] === false && canLearn)) delete dex[mon];
					}
					break;

				default:
					return this.sendReplyBox("Something broke! PM TalkTakesTime here or on the Smogon forums with the command you tried.");
			}
		}

		var results = Object.keys(dex).map(function (speciesid) {return dex[speciesid].species;});
		results = results.filter(function (species) {
			var template = Tools.getTemplate(species);
			return !(species !== template.baseSpecies && results.indexOf(template.baseSpecies) > -1);
		});
		var resultsStr = "";
		if (results.length > 0) {
			if (showAll || results.length <= output) {
				results.sort();
				resultsStr = results.join(", ");
			} else {
				results.randomize();
				resultsStr = results.slice(0, 10).join(", ") + ", and " + string(results.length - output) + " more. Redo the search with 'all' as a search parameter to show all results.";
			}
		} else {
			resultsStr = "No Pokémon found.";
		}
		return this.sendReplyBox(resultsStr);
	},

	ms: 'movesearch',
	msearch: 'movesearch',
	movesearch: function (target, room, user) {
		if (!this.canBroadcast()) return;

		if (!target) return this.parse('/help movesearch');
		var targets = target.split(',');
		var searches = {};
		var allCategories = {'physical':1, 'special':1, 'status':1};
		var allProperties = {'basePower':1, 'accuracy':1, 'priority':1, 'pp':1};
		var allFlags = {'bite':1, 'bullet':1, 'contact':1, 'defrost':1, 'powder':1, 'pulse':1, 'punch':1, 'secondary':1, 'snatch':1, 'sound':1};
		var allStatus = {'psn':1, 'tox':1, 'brn':1, 'par':1, 'frz':1, 'slp':1};
		var allVolatileStatus = {'flinch':1, 'confusion':1, 'partiallytrapped':1};
		var allBoosts = {'hp':1, 'atk':1, 'def':1, 'spa':1, 'spd':1, 'spe':1, 'accuracy':1, 'evasion':1};
		var showAll = false;
		var output = 10;

		for (var i in targets) {
			var isNotSearch = false;
			target = targets[i].toLowerCase().trim();
			if (target.charAt(0) === '!') {
				isNotSearch = true;
				target = target.slice(1);
			}

			if (target.indexOf(' type') > -1) {
				target = target.charAt(0).toUpperCase() + target.slice(1, target.indexOf(' type'));
				if (!(target in Tools.data.TypeChart)) return this.sendReplyBox("Type '" + Tools.escapeHTML(target) + "' not found.");
				if (!searches['type']) searches['type'] = {};
				if ((searches['type'][target] && isNotSearch) || (searches['type'][target] === false && !isNotSearch)) return this.sendReplyBox('A search cannot both exclude and include a type.');
				searches['type'][target] = !isNotSearch;
				continue;
			}

			if (target in allCategories) {
				target = target.charAt(0).toUpperCase() + target.substr(1);
				if (!searches['category']) searches['category'] = {};
				if ((searches['category'][target] && isNotSearch) || (searches['category'][target] === false && !isNotSearch)) return this.sendReplyBox('A search cannot both exclude and include a category.');
				searches['category'][target] = !isNotSearch;
				continue;
			}

			if (target in allFlags) {
				if (!searches['flags']) searches['flags'] = {};
				if ((searches['flags'][target] && isNotSearch) || (searches['flags'][target] === false && !isNotSearch)) return this.sendReplyBox('A search cannot both exclude and include \'' + target + '\'.');
				searches['flags'][target] = !isNotSearch;
				continue;
			}

			if (target === 'all') {
				if (this.broadcasting) {
					return this.sendReplyBox("A search with the parameter 'all' cannot be broadcast.");
				}
				showAll = true;
				continue;
			}

			if (target === 'recovery') {
				if (!searches['recovery']) {
					searches['recovery'] = !isNotSearch;
				} else if ((searches['recovery'] && isNotSearch) || (searches['recovery'] === false && !isNotSearch)) {
					return this.sendReplyBox('A search cannot both exclude and include recovery moves.');
				}
				continue;
			}

			var inequality = target.search(/>|</);
			if (inequality > -1) {
				if (isNotSearch) return this.sendReplyBox("You cannot use the negation symbol '!' in quality ranges.");
				inequality = target.charAt(inequality);
				var targetParts = target.replace(/\s/g, '').split(inequality);
				var numSide, propSide, direction;
				if (!isNaN(targetParts[0])) {
					numSide = 0;
					propSide = 1;
					direction = (inequality === '>' ? 'less' : 'greater');
				} else if (!isNaN(targetParts[1])) {
					numSide = 1;
					propSide = 0;
					direction = (inequality === '<' ? 'less' : 'greater');
				} else {
					return this.sendReplyBox("No value given to compare with '" + Tools.escapeHTML(target) + "'.");
				}
				var prop = targetParts[propSide];
				switch (toId(targetParts[propSide])) {
					case 'basepower': prop = 'basePower'; break;
					case 'bp': prop = 'basePower'; break;
					case 'acc': prop = 'accuracy'; break;
				}
				if (!(prop in allProperties)) return this.sendReplyBox("'" + Tools.escapeHTML(target) + "' did not contain a valid property.");
				if (!searches['property']) searches['property'] = {};
				if (!searches['property'][prop]) searches['property'][prop] = {};
				if (searches['property'][prop][direction]) {
					return this.sendReplyBox("Invalid property range for " + prop + ".");
				} else {
					searches['property'][prop][direction] = {};
					searches['property'][prop][direction].qty = targetParts[numSide];
				}
				continue;
			}

			if (target.substr(0, 8) === 'priority') {
				var sign = '';
				if (target.substr(8).trim() === "+") {
					sign = 'greater';
				} else if (target.substr(8).trim() === "-") {
					sign = 'less';
				} else {
					return this.sendReplyBox("Priority type '" + target.substr(8).trim() + "' not recognized.");
				}
				if (!searches['property']) searches['property'] = {};
				if (searches['property']['priority']) {
					return this.sendReplyBox("Priority cannot be set with both shorthand and inequality range.");
				} else {
					searches['property']['priority'] = {};
					searches['property']['priority'][sign] = {};
					searches['property']['priority'][sign].qty = (sign === 'less' ? -1 : 1);
				}
				continue;
			}

			if (target.substr(0, 7) === 'boosts ') {
				switch (target.substr(7)) {
					case 'attack': target = 'atk'; break;
					case 'defense': target = 'def'; break;
					case 'specialattack': target = 'spa'; break;
					case 'spatk': target = 'spa'; break;
					case 'specialdefense': target = 'spd'; break;
					case 'spdef': target = 'spd'; break;
					case 'speed': target = 'spe'; break;
					case 'acc': target = 'accuracy'; break;
					case 'evasiveness': target = 'evasion'; break;
					default: target = target.substr(7);
				}
				if (!(target in allBoosts)) return this.sendReplyBox("'" + Tools.escapeHTML(target.substr(7)) + "' is not a recognized stat.");
				if (!searches['boost']) searches['boost'] = {};
				if ((searches['boost'][target] && isNotSearch) || (searches['boost'][target] === false && !isNotSearch)) return this.sendReplyBox('A search cannot both exclude and include a stat boost.');
				searches['boost'][target] = !isNotSearch;
				continue;
			}

			var oldTarget = target;
			if (target.charAt(target.length - 1) === 's') target = target.substr(0, target.length - 1);
			switch (target) {
				case 'toxic': target = 'tox'; break;
				case 'poison': target = 'psn'; break;
				case 'burn': target = 'brn'; break;
				case 'paralyze': target = 'par'; break;
				case 'freeze': target = 'frz'; break;
				case 'sleep': target = 'slp'; break;
				case 'confuse': target = 'confusion'; break;
				case 'trap': target = 'partiallytrapped'; break;
				case 'flinche': target = 'flinch'; break;
			}

			if (target in allStatus) {
				if (!searches['status']) searches['status'] = {};
				if ((searches['status'][target] && isNotSearch) || (searches['status'][target] === false && !isNotSearch)) return this.sendReplyBox('A search cannot both exclude and include a status.');
				searches['status'][target] = !isNotSearch;
				continue;
			}

			if (target in allVolatileStatus) {
				if (!searches['volatileStatus']) searches['volatileStatus'] = {};
				if ((searches['volatileStatus'][target] && isNotSearch) || (searches['volatileStatus'][target] === false && !isNotSearch)) return this.sendReplyBox('A search cannot both exclude and include a volitile status.');
				searches['volatileStatus'][target] = !isNotSearch;
				continue;
			}

			return this.sendReplyBox("'" + Tools.escapeHTML(oldTarget) + "' could not be found in any of the search categories.");
		}

		if (showAll && Object.size(searches) === 0) return this.sendReplyBox("No search parameters other than 'all' were found. Try '/help movesearch' for more information on this command.");

		var dex = {};
		for (var move in Tools.data.Movedex) {
			dex[move] = Tools.getMove(move);
		}
		delete dex.magikarpsrevenge;

		for (var search in searches) {
			switch (search) {
				case 'type':
				case 'category':
					for (var move in dex) {
						if (searches[search][String(dex[move][search])] === false) {
							delete dex[move];
						} else if (Object.count(searches[search], true) > 0 && !searches[search][String(dex[move][search])]) delete dex[move];
					}
					break;

				case 'flags':
					for (var flag in searches[search]) {
						for (var move in dex) {
							if (flag !== 'secondary') {
								if ((!dex[move].flags[flag] && searches[search][flag]) || (dex[move].flags[flag] && !searches[search][flag])) delete dex[move];
							} else {
								if (searches[search][flag]) {
									if (!dex[move].secondary && !dex[move].secondaries) delete dex[move];
								} else {
									if (dex[move].secondary && dex[move].secondaries) delete dex[move];
								}
							}
						}
					}
					break;

				case 'recovery':
					for (var move in dex) {
						var hasRecovery = (dex[move].drain || dex[move].flags.heal);
						if ((!hasRecovery && searches[search]) || (hasRecovery && !searches[search])) delete dex[move];
					}
					break;

				case 'property':
					for (var prop in searches[search]) {
						for (var move in dex) {
							for (var ineq in searches[search][prop]) {
								if (ineq === "less") {
									if (dex[move][prop] === true) {
										delete dex[move];
										break;
									}
									if (dex[move][prop] > searches[search][prop][ineq].qty) {
										delete dex[move];
										break;
									}
								} else {
									if (dex[move][prop] === true) {
										if (dex[move].category === "Status") {
											delete dex[move];
											break;
										}
									}
									if (dex[move][prop] < searches[search][prop][ineq].qty) {
										delete dex[move];
										break;
									}
								}
							}
						}
					}
					break;

				case 'boost':
					for (var boost in searches[search]) {
						for (var move in dex) {
							if (dex[move].boosts) {
								if ((dex[move].boosts[boost] > 0 && searches[search][boost]) ||
									(dex[move].boosts[boost] < 1 && !searches[search][boost])) continue;
							} else if (dex[move].secondary && dex[move].secondary.self && dex[move].secondary.self.boosts) {
								if ((dex[move].secondary.self.boosts[boost] > 0 && searches[search][boost]) ||
									(dex[move].secondary.self.boosts[boost] < 1 && !searches[search][boost])) continue;
							}
							delete dex[move];
						}
					}
					break;

				case 'status':
				case 'volatileStatus':
					for (var searchStatus in searches[search]) {
						for (var move in dex) {
							if (dex[move][search] !== searchStatus) {
								if (!dex[move].secondaries) {
									if (!dex[move].secondary) {
										if (searches[search][searchStatus]) delete dex[move];
									} else {
										if ((dex[move].secondary[search] !== searchStatus && searches[search][searchStatus]) ||
											(dex[move].secondary[search] === searchStatus && !searches[search][searchStatus])) delete dex[move];
									}
								} else {
									var hasSecondary = false;
									for (var i = 0; i < dex[move].secondaries.length; i++) {
										if (dex[move].secondaries[i][search] === searchStatus) hasSecondary = true;
									}
									if ((!hasSecondary && searches[search][searchStatus]) || (hasSecondary && !searches[search][searchStatus])) delete dex[move];
								}
							} else {
								if (!searches[search][searchStatus]) delete dex[move];
							}
						}
					}
					break;

				default:
					return this.sendReplyBox("Something broke! PM SolarisFox here or on the Smogon forums with the command you tried.");
			}
		}
		var results = [];
		var resultsStr = "";
		for (var move in dex) {
			results.push(dex[move].name);
		}
		if (results.length > 0) {
			if (showAll || results.length <= output) {
				results.sort();
				resultsStr = results.join(", ");
			} else {
				results.randomize();
				resultsStr = results.slice(0, 10).join(", ") + ", and " + string(results.length - output) + " more. Redo the search with 'all' as a search parameter to show all results.";
			}
		} else {
			resultsStr = "No moves found.";
		}
		return this.sendReplyBox(resultsStr);
	},

	learnset: 'learn',
	learnall: 'learn',
	learn5: 'learn',
	g6learn: 'learn',
	rbylearn: 'learn',
	gsclearn: 'learn',
	advlearn: 'learn',
	dpplearn: 'learn',
	bw2learn: 'learn',
	learn: function (target, room, user, connection, cmd) {
		if (!target) return this.parse('/help learn');

		if (!this.canBroadcast()) return;

		var lsetData = {set:{}};
		var targets = target.split(',');
		var template = Tools.getTemplate(targets[0]);
		var move = {};
		var problem;
		var format = {rby:'gen1ou', gsc:'gen2ou', adv:'gen3oubeta', dpp:'gen4ou', bw2:'gen5ou'}[cmd.substring(0, 3)];
		var all = (cmd === 'learnall');
		if (cmd === 'learn5') lsetData.set.level = 5;
		if (cmd === 'g6learn') lsetData.format = {noPokebank: true};

		if (!template.exists) {
			return this.sendReply("Pokemon '" + template.id + "' not found.");
		}

		if (targets.length < 2) {
			return this.sendReply("You must specify at least one move.");
		}

		for (var i = 1, len = targets.length; i < len; ++i) {
			move = Tools.getMove(targets[i]);
			if (!move.exists) {
				return this.sendReply("Move '" + move.id + "' not found.");
			}
			problem = TeamValidator.checkLearnsetSync(format, move, template.species, lsetData);
			if (problem) break;
		}
		var buffer = template.name + (problem ? " <span class=\"message-learn-cannotlearn\">can't</span> learn " : " <span class=\"message-learn-canlearn\">can</span> learn ") + (targets.length > 2 ? "these moves" : move.name);
		if (format) buffer += ' on ' + cmd.substring(0, 3).toUpperCase();
		if (!problem) {
			var sourceNames = {E:"egg", S:"event", D:"dream world"};
			if (lsetData.sources || lsetData.sourcesBefore) buffer += " only when obtained from:<ul class=\"message-learn-list\">";
			if (lsetData.sources) {
				var sources = lsetData.sources.sort();
				var prevSource;
				var prevSourceType;
				var prevSourceCount = 0;
				for (var i = 0, len = sources.length; i < len; ++i) {
					var source = sources[i];
					if (source.substr(0, 2) === prevSourceType) {
						if (prevSourceCount < 0) {
							buffer += ": " + source.substr(2);
						} else if (all || prevSourceCount < 3) {
							buffer += ", " + source.substr(2);
						} else if (prevSourceCount === 3) {
							buffer += ", ...";
						}
						++prevSourceCount;
						continue;
					}
					prevSourceType = source.substr(0, 2);
					prevSourceCount = source.substr(2) ? 0 : -1;
					buffer += "<li>gen " + source.substr(0, 1) + " " + sourceNames[source.substr(1, 1)];
					if (prevSourceType === '5E' && template.maleOnlyHidden) buffer += " (cannot have hidden ability)";
					if (source.substr(2)) buffer += ": " + source.substr(2);
				}
			}
			if (lsetData.sourcesBefore) {
				if (!(cmd.substring(0, 3) in {'rby':1, 'gsc':1})) {
					buffer += "<li>any generation before " + (lsetData.sourcesBefore + 1);
				} else if (!lsetData.sources) {
					buffer += "<li>gen " + lsetData.sourcesBefore;
				}
			}
			buffer += "</ul>";
		}
		this.sendReplyBox(buffer);
	},

	weaknesses: 'weakness',
	weak: 'weakness',
	resist: 'weakness',
	weakness: function (target, room, user) {
		if (!target) return this.parse('/help weakness');
		if (!this.canBroadcast()) return;
		var targets = target.split(/[ ,\/]/);

		var pokemon = Tools.getTemplate(target);
		var type1 = Tools.getType(targets[0]);
		var type2 = Tools.getType(targets[1]);

		if (pokemon.exists) {
			target = pokemon.species;
		} else if (type1.exists && type2.exists) {
			pokemon = {types: [type1.id, type2.id]};
			target = type1.id + "/" + type2.id;
		} else if (type1.exists) {
			pokemon = {types: [type1.id]};
			target = type1.id;
		} else {
			return this.sendReplyBox("" + Tools.escapeHTML(target) + " isn't a recognized type or pokemon.");
		}

		var weaknesses = [];
		var resistances = [];
		var immunities = [];
		Object.keys(Tools.data.TypeChart).forEach(function (type) {
			var notImmune = Tools.getImmunity(type, pokemon);
			if (notImmune) {
				var typeMod = Tools.getEffectiveness(type, pokemon);
				switch (typeMod) {
				case 1:
					weaknesses.push(type);
					break;
				case 2:
					weaknesses.push("<b>" + type + "</b>");
					break;
				case -1:
					resistances.push(type);
					break;
				case -2:
					resistances.push("<b>" + type + "</b>");
					break;
				}
			} else {
				immunities.push(type);
			}
		});

		var buffer = [];
		buffer.push(pokemon.exists ? "" + target + ' (ignoring abilities):' : '' + target + ':');
		buffer.push('<span class=\"message-effect-weak\">Weaknesses</span>: ' + (weaknesses.join(', ') || 'None'));
		buffer.push('<span class=\"message-effect-resist\">Resistances</span>: ' + (resistances.join(', ') || 'None'));
		buffer.push('<span class=\"message-effect-immune\">Immunities</span>: ' + (immunities.join(', ') || 'None'));
		this.sendReplyBox(buffer.join('<br>'));
	},

	eff: 'effectiveness',
	type: 'effectiveness',
	matchup: 'effectiveness',
	effectiveness: function (target, room, user) {
		var targets = target.split(/[,/]/).slice(0, 2);
		if (targets.length !== 2) return this.sendReply("Attacker and defender must be separated with a comma.");

		var searchMethods = {'getType':1, 'getMove':1, 'getTemplate':1};
		var sourceMethods = {'getType':1, 'getMove':1};
		var targetMethods = {'getType':1, 'getTemplate':1};
		var source;
		var defender;
		var foundData;
		var atkName;
		var defName;
		for (var i = 0; i < 2; ++i) {
			var method;
			for (method in searchMethods) {
				foundData = Tools[method](targets[i]);
				if (foundData.exists) break;
			}
			if (!foundData.exists) return this.parse('/help effectiveness');
			if (!source && method in sourceMethods) {
				if (foundData.type) {
					source = foundData;
					atkName = foundData.name;
				} else {
					source = foundData.id;
					atkName = foundData.id;
				}
				searchMethods = targetMethods;
			} else if (!defender && method in targetMethods) {
				if (foundData.types) {
					defender = foundData;
					defName = foundData.species + " (not counting abilities)";
				} else {
					defender = {types: [foundData.id]};
					defName = foundData.id;
				}
				searchMethods = sourceMethods;
			}
		}

		if (!this.canBroadcast()) return;

		var factor = 0;
		if (Tools.getImmunity(source.type || source, defender)) {
			var totalTypeMod = 0;
			if (source.effectType !== 'Move' || source.basePower || source.basePowerCallback) {
				for (var i = 0; i < defender.types.length; i++) {
					var baseMod = Tools.getEffectiveness(source, defender.types[i]);
					var moveMod = source.onEffectiveness && source.onEffectiveness.call(Tools, baseMod, defender.types[i], source);
					totalTypeMod += typeof moveMod === 'number' ? moveMod : baseMod;
				}
			}
			factor = Math.pow(2, totalTypeMod);
		}

		this.sendReplyBox("" + atkName + " is " + factor + "x effective against " + defName + ".");
	},

	uptime: function (target, room, user) {
		if (!this.canBroadcast()) return;
		var uptime = process.uptime();
		var uptimeText;
		if (uptime > 24 * 60 * 60) {
			var uptimeDays = Math.floor(uptime / (24 * 60 * 60));
			uptimeText = uptimeDays + " " + (uptimeDays === 1 ? "day" : "days");
			var uptimeHours = Math.floor(uptime / (60 * 60)) - uptimeDays * 24;
			if (uptimeHours) uptimeText += ", " + uptimeHours + " " + (uptimeHours === 1 ? "hour" : "hours");
		} else {
			uptimeText = uptime.seconds().duration();
		}
		this.sendReplyBox("Uptime: <b>" + uptimeText + "</b>");
	},

	groups: function (target, room, user) {
		if (!this.canBroadcast()) return;
		this.sendReplyBox(
			"+ <b>Voices</b> - Respected regulars. They can create tournaments; start and end polls; use /html, /declare, /showimage, /announce; and talk during moderated chat.<br />" +
			"\u2605 <b>Players</b> - Members who have won a notable competition (temporary).<br />" +
			"@ <b>Moderators</b> - Moderate the battle server and provide feedback on staff decisions. They can use most commands.<br />" +
			"~ <b>Administrators</b> - Manage the battle server. They can use all commands.<br />" +
			"# <b>Room Owners</b> - Manage rooms and can almost totally control them."
		);
	},

	repo: 'opensource',
	repository: 'opensource',
	git: 'opensource',
	opensource: function (target, room, user) {
		if (!this.canBroadcast()) return;
		this.sendReplyBox(
			"Pokemon Showdown is open source:<br />" +
			"- Language: JavaScript (Node.js)<br />" +
			"- <a href=\"https://github.com/Zarel/Pokemon-Showdown/commits/master\">What's new?</a><br />" +
			"- <a href=\"https://github.com/Zarel/Pokemon-Showdown\">Server source code</a><br />" +
			"- <a href=\"https://github.com/Zarel/Pokemon-Showdown-Client\">Client source code</a>"
		);
	},
	
	stafflist: 'staff',
	staffalts: 'staff',
	staffalt: 'staff',
	staff: function (target, room, user) {
		if (!this.canBroadcast()) return;
		this.sendReplyBox(
			"<b>~ Administrators</b><br />" +
			"- abnegation (stranger)<br />" +
			"- Ausaudriel (Audy)<br />" +
			"- Forever (skylight)<br />" +
			"- Hiroshi Sotomura (Sotomura, Sotomura606)<br />" +
			"- Lilith (TitanBlade, TwilightBlade)<br />" +
			"- Livewire<br />" +
			"- Rukario (PPN)<br />" +
			"- Sheep (Cirnysheep)<br />" +
			"- shenanigans (razor leaf)<br />" +
			"- wolf (wofl)<br />" +
			"- Zeffy<br /><br />" +
			"<b>@ Moderators</b><br />" +
			"- Altairis (Winry)<br />" +
			"- Anti (Crazy Uncle Anti)<br />" +
			"- apocalypseArisen (Megido, omicron, omicronhuh)<br />" +
			"- Aslan<br />" +
			"- Castform (Powalen)<br />" +
			"- Christos<br />" +
			"- Dragon (Aura Blackquill, Captain Syrup, Dragii, Erika Senpai, Iris, Kjelle, Miss Fortune, Mitsuruu, Nabooru, Tharja)<br />" +
			"- Peitharchia (Adrastia, nymph)<br />" +
			"- Sanguine (Natalya)<br />" +
			"- Sector (Milena Kunis)<br />" +
			"- Sweep<br />" +
			"- Synerjee (Alto Mare, Autumn Reverie)<br />" +
			"- Yoshikko (gloom)<br /><br />" +
			"<a href=\"http://www.pokecommunity.com/showthread.php?t=289012#staff\">Click here for more details.</a>"
		);
	},

	avatars: function (target, room, user) {
		if (!this.canBroadcast()) return;
		this.sendReplyBox('You can <button name="avatars">change your avatar</button> by clicking on it in the <button name="openOptions"><i class="icon-cog"></i> Options</button> menu in the upper right. Custom avatars are only obtainable by staff.');
	},

	bofrocket: function (target, room, user) {
		if (room.id !== 'bof') return this.sendReply("The command '/bofrocket' was unrecognized. To send a message starting with '/bofrocket', type '//bofrocket'.");
		if (!this.can('modchat', null, room)) return;
		target = this.splitTarget(target);
		if (!this.targetUser) return this.sendReply("User not found");
		if (!room.users[this.targetUser.userid]) return this.sendReply("Not in bof");
		this.targetUser.avatar = '#bofrocket';
		room.add("" + user.name + " applied bofrocket to " + this.targetUser.name);
	},

	showtan: function (target, room, user) {
		if (room.id !== 'showderp') return this.sendReply("The command '/showtan' was unrecognized. To send a message starting with '/showtan', type '//showtan'.");
		if (!this.can('modchat', null, room)) return;
		target = this.splitTarget(target);
		if (!this.targetUser) return this.sendReply("User not found");
		if (!room.users[this.targetUser.userid]) return this.sendReply("Not a showderper");
		this.targetUser.avatar = '#showtan';
		room.add("" + user.name + " applied showtan to affected area of " + this.targetUser.name);
	},

	cpgtan: function (target, room, user) {
		if (room.id !== 'cpg') return this.sendReply("The command '/cpgtan' was unrecognized. To send a message starting with '/cpgtan', type '//cpgtan'.");
		if (!this.can('modchat', null, room)) return;
		target = this.splitTarget(target);
		if (!this.targetUser) return this.sendReply("User not found");
		if (!room.users[this.targetUser.userid]) return this.sendReply("Not a cpger");
		this.targetUser.avatar = '#cpgtan';
		room.add("" + user.name + " applied cpgtan to affected area of " + this.targetUser.name);
	},

	introduction: 'intro',
	intro: function (target, room, user) {
		if (!this.canBroadcast()) return;
		this.sendReplyBox(
			"New to competitive pokemon?<br />" +
			"- <a href=\"http://www.pokecommunity.com/showthread.php?t=332177#resources\">PC's Battling & Team Building Resources</a><br />" +
			"- <a href=\"https://www.smogon.com/sim/ps_guide\">Beginner's Guide to Pokémon Showdown</a><br />" +
			"- <a href=\"https://www.smogon.com/dp/articles/intro_comp_pokemon\">An introduction to competitive Pokémon</a><br />" +
			"- <a href=\"https://www.smogon.com/bw/articles/bw_tiers\">What do 'OU', 'UU', etc mean?</a><br />" +
			"- <a href=\"https://www.smogon.com/xyhub/tiers\">What are the rules for each format? What is 'Sleep Clause'?</a>"
		);
	},

	mentoring: 'smogintro',
	smogonintro: 'smogintro',
	smogintro: function (target, room, user) {
		if (!this.canBroadcast()) return;
		this.sendReplyBox(
			"Welcome to Smogon's official simulator! Here are some useful links to <a href=\"https://www.smogon.com/mentorship/\">Smogon\'s Mentorship Program</a> to help you get integrated into the community:<br />" +
			"- <a href=\"https://www.smogon.com/mentorship/primer\">Smogon Primer: A brief introduction to Smogon's subcommunities</a><br />" +
			"- <a href=\"https://www.smogon.com/mentorship/introductions\">Introduce yourself to Smogon!</a><br />" +
			"- <a href=\"https://www.smogon.com/mentorship/profiles\">Profiles of current Smogon Mentors</a><br />" +
			"- <a href=\"http://mibbit.com/#mentor@irc.synirc.net\">#mentor: the Smogon Mentorship IRC channel</a>"
		);
	},

	calculator: 'calc',
	calc: function (target, room, user) {
		if (!this.canBroadcast()) return;
		this.sendReplyBox(
			"Pokemon Showdown! damage calculator. (Courtesy of Honko)<br />" +
			"- <a href=\"https://pokemonshowdown.com/damagecalc/\">Damage Calculator</a>"
		);
	},

	capintro: 'cap',
	cap: function (target, room, user) {
		if (!this.canBroadcast()) return;
		this.sendReplyBox(
			"An introduction to the Create-A-Pokemon project:<br />" +
			"- <a href=\"https://www.smogon.com/cap/\">CAP project website and description</a><br />" +
			"- <a href=\"https://www.smogon.com/forums/showthread.php?t=48782\">What Pokemon have been made?</a><br />" +
			"- <a href=\"https://www.smogon.com/forums/forums/311\">Talk about the metagame here</a><br />" +
			"- <a href=\"https://www.smogon.com/forums/threads/3512318/#post-5594694\">Sample XY CAP teams</a>"
		);
	},

	gennext: function (target, room, user) {
		if (!this.canBroadcast()) return;
		this.sendReplyBox(
			"NEXT (also called Gen-NEXT) is a mod that makes changes to the game:<br />" +
			"- <a href=\"https://github.com/Zarel/Pokemon-Showdown/blob/master/mods/gennext/README.md\">README: overview of NEXT</a><br />" +
			"Example replays:<br />" +
			"- <a href=\"https://replay.pokemonshowdown.com/gennextou-120689854\">Zergo vs Mr Weegle Snarf</a><br />" +
			"- <a href=\"https://replay.pokemonshowdown.com/gennextou-130756055\">NickMP vs Khalogie</a>"
		);
	},

	om: 'othermetas',
	othermetas: function (target, room, user) {
		if (!this.canBroadcast()) return;
		target = toId(target);
		var buffer = "";
		var matched = false;

		if (target === 'all' && this.broadcasting) {
			return this.sendReplyBox("You cannot broadcast informatiom about all Other Metagames at once.");
		}

		if (!target || target === 'all') {
			matched = true;
			buffer += "- <a href=\"https://www.smogon.com/tiers/om/\">Other Metagames Hub</a><br />";
			buffer += "- <a href=\"https://www.smogon.com/forums/threads/3505031/\">Other Metagames Index</a><br />";
		}
		if (target === 'all' || target === 'smogondoublesuu' || target === 'doublesuu') {
			matched = true;
			buffer += "- <a href=\"https://www.smogon.com/forums/threads/3516968/\">Doubles UU</a><br />";
		}
		if (target === 'all' || target === 'smogontriples' || target === 'triples') {
			matched = true;
			buffer += "- <a href=\"https://www.smogon.com/forums/threads/3511522/\">Smogon Triples</a><br />";
		}
		if (target === 'all' || target === 'omofthemonth' || target === 'omotm' || target === 'month') {
			matched = true;
			buffer += "- <a href=\"https://www.smogon.com/forums/threads/3481155/\">Other Metagame of the Month</a><br />";
			buffer += "- <a href=\"https://www.smogon.com/forums/threads/3516349/\">Current OMotM: Hidden Type</a><br />";
		}
		if (target === 'all' || target === 'seasonal') {
			matched = true;
			buffer += "- <a href=\"https://www.smogon.com/forums/threads/3491902/\">Seasonal Ladder</a><br />";
		}
		if (target === 'all' || target === 'balancedhackmons' || target === 'bh') {
			matched = true;
			buffer += "- <a href=\"https://www.smogon.com/forums/threads/3489849/\">Balanced Hackmons</a><br />";
			buffer += "- <a href=\"https://www.smogon.com/forums/threads/3515725/\">Balanced Hackmons Suspect Discussion</a><br />";
			buffer += "- <a href=\"https://www.smogon.com/forums/threads/3525676/\">Balanced Hackmons Viability Rankings</a><br />";
		}
		if (target === 'all' || target === '1v1') {
			matched = true;
			if (target !== 'all') buffer += "Bring three Pokémon to Team Preview and choose one to battle.<br />";
			buffer += "- <a href=\"https://www.smogon.com/forums/threads/3496773/\">1v1</a><br />";
		}
		if (target === 'all' || target === 'monotype') {
			matched = true;
			if (target !== 'all') buffer += "All Pokémon on a team must share a type.<br />";
			buffer += "- <a href=\"https://www.smogon.com/forums/threads/3493087/\">Monotype</a><br />";
			buffer += "- <a href=\"https://www.smogon.com/forums/threads/3517737/\">Monotype Viability Rankings</a><br />";
		}
		if (target === 'all' || target === 'tiershift' || target === 'ts') {
			matched = true;
			if (target !== 'all') buffer += "Pokémon below OU/BL get all their stats boosted. UU/BL2 get +5, RU/BL3 get +10, and NU or lower get +15.<br />";
			buffer += "- <a href=\"https://www.smogon.com/forums/threads/3532973/\">Tier Shift</a><br />";
			buffer += "- <a href=\"https://www.smogon.com/forums/threads/3514386/\">Tier Shift Viability Rankings</a><br />";
		}
		if (target === 'all' || target === 'pu') {
			matched = true;
			if (target !== 'all') buffer += "The unofficial tier below NU.<br />";
			buffer += "- <a href=\"http://www.smogon.com/forums/forums/pu.327/\">PU</a><br />";
		}
		if (target === 'all' || target === 'inversebattle' || target === 'inverse') {
			matched = true;
			if (target !== 'all') buffer += "Battle with an inverted type chart.<br />";
			buffer += "- <a href=\"https://www.smogon.com/forums/threads/3518146/\">Inverse Battle</a><br />";
		}
		if (target === 'all' || target === 'almostanyability' || target === 'aaa') {
			matched = true;
			if (target !== 'all') buffer += "Pokémon can use any ability, barring the few that are banned.<br />";
			buffer += "- <a href=\"https://www.smogon.com/forums/threads/3528058/\">Almost Any Ability</a><br />";
			buffer += "- <a href=\"https://www.smogon.com/forums/threads/3517258/\">Almost Any Ability Viability Rankings</a><br />";
		}
		if (target === 'all' || target === 'stabmons') {
			matched = true;
			if (target !== 'all') buffer += "Pokémon can use any move of their typing, in addition to the moves they can normally learn.<br />";
			buffer += "- <a href=\"https://www.smogon.com/forums/threads/3493081/\">STABmons</a><br />";
			buffer += "- <a href=\"https://www.smogon.com/forums/threads/3512215/\">STABmons Viability Rankings</a><br />";
		}
		if (target === 'all' || target === 'lcuu') {
			matched = true;
			buffer += "- <a href=\"https://www.smogon.com/forums/threads/3523929/\">LC UU</a><br />";
		}
		if (target === 'all' || target === '350cup') {
			matched = true;
			buffer += "- <a href=\"https://www.smogon.com/forums/threads/3512945/\">350 Cup</a><br />";
		}
		if (target === 'all' || target === 'averagemons') {
			matched = true;
			buffer += "- <a href=\"https://www.smogon.com/forums/threads/3526481/\">Averagemons</a><br />";
		}
		if (target === 'all' || target === 'classichackmons' || target === 'hackmons') {
			matched = true;
			buffer += "- <a href=\"https://www.smogon.com/forums/threads/3521887/\">Classic Hackmons</a><br />";
		}
		if (target === 'all' || target === 'hiddentype') {
			matched = true;
			buffer += "- <a href=\"https://www.smogon.com/forums/threads/3516349/\">Hidden Type</a><br />";
		}
		if (target === 'all' || target === 'middlecup' || target === 'mc') {
			matched = true;
			buffer += "- <a href=\"https://www.smogon.com/forums/threads/3524287/\">Middle Cup</a><br />";
		}
		if (target === 'all' || target === 'outheorymon' || target === 'theorymon') {
			matched = true;
			buffer += "- <a href=\"https://www.smogon.com/forums/threads/3532902/\">OU Theorymon</a><br />";
		}
		if (!matched) {
			return this.sendReply("The Other Metas entry '" + target + "' was not found. Try /othermetas or /om for general help.");
		}
		this.sendReplyBox(buffer);
	},

	/*formats: 'formathelp',
	formatshelp: 'formathelp',
	formathelp: function (target, room, user) {
		if (!this.canBroadcast()) return;
		if (this.broadcasting && (room.id === 'lobby' || room.battle)) return this.sendReply("This command is too spammy to broadcast in lobby/battles");
		var buf = [];
		var showAll = (target === 'all');
		for (var id in Tools.data.Formats) {
			var format = Tools.data.Formats[id];
			if (!format) continue;
			if (format.effectType !== 'Format') continue;
			if (!format.challengeShow) continue;
			if (!showAll && !format.searchShow) continue;
			buf.push({
				name: format.name,
				gameType: format.gameType || 'singles',
				mod: format.mod,
				searchShow: format.searchShow,
				desc: format.desc || 'No description.'
			});
		}
		this.sendReplyBox(
			"Available Formats: (<strong>Bold</strong> formats are on ladder.)<br />" +
			buf.map(function (data) {
				var str = "";
				// Bold = Ladderable.
				str += (data.searchShow ? "<strong>" + data.name + "</strong>" : data.name) + ": ";
				str += "(" + (!data.mod || data.mod === 'base' ? "" : data.mod + " ") + data.gameType + " format) ";
				str += data.desc;
				return str;
			}).join("<br />")
		);
	},*/

	roomhelp: function (target, room, user) {
		if (room.id === 'lobby' || room.battle) return this.sendReply("This command is too spammy for lobby/battles.");
		if (!this.canBroadcast()) return;
		this.sendReplyBox(
			"Room drivers (%) can use:<br />" +
			"- /warn OR /k <em>username</em>: warn a user and show the Pokemon Showdown rules<br />" +
			"- /mute OR /m <em>username</em>: 7 minute mute<br />" +
			"- /hourmute OR /hm <em>username</em>: 60 minute mute<br />" +
			"- /unmute <em>username</em>: unmute<br />" +
			"- /announce OR /wall <em>message</em>: make an announcement<br />" +
			"- /modlog <em>username</em>: search the moderator log of the room<br />" +
			"- /modnote <em>note</em>: adds a moderator note that can be read through modlog<br />" +
			"<br />" +
			"Room moderators (@) can also use:<br />" +
			"- /roomban OR /rb <em>username</em>: bans user from the room<br />" +
			"- /roomunban <em>username</em>: unbans user from the room<br />" +
			"- /roomvoice <em>username</em>: appoint a room voice<br />" +
			"- /roomdevoice <em>username</em>: remove a room voice<br />" +
			"- /modchat <em>[off/autoconfirmed/+]</em>: set modchat level<br />" +
			"<br />" +
			"Room owners (#) can also use:<br />" +
			"- /roomintro <em>intro</em>: sets the room introduction that will be displayed for all users joining the room<br />" +
			"- /rules <em>rules link</em>: set the room rules link seen when using /rules<br />" +
			"- /roommod, /roomdriver <em>username</em>: appoint a room moderator/driver<br />" +
			"- /roomdemod, /roomdedriver <em>username</em>: remove a room moderator/driver<br />" +
			"- /modchat <em>[%/@/#]</em>: set modchat level<br />" +
			"- /declare <em>message</em>: make a large blue declaration to the room<br />" +
			"- !htmlbox <em>HTML code</em>: broadcasts a box of HTML code to the room<br />" +
			"- !showimage <em>[url], [width], [height]</em>: shows an image to the room<br />" +
			"<br />" +
			"More detailed help can be found in the <a href=\"https://www.smogon.com/sim/roomauth_guide\">roomauth guide</a><br />" +
			"</div>"
		);
	},

	restarthelp: function (target, room, user) {
		if (room.id === 'lobby' && !this.can('lockdown')) return false;
		if (!this.canBroadcast()) return;
		this.sendReplyBox(
			"The server is restarting. Things to know:<br />" +
			"- We wait a few minutes before restarting so people can finish up their battles<br />" +
			"- The restart itself will take around 0.6 seconds<br />" +
			"- Your ladder ranking and teams will not change<br />" +
			"- We are restarting to update Pokémon Showdown to a newer version"
		);
	},

	rule: 'rules',
	rules: function (target, room, user) {
		if (!target) {
			if (!this.canBroadcast()) return;
			this.sendReplyBox("Please follow the rules:<br />" +
				(room.rulesLink ? "- <a href=\"" + Tools.escapeHTML(room.rulesLink) + "\">" + Tools.escapeHTML(room.title) + " room rules</a><br />" : "") +
				"- <a href=\"http://www.pokecommunity.com/showthread.php?t=289012#rules\">" + (room.rulesLink ? "Global rules" : "PC Battle Server Rules") + "</a>");
			return;
		}
		if (!this.can('roommod', null, room)) return;
		if (target.length > 100) {
			return this.sendReply("Error: Room rules link is too long (must be under 100 characters). You can use a URL shortener to shorten the link.");
		}

		room.rulesLink = target.trim();
		this.sendReply("(The room rules link is now: " + target + ")");

		if (room.chatRoomData) {
			room.chatRoomData.rulesLink = room.rulesLink;
			Rooms.global.writeChatRoomData();
		}
	},

	faq: function (target, room, user) {
		if (!this.canBroadcast()) return;
		target = target.toLowerCase();
		var buffer = "";
		var matched = false;

		if (target === 'all' && this.broadcasting) {
			return this.sendReplyBox("You cannot broadcast all FAQs at once.");
		}

		if (!target || target === 'all') {
			matched = true;
			buffer += "<a href=\"https://www.smogon.com/sim/faq\">Frequently Asked Questions</a><br />";
		}
		if (target === 'all' || target === 'elo') {
			matched = true;
			buffer += "<a href=\"https://www.smogon.com/sim/faq#elo\">Why did this user gain or lose so many points?</a><br />";
		}
		if (target === 'all' || target === 'doubles' || target === 'triples' || target === 'rotation') {
			matched = true;
			buffer += "<a href=\"https://www.smogon.com/sim/faq#doubles\">Can I play doubles/triples/rotation battles here?</a><br />";
		}
		if (target === 'all' || target === 'restarts') {
			matched = true;
			buffer += "<a href=\"https://www.smogon.com/sim/faq#restarts\">Why is the server restarting?</a><br />";
		}
		if (target === 'all' || target === 'star' || target === 'player') {
			matched = true;
			buffer += '<a href="http://www.smogon.com/sim/faq#star">Why is there this star (&starf;) in front of my username?</a><br />';
		}
		if (target === 'all' || target === 'staff') {
			matched = true;
			buffer += "<a href=\"https://www.smogon.com/sim/staff_faq\">Staff FAQ</a><br />";
		}
		if (target === 'all' || target === 'autoconfirmed' || target === 'ac') {
			matched = true;
			buffer += "A user is autoconfirmed when they have won at least one rated battle and have been registered for a week or longer.<br />";
		}
		if (target === 'all' || target === 'customavatar' || target === 'ca') {
			matched = true;
			buffer += "<a href=\"https://www.smogon.com/sim/faq#customavatar\">How can I get a custom avatar?</a><br />";
		}
		if (target === 'all' || target === 'pm') {
			matched = true;
			buffer += "<a href=\"https://www.smogon.com/sim/faq#pm\">How can I send a user a private message?</a><br />";
		}
		if (target === 'all' || target === 'challenge') {
			matched = true;
			buffer += "<a href=\"https://www.smogon.com/sim/faq#challenge\">How can I battle a specific user?</a><br />";
		}
		if (target === 'all'  || target === 'gxe') {
			matched = true;
			buffer += "<a href=\"https://www.smogon.com/sim/faq#gxe\">What does GXE mean?</a><br />";
		}
		if (!matched) {
			return this.sendReply("The FAQ entry '" + target + "' was not found. Try /faq for general help.");
		}
		this.sendReplyBox(buffer);
	},

	banlists: 'tiers',
	tier: 'tiers',
	tiers: function (target, room, user) {
		if (!this.canBroadcast()) return;
		target = toId(target);
		var buffer = "";
		var matched = false;

		if (target === 'all' && this.broadcasting) {
			return this.sendReplyBox("You cannot broadcast information about all tiers at once.");
		}

		if (!target || target === 'all') {
			matched = true;
			buffer += "- <a href=\"https://www.smogon.com/tiers/\">Smogon Tiers</a><br />";
			buffer += "- <a href=\"https://www.smogon.com/forums/threads/tiering-faq.3498332/\">Tiering FAQ</a><br />";
			buffer += "- <a href=\"https://www.smogon.com/xyhub/tiers\">The banlists for each tier</a><br />";
		}
		if (target === 'all' || target === 'overused' || target === 'ou') {
			matched = true;
			buffer += "- <a href=\"https://www.smogon.com/forums/threads/3521201/\">OU Metagame Discussion</a><br />";
			buffer += "- <a href=\"https://www.smogon.com/dex/xy/tags/ou/\">OU Banlist</a><br />";
			buffer += "- <a href=\"https://www.smogon.com/forums/threads/3526596/\">OU Viability Rankings</a><br />";
		}
		if (target === 'all' || target === 'ubers' || target === 'uber') {
			matched = true;
			buffer += "- <a href=\"https://www.smogon.com/forums/threads/3522911/\">Ubers Metagame Discussion</a><br />";
			buffer += "- <a href=\"https://www.smogon.com/forums/threads/3523419/\">Ubers Viability Rankings</a><br />";
		}
		if (target === 'all' || target === 'underused' || target === 'uu') {
			matched = true;
			buffer += "- <a href=\"https://www.smogon.com/forums/threads/3530610/\">np: UU Stage 2.1</a><br />";
			buffer += "- <a href=\"https://www.smogon.com/dex/xy/tags/uu/\">UU Banlist</a><br />";
			buffer += "- <a href=\"https://www.smogon.com/forums/threads/3523649/\">UU Viability Rankings</a><br />";
		}
		if (target === 'all' || target === 'rarelyused' || target === 'ru') {
			matched = true;
			buffer += "- <a href=\"https://www.smogon.com/forums/threads/3533095/\">np: RU Stage 8</a><br />";
			buffer += "- <a href=\"https://www.smogon.com/dex/xy/tags/ru/\">RU Banlist</a><br />";
			buffer += "- <a href=\"https://www.smogon.com/forums/threads/3523627/\">RU Viability Rankings</a><br />";
		}
		if (target === 'all' || target === 'neverused' || target === 'nu') {
			matched = true;
			buffer += "- <a href=\"https://www.smogon.com/forums/threads/3528871/\">np: NU Stage 4</a><br />";
			buffer += "- <a href=\"https://www.smogon.com/dex/xy/tags/nu/\">NU Banlist</a><br />";
			buffer += "- <a href=\"https://www.smogon.com/forums/threads/3523692/\">NU Viability Rankings</a><br />";
		}
		if (target === 'all' || target === 'littlecup' || target === 'lc') {
			matched = true;
			buffer += "- <a href=\"https://www.smogon.com/forums/threads/3505710/\">LC Metagame Discussion</a><br />";
			buffer += "- <a href=\"https://www.smogon.com/forums/threads/3490462/\">LC Banlist</a><br />";
			buffer += "- <a href=\"https://www.smogon.com/forums/threads/3496013/\">LC Viability Rankings</a><br />";
		}
		if (target === 'all' || target === 'smogondoubles' || target === 'doubles') {
			matched = true;
			buffer += "- <a href=\"https://www.smogon.com/forums/threads/3525739/\">np: Doubles Stage 1.5</a><br />";
			buffer += "- <a href=\"https://www.smogon.com/forums/threads/3498688/\">Doubles Banlist</a><br />";
			buffer += "- <a href=\"https://www.smogon.com/forums/threads/3522814/\">Doubles Viability Rankings</a><br />";
		}
		if (target === 'all' || target === 'anythinggoes' || target === 'ag') {
			matched = true;
			buffer += "- <a href=\"https://www.smogon.com/forums/threads/3523229/\">Anything Goes</a><br />";
		}
		if (!matched) {
			return this.sendReply("The Tiers entry '" + target + "' was not found. Try /tiers for general help.");
		}
		this.sendReplyBox(buffer);
	},

	analysis: 'smogdex',
	strategy: 'smogdex',
	smogdex: function (target, room, user) {
		if (!this.canBroadcast()) return;

		var targets = target.split(',');
		if (toId(targets[0]) === 'previews') return this.sendReplyBox("<a href=\"https://www.smogon.com/forums/threads/sixth-generation-pokemon-analyses-index.3494918/\">Generation 6 Analyses Index</a>, brought to you by <a href=\"https://www.smogon.com\">Smogon University</a>");
		var pokemon = Tools.getTemplate(targets[0]);
		var item = Tools.getItem(targets[0]);
		var move = Tools.getMove(targets[0]);
		var ability = Tools.getAbility(targets[0]);
		var atLeastOne = false;
		var generation = (targets[1] || 'xy').trim().toLowerCase();
		var genNumber = 6;
		// var doublesFormats = {'vgc2012':1, 'vgc2013':1, 'vgc2014':1, 'doubles':1};
		var doublesFormats = {};
		var doublesFormat = (!targets[2] && generation in doublesFormats) ? generation : (targets[2] || '').trim().toLowerCase();
		var doublesText = '';
		if (generation === 'xy' || generation === 'xy' || generation === '6' || generation === 'six') {
			generation = 'xy';
		} else if (generation === 'bw' || generation === 'bw2' || generation === '5' || generation === 'five') {
			generation = 'bw';
			genNumber = 5;
		} else if (generation === 'dp' || generation === 'dpp' || generation === '4' || generation === 'four') {
			generation = 'dp';
			genNumber = 4;
		} else if (generation === 'adv' || generation === 'rse' || generation === 'rs' || generation === '3' || generation === 'three') {
			generation = 'rs';
			genNumber = 3;
		} else if (generation === 'gsc' || generation === 'gs' || generation === '2' || generation === 'two') {
			generation = 'gs';
			genNumber = 2;
		} else if (generation === 'rby' || generation === 'rb' || generation === '1' || generation === 'one') {
			generation = 'rb';
			genNumber = 1;
		} else {
			generation = 'xy';
		}
		if (doublesFormat !== '') {
			// Smogon only has doubles formats analysis from gen 5 onwards.
			if (!(generation in {'bw':1, 'xy':1}) || !(doublesFormat in doublesFormats)) {
				doublesFormat = '';
			} else {
				doublesText = {'vgc2012':"VGC 2012", 'vgc2013':"VGC 2013", 'vgc2014':"VGC 2014", 'doubles':"Doubles"}[doublesFormat];
				doublesFormat = '/' + doublesFormat;
			}
		}

		// Pokemon
		if (pokemon.exists) {
			atLeastOne = true;
			if (genNumber < pokemon.gen) {
				return this.sendReplyBox("" + pokemon.name + " did not exist in " + generation.toUpperCase() + "!");
			}
			// if (pokemon.tier === 'CAP') generation = 'cap';
			if (pokemon.tier === 'CAP') return this.sendReply("CAP is not currently supported by Smogon Strategic Pokedex.");

			var illegalStartNums = {'351':1, '421':1, '487':1, '493':1, '555':1, '647':1, '648':1, '649':1, '681':1};
			if (pokemon.isMega || pokemon.num in illegalStartNums) pokemon = Tools.getTemplate(pokemon.baseSpecies);
			var poke = pokemon.name.toLowerCase().replace(/\ /g, '_').replace(/[^a-z0-9\-\_]+/g, '');

			this.sendReplyBox("<a href=\"https://www.smogon.com/dex/" + generation + "/pokemon/" + poke + doublesFormat + "\">" + generation.toUpperCase() + " " + doublesText + " " + pokemon.name + " analysis</a>, brought to you by <a href=\"https://www.smogon.com\">Smogon University</a>");
		}

		// Item
		if (item.exists && genNumber > 1 && item.gen <= genNumber) {
			atLeastOne = true;
			var itemName = item.name.toLowerCase().replace(' ', '_');
			this.sendReplyBox("<a href=\"https://www.smogon.com/dex/" + generation + "/items/" + itemName + "\">" + generation.toUpperCase() + " " + item.name + " item analysis</a>, brought to you by <a href=\"https://www.smogon.com\">Smogon University</a>");
		}

		// Ability
		if (ability.exists && genNumber > 2 && ability.gen <= genNumber) {
			atLeastOne = true;
			var abilityName = ability.name.toLowerCase().replace(' ', '_');
			this.sendReplyBox("<a href=\"https://www.smogon.com/dex/" + generation + "/abilities/" + abilityName + "\">" + generation.toUpperCase() + " " + ability.name + " ability analysis</a>, brought to you by <a href=\"https://www.smogon.com\">Smogon University</a>");
		}

		// Move
		if (move.exists && move.gen <= genNumber) {
			atLeastOne = true;
			var moveName = move.name.toLowerCase().replace(' ', '_');
			this.sendReplyBox("<a href=\"https://www.smogon.com/dex/" + generation + "/moves/" + moveName + "\">" + generation.toUpperCase() + " " + move.name + " move analysis</a>, brought to you by <a href=\"https://www.smogon.com\">Smogon University</a>");
		}

		if (!atLeastOne) {
			return this.sendReplyBox("Pokemon, item, move, or ability not found for generation " + generation.toUpperCase() + ".");
		}
	},
	
	eng: 'en',
	en: function (target, room, user) {
		if (!this.canBroadcast()) return;
		this.sendReplyBox(
			"Official chat rooms are English only. Other languages are allowed in battle rooms, private messages, and unofficial chat rooms.<br />" +
			"- <a href=\"https://translate.google.com/#en/en/Official%20chat%20rooms%20are%20English%20only.%20Other%20languages%20are%20allowed%20in%20battle%20rooms%2C%20private%20messages%2C%20and%20unofficial%20chat%20rooms.\">TRANSLATION</a><br />" +
			"- <a href=\"http://www.pokecommunity.com/showthread.php?t=289012#rules\">PC Battle Server Rules</a>"
		);
	},

	rooms: 'roomrequests',
	room: 'roomrequests',
	roomrequest: 'roomrequests',
	roomrequests: function (target, room, user) {
		if (!this.canBroadcast()) return;
		this.sendReplyBox(
			"- <a href=\"http://www.pokecommunity.com/showthread.php?t=342086\">Room Requests & Guidelines</a>"
		);
	},

	/*********************************************************
	 * Miscellaneous commands
	 *********************************************************/

	potd: function (target, room, user) {
		if (!this.can('potd')) return false;

		Config.potd = target;
		Simulator.SimulatorProcess.eval('Config.potd = \'' + toId(target) + '\'');
		if (target) {
			if (Rooms.rooms.chat) Rooms.rooms.chat.addRaw("<div class=\"broadcast-blue\"><b>The Pokemon of the Day is now " + target + "!</b><br />This Pokemon will be guaranteed to show up in random battles.</div>");
			this.logModCommand("The Pokemon of the Day was changed to " + target + " by " + user.name + ".");
		} else {
			if (Rooms.rooms.chat) Rooms.rooms.chat.addRaw("<div class=\"broadcast-blue\"><b>The Pokemon of the Day was removed!</b><br />No pokemon will be guaranteed in random battles.</div>");
			this.logModCommand("The Pokemon of the Day was removed by " + user.name + ".");
		}
	},

	spammode: function (target, room, user) {
		if (!this.can('ban')) return false;

		// NOTE: by default, spammode does nothing; it's up to you to set stricter filters
		// in config for chatfilter/hostfilter. Put this above the spammode filters:
		/*
		if (!Config.spammode) return;
		if (Config.spammode < Date.now()) {
			delete Config.spammode;
			return;
		}
		*/

		if (target === 'off' || target === 'false') {
			if (Config.spammode) {
				delete Config.spammode;
				this.privateModCommand("(" + user.name + " turned spammode OFF.)");
			} else {
				this.sendReply("Spammode is already off.");
			}
		} else if (!target || target === 'on' || target === 'true') {
			if (Config.spammode) {
				this.privateModCommand("(" + user.name + " renewed spammode for half an hour.)");
			} else {
				this.privateModCommand("(" + user.name + " turned spammode ON for half an hour.)");
			}
			Config.spammode = Date.now() + 30 * 60 * 1000;
		} else {
			this.sendReply("Unrecognized spammode setting.");
		}
	},

	roll: 'dice',
	dice: function (target, room, user) {
		if (!target) return this.parse('/help dice');
		if (!this.canBroadcast()) return;
		var d = target.indexOf("d");
		if (d >= 0) {
			var num = parseInt(target.substring(0, d));
			var faces;
			if (target.length > d) faces = parseInt(target.substring(d + 1));
			if (isNaN(num)) num = 1;
			if (isNaN(faces)) return this.sendReply("The number of faces must be a valid integer.");
			if (faces < 1 || faces > 1000) return this.sendReply("The number of faces must be between 1 and 1000");
			if (num < 1 || num > 20) return this.sendReply("The number of dice must be between 1 and 20");
			var rolls = [];
			var total = 0;
			for (var i = 0; i < num; ++i) {
				rolls[i] = (Math.floor(faces * Math.random()) + 1);
				total += rolls[i];
			}
			return this.sendReplyBox("Random number " + num + "x(1 - " + faces + "): " + rolls.join(", ") + "<br />Total: " + total);
		}
		if (target && isNaN(target) || target.length > 21) return this.sendReply("The max roll must be a number under 21 digits.");
		var maxRoll = (target) ? target : 6;
		var rand = Math.floor(maxRoll * Math.random()) + 1;
		return this.sendReplyBox("Random number (1 - " + maxRoll + "): " + rand);
	},

	pr: 'pickrandom',
	pick: 'pickrandom',
	pickrandom: function (target, room, user) {
		var options = target.split(',');
		if (options.length < 2) return this.parse('/help pick');
		if (!this.canBroadcast()) return false;
		return this.sendReplyBox('<em>We randomly picked:</em> ' + Tools.escapeHTML(options.sample().trim()));
	},

	register: function () {
		if (!this.canBroadcast()) return;
		this.sendReplyBox('You will be prompted to register upon winning a rated battle. Alternatively, there is a register button in the <button name="openOptions"><i class="icon-cog"></i> Options</button> menu in the upper right.');
	},

	lobbychat: function (target, room, user, connection) {
		if (!Rooms.lobby) return this.popupReply("This server doesn't have a lobby.");
		target = toId(target);
		if (target === 'off') {
			user.leaveRoom(Rooms.lobby, connection.socket);
			connection.send('|users|');
			this.sendReply("You are now blocking lobby chat.");
		} else {
			user.joinRoom(Rooms.lobby, connection);
			this.sendReply("You are now receiving lobby chat.");
		}
	},

	showimage: function (target, room, user) {
		if (!target) return this.parse('/help showimage');
		if (!this.can('declare', null, room)) return false;
		if (!this.canBroadcast()) return;

		var targets = target.split(',');
		if (targets.length !== 3) {
			return this.parse('/help showimage');
		}

		this.sendReply('|raw|<img src="' + Tools.escapeHTML(targets[0]) + '" alt="" width="' + toId(targets[1]) + '" height="' + toId(targets[2]) + '" />');
	},

	htmlbox: function (target, room, user, connection, cmd, message) {
		if (!target) return this.parse('/help htmlbox');
		if (!this.canHTML(target)) return;

		if (room.id === 'development') {
			if (!this.can('announce', null, room)) return;
			if (message.charAt(0) === '!') this.broadcasting = true;
		} else {
			if (!this.can('declare', null, room)) return;
			if (!this.canBroadcast('!htmlbox')) return;
		}

		this.sendReplyBox(target);
	},

	a: function (target, room, user) {
		if (!this.can('rawpacket')) return false;
		// secret sysop command
		room.add(target);
	},

	/*********************************************************
	 * Help commands
	 *********************************************************/

	commands: 'help',
	h: 'help',
	'?': 'help',
	help: function (target, room, user) {
		target = target.toLowerCase();
		var matched = false;
		if (target === 'msg' || target === 'pm' || target === 'whisper' || target === 'w') {
			matched = true;
			this.sendReply("/msg OR /whisper OR /w [username], [message] - Send a private message.");
		}
		if (target === 'r' || target === 'reply') {
			matched = true;
			this.sendReply("/reply OR /r [message] - Send a private message to the last person you received a message from, or sent a message to.");
		}
		if (target === 'avatar') {
			matched = true;
			this.sendReply("/avatar [new avatar number] - Change your trainer sprite.");
		}
		if (target === 'whois' || target === 'alts' || target === 'ip' || target === 'rooms') {
			matched = true;
			this.sendReply("/whois - Get details on yourself: alts, group, IP address, and rooms.");
			this.sendReply("/whois [username] - Get details on a username: alts (Requires: % @ & ~), group, IP address (Requires: @ & ~), and rooms.");
		}
		if (target === 'data') {
			matched = true;
			this.sendReply("/data [pokemon/item/move/ability] - Get details on this pokemon/item/move/ability/nature.");
			this.sendReply("!data [pokemon/item/move/ability] - Show everyone these details. Requires: + % @ & ~");
		}
		if (target === 'details' || target === 'dt') {
			matched = true;
			this.sendReply("/details [pokemon] - Get additional details on this pokemon/item/move/ability/nature.");
			this.sendReply("!details [pokemon] - Show everyone these details. Requires: + % @ & ~");
		}
		if (target === 'analysis') {
			matched = true;
			this.sendReply("/analysis [pokemon], [generation] - Links to the Smogon University analysis for this Pokemon in the given generation.");
			this.sendReply("!analysis [pokemon], [generation] - Shows everyone this link. Requires: + % @ & ~");
		}
		if (target === 'groups') {
			matched = true;
			this.sendReply("/groups - Explains what the + % @ & next to people's names mean.");
			this.sendReply("!groups - Show everyone that information. Requires: + % @ & ~");
		}
		if (target === 'opensource') {
			matched = true;
			this.sendReply("/opensource - Links to PS's source code repository.");
			this.sendReply("!opensource - Show everyone that information. Requires: + % @ & ~");
		}
		if (target === 'avatars') {
			matched = true;
			this.sendReply("/avatars - Explains how to change avatars.");
			this.sendReply("!avatars - Show everyone that information. Requires: + % @ & ~");
		}
		if (target === 'intro') {
			matched = true;
			this.sendReply("/intro - Provides an introduction to competitive pokemon.");
			this.sendReply("!intro - Show everyone that information. Requires: + % @ & ~");
		}
		if (target === 'cap') {
			matched = true;
			this.sendReply("/cap - Provides an introduction to the Create-A-Pokemon project.");
			this.sendReply("!cap - Show everyone that information. Requires: + % @ & ~");
		}
		if (target === 'om') {
			matched = true;
			this.sendReply("/om - Provides links to information on the Other Metagames.");
			this.sendReply("!om - Show everyone that information. Requires: + % @ & ~");
		}
		if (target === 'learn' || target === 'learnset' || target === 'learnall') {
			matched = true;
			this.sendReply("/learn [pokemon], [move, move, ...] - Displays how a Pokemon can learn the given moves, if it can at all.");
			this.sendReply("!learn [pokemon], [move, move, ...] - Show everyone that information. Requires: + % @ & ~");
		}
		if (target === 'calc' || target === 'calculator') {
			matched = true;
			this.sendReply("/calc - Provides a link to a damage calculator");
			this.sendReply("!calc - Shows everyone a link to a damage calculator. Requires: + % @ & ~");
		}
<<<<<<< HEAD
		if (target === 'blockchallenges' || target === 'blockchall') {
=======
		if (target === 'away' || target === 'idle') {
			matched = true;
			this.sendReply("/away - Blocks challenges and private messages. Unblock them with /back.");
		}
		if (target === 'blockchallenges') {
>>>>>>> 13ac84e2
			matched = true;
			this.sendReply("/blockchallenges - Blocks challenges so no one can challenge you. Unblock them with /unblockchallenges.");
		}
		if (target === 'blockpms' || target === 'ignorepms') {
			matched = true;
			this.sendReply("/blockpms - Blocks private messages. Unblock them with /unignorepms.");
		}
		if (target === 'allowchallenges' || target === 'allowchall' || target === 'unblockchallenges' || target === 'unblockchall') {
			matched = true;
			this.sendReply("/unblockchallenges - Unblocks challenges so you can be challenged again. Block them with /blockchallenges.");
		}
		if (target === 'unblockpms' || target === 'unignorepms') {
			matched = true;
			this.sendReply("/unblockpms - Unblocks private messages. Block them with /blockpms.");
		}
		if (target === 'faq') {
			matched = true;
			this.sendReply("/faq [theme] - Provides a link to the FAQ. Add deviation, doubles, randomcap, restart, or staff for a link to these questions. Add all for all of them.");
			this.sendReply("!faq [theme] - Shows everyone a link to the FAQ. Add deviation, doubles, randomcap, restart, or staff for a link to these questions. Add all for all of them. Requires: + % @ & ~");
		}
		if (target === 'effectiveness' || target === 'matchup' || target === 'eff' || target === 'type') {
			matched = true;
			this.sendReply("/effectiveness [attack], [defender] - Provides the effectiveness of a move or type on another type or a Pokémon.");
			this.sendReply("!effectiveness [attack], [defender] - Shows everyone the effectiveness of a move or type on another type or a Pokémon.");
		}
		if (target === 'weakness' || target === 'weaknesses' || target === 'weak' || target === 'resist') {
			matched = true;
			this.sendReply("/weakness [pokemon] - Provides a Pokemon's resistances, weaknesses, and immunities, ignoring abilities.");
			this.sendReply("/weakness [type 1]/[type 2] - Provides a type or type combination's resistances, weaknesses, and immunities, ignoring abilities.");
			this.sendReply("!weakness [pokemon] - Shows everyone a Pokemon's resistances, weaknesses, and immunities, ignoring abilities. Requires: + % @ & ~");
			this.sendReply("!weakness [type 1]/[type 2] - Shows everyone a type or type combination's resistances, weaknesses, and immunities, ignoring abilities. Requires: + % @ & ~");
		}
		if (target === 'dexsearch' || target === 'dsearch' || target === 'ds') {
			matched = true;
			this.sendReply("/dexsearch [type], [move], [move], ... - Searches for Pokemon that fulfill the selected criteria.");
			this.sendReply("Search categories are: type, tier, color, moves, ability, gen.");
			this.sendReply("Valid colors are: green, red, blue, white, brown, yellow, purple, pink, gray and black.");
			this.sendReply("Valid tiers are: Uber/OU/BL/UU/BL2/RU/BL3/NU/PU/NFE/LC/CAP.");
			this.sendReply("Types must be followed by ' type', e.g., 'dragon type'.");
			this.sendReply("Parameters can be excluded through the use of '!', e.g., '!water type' excludes all water types.");
			this.sendReply("The parameter 'mega' can be added to search for Mega Evolutions only, and the parameters 'FE' or 'NFE' can be added to search fully or not-fully evolved Pokemon only.");
			this.sendReply("The order of the parameters does not matter.");
		}
		if (target === 'dice' || target === 'roll') {
			matched = true;
			this.sendReply("/dice [optional max number] - Randomly picks a number between 1 and 6, or between 1 and the number you choose.");
			this.sendReply("/dice [number of dice]d[number of sides] - Simulates rolling a number of dice, e.g., /dice 2d4 simulates rolling two 4-sided dice.");
		}
		if (target === 'pick' || target === 'pickrandom') {
			matched = true;
			this.sendReply("/pick [option], [option], ... - Randomly selects an item from a list containing 2 or more elements.");
		}
		if (target === 'invite') {
			matched = true;
			this.sendReply("/invite [username], [roomname] - Invites the player [username] to join the room [roomname].");
		}
		if (target === 'addplayer') {
			matched = true;
			this.sendReply("/addplayer [username] - Allow the specified user to join the battle as a player.");
		}

		// driver commands
		if (target === 'lock' || target === 'l') {
			matched = true;
			this.sendReply("/lock OR /l [username], [reason] - Locks the user from talking in all chats. Requires: % @ & ~");
		}
		if (target === 'unlock') {
			matched = true;
			this.sendReply("/unlock [username] - Unlocks the user. Requires: % @ & ~");
		}
		if (target === 'redirect' || target === 'redir') {
			matched = true;
			this.sendReply("/redirect OR /redir [username], [roomname] - Attempts to redirect the user [username] to the room [roomname]. Requires: % @ & ~");
		}
		if (target === 'modnote') {
			matched = true;
			this.sendReply("/modnote [note] - Adds a moderator note that can be read through modlog. Requires: % @ & ~");
		}
		if (target === 'forcerename' || target === 'fr') {
			matched = true;
			this.sendReply("/forcerename OR /fr [username], [reason] - Forcibly change a user's name and shows them the [reason]. Requires: % @ & ~");
		}
		if (target === 'kickbattle') {
			matched = true;
			this.sendReply("/kickbattle [username], [reason] - Kicks a user from a battle with reason. Requires: % @ & ~");
		}
		if (target === 'warn' || target === 'k') {
			matched = true;
			this.sendReply("/warn OR /k [username], [reason] - Warns a user showing them the Pokemon Showdown Rules and [reason] in an overlay. Requires: % @ & ~");
		}
		if (target === 'modlog') {
			matched = true;
			this.sendReply("/modlog [roomid|all], [n] - Roomid defaults to current room. If n is a number or omitted, display the last n lines of the moderator log. Defaults to 15. If n is not a number, search the moderator log for 'n' on room's log [roomid]. If you set [all] as [roomid], searches for 'n' on all rooms's logs. Requires: % @ & ~");
		}
		if (target === 'mute' || target === 'm') {
			matched = true;
			this.sendReply("/mute OR /m [username], [reason] - Mutes a user with reason for 7 minutes. Requires: % @ & ~");
		}
		if (target === 'hourmute' || target === 'hm') {
			matched = true;
			this.sendReply("/hourmute OR /hm [username], [reason] - Mutes a user with reason for an hour. Requires: % @ & ~");
		}
		if (target === 'unmute' || target === 'um') {
			matched = true;
			this.sendReply("/unmute [username] - Removes mute from user. Requires: % @ & ~");
		}

		// mod commands
		if (target === 'roomban' || target === 'rb') {
			matched = true;
			this.sendReply("/roomban [username] - Bans the user from the room you are in. Requires: @ & ~");
		}
		if (target === 'roomunban') {
			matched = true;
			this.sendReply("/roomunban [username] - Unbans the user from the room you are in. Requires: @ & ~");
		}
		if (target === 'ban' || target === 'b') {
			matched = true;
			this.sendReply("/ban OR /b [username], [reason] - Kick user from all rooms and ban user's IP address with reason. Requires: @ & ~");
		}
		if (target === 'unban') {
			matched = true;
			this.sendReply("/unban [username] - Unban a user. Requires: @ & ~");
		}

		// RO commands
		if (target === 'showimage') {
			matched = true;
			this.sendReply("/showimage [url], [width], [height] - Show an image. Requires: # & ~");
		}
		if (target === 'roompromote') {
			matched = true;
			this.sendReply("/roompromote [username], [group] - Promotes the user to the specified group or next ranked group. Requires: @ # & ~");
		}
		if (target === 'roomdemote') {
			matched = true;
			this.sendReply("/roomdemote [username], [group] - Demotes the user to the specified group or previous ranked group. Requires: @ # & ~");
		}

		// leader commands
		if (target === 'banip') {
			matched = true;
			this.sendReply("/banip [ip] - Kick users on this IP or IP range from all rooms and bans it. Accepts wildcards to ban ranges. Requires: & ~");
		}
		if (target === 'unbanip') {
			matched = true;
			this.sendReply("/unbanip [ip] - Kick users on this IP or IP range from all rooms and bans it. Accepts wildcards to ban ranges. Requires: & ~");
		}
		if (target === 'unbanall') {
			matched = true;
			this.sendReply("/unbanall - Unban all IP addresses. Requires: & ~");
		}
		if (target === 'promote') {
			matched = true;
			this.sendReply("/promote [username], [group] - Promotes the user to the specified group or next ranked group. Requires: & ~");
		}
		if (target === 'demote') {
			matched = true;
			this.sendReply("/demote [username], [group] - Demotes the user to the specified group or previous ranked group. Requires: & ~");
		}
		if (target === 'forcetie') {
			matched = true;
			this.sendReply("/forcetie - Forces the current match to tie. Requires: & ~");
		}
		if (target === 'declare') {
			matched = true;
			this.sendReply("/declare [message] - Anonymously announces a message. Requires: & ~");
		}

		// admin commands
		if (target === 'chatdeclare' || target === 'cdeclare') {
			matched = true;
			this.sendReply("/cdeclare [message] - Anonymously announces a message to all chatrooms on the server. Requires: ~");
		}
		if (target === 'globaldeclare' || target === 'gdeclare') {
			matched = true;
			this.sendReply("/globaldeclare [message] - Anonymously announces a message to every room on the server. Requires: ~");
		}
		if (target === 'htmlbox') {
			matched = true;
			this.sendReply("/htmlbox [message] - Displays a message, parsing HTML code contained. Requires: ~ # with global authority");
		}
		if (target === 'announce' || target === 'wall') {
			matched = true;
			this.sendReply("/announce OR /wall [message] - Makes an announcement. Requires: % @ & ~");
		}
		if (target === 'modchat') {
			matched = true;
			this.sendReply("/modchat [off/autoconfirmed/+/%/@/&/~] - Set the level of moderated chat. Requires: @ for off/autoconfirmed/+ options, & ~ for all the options");
		}
		if (target === 'hotpatch') {
			matched = true;
			this.sendReply("Hot-patching the game engine allows you to update parts of Showdown without interrupting currently-running battles. Requires: ~");
			this.sendReply("Hot-patching has greater memory requirements than restarting.");
			this.sendReply("/hotpatch chat - reload chat-commands.js");
			this.sendReply("/hotpatch battles - spawn new simulator processes");
			this.sendReply("/hotpatch formats - reload the tools.js tree, rebuild and rebroad the formats list, and also spawn new simulator processes");
		}
		if (target === 'lockdown') {
			matched = true;
			this.sendReply("/lockdown - locks down the server, which prevents new battles from starting so that the server can eventually be restarted. Requires: ~");
		}
		if (target === 'kill') {
			matched = true;
			this.sendReply("/kill - kills the server. Can't be done unless the server is in lockdown state. Requires: ~");
		}
		if (target === 'loadbanlist') {
			matched = true;
			this.sendReply("/loadbanlist - Loads the bans located at ipbans.txt. The command is executed automatically at startup. Requires: ~");
		}
		if (target === 'makechatroom') {
			matched = true;
			this.sendReply("/makechatroom [roomname] - Creates a new room named [roomname]. Requires: ~");
		}
		if (target === 'deregisterchatroom') {
			matched = true;
			this.sendReply("/deregisterchatroom [roomname] - Deletes room [roomname] after the next server restart. Requires: ~");
		}
		if (target === 'roomowner') {
			matched = true;
			this.sendReply("/roomowner [username] - Appoints [username] as a room owner. Removes official status. Requires: ~");
		}
		if (target === 'roomdeowner') {
			matched = true;
			this.sendReply("/roomdeowner [username] - Removes [username]'s status as a room owner. Requires: ~");
		}
		if (target === 'privateroom' || target === 'hiddenroom') {
			matched = true;
			this.sendReply("/privateroom [on/off] - Makes or unmakes a room private. Requires: ~");
			this.sendReply("/hiddenroom [on/off] - Makes or unmakes a room hidden. Hidden rooms will maintain global ranks of users. Requires: \u2605 ~");
		}

		// other
		if (target === 'tell') {
			matched = true;
			this.sendReply('/tell [user], [message] - Leaves a message for the specified user that will be received when they next talk.');
		}
		if (target === 'en' || target === 'eng') {
			matched = true;
			this.sendReply('/en - Leaves a warning for foreign speakers.');
		}
		if (target === 'profile') {
			matched = true;
			this.sendReply("/profile [username] - Shows infomation about the user.");
		}
		if (target === 'title' || target === 'settitle') {
			matched = true;
			this.sendReply("/title [information] - Sets a user title for your profile. Do use any characters other than the English alphabet or the title will not appear correctly.");
		}
		if (target === 'transferbp' || target === 'transferbattlepoints' || target === 'transferbattlepoint' || target === 'transfermoney' || target === 'transferbuck' || target === 'transferbucks') {
			matched = true;
			this.sendReply("/transferbp [username], [amount] - Transfer a certain amount of Battle Points to another user.");
		}
		if (target === 'buy') {
			matched = true;
			this.sendReply("/buy [command] - Buys something from the shop.");
		}
		if (target === 'poll') {
			matched = true;
			this.sendReply("/poll [question], [option], [option], etc. - Creates a poll.");
		}
		if (target === 'vote') {
			matched = true;
			this.sendReply("/vote [option] - votes for the specified option in the poll.");
		}
		if (target === 'regdate') {
			matched = true;
			this.sendReply("/regdate [username] - Shows registeration date of a user.");
		}
		if (target === 'pmall' || target === 'masspm') {
			matched = true;
			this.sendReply("/pmall [message] - Sends a message to all users in the server.");
		}
		if (target === 'rmall') {
			matched = true;
			this.sendReply("/rmall [message] - Sends a message to all users in a room.");
		}
		if (target === 'star') {
			matched = true;
			this.sendReply("/star - Changes your symbol (usergroup) to \u2606.");
		}
		if (target === 'urbandefine' || target === 'ud') {
			matched = true;
			this.sendReply("/urbandefine [phrase] - Looks up this phrase on urbandictionary.com.");
		}
		if (target === 'define' || target === 'def') {
			matched = true;
			this.sendReply("/define [word] - Looks up this word on the internet.");
		}
		if (target === 'emoticon' || target === 'emoticons') {
			matched = true;
			this.sendReply("/emoticons - Displays all emoticons available.");
		}
		if (target === 'givebp' || target === 'givebattlepoints' || target === 'givebattlepoint' || target === 'givemoney' || target === 'givebuck' || target === 'givebucks') {
			matched = true;
			this.sendReply("/givebp [username], [amount] - Gives Battle Points to a user. Requires: ~");
		}
		if (target === 'takebp' || target === 'takebattlepoints' || target === 'takebattlepoint' || target === 'takemoney' || target === 'takebuck' || target === 'takebucks') {
			matched = true;
			this.sendReply("/takebp [username], [amount] - Takes Battle Points from a user. Requires: ~");
		}
		if (target === 'sudo') {
			matched = true;
			this.sendReply("/sudo [username], [message/command] - Makes another player perform a command (or speak) as if they typed it in the chat box themselves. Requires: ~");
		}
		if (target === 'kick') {
			matched = true;
			this.sendReply("/kick [username] - Kicks a username from the room. Requires: ~");
		}
		if (target === 'control') {
			matched = true;
			this.sendReply("/control [username], [say/pm], [message/user that you want to pm to], [pm message] - Controls what the user says and pm. Requires: ~");
		}
		if (target === 'controlpanel' || target === 'cp') {
			matched = true;
			this.sendReply("/controlpanel - Displays settings to be edited by adminstration. Requires: ~");
		}
		if (target === 'clearall') {
			matched = true;
			this.sendReply("/clearall - Clears all messages in the room. Requires: ~");
		}
		if (target === 'roomlist') {
			matched = true;
			this.sendReply("/roomlist - Display all rooms. Requires: ~");
		}

		// overall
		if (target === 'help' || target === 'h' || target === '?' || target === 'commands') {
			matched = true;
			this.sendReply("/help OR /h OR /? - Gives you help.");
		}
		if (!target) {
			this.sendReply("COMMANDS: /nick, /avatar, /rating, /whois, /msg, /reply, /ignore, /away, /back, /timestamps, /highlight");
			this.sendReply("INFORMATIONAL COMMANDS: /data, /dexsearch, /groups, /opensource, /avatars, /faq, /rules, /intro, /tiers, /othermetas, /learn, /analysis, /calc (replace / with ! to broadcast. Broadcasting requires: + % @ & ~)");
			if (user.group !== Config.groupsranking[0]) {
				this.sendReply("DRIVER COMMANDS: /warn, /mute, /unmute, /alts, /forcerename, /modlog, /lock, /unlock, /announce, /redirect");
				this.sendReply("MODERATOR COMMANDS: /ban, /unban, /ip");
				this.sendReply("LEADER COMMANDS: /declare, /forcetie, /forcewin, /promote, /demote, /banip, /unbanall");
			}
			this.sendReply("For an overview of room commands, use /roomhelp");
			this.sendReply("For details of a specific command, use something like: /help data");
		} else if (!matched) {
			this.sendReply("Help for the command '" + target + "' was not found. Try /help for general help");
		}
	}

};<|MERGE_RESOLUTION|>--- conflicted
+++ resolved
@@ -2038,15 +2038,7 @@
 			this.sendReply("/calc - Provides a link to a damage calculator");
 			this.sendReply("!calc - Shows everyone a link to a damage calculator. Requires: + % @ & ~");
 		}
-<<<<<<< HEAD
 		if (target === 'blockchallenges' || target === 'blockchall') {
-=======
-		if (target === 'away' || target === 'idle') {
-			matched = true;
-			this.sendReply("/away - Blocks challenges and private messages. Unblock them with /back.");
-		}
-		if (target === 'blockchallenges') {
->>>>>>> 13ac84e2
 			matched = true;
 			this.sendReply("/blockchallenges - Blocks challenges so no one can challenge you. Unblock them with /unblockchallenges.");
 		}
