--- conflicted
+++ resolved
@@ -1882,21 +1882,11 @@
 		this.sendReply('|raw|<img src="' + Tools.escapeHTML(targets[0]) + '" alt="" width="' + toId(targets[1]) + '" height="' + toId(targets[2]) + '" />');
 	},
 
-	htmlbox: function (target, room, user, connection, cmd, message) {
+	htmlbox: function (target, room, user) {
 		if (!target) return this.parse('/help htmlbox');
-<<<<<<< HEAD
 		if (!this.can('declare', room)) return;
-=======
->>>>>>> 1de3ab6e
 		if (!this.canHTML(target)) return;
-
-		if (room.id === 'development') {
-			if (!this.can('announce', null, room)) return;
-			if (message.charAt(0) === '!') this.broadcasting = true;
-		} else {
-			if (!this.can('declare', null, room)) return;
-			if (!this.canBroadcast('!htmlbox')) return;
-		}
+		if (!this.canBroadcast('!htmlbox')) return;
 
 		this.sendReplyBox(target);
 	},
