/**
 * Commands
 * Pokemon Showdown - https://pokemonshowdown.com/
 *
 * These are commands. For instance, you can define the command 'whois'
 * here, then use it by typing /whois into Pokemon Showdown.
 *
 * A command can be in the form:
 *   ip: 'whois',
 * This is called an alias: it makes it so /ip does the same thing as
 * /whois.
 *
 * But to actually define a command, it's a function:
 *
 *   allowchallenges: function (target, room, user) {
 *     user.blockChallenges = false;
 *     this.sendReply("You are available for challenges from now on.");
 *   }
 *
 * Commands are actually passed five parameters:
 *   function (target, room, user, connection, cmd, message)
 * Most of the time, you only need the first three, though.
 *
 * target = the part of the message after the command
 * room = the room object the message was sent to
 *   The room name is room.id
 * user = the user object that sent the message
 *   The user's name is user.name
 * connection = the connection that the message was sent from
 * cmd = the name of the command
 * message = the entire message sent by the user
 *
 * If a user types in "/msg zarel, hello"
 *   target = "zarel, hello"
 *   cmd = "msg"
 *   message = "/msg zarel, hello"
 *
 * Commands return the message the user should say. If they don't
 * return anything or return something falsy, the user won't say
 * anything.
 *
 * Commands have access to the following functions:
 *
 * this.sendReply(message)
 *   Sends a message back to the room the user typed the command into.
 *
 * this.sendReplyBox(html)
 *   Same as sendReply, but shows it in a box, and you can put HTML in
 *   it.
 *
 * this.popupReply(message)
 *   Shows a popup in the window the user typed the command into.
 *
 * this.add(message)
 *   Adds a message to the room so that everyone can see it.
 *   This is like this.sendReply, except everyone in the room gets it,
 *   instead of just the user that typed the command.
 *
 * this.send(message)
 *   Sends a message to the room so that everyone can see it.
 *   This is like this.add, except it's not logged, and users who join
 *   the room later won't see it in the log, and if it's a battle, it
 *   won't show up in saved replays.
 *   You USUALLY want to use this.add instead.
 *
 * this.logEntry(message)
 *   Log a message to the room's log without sending it to anyone. This
 *   is like this.add, except no one will see it.
 *
 * this.addModCommand(message)
 *   Like this.add, but also logs the message to the moderator log
 *   which can be seen with /modlog.
 *
 * this.logModCommand(message)
 *   Like this.addModCommand, except users in the room won't see it.
 *
 * this.can(permission)
 * this.can(permission, targetUser)
 *   Checks if the user has the permission to do something, or if a
 *   targetUser is passed, check if the user has permission to do
 *   it to that user. Will automatically give the user an "Access
 *   denied" message if the user doesn't have permission: use
 *   user.can() if you don't want that message.
 *
 *   Should usually be near the top of the command, like:
 *     if (!this.can('potd')) return false;
 *
 * this.canBroadcast()
 *   Signifies that a message can be broadcast, as long as the user
 *   has permission to. This will check to see if the user used
 *   "!command" instead of "/command". If so, it will check to see
 *   if the user has permission to broadcast (by default, voice+ can),
 *   and return false if not. Otherwise, it will add the message to
 *   the room, and turn on the flag this.broadcasting, so that
 *   this.sendReply and this.sendReplyBox will broadcast to the room
 *   instead of just the user that used the command.
 *
 *   Should usually be near the top of the command, like:
 *     if (!this.canBroadcast()) return false;
 *
 * this.canBroadcast(suppressMessage)
 *   Functionally the same as this.canBroadcast(). However, it
 *   will look as if the user had written the text suppressMessage.
 *
 * this.canTalk()
 *   Checks to see if the user can speak in the room. Returns false
 *   if the user can't speak (is muted, the room has modchat on, etc),
 *   or true otherwise.
 *
 *   Should usually be near the top of the command, like:
 *     if (!this.canTalk()) return false;
 *
 * this.canTalk(message, room)
 *   Checks to see if the user can say the message in the room.
 *   If a room is not specified, it will default to the current one.
 *   If it has a falsy value, the check won't be attached to any room.
 *   In addition to running the checks from this.canTalk(), it also
 *   checks to see if the message has any banned words, is too long,
 *   or was just sent by the user. Returns the filtered message, or a
 *   falsy value if the user can't speak.
 *
 *   Should usually be near the top of the command, like:
 *     target = this.canTalk(target);
 *     if (!target) return false;
 *
 * this.parse(message)
 *   Runs the message as if the user had typed it in.
 *
 *   Mostly useful for giving help messages, like for commands that
 *   require a target:
 *     if (!target) return this.parse('/help msg');
 *
 *   After 10 levels of recursion (calling this.parse from a command
 *   called by this.parse from a command called by this.parse etc)
 *   we will assume it's a bug in your command and error out.
 *
 * this.targetUserOrSelf(target, exactName)
 *   If target is blank, returns the user that sent the message.
 *   Otherwise, returns the user with the username in target, or
 *   a falsy value if no user with that username exists.
 *   By default, this will track users across name changes. However,
 *   if exactName is true, it will enforce exact matches.
 *
 * this.getLastIdOf(user)
 *   Returns the last userid of an specified user.
 *
 * this.splitTarget(target, exactName)
 *   Splits a target in the form "user, message" into its
 *   constituent parts. Returns message, and sets this.targetUser to
 *   the user, and this.targetUsername to the username.
 *   By default, this will track users across name changes. However,
 *   if exactName is true, it will enforce exact matches.
 *
 *   Remember to check if this.targetUser exists before going further.
 *
 * Unless otherwise specified, these functions will return undefined,
 * so you can return this.sendReply or something to send a reply and
 * stop the command there.
 *
 * @license MIT license
 */

var commands = exports.commands = {

	ip: 'whois',
	rooms: 'whois',
	alt: 'whois',
	alts: 'whois',
	whois: function (target, room, user) {
		var targetUser = this.targetUserOrSelf(target, user.group === Config.groups.default.global);
		if (!targetUser) {
			return this.sendReply("User " + this.targetUsername + " not found.");
		}

		this.sendReply("User: " + targetUser.name);
		if (user.can('alts', targetUser)) {
			var alts = targetUser.getAlts(true);
			var output = Object.keys(targetUser.prevNames).join(", ");
			if (output) this.sendReply("Previous names: " + output);

			for (var j = 0; j < alts.length; ++j) {
				var targetAlt = Users.get(alts[j]);
				if (!targetAlt.named && !targetAlt.connected) continue;
				if (Config.groups.bySymbol[targetAlt.group] && Config.groups.bySymbol[user.group] &&
					Config.groups.bySymbol[targetAlt.group].rank > Config.groups.bySymbol[user.group].rank) continue;

				this.sendReply("Alt: " + targetAlt.name);
				output = Object.keys(targetAlt.prevNames).join(", ");
				if (output) this.sendReply("Previous names: " + output);
			}
			if (targetUser.locked) {
				this.sendReply("Locked under the username: " + targetUser.locked);
			}
		}
		if (Config.groups.bySymbol[targetUser.group] && Config.groups.bySymbol[targetUser.group].name) {
			this.sendReply("Group: " + Config.groups.bySymbol[targetUser.group].name + " (" + targetUser.group + ")");
		}
		if (targetUser.isSysop) {
			this.sendReply("(Pok\xE9mon Showdown System Operator)");
		}
		if (!targetUser.authenticated) {
			this.sendReply("(Unregistered)");
		}
		if (!this.broadcasting && (user.can('ip', targetUser) || user === targetUser)) {
			var ips = Object.keys(targetUser.ips);
			this.sendReply("IP" + ((ips.length > 1) ? "s" : "") + ": " + ips.join(", "));
			this.sendReply("Host: " + targetUser.latestHost);
		}
		var output = "In rooms: ";
		var first = true;
		for (var i in targetUser.roomCount) {
			if (i === 'global' || Rooms.get(i).isPrivate) continue;
			if (!first) output += " | ";
			first = false;

			output += '<a href="/' + i + '" room="' + i + '">' + i + '</a>';
		}
		this.sendReply('|raw|' + output);
	},

	ipsearch: function (target, room, user) {
		if (!this.can('rangeban')) return;
		var atLeastOne = false;
		this.sendReply("Users with IP " + target + ":");
		for (var userid in Users.users) {
			var curUser = Users.users[userid];
			if (curUser.latestIp === target) {
				this.sendReply((curUser.connected ? " + " : "-") + " " + curUser.name);
				atLeastOne = true;
			}
		}
		if (!atLeastOne) this.sendReply("No results found.");
	},

	/*********************************************************
	 * Shortcuts
	 *********************************************************/

	invite: function (target, room, user) {
		target = this.splitTarget(target);
		if (!this.targetUser) {
			return this.sendReply("User " + this.targetUsername + " not found.");
		}
		var targetRoom = (target ? Rooms.search(target) : room);
		if (!targetRoom) {
			return this.sendReply("Room " + target + " not found.");
		}
		return this.parse('/msg ' + this.targetUsername + ', /invite ' + targetRoom.id);
	},

	/*********************************************************
	 * Informational commands
	 *********************************************************/

	pstats: 'data',
	stats: 'data',
	dex: 'data',
	pokedex: 'data',
	details: 'data',
	dt: 'data',
	data: function (target, room, user, connection, cmd) {
		if (!this.canBroadcast()) return;

		var buffer = '';
		var targetId = toId(target);
		if (targetId === '' + parseInt(targetId)) {
			for (var p in Tools.data.Pokedex) {
				var pokemon = Tools.getTemplate(p);
				if (pokemon.num == parseInt(target)) {
					target = pokemon.species;
					targetId = pokemon.id;
					break;
				}
			}
		}
		var newTargets = Tools.dataSearch(target);
		var showDetails = (cmd === 'dt' || cmd === 'details');
		if (newTargets && newTargets.length) {
			for (var i = 0; i < newTargets.length; ++i) {
				if (newTargets[i].id !== targetId && !Tools.data.Aliases[targetId] && !i) {
					buffer = "No Pokemon, item, move, ability or nature named '" + target + "' was found. Showing the data of '" + newTargets[0].name + "' instead.\n";
				}
				if (newTargets[i].searchType === 'nature') {
					buffer += "" + newTargets[i].name + " nature: ";
					if (newTargets[i].plus) {
						var statNames = {'atk': "Attack", 'def': "Defense", 'spa': "Special Attack", 'spd': "Special Defense", 'spe': "Speed"};
						buffer += "+10% " + statNames[newTargets[i].plus] + ", -10% " + statNames[newTargets[i].minus] + ".";
					} else {
						buffer += "No effect.";
					}
					return this.sendReply(buffer);
				} else {
					buffer += '|c|~|/data-' + newTargets[i].searchType + ' ' + newTargets[i].name + '\n';
				}
			}
		} else {
			return this.sendReply("No Pokemon, item, move, ability or nature named '" + target + "' was found. (Check your spelling?)");
		}

		if (showDetails) {
			var details;
			if (newTargets[0].searchType === 'pokemon') {
				var pokemon = Tools.getTemplate(newTargets[0].name);
				var weighthit = 20;
				if (pokemon.weightkg >= 200) {
					weighthit = 120;
				} else if (pokemon.weightkg >= 100) {
					weighthit = 100;
				} else if (pokemon.weightkg >= 50) {
					weighthit = 80;
				} else if (pokemon.weightkg >= 25) {
					weighthit = 60;
				} else if (pokemon.weightkg >= 10) {
					weighthit = 40;
				}
				details = {
					"Dex#": pokemon.num,
					"Height": pokemon.heightm + " m",
					"Weight": pokemon.weightkg + " kg <em>(" + weighthit + " BP)</em>",
					"Dex Colour": pokemon.color,
					"Egg Group(s)": pokemon.eggGroups.join(", ")
				};
				if (!pokemon.evos.length) {
					details["<font color=#585858>Does Not Evolve</font>"] = "";
				} else {
					details["Evolution"] = pokemon.evos.map(function (evo) {
						evo = Tools.getTemplate(evo);
						return evo.name + " (" + evo.evoLevel + ")";
					}).join(", ");
				}

			} else if (newTargets[0].searchType === 'move') {
				var move = Tools.getMove(newTargets[0].name);
				details = {
					"Priority": move.priority
				};

				if (move.secondary || move.secondaries) details["<font color=black>&#10003; Secondary Effect</font>"] = "";
				if (move.isContact) details["<font color=black>&#10003; Contact</font>"] = "";
				if (move.isSoundBased) details["<font color=black>&#10003; Sound</font>"] = "";
				if (move.isBullet) details["<font color=black>&#10003; Bullet</font>"] = "";
				if (move.isPulseMove) details["<font color=black>&#10003; Pulse</font>"] = "";

				details["Target"] = {
					'normal': "Adjacent Pokemon",
					'self': "Self",
					'adjacentAlly': "Single Ally",
					'allAdjacentFoes': "Adjacent Foes",
					'foeSide': "All Foes",
					'allySide': "All Allies",
					'allAdjacent': "All Adjacent Pokemon",
					'any': "Any Pokemon",
					'all': "All Pokemon"
				}[move.target] || "Unknown";

			} else if (newTargets[0].searchType === 'item') {
				var item = Tools.getItem(newTargets[0].name);
				details = {};
				if (item.fling) {
					details["Fling Base Power"] = item.fling.basePower;
					if (item.fling.status) details["Fling Effect"] = item.fling.status;
					if (item.fling.volatileStatus) details["Fling Effect"] = item.fling.volatileStatus;
					if (item.isBerry) details["Fling Effect"] = "Activates effect of berry on target.";
					if (item.id === 'whiteherb') details["Fling Effect"] = "Removes all negative stat levels on the target.";
					if (item.id === 'mentalherb') details["Fling Effect"] = "Removes the effects of infatuation, Taunt, Encore, Torment, Disable, and Cursed Body on the target.";
				}
				if (!item.fling) details["Fling"] = "This item cannot be used with Fling";
				if (item.naturalGift) {
					details["Natural Gift Type"] = item.naturalGift.type;
					details["Natural Gift BP"] = item.naturalGift.basePower;
				}

			} else {
				details = {};
			}

			buffer += '|raw|<font size="1">' + Object.keys(details).map(function (detail) {
				return '<font color=#585858>' + detail + (details[detail] !== '' ? ':</font> ' + details[detail] : '</font>');
			}).join("&nbsp;|&ThickSpace;") + '</font>';
		}
		this.sendReply(buffer);
	},

	ds: 'dexsearch',
	dsearch: 'dexsearch',
	dexsearch: function (target, room, user) {
		if (!this.canBroadcast()) return;

		if (!target) return this.parse('/help dexsearch');
		var targets = target.split(',');
		var searches = {};
		var allTiers = {'uber':1, 'ou':1, 'uu':1, 'lc':1, 'cap':1, 'bl':1, 'bl2':1, 'ru':1, 'bl3':1, 'nu':1, 'pu':1};
		var allColours = {'green':1, 'red':1, 'blue':1, 'white':1, 'brown':1, 'yellow':1, 'purple':1, 'pink':1, 'gray':1, 'black':1};
		var showAll = false;
		var megaSearch = null;
		var feSearch = null; // search for fully evolved pokemon only
		var output = 10;

		for (var i in targets) {
			var isNotSearch = false;
			target = targets[i].trim().toLowerCase();
			if (target.slice(0, 1) === '!') {
				isNotSearch = true;
				target = target.slice(1);
			}

			var targetAbility = Tools.getAbility(targets[i]);
			if (targetAbility.exists) {
				if (!searches['ability']) searches['ability'] = {};
				if (Object.count(searches['ability'], true) === 1 && !isNotSearch) return this.sendReplyBox("Specify only one ability.");
				if ((searches['ability'][targetAbility.name] && isNotSearch) || (searches['ability'][targetAbility.name] === false && !isNotSearch)) return this.sendReplyBox("A search cannot both exclude and include an ability.");
				searches['ability'][targetAbility.name] = !isNotSearch;
				continue;
			}

			if (target in allTiers) {
				if (!searches['tier']) searches['tier'] = {};
				if ((searches['tier'][target] && isNotSearch) || (searches['tier'][target] === false && !isNotSearch)) return this.sendReplyBox('A search cannot both exclude and include a tier.');
				searches['tier'][target] = !isNotSearch;
				continue;
			}

			if (target in allColours) {
				if (!searches['color']) searches['color'] = {};
				if ((searches['color'][target] && isNotSearch) || (searches['color'][target] === false && !isNotSearch)) return this.sendReplyBox('A search cannot both exclude and include a color.');
				searches['color'][target] = !isNotSearch;
				continue;
			}

			var targetInt = parseInt(target);
			if (0 < targetInt && targetInt < 7) {
				if (!searches['gen']) searches['gen'] = {};
				if ((searches['gen'][target] && isNotSearch) || (searches['gen'][target] === false && !isNotSearch)) return this.sendReplyBox('A search cannot both exclude and include a generation.');
				searches['gen'][target] = !isNotSearch;
				continue;
			}

			if (target === 'all') {
				if (this.broadcasting) {
					return this.sendReplyBox("A search with the parameter 'all' cannot be broadcast.");
				}
				showAll = true;
				continue;
			}

			if (target === 'megas' || target === 'mega') {
				if ((megaSearch && isNotSearch) || (megaSearch === false && !isNotSearch)) return this.sendReplyBox('A search cannot both exclude and include Mega Evolutions.');
				megaSearch = !isNotSearch;
				continue;
			}

			if (target === 'fe' || target === 'fullyevolved' || target === 'nfe' || target === 'notfullyevolved') {
				if (target === 'nfe' || target === 'notfullyevolved') isNotSearch = !isNotSearch;
				if ((feSearch && isNotSearch) || (feSearch === false && !isNotSearch)) return this.sendReplyBox('A search cannot both exclude and include fully evolved Pokémon.');
				feSearch = !isNotSearch;
				continue;
			}

			var targetMove = Tools.getMove(target);
			if (targetMove.exists) {
				if (!searches['moves']) searches['moves'] = {};
				if (Object.count(searches['moves'], true) === 4 && !isNotSearch) return this.sendReplyBox("Specify a maximum of 4 moves.");
				if ((searches['moves'][targetMove.name] && isNotSearch) || (searches['moves'][targetMove.name] === false && !isNotSearch)) return this.sendReplyBox("A search cannot both exclude and include a move.");
				searches['moves'][targetMove.name] = !isNotSearch;
				continue;
			}

			if (target.indexOf(' type') > -1) {
				target = target.charAt(0).toUpperCase() + target.slice(1, target.indexOf(' type'));
				if (target in Tools.data.TypeChart) {
					if (!searches['types']) searches['types'] = {};
					if (Object.count(searches['types'], true) === 2 && !isNotSearch) return this.sendReplyBox("Specify a maximum of two types.");
					if ((searches['types'][target] && isNotSearch) || (searches['types'][target] === false && !isNotSearch)) return this.sendReplyBox("A search cannot both exclude and include a type.");
					searches['types'][target] = !isNotSearch;
					continue;
				}
			}
			return this.sendReplyBox("'" + Tools.escapeHTML(target) + "' could not be found in any of the search categories.");
		}

		if (showAll && Object.size(searches) === 0 && megaSearch === null && feSearch === null) return this.sendReplyBox("No search parameters other than 'all' were found. Try '/help dexsearch' for more information on this command.");

		var dex = {};
		for (var pokemon in Tools.data.Pokedex) {
			var template = Tools.getTemplate(pokemon);
			var megaSearchResult = (megaSearch === null || (megaSearch === true && template.isMega) || (megaSearch === false && !template.isMega));
			var feSearchResult = (feSearch === null || (feSearch === true && !template.evos.length) || (feSearch === false && template.evos.length));
			if (template.tier !== 'Unreleased' && template.tier !== 'Illegal' && (template.tier !== 'CAP' || (searches['tier'] && searches['tier']['cap'])) &&
				megaSearchResult && feSearchResult) {
				dex[pokemon] = template;
			}
		}

		for (var search in {'moves':1, 'types':1, 'ability':1, 'tier':1, 'gen':1, 'color':1}) {
			if (!searches[search]) continue;
			switch (search) {
				case 'types':
					for (var mon in dex) {
						if (Object.count(searches[search], true) === 2) {
							if (!(searches[search][dex[mon].types[0]]) || !(searches[search][dex[mon].types[1]])) delete dex[mon];
						} else {
							if (searches[search][dex[mon].types[0]] === false || searches[search][dex[mon].types[1]] === false || (Object.count(searches[search], true) > 0 &&
								(!(searches[search][dex[mon].types[0]]) && !(searches[search][dex[mon].types[1]])))) delete dex[mon];
						}
					}
					break;

				case 'tier':
					for (var mon in dex) {
						if ('lc' in searches[search]) {
							// some LC legal Pokemon are stored in other tiers (Ferroseed/Murkrow etc)
							// this checks for LC legality using the going criteria, instead of dex[mon].tier
							var isLC = (dex[mon].evos && dex[mon].evos.length > 0) && !dex[mon].prevo && Tools.data.Formats['lc'].banlist.indexOf(dex[mon].species) === -1;
							if ((searches[search]['lc'] && !isLC) || (!searches[search]['lc'] && isLC)) {
								delete dex[mon];
								continue;
							}
						}
						if (searches[search][String(dex[mon][search]).toLowerCase()] === false) {
							delete dex[mon];
						} else if (Object.count(searches[search], true) > 0 && !searches[search][String(dex[mon][search]).toLowerCase()]) delete dex[mon];
					}
					break;

				case 'gen':
				case 'color':
					for (var mon in dex) {
						if (searches[search][String(dex[mon][search]).toLowerCase()] === false) {
							delete dex[mon];
						} else if (Object.count(searches[search], true) > 0 && !searches[search][String(dex[mon][search]).toLowerCase()]) delete dex[mon];					}
					break;

				case 'ability':
					for (var mon in dex) {
						for (var ability in searches[search]) {
							var needsAbility = searches[search][ability];
							var hasAbility = Object.count(dex[mon].abilities, ability) > 0;
							if (hasAbility !== needsAbility) {
								delete dex[mon];
								break;
							}
						}
					}
					break;

				case 'moves':
					for (var mon in dex) {
						var template = Tools.getTemplate(dex[mon].id);
						if (!template.learnset) template = Tools.getTemplate(template.baseSpecies);
						if (!template.learnset) continue;
						for (var i in searches[search]) {
							var move = Tools.getMove(i);
							if (!move.exists) return this.sendReplyBox("'" + move + "' is not a known move.");
							var prevoTemp = Tools.getTemplate(template.id);
							while (prevoTemp.prevo && prevoTemp.learnset && !(prevoTemp.learnset[move.id])) {
								prevoTemp = Tools.getTemplate(prevoTemp.prevo);
							}
							var canLearn = (prevoTemp.learnset.sketch && !(move.id in {'chatter':1, 'struggle':1, 'magikarpsrevenge':1})) || prevoTemp.learnset[move.id];
							if ((!canLearn && searches[search][i]) || (searches[search][i] === false && canLearn)) delete dex[mon];
						}
					}
					break;

				default:
					return this.sendReplyBox("Something broke! PM TalkTakesTime here or on the Smogon forums with the command you tried.");
			}
		}

		var results = Object.keys(dex).map(function (speciesid) {return dex[speciesid].species;});
		results = results.filter(function (species) {
			var template = Tools.getTemplate(species);
			return !(species !== template.baseSpecies && results.indexOf(template.baseSpecies) > -1);
		});
		var resultsStr = "";
		if (results.length > 0) {
			if (showAll || results.length <= output) {
				results.sort();
				resultsStr = results.join(", ");
			} else {
				results.randomize();
				resultsStr = results.slice(0, 10).join(", ") + ", and " + string(results.length - output) + " more. Redo the search with 'all' as a search parameter to show all results.";
			}
		} else {
			resultsStr = "No Pokémon found.";
		}
		return this.sendReplyBox(resultsStr);
	},

	learnset: 'learn',
	learnall: 'learn',
	learn5: 'learn',
	g6learn: 'learn',
	learn: function (target, room, user, connection, cmd) {
		if (!target) return this.parse('/help learn');

		if (!this.canBroadcast()) return;

		var lsetData = {set:{}};
		var targets = target.split(',');
		var template = Tools.getTemplate(targets[0]);
		var move = {};
		var problem;
		var all = (cmd === 'learnall');
		if (cmd === 'learn5') lsetData.set.level = 5;
		if (cmd === 'g6learn') lsetData.format = {noPokebank: true};

		if (!template.exists) {
			return this.sendReply("Pokemon '" + template.id + "' not found.");
		}

		if (targets.length < 2) {
			return this.sendReply("You must specify at least one move.");
		}

		for (var i = 1, len = targets.length; i < len; ++i) {
			move = Tools.getMove(targets[i]);
			if (!move.exists) {
				return this.sendReply("Move '" + move.id + "' not found.");
			}
			problem = TeamValidator.checkLearnsetSync(null, move, template, lsetData);
			if (problem) break;
		}
		var buffer = template.name + (problem ? " <span class=\"message-learn-cannotlearn\">can't</span> learn " : " <span class=\"message-learn-canlearn\">can</span> learn ") + (targets.length > 2 ? "these moves" : move.name);
		if (!problem) {
			var sourceNames = {E:"egg", S:"event", D:"dream world"};
			if (lsetData.sources || lsetData.sourcesBefore) buffer += " only when obtained from:<ul class=\"message-learn-list\">";
			if (lsetData.sources) {
				var sources = lsetData.sources.sort();
				var prevSource;
				var prevSourceType;
				var prevSourceCount = 0;
				for (var i = 0, len = sources.length; i < len; ++i) {
					var source = sources[i];
					if (source.substr(0, 2) === prevSourceType) {
						if (prevSourceCount < 0) {
							buffer += ": " + source.substr(2);
						} else if (all || prevSourceCount < 3) {
							buffer += ", " + source.substr(2);
						} else if (prevSourceCount === 3) {
							buffer += ", ...";
						}
						++prevSourceCount;
						continue;
					}
					prevSourceType = source.substr(0, 2);
					prevSourceCount = source.substr(2) ? 0 : -1;
					buffer += "<li>gen " + source.substr(0, 1) + " " + sourceNames[source.substr(1, 1)];
					if (prevSourceType === '5E' && template.maleOnlyHidden) buffer += " (cannot have hidden ability)";
					if (source.substr(2)) buffer += ": " + source.substr(2);
				}
			}
			if (lsetData.sourcesBefore) buffer += "<li>any generation before " + (lsetData.sourcesBefore + 1);
			buffer += "</ul>";
		}
		this.sendReplyBox(buffer);
	},

	weak: 'weakness',
	resist: 'weakness',
	weakness: function (target, room, user){
		if (!this.canBroadcast()) return;
		var targets = target.split(/[ ,\/]/);

		var pokemon = Tools.getTemplate(target);
		var type1 = Tools.getType(targets[0]);
		var type2 = Tools.getType(targets[1]);

		if (pokemon.exists) {
			target = pokemon.species;
		} else if (type1.exists && type2.exists) {
			pokemon = {types: [type1.id, type2.id]};
			target = type1.id + "/" + type2.id;
		} else if (type1.exists) {
			pokemon = {types: [type1.id]};
			target = type1.id;
		} else {
			return this.sendReplyBox("" + Tools.escapeHTML(target) + " isn't a recognized type or pokemon.");
		}

		var weaknesses = [];
		var resistances = [];
		var immunities = [];
		Object.keys(Tools.data.TypeChart).forEach(function (type) {
			var notImmune = Tools.getImmunity(type, pokemon);
			if (notImmune) {
				var typeMod = Tools.getEffectiveness(type, pokemon);
				switch (typeMod) {
				case 1:
					weaknesses.push(type);
					break;
				case 2:
					weaknesses.push("<b>" + type + "</b>");
					break;
				case -1:
					resistances.push(type);
					break;
				case -2:
					resistances.push("<b>" + type + "</b>");
					break;
				}
			} else {
				immunities.push(type);
			}
		});

		var buffer = [];
		buffer.push(pokemon.exists ? "" + target + ' (ignoring abilities):' : '' + target + ':');
		buffer.push('<span class=\"message-effect-weak\">Weaknesses</span>: ' + (weaknesses.join(', ') || 'None'));
		buffer.push('<span class=\"message-effect-resist\">Resistances</span>: ' + (resistances.join(', ') || 'None'));
		buffer.push('<span class=\"message-effect-immune\">Immunities</span>: ' + (immunities.join(', ') || 'None'));
		this.sendReplyBox(buffer.join('<br>'));
	},

	eff: 'effectiveness',
	type: 'effectiveness',
	matchup: 'effectiveness',
	effectiveness: function (target, room, user) {
		var targets = target.split(/[,/]/).slice(0, 2);
		if (targets.length !== 2) return this.sendReply("Attacker and defender must be separated with a comma.");

		var searchMethods = {'getType':1, 'getMove':1, 'getTemplate':1};
		var sourceMethods = {'getType':1, 'getMove':1};
		var targetMethods = {'getType':1, 'getTemplate':1};
		var source;
		var defender;
		var foundData;
		var atkName;
		var defName;
		for (var i = 0; i < 2; ++i) {
			var method;
			for (method in searchMethods) {
				foundData = Tools[method](targets[i]);
				if (foundData.exists) break;
			}
			if (!foundData.exists) return this.parse('/help effectiveness');
			if (!source && method in sourceMethods) {
				if (foundData.type) {
					source = foundData;
					atkName = foundData.name;
				} else {
					source = foundData.id;
					atkName = foundData.id;
				}
				searchMethods = targetMethods;
			} else if (!defender && method in targetMethods) {
				if (foundData.types) {
					defender = foundData;
					defName = foundData.species + " (not counting abilities)";
				} else {
					defender = {types: [foundData.id]};
					defName = foundData.id;
				}
				searchMethods = sourceMethods;
			}
		}

		if (!this.canBroadcast()) return;

		var factor = 0;
		if (Tools.getImmunity(source.type || source, defender)) {
			if (source.effectType !== 'Move' || source.basePower || source.basePowerCallback) {
				factor = Math.pow(2, Tools.getEffectiveness(source, defender));
			} else {
				factor = 1;
			}
		}

		this.sendReplyBox("" + atkName + " is " + factor + "x effective against " + defName + ".");
	},

	uptime: (function (){
		function formatUptime(uptime) {
			if (uptime > 24 * 60 * 60) {
				var uptimeText = "";
				var uptimeDays = Math.floor(uptime / (24 * 60 * 60));
				uptimeText = uptimeDays + " " + (uptimeDays == 1 ? "day" : "days");
				var uptimeHours = Math.floor(uptime / (60 * 60)) - uptimeDays * 24;
				if (uptimeHours) uptimeText += ", " + uptimeHours + " " + (uptimeHours === 1 ? "hour" : "hours");
				return uptimeText;
			} else {
				return uptime.seconds().duration();
			}
		}

		return function(target, room, user) {
			if (!this.canBroadcast()) return;
			var uptime = process.uptime();
			this.sendReplyBox("Uptime: <b>" + formatUptime(uptime) + "</b>" +
				(global.uptimeRecord ? "<br /><font color=\"green\">Record: <b>" + formatUptime(global.uptimeRecord) + "</b></font>" : ""));
		};
	})(),

	groups: function (target, room, user) {
		if (!this.canBroadcast()) return;
		this.sendReplyBox(Config.groups.byRank.reduce(function (info, group) {
			if (!Config.groups.bySymbol[group].name || !Config.groups.bySymbol[group].description)
				return info;
			return info + (info ? "<br />" : "") + Tools.escapeHTML(group) + " <strong>" + Tools.escapeHTML(Config.groups.bySymbol[group].name) + "</strong> - " + Tools.escapeHTML(Config.groups.bySymbol[group].description);
		}, ""));
	},

	git: 'opensource',
	opensource: function (target, room, user) {
		if (!this.canBroadcast()) return;
		this.sendReplyBox(
			"Pokemon Showdown is open source:<br />" +
			"- Language: JavaScript (Node.js)<br />" +
			"- <a href=\"https://github.com/kupochu/Pokemon-Showdown\">TBT's Source Code</a><br />"+
			"- <a href=\"https://github.com/kupochu/Pokemon-Showdown/commits/master\">TBT's latest updates</a><br />"+
			"- <a href=\"https://github.com/Zarel/Pokemon-Showdown/commits/master\">What's new?</a><br />" +
			"- <a href=\"https://github.com/Zarel/Pokemon-Showdown\">Server source code</a><br />" +
			"- <a href=\"https://github.com/Zarel/Pokemon-Showdown-Client\">Client source code</a>"
		);
	},

	staff: function (target, room, user) {
	    if (!this.canBroadcast()) return;
	    this.sendReplyBox("<a href=\"https://www.smogon.com/sim/staff_list\">Pokemon Showdown Staff List</a>");
	},

	avatars: function (target, room, user) {
		if (!this.canBroadcast()) return;
		this.sendReplyBox('You can <button name="avatars">change your avatar</button> by clicking on it in the <button name="openOptions"><i class="icon-cog"></i> Options</button> menu in the upper right. Custom avatars are only obtainable by staff.');
	},

	showtan: function (target, room, user) {
		if (room.id !== 'showderp') return this.sendReply("The command '/showtan' was unrecognized. To send a message starting with '/showtan', type '//showtan'.");
		if (!this.can('showtan', room)) return;
		target = this.splitTarget(target);
		if (!this.targetUser) return this.sendReply('user not found');
		if (!room.users[this.targetUser.userid]) return this.sendReply('not a showderper');
		this.targetUser.avatar = '#showtan';
		room.add(user.name+' applied showtan to affected area of '+this.targetUser.name);
	},

	introduction: 'intro',
	intro: function (target, room, user) {
		if (!this.canBroadcast()) return;
		this.sendReplyBox(
			"New to competitive pokemon?<br />" +
			"- <a href=\"https://www.smogon.com/sim/ps_guide\">Beginner's Guide to Pokémon Showdown</a><br />" +
			"- <a href=\"https://www.smogon.com/dp/articles/intro_comp_pokemon\">An introduction to competitive Pokémon</a><br />" +
			"- <a href=\"https://www.smogon.com/bw/articles/bw_tiers\">What do 'OU', 'UU', etc mean?</a><br />" +
			"- <a href=\"https://www.smogon.com/xyhub/tiers\">What are the rules for each format? What is 'Sleep Clause'?</a>"
		);
	},

	mentoring: 'smogintro',
	smogonintro: 'smogintro',
	smogintro: function (target, room, user) {
		if (!this.canBroadcast()) return;
		this.sendReplyBox(
			"Welcome to Smogon's official simulator! Here are some useful links to <a href=\"https://www.smogon.com/mentorship/\">Smogon\'s Mentorship Program</a> to help you get integrated into the community:<br />" +
			"- <a href=\"https://www.smogon.com/mentorship/primer\">Smogon Primer: A brief introduction to Smogon's subcommunities</a><br />" +
			"- <a href=\"https://www.smogon.com/mentorship/introductions\">Introduce yourself to Smogon!</a><br />" +
			"- <a href=\"https://www.smogon.com/mentorship/profiles\">Profiles of current Smogon Mentors</a><br />" +
			"- <a href=\"http://mibbit.com/#mentor@irc.synirc.net\">#mentor: the Smogon Mentorship IRC channel</a>"
		);
	},

	calculator: 'calc',
	calc: function (target, room, user) {
		if (!this.canBroadcast()) return;
		this.sendReplyBox(
			"Pokemon Showdown! damage calculator. (Courtesy of Honko)<br />" +
			"- <a href=\"https://pokemonshowdown.com/damagecalc/\">Damage Calculator</a>"
		);
	},

	cap: function (target, room, user) {
		if (!this.canBroadcast()) return;
		this.sendReplyBox(
			"An introduction to the Create-A-Pokemon project:<br />" +
			"- <a href=\"https://www.smogon.com/cap/\">CAP project website and description</a><br />" +
			"- <a href=\"https://www.smogon.com/forums/showthread.php?t=48782\">What Pokemon have been made?</a><br />" +
			"- <a href=\"https://www.smogon.com/forums/forums/311\">Talk about the metagame here</a><br />" +
			"- <a href=\"https://www.smogon.com/forums/threads/3512318/#post-5594694\">Sample XY CAP teams</a>"
		);
	},

	gennext: function (target, room, user) {
		if (!this.canBroadcast()) return;
		this.sendReplyBox(
			"NEXT (also called Gen-NEXT) is a mod that makes changes to the game:<br />" +
			"- <a href=\"https://github.com/Zarel/Pokemon-Showdown/blob/master/mods/gennext/README.md\">README: overview of NEXT</a><br />" +
			"Example replays:<br />" +
			"- <a href=\"https://replay.pokemonshowdown.com/gennextou-120689854\">Zergo vs Mr Weegle Snarf</a><br />" +
			"- <a href=\"https://replay.pokemonshowdown.com/gennextou-130756055\">NickMP vs Khalogie</a>"
		);
	},

	om: 'othermetas',
	othermetas: function (target, room, user) {
		if (!this.canBroadcast()) return;
		target = toId(target);
		var buffer = "";
		var matched = false;
		if (!target) {
			matched = true;
			buffer += "- <a href=\"https://www.smogon.com/forums/forums/206/\">Other Metagames Forum</a><br />";
			buffer += "- <a href=\"https://www.smogon.com/forums/threads/3505031/\">Other Metagames Index</a><br />";
			buffer += "- <a href=\"https://www.smogon.com/forums/threads/3507466/\">Sample teams for entering Other Metagames</a><br />";
		}
		if (target === 'smogondoublesuu' || target === 'doublesuu') {
			matched = true;
			buffer += "- <a href=\"https://www.smogon.com/forums/threads/3516968/\">Doubles UU</a><br />";
		}
		if (target === 'smogontriples' || target === 'triples') {
			matched = true;
			buffer += "- <a href=\"https://www.smogon.com/forums/threads/3511522/\">Smogon Triples</a><br />";
		}
		if (target === 'omofthemonth' || target === 'omotm' || target === 'month') {
			matched = true;
			buffer += "- <a href=\"https://www.smogon.com/forums/threads/3481155/\">OM of the Month</a><br />";
		}
		if (target === 'pokemonthrowback' || target === 'throwback') {
			matched = true;
			buffer += "- <a href=\"https://www.smogon.com/forums/threads/3510401/\">Pokémon Throwback</a><br />";
		}
		if (target === 'balancedhackmons' || target === 'bh') {
			matched = true;
			buffer += "- <a href=\"https://www.smogon.com/forums/threads/3489849/\">Balanced Hackmons</a><br />";
			buffer += "- <a href=\"https://www.smogon.com/forums/threads/3499973/\">Balanced Hackmons Mentoring Program</a><br />";
		}
		if (target === '1v1') {
			matched = true;
			buffer += "- <a href=\"https://www.smogon.com/forums/threads/3496773/\">1v1</a><br />";
		}
		if (target === 'monotype') {
			matched = true;
			buffer += "- <a href=\"https://www.smogon.com/forums/threads/3493087/\">Monotype</a><br />";
			buffer += "- <a href=\"https://www.smogon.com/forums/threads/3517737/\">Monotype Viability Rankings</a><br />";
		}
		if (target === 'tiershift' || target === 'ts') {
			matched = true;
			buffer += "- <a href=\"https://www.smogon.com/forums/threads/3508369/\">Tier Shift</a><br />";
			buffer += "- <a href=\"https://www.smogon.com/forums/threads/3514386/\">Tier Shift Viability Rankings</a><br />";
		}
		if (target === 'pu') {
			matched = true;
			buffer += "- <a href=\"https://www.smogon.com/forums/threads/3513882/\">PU</a><br />";
			buffer += "- <a href=\"https://www.smogon.com/forums/threads/3517353/\">PU Viability Rankings</a><br />";
		}
		if (target === 'lcuu') {
			matched = true;
			buffer += "- <a href=\"https://www.smogon.com/forums/threads/3516967/\">LC UU</a><br />";
		}
		if (target === 'almostanyability' || target === 'aaa') {
			matched = true;
			buffer += "- <a href=\"https://www.smogon.com/forums/threads/3517022/\">Almost Any Ability</a><br />";
			buffer += "- <a href=\"https://www.smogon.com/forums/threads/3508794/\">Almost Any Ability Viability Rankings</a><br />";
		}
		if (target === 'stabmons') {
			matched = true;
			buffer += "- <a href=\"https://www.smogon.com/forums/threads/3493081/\">STABmons</a><br />";
			buffer += "- <a href=\"https://www.smogon.com/forums/threads/3512215/\">STABmons Viability Rankings</a><br />";
		}
		if (target === 'skybattles' || target === 'skybattle') {
			matched = true;
			buffer += "- <a href=\"https://www.smogon.com/forums/threads/3493601/\">Sky Battles</a><br />";
		}
		if (target === 'inversebattle' || target === 'inverse') {
			matched = true;
			buffer += "- <a href=\"https://www.smogon.com/forums/threads/3518146/\">Inverse Battle</a><br />";
		}
		if (target === '350cup') {
			matched = true;
			buffer += "- <a href=\"https://www.smogon.com/forums/threads/3512945/\">350 Cup</a><br />";
		}
		if (target === 'averagemons') {
			matched = true;
			buffer += "- <a href=\"https://www.smogon.com/forums/threads/3495527/\">Averagemons</a><br />";
		}
		if (target === 'hackmons' || target === 'purehackmons' || target === 'classichackmons') {
			matched = true;
			buffer += "- <a href=\"https://www.smogon.com/forums/threads/3500418/\">Hackmons</a><br />";
		}
		if (target === 'hiddentype') {
			matched = true;
			buffer += "- <a href=\"https://www.smogon.com/forums/threads/3516349/\">Hidden Type</a><br />";
		}
		if (target === 'middlecup' || target === 'mc') {
			matched = true;
			buffer += "- <a href=\"https://www.smogon.com/forums/threads/3494887/\">Middle Cup</a><br />";
		}
		if (target === 'mashup') {
			matched = true;
			buffer += "- <a href=\"https://www.smogon.com/forums/threads/3515232/\">OM Mashup</a><br />";
		}
		if (target === 'glitchmons') {
			matched = true;
			buffer += "- <a href=\"https://www.smogon.com/forums/threads/3467120/\">Glitchmons</a><br />";
		}
		if (!matched) {
			return this.sendReply("The Other Metas entry '" + target + "' was not found. Try /othermetas or /om for general help.");
		}
		this.sendReplyBox(buffer);
	},

	/*formats: 'formathelp',
	formatshelp: 'formathelp',
	formathelp: function (target, room, user) {
		if (!this.canBroadcast()) return;
		if (this.broadcasting && (room.id === 'lobby' || room.battle)) return this.sendReply("This command is too spammy to broadcast in lobby/battles");
		var buf = [];
		var showAll = (target === 'all');
		for (var id in Tools.data.Formats) {
			var format = Tools.data.Formats[id];
			if (!format) continue;
			if (format.effectType !== 'Format') continue;
			if (!format.challengeShow) continue;
			if (!showAll && !format.searchShow) continue;
			buf.push({
				name: format.name,
				gameType: format.gameType || 'singles',
				mod: format.mod,
				searchShow: format.searchShow,
				desc: format.desc || 'No description.'
			});
		}
		this.sendReplyBox(
			"Available Formats: (<strong>Bold</strong> formats are on ladder.)<br />" +
			buf.map(function (data) {
				var str = "";
				// Bold = Ladderable.
				str += (data.searchShow ? "<strong>" + data.name + "</strong>" : data.name) + ": ";
				str += "(" + (!data.mod || data.mod === 'base' ? "" : data.mod + " ") + data.gameType + " format) ";
				str += data.desc;
				return str;
			}).join("<br />")
		);
	},*/

	roomhelp: function (target, room, user) {
		if (room.id === 'lobby' || room.battle) return this.sendReply("This command is too spammy for lobby/battles.");
		if (!this.canBroadcast()) return;
		this.sendReplyBox(
			"Room drivers (%) can use:<br />" +
			"- /warn OR /k <em>username</em>: warn a user and show the Pokemon Showdown rules<br />" +
			"- /mute OR /m <em>username</em>: 7 minute mute<br />" +
			"- /hourmute OR /hm <em>username</em>: 60 minute mute<br />" +
			"- /unmute <em>username</em>: unmute<br />" +
			"- /announce OR /wall <em>message</em>: make an announcement<br />" +
			"- /modlog <em>username</em>: search the moderator log of the room<br />" +
			"- /modnote <em>note</em>: adds a moderator note that can be read through modlog<br />" +
			"<br />" +
			"Room moderators (@) can also use:<br />" +
			"- /roomban OR /rb <em>username</em>: bans user from the room<br />" +
			"- /roomunban <em>username</em>: unbans user from the room<br />" +
			"- /roomvoice <em>username</em>: appoint a room voice<br />" +
			"- /roomdevoice <em>username</em>: remove a room voice<br />" +
			"- /modchat <em>[off/autoconfirmed/+]</em>: set modchat level<br />" +
			"<br />" +
			"Room owners (#) can also use:<br />" +
			"- /roomintro <em>intro</em>: sets the room introduction that will be displayed for all users joining the room<br />" +
			"- /rules <em>rules link</em>: set the room rules link seen when using /rules<br />" +
			"- /roommod, /roomdriver <em>username</em>: appoint a room moderator/driver<br />" +
			"- /roomdemod, /roomdedriver <em>username</em>: remove a room moderator/driver<br />" +
			"- /modchat <em>[%/@/#]</em>: set modchat level<br />" +
			"- /declare <em>message</em>: make a large blue declaration to the room<br />" +
			"- !htmlbox <em>HTML code</em>: broadcasts a box of HTML code to the room<br />" +
			"- !showimage <em>[url], [width], [height]</em>: shows an image to the room<br />" +
			"</div>"
		);
	},

	restarthelp: function (target, room, user) {
		if (room.id === 'lobby' && !this.can('lockdown')) return false;
		if (!this.canBroadcast()) return;
		this.sendReplyBox(
			"The server is restarting. Things to know:<br />" +
			"- We wait a few minutes before restarting so people can finish up their battles<br />" +
			"- The restart itself will take around 0.6 seconds<br />" +
			"- Your ladder ranking and teams will not change<br />" +
			"- We are restarting to update Pokémon Showdown to a newer version"
		);
	},

	rule: 'rules',
	rules: function (target, room, user) {
		if (!target) {
			if (!this.canBroadcast()) return;
			this.sendReplyBox("Please follow the rules:<br />" +
				(room.rulesLink ? "- <a href=\"" + Tools.escapeHTML(room.rulesLink) + "\">" + Tools.escapeHTML(room.title) + " room rules</a><br />" : "") +
				"- <a href=\"https://pokemonshowdown.com/rules\">" + (room.rulesLink ? "Global rules" : "Rules") + "</a>");
			return;
		}
		if (!this.can('declare', room)) return;
		if (target.length > 80) {
			return this.sendReply("Error: Room rules link is too long (must be under 80 characters). You can use a URL shortener to shorten the link.");
		}

		room.rulesLink = target.trim();
		this.sendReply("(The room rules link is now: " + target + ")");

		if (room.chatRoomData) {
			room.chatRoomData.rulesLink = room.rulesLink;
			Rooms.global.writeChatRoomData();
		}
	},

	faq: function (target, room, user) {
		if (!this.canBroadcast()) return;
		target = target.toLowerCase();
		var buffer = "";
		var matched = false;
		if (!target || target === 'all') {
			matched = true;
			buffer += "<a href=\"https://www.smogon.com/sim/faq\">Frequently Asked Questions</a><br />";
		}
		if (target === 'deviation') {
			matched = true;
			buffer += "<a href=\"https://www.smogon.com/sim/faq#deviation\">Why did this user gain or lose so many points?</a><br />";
		}
		if (target === 'doubles' || target === 'triples' || target === 'rotation') {
			matched = true;
			buffer += "<a href=\"https://www.smogon.com/sim/faq#doubles\">Can I play doubles/triples/rotation battles here?</a><br />";
		}
		if (target === 'randomcap') {
			matched = true;
			buffer += "<a href=\"https://www.smogon.com/sim/faq#randomcap\">What is this fakemon and what is it doing in my random battle?</a><br />";
		}
		if (target === 'restarts') {
			matched = true;
			buffer += "<a href=\"https://www.smogon.com/sim/faq#restarts\">Why is the server restarting?</a><br />";
		}
		if (target === 'all' || target === 'star' || target === 'player') {
			matched = true;
			buffer += '<a href="http://www.smogon.com/sim/faq#star">Why is there this star (&starf;) in front of my username?</a><br />';
		}
		if (target === 'staff') {
			matched = true;
			buffer += "<a href=\"https://www.smogon.com/sim/staff_faq\">Staff FAQ</a><br />";
		}
		if (target === 'autoconfirmed' || target === 'ac') {
			matched = true;
			buffer += "A user is autoconfirmed when they have won at least one rated battle and have been registered for a week or longer.<br />";
		}
		if (!matched) {
			return this.sendReply("The FAQ entry '" + target + "' was not found. Try /faq for general help.");
		}
		this.sendReplyBox(buffer);
	},

	banlists: 'tiers',
	tier: 'tiers',
	tiers: function (target, room, user) {
		if (!this.canBroadcast()) return;
		target = toId(target);
		var buffer = "";
		var matched = false;
		if (!target || target === 'all') {
			matched = true;
			buffer += "- <a href=\"https://www.smogon.com/tiers/\">Smogon Tiers</a><br />";
			buffer += "- <a href=\"https://www.smogon.com/forums/threads/tiering-faq.3498332/\">Tiering FAQ</a><br />";
			buffer += "- <a href=\"https://www.smogon.com/xyhub/tiers\">The banlists for each tier</a><br />";
		}
		if (target === 'overused' || target === 'ou') {
			matched = true;
			buffer += "- <a href=\"https://www.smogon.com/forums/threads/3514144/\">np: OU Stage 6</a><br />";
			buffer += "- <a href=\"https://www.smogon.com/dex/xy/tags/ou/\">OU Banlist</a><br />";
			buffer += "- <a href=\"https://www.smogon.com/forums/threads/3515714/\">OU Viability Rankings</a><br />";
		}
		if (target === 'ubers' || target === 'uber') {
			matched = true;
			buffer += "- <a href=\"https://www.smogon.com/forums/threads/3513127/\">np: XY Ubers Gengarite Suspect Test</a><br />";
			buffer += "- <a href=\"https://www.smogon.com/forums/threads/3496305/\">Ubers Viability Rankings</a><br />";
		}
		if (target === 'underused' || target === 'uu') {
			matched = true;
			buffer += "- <a href=\"https://www.smogon.com/forums/threads/3516640/\">np: UU Stage 3</a><br />";
			buffer += "- <a href=\"https://www.smogon.com/dex/xy/tags/uu/\">UU Banlist</a><br />";
			buffer += "- <a href=\"https://www.smogon.com/forums/threads/3516418/\">UU Viability Rankings</a><br />";
		}
		if (target === 'rarelyused' || target === 'ru') {
			matched = true;
			buffer += "- <a href=\"https://www.smogon.com/forums/threads/3515615/\">np: RU Stage 4</a><br />";
			buffer += "- <a href=\"https://www.smogon.com/dex/xy/tags/ru/\">RU Banlist</a><br />";
			buffer += "- <a href=\"https://www.smogon.com/forums/threads/3516783/\">RU Viability Rankings</a><br />";
		}
		if (target === 'neverused' || target === 'nu') {
			matched = true;
			buffer += "- <a href=\"https://www.smogon.com/forums/threads/3516675/\">np: NU Stage 2</a><br />";
			buffer += "- <a href=\"https://www.smogon.com/dex/xy/tags/nu/\">NU Banlist</a><br />";
			buffer += "- <a href=\"https://www.smogon.com/forums/threads/3509494/\">NU Viability Rankings</a><br />";
		}
		if (target === 'littlecup' || target === 'lc') {
			matched = true;
			buffer += "- <a href=\"https://www.smogon.com/forums/threads/3496013/\">LC Viability Rankings</a><br />";
			buffer += "- <a href=\"https://www.smogon.com/forums/threads/3490462/\">Official LC Banlist</a><br />";
		}
		if (target === 'smogondoubles' || target === 'doubles') {
			matched = true;
			buffer += "- <a href=\"https://www.smogon.com/forums/threads/3509279/\">np: Doubles Stage 3.5</a><br />";
			buffer += "- <a href=\"https://www.smogon.com/forums/threads/3498688/\">Doubles Banlist</a><br />";
			buffer += "- <a href=\"https://www.smogon.com/forums/threads/3496306/\">Doubles Viability Rankings</a><br />";
		}
		if (!matched) {
			return this.sendReply("The Tiers entry '" + target + "' was not found. Try /tiers for general help.");
		}
		this.sendReplyBox(buffer);
	},

	analysis: 'smogdex',
	strategy: 'smogdex',
	smogdex: function (target, room, user) {
		if (!this.canBroadcast()) return;

		var targets = target.split(',');
		if (toId(targets[0]) === 'previews') return this.sendReplyBox("<a href=\"https://www.smogon.com/forums/threads/sixth-generation-pokemon-analyses-index.3494918/\">Generation 6 Analyses Index</a>, brought to you by <a href=\"https://www.smogon.com\">Smogon University</a>");
		var pokemon = Tools.getTemplate(targets[0]);
		var item = Tools.getItem(targets[0]);
		var move = Tools.getMove(targets[0]);
		var ability = Tools.getAbility(targets[0]);
		var atLeastOne = false;
		var generation = (targets[1] || 'xy').trim().toLowerCase();
		var genNumber = 6;
		// var doublesFormats = {'vgc2012':1, 'vgc2013':1, 'vgc2014':1, 'doubles':1};
		var doublesFormats = {};
		var doublesFormat = (!targets[2] && generation in doublesFormats)? generation : (targets[2] || '').trim().toLowerCase();
		var doublesText = '';
		if (generation === 'xy' || generation === 'xy' || generation === '6' || generation === 'six') {
			generation = 'xy';
		} else if (generation === 'bw' || generation === 'bw2' || generation === '5' || generation === 'five') {
			generation = 'bw';
			genNumber = 5;
		} else if (generation === 'dp' || generation === 'dpp' || generation === '4' || generation === 'four') {
			generation = 'dp';
			genNumber = 4;
		} else if (generation === 'adv' || generation === 'rse' || generation === 'rs' || generation === '3' || generation === 'three') {
			generation = 'rs';
			genNumber = 3;
		} else if (generation === 'gsc' || generation === 'gs' || generation === '2' || generation === 'two') {
			generation = 'gs';
			genNumber = 2;
		} else if(generation === 'rby' || generation === 'rb' || generation === '1' || generation === 'one') {
			generation = 'rb';
			genNumber = 1;
		} else {
			generation = 'xy';
		}
		if (doublesFormat !== '') {
			// Smogon only has doubles formats analysis from gen 5 onwards.
			if (!(generation in {'bw':1, 'xy':1}) || !(doublesFormat in doublesFormats)) {
				doublesFormat = '';
			} else {
				doublesText = {'vgc2012':"VGC 2012", 'vgc2013':"VGC 2013", 'vgc2014':"VGC 2014", 'doubles':"Doubles"}[doublesFormat];
				doublesFormat = '/' + doublesFormat;
			}
		}

		// Pokemon
		if (pokemon.exists) {
			atLeastOne = true;
			if (genNumber < pokemon.gen) {
				return this.sendReplyBox("" + pokemon.name + " did not exist in " + generation.toUpperCase() + "!");
			}
			// if (pokemon.tier === 'CAP') generation = 'cap';
			if (pokemon.tier === 'CAP') return this.sendReply("CAP is not currently supported by Smogon Strategic Pokedex.");

			var illegalStartNums = {'351':1, '421':1, '487':1, '493':1, '555':1, '647':1, '648':1, '649':1, '681':1};
			if (pokemon.isMega || pokemon.num in illegalStartNums) pokemon = Tools.getTemplate(pokemon.baseSpecies);
			var poke = pokemon.name.toLowerCase().replace(/\ /g, '_').replace(/[^a-z0-9\-\_]+/g, '');

			this.sendReplyBox("<a href=\"https://www.smogon.com/dex/" + generation + "/pokemon/" + poke + doublesFormat + "\">" + generation.toUpperCase() + " " + doublesText + " " + pokemon.name + " analysis</a>, brought to you by <a href=\"https://www.smogon.com\">Smogon University</a>");
		}

		// Item
		if (item.exists && genNumber > 1 && item.gen <= genNumber) {
			atLeastOne = true;
			var itemName = item.name.toLowerCase().replace(' ', '_');
			this.sendReplyBox("<a href=\"https://www.smogon.com/dex/" + generation + "/items/" + itemName + "\">" + generation.toUpperCase() + " " + item.name + " item analysis</a>, brought to you by <a href=\"https://www.smogon.com\">Smogon University</a>");
		}

		// Ability
		if (ability.exists && genNumber > 2 && ability.gen <= genNumber) {
			atLeastOne = true;
			var abilityName = ability.name.toLowerCase().replace(' ', '_');
			this.sendReplyBox("<a href=\"https://www.smogon.com/dex/" + generation + "/abilities/" + abilityName + "\">" + generation.toUpperCase() + " " + ability.name + " ability analysis</a>, brought to you by <a href=\"https://www.smogon.com\">Smogon University</a>");
		}

		// Move
		if (move.exists && move.gen <= genNumber) {
			atLeastOne = true;
			var moveName = move.name.toLowerCase().replace(' ', '_');
			this.sendReplyBox("<a href=\"https://www.smogon.com/dex/" + generation + "/moves/" + moveName + "\">" + generation.toUpperCase() + " " + move.name + " move analysis</a>, brought to you by <a href=\"https://www.smogon.com\">Smogon University</a>");
		}

		if (!atLeastOne) {
			return this.sendReplyBox("Pokemon, item, move, or ability not found for generation " + generation.toUpperCase() + ".");
		}
	},

	/*********************************************************
	 * Miscellaneous commands
	 *********************************************************/

	potd: function (target, room, user) {
		if (!this.can('potd')) return false;

		Config.potd = target;
		Simulator.SimulatorProcess.eval('Config.potd = \'' + toId(target) + '\'');
		if (target) {
			if (Rooms.lobby) Rooms.lobby.addRaw("<div class=\"broadcast-blue\"><b>The Pokemon of the Day is now " + target + "!</b><br />This Pokemon will be guaranteed to show up in random battles.</div>");
			this.logModCommand("The Pokemon of the Day was changed to " + target + " by " + user.name + ".");
		} else {
			if (Rooms.lobby) Rooms.lobby.addRaw("<div class=\"broadcast-blue\"><b>The Pokemon of the Day was removed!</b><br />No pokemon will be guaranteed in random battles.</div>");
			this.logModCommand("The Pokemon of the Day was removed by " + user.name + ".");
		}
	},

	roll: 'dice',
	dice: function (target, room, user) {
		if (!target) return this.parse('/help dice');
		if (!this.canBroadcast()) return;
		var d = target.indexOf("d");
		if (d != -1) {
			var num = parseInt(target.substring(0, d));
			var faces;
			if (target.length > d) faces = parseInt(target.substring(d + 1));
			if (isNaN(num)) num = 1;
			if (isNaN(faces)) return this.sendReply("The number of faces must be a valid integer.");
			if (faces < 1 || faces > 1000) return this.sendReply("The number of faces must be between 1 and 1000");
			if (num < 1 || num > 20) return this.sendReply("The number of dice must be between 1 and 20");
			var rolls = [];
			var total = 0;
			for (var i = 0; i < num; ++i) {
				rolls[i] = (Math.floor(faces * Math.random()) + 1);
				total += rolls[i];
			}
			return this.sendReplyBox("Random number " + num + "x(1 - " + faces + "): " + rolls.join(", ") + "<br />Total: " + total);
		}
		if (target && isNaN(target) || target.length > 21) return this.sendReply("The max roll must be a number under 21 digits.");
		var maxRoll = (target)? target : 6;
		var rand = Math.floor(maxRoll * Math.random()) + 1;
		return this.sendReplyBox("Random number (1 - " + maxRoll + "): " + rand);
	},

	pr: 'pickrandom',
	pick: 'pickrandom',
	pickrandom: function (target, room, user) {
		var options = target.split(',');
		if (options.length < 2) return this.parse('/help pick');
		if (!this.canBroadcast()) return false;
		return this.sendReplyBox('<em>We randomly picked:</em> ' + Tools.escapeHTML(options.sample().trim()));
	},

	register: function () {
		if (!this.canBroadcast()) return;
		this.sendReplyBox('You will be prompted to register upon winning a rated battle. Alternatively, there is a register button in the <button name="openOptions"><i class="icon-cog"></i> Options</button> menu in the upper right.');
	},

	lobbychat: function (target, room, user, connection) {
		if (!Rooms.lobby) return this.popupReply("This server doesn't have a lobby.");
		target = toId(target);
		if (target === 'off') {
			user.leaveRoom(Rooms.lobby, connection.socket);
			connection.send('|users|');
			this.sendReply("You are now blocking lobby chat.");
		} else {
			user.joinRoom(Rooms.lobby, connection);
			this.sendReply("You are now receiving lobby chat.");
		}
	},

	showimage: function (target, room, user) {
		if (!target) return this.parse('/help showimage');
		if (!this.can('declare', room)) return false;
		if (!this.canBroadcast()) return;

		var targets = target.split(',');
		if (targets.length != 3) {
			return this.parse('/help showimage');
		}

		this.sendReply('|raw|<img src="' + Tools.escapeHTML(targets[0]) + '" alt="" width="' + toId(targets[1]) + '" height="' + toId(targets[2]) + '" />');
	},

	htmlbox: function (target, room, user) {
		if (!target) return this.parse('/help htmlbox');
		if (!this.can('declare', room)) return;
		if (!this.canHTML(target)) return;
		if (!this.canBroadcast('!htmlbox')) return;

		this.sendReplyBox(target);
	},

	a: function (target, room, user) {
		if (!this.can('rawpacket')) return false;
		// secret sysop command
		room.add(target);
	},

	/*********************************************************
	 * Custom commands
	 *********************************************************/

	reminders: 'reminder',
	reminder: function(target, room, user) {
		if (room.type !== 'chat') return this.sendReply("This command can only be used in chatrooms.");

		var parts = target.split(',');
		var cmd = parts[0].trim().toLowerCase();

		if (cmd in {'':1, show:1, view:1, display:1}) {
			if (!this.canBroadcast()) return;
			var message = "<strong><font size=\"3\">Reminders for " + room.title + ":</font></strong>";
			if (room.reminders && room.reminders.length > 0)
				message += '<ol><li>' + room.reminders.join('</li><li>') + '</li></ol>';
			else
				message += "<br /><br />There are no reminders to display<br />";
			message += "Contact a mod, room owner, leader, or admin if you have a reminder you would like added.";
			return this.sendReplyBox(message);
		}

		if (!this.can('reminder', room)) return false;
		if (!room.reminders) room.reminders = room.chatRoomData.reminders = [];

		var index = parseInt(parts[1], 10) - 1;
		var message = parts.slice(2).join(',').trim();
		switch (cmd) {
			case 'add':
				index = room.reminders.length;
				message = parts.slice(1).join(',').trim();

				/* falls through */
			case 'insert':
				if (!message) return this.sendReply("Your reminder was empty.");
				if (message.length > 250) return this.sendReply("Your reminder cannot be greater than 250 characters in length.");

				room.reminders.splice(index, 0, message);
				Rooms.global.writeChatRoomData();
				return this.sendReply("Your reminder has been inserted.");

			case 'edit':
				if (!room.reminders[index]) return this.sendReply("There is no such reminder.");
				if (!message) return this.sendReply("Your reminder was empty.");
				if (message.length > 250) return this.sendReply("Your reminder cannot be greater than 250 characters in length.");

				room.reminders[index] = message;
				Rooms.global.writeChatRoomData();
				return this.sendReply("The reminder has been modified.");

			case 'delete':
				if (!room.reminders[index]) return this.sendReply("There is no such reminder.");

				this.sendReply(room.reminders.splice(index, 1)[0]);
				Rooms.global.writeChatRoomData();
				return this.sendReply("has been deleted from the reminders.");
		}
	},

<<<<<<< HEAD
	tell: function(target, room, user) {
		if (!target) return false;
		var message = this.splitTarget(target);
		if (!message) return this.sendReply("You forgot the comma.");
		if (user.locked) return this.sendReply("You cannot use this command while locked.");

		message = this.canTalk(message, null);
		if (!message) return false;

		if (!global.tells) global.tells = {};
		if (!tells[toId(this.targetUsername)]) tells[toId(this.targetUsername)] = [];
		if (tells[toId(this.targetUsername)].length > 5) return this.sendReply("User " + this.targetUsername + " has too many tells queued.");

		tells[toId(this.targetUsername)].push(Date().toLocaleString() + " - " + user.getIdentity() + " said: " + message);
		return this.sendReply("Message \"" + message + "\" sent to " + this.targetUsername + ".");
	},

	showtells: function (target, room, user){
		return this.sendReply("These users have currently have queued tells: " + Object.keys(tells));
	},

	tellmove: function (target, room, user) {
		if (!this.can('ban')) return;

		var targets = target.split(',').map(toId);
		if(targets.length !== 2) this.sendReply("Usage: /tellmove from, to");

		if (!tells[targets[0]]) return this.sendReply(targets[0] + " has no tells queued.");

		if (!tells[targets[1]]) tells[targets[1]] = [];
		Array.prototype.push.apply(tells[targets[1]], tells[targets[0]]);
		delete tells[targets[0]];

		this.sendReply("" + targets[0] + "'s tells successfully moved into " + targets[1] + "'s queue.");
	},

	sk: 'superkick',
	superkick: function(target, room, user){
		if (!target) return;
		target = this.splitTarget(target);
		var targetUser = this.targetUser;
		if (!targetUser || !targetUser.connected) {
			return this.sendReply("User " + this.targetUsername + " not found.");
		}
		if (!this.can('warn', targetUser, room)) return false;
		var msg = "kicked by " + user.name + (!target?"":" (" + target + ")") + ".";
		room.add(targetUser.name + " was " + msg);
		targetUser.popup("You have been " + msg);
		targetUser.disconnectAll();
	},

	spam: 'spamroom',
	spamroom: function (target, room, user) {
		if (!target) return this.sendReply("Please specify a user.");
		this.splitTarget(target);

		if (!this.targetUser) {
			return this.sendReply("The user '" + this.targetUsername + "' does not exist.");
		}
		if (!this.can('mute', this.targetUser)) {
			return false;
		}

		var targets = Spamroom.addUser(this.targetUser);
		if (targets.length === 0) {
			return this.sendReply("That user's messages are already being redirected to the spamroom.");
		}
		this.privateModCommand("(" + user.name + " has added to the spamroom user list: " + targets.join(", ") + ")");
	},

	unspam: 'unspamroom',
	unspamroom: function (target, room, user) {
		if (!target) return this.sendReply("Please specify a user.");
		this.splitTarget(target);

		if (!this.can('mute')) {
			return false;
		}

		var targets = Spamroom.removeUser(this.targetUser || this.targetUsername);
		if (targets.length === 0) {
			return this.sendReply("That user is not in the spamroom list.");
		}
		this.privateModCommand("(" + user.name + " has removed from the spamroom user list: " + targets.join(", ") + ")");
	},

=======
>>>>>>> daf2c9cc
	/*********************************************************
	 * Help commands
	 *********************************************************/

	commands: 'help',
	h: 'help',
	'?': 'help',
	help: function (target, room, user) {
		target = target.toLowerCase();
		var roomType = room.auth ? room.type + 'Room' : 'global';
		var matched = false;
		if (target === 'msg' || target === 'pm' || target === 'whisper' || target === 'w') {
			matched = true;
			this.sendReply("/msg OR /whisper OR /w [username], [message] - Send a private message.");
		}
		if (target === 'r' || target === 'reply') {
			matched = true;
			this.sendReply("/reply OR /r [message] - Send a private message to the last person you received a message from, or sent a message to.");
		}
		if (target === 'rating' || target === 'ranking' || target === 'rank' || target === 'ladder') {
			matched = true;
			this.sendReply("/rating - Get your own rating.");
			this.sendReply("/rating [username] - Get user's rating.");
		}
		if (target === 'nick') {
			matched = true;
			this.sendReply("/nick [new username] - Change your username.");
		}
		if (target === 'avatar') {
			matched = true;
			this.sendReply("/avatar [new avatar number] - Change your trainer sprite.");
		}
		if (target === 'whois' || target === 'alts' || target === 'ip' || target === 'rooms') {
			matched = true;
			this.sendReply("/whois - Get details on yourself: alts, group, IP address, and rooms.");
			this.sendReply("/whois [username] - Get details on a username: alts (Requires: % @ & ~), group, IP address (Requires: @ & ~), and rooms.");
		}
		if (target === 'data') {
			matched = true;
			this.sendReply("/data [pokemon/item/move/ability] - Get details on this pokemon/item/move/ability/nature.");
			this.sendReply("!data [pokemon/item/move/ability] - Show everyone these details. Requires: " + Users.getGroupsThatCan('broadcast', room).join(" "));
		}
		if (target === 'details' || target === 'dt') {
			matched = true;
			this.sendReply("/details [pokemon] - Get additional details on this pokemon/item/move/ability/nature.");
			this.sendReply("!details [pokemon] - Show everyone these details. Requires: " + Users.getGroupsThatCan('broadcast', room).join(" "));
		}
		if (target === 'analysis') {
			matched = true;
			this.sendReply("/analysis [pokemon], [generation] - Links to the Smogon University analysis for this Pokemon in the given generation.");
			this.sendReply("!analysis [pokemon], [generation] - Shows everyone this link. Requires: " + Users.getGroupsThatCan('broadcast', room).join(" "));
		}
		if (target === 'groups') {
			matched = true;
			this.sendReply("/groups - Explains what the " + Config.groups[roomType + 'ByRank'].filter(function (g) { return g.trim(); }).join(" ") + " next to people's names mean.");
			this.sendReply("!groups - Show everyone that information. Requires: " + Users.getGroupsThatCan('broadcast', room).join(" "));
		}
		if (target === 'opensource') {
			matched = true;
			this.sendReply("/opensource - Links to PS's source code repository.");
			this.sendReply("!opensource - Show everyone that information. Requires: " + Users.getGroupsThatCan('broadcast', room).join(" "));
		}
		if (target === 'avatars') {
			matched = true;
			this.sendReply("/avatars - Explains how to change avatars.");
			this.sendReply("!avatars - Show everyone that information. Requires: " + Users.getGroupsThatCan('broadcast', room).join(" "));
		}
		if (target === 'intro') {
			matched = true;
			this.sendReply("/intro - Provides an introduction to competitive pokemon.");
			this.sendReply("!intro - Show everyone that information. Requires: " + Users.getGroupsThatCan('broadcast', room).join(" "));
		}
		if (target === 'cap') {
			matched = true;
			this.sendReply("/cap - Provides an introduction to the Create-A-Pokemon project.");
			this.sendReply("!cap - Show everyone that information. Requires: " + Users.getGroupsThatCan('broadcast', room).join(" "));
		}
		if (target === 'om') {
			matched = true;
			this.sendReply("/om - Provides links to information on the Other Metagames.");
			this.sendReply("!om - Show everyone that information. Requires: " + Users.getGroupsThatCan('broadcast', room).join(" "));
		}
		if (target === 'learn' || target === 'learnset' || target === 'learnall') {
			matched = true;
			this.sendReply("/learn [pokemon], [move, move, ...] - Displays how a Pokemon can learn the given moves, if it can at all.");
			this.sendReply("!learn [pokemon], [move, move, ...] - Show everyone that information. Requires: " + Users.getGroupsThatCan('broadcast', room).join(" "));
		}
		if (target === 'calc' || target === 'calculator') {
			matched = true;
			this.sendReply("/calc - Provides a link to a damage calculator");
			this.sendReply("!calc - Shows everyone a link to a damage calculator. Requires: " + Users.getGroupsThatCan('broadcast', room).join(" "));
		}
		if (target === 'blockchallenges' || target === 'away' || target === 'idle') {
			matched = true;
			this.sendReply("/away - Blocks challenges so no one can challenge you. Deactivate it with /back.");
		}
		if (target === 'allowchallenges' || target === 'back') {
			matched = true;
			this.sendReply("/back - Unlocks challenges so you can be challenged again. Deactivate it with /away.");
		}
		if (target === 'faq') {
			matched = true;
			this.sendReply("/faq [theme] - Provides a link to the FAQ. Add deviation, doubles, randomcap, restart, or staff for a link to these questions. Add all for all of them.");
			this.sendReply("!faq [theme] - Shows everyone a link to the FAQ. Add deviation, doubles, randomcap, restart, or staff for a link to these questions. Add all for all of them. Requires: " + Users.getGroupsThatCan('broadcast', room).join(" "));
		}
		if (target === 'highlight') {
			matched = true;
			this.sendReply("Set up highlights:");
			this.sendReply("/highlight add, word - add a new word to the highlight list.");
			this.sendReply("/highlight list - list all words that currently highlight you.");
			this.sendReply("/highlight delete, word - delete a word from the highlight list.");
			this.sendReply("/highlight delete - clear the highlight list");
		}
		if (target === 'timestamps') {
			matched = true;
			this.sendReply("Set your timestamps preference:");
			this.sendReply("/timestamps [all|lobby|pms], [minutes|seconds|off]");
			this.sendReply("all - change all timestamps preferences, lobby - change only lobby chat preferences, pms - change only PM preferences");
			this.sendReply("off - set timestamps off, minutes - show timestamps of the form [hh:mm], seconds - show timestamps of the form [hh:mm:ss]");
		}
		if (target === 'effectiveness' || target === 'matchup' || target === 'eff' || target === 'type') {
			matched = true;
			this.sendReply("/effectiveness OR /matchup OR /eff OR /type [attack], [defender] - Provides the effectiveness of a move or type on another type or a Pokémon.");
			this.sendReply("!effectiveness OR !matchup OR !eff OR !type [attack], [defender] - Shows everyone the effectiveness of a move or type on another type or a Pokémon.");
		}
		if (target === 'dexsearch' || target === 'dsearch' || target === 'ds') {
			matched = true;
			this.sendReply("/dexsearch [type], [move], [move], ... - Searches for Pokemon that fulfill the selected criteria.");
			this.sendReply("Search categories are: type, tier, color, moves, ability, gen.");
			this.sendReply("Valid colors are: green, red, blue, white, brown, yellow, purple, pink, gray and black.");
			this.sendReply("Valid tiers are: Uber/OU/BL/UU/BL2/RU/BL3/NU/PU/LC/CAP.");
			this.sendReply("Types must be followed by ' type', e.g., 'dragon type'.");
			this.sendReply("Parameters can be excluded through the use of '!', e.g., '!water type' excludes all water types.");
			this.sendReply("The parameter 'mega' can be added to search for Mega Evolutions only, and the parameters 'FE' or 'NFE' can be added to search fully or not-fully evolved Pokemon only.");
			this.sendReply("The order of the parameters does not matter.");
		}
		if (target === 'dice' || target === 'roll') {
			matched = true;
			this.sendReply("/dice [optional max number] - Randomly picks a number between 1 and 6, or between 1 and the number you choose.");
			this.sendReply("/dice [number of dice]d[number of sides] - Simulates rolling a number of dice, e.g., /dice 2d4 simulates rolling two 4-sided dice.");
		}
		if (target === 'pick' || target === 'pickrandom') {
			matched = true;
			this.sendReply("/pick [option], [option], ... - Randomly selects an item from a list containing 2 or more elements.");
		}
		if (target === 'join') {
			matched = true;
			this.sendReply("/join [roomname] - Attempts to join the room [roomname].");
		}
		if (target === 'ignore') {
			matched = true;
			this.sendReply("/ignore [user] - Ignores all messages from the user [user].");
			this.sendReply("Note that staff messages cannot be ignored.");
		}
		if (target === 'invite') {
			matched = true;
			this.sendReply("/invite [username], [roomname] - Invites the player [username] to join the room [roomname].");
		}

		// driver commands
		if (target === 'lock' || target === 'l') {
			matched = true;
			this.sendReply("/lock OR /l [username], [reason] - Locks the user from talking in all chats. Requires: " + Users.getGroupsThatCan('lock', room).join(" "));
		}
		if (target === 'unlock') {
			matched = true;
			this.sendReply("/unlock [username] - Unlocks the user. Requires: " + Users.getGroupsThatCan('lock', room).join(" "));
		}
		if (target === 'redirect' || target === 'redir') {
			matched = true;
			this.sendReply("/redirect or /redir [username], [roomname] - Attempts to redirect the user [username] to the room [roomname]. Requires: " + Users.getGroupsThatCan('redirect', room).join(" "));
		}
		if (target === 'modnote') {
			matched = true;
			this.sendReply("/modnote [note] - Adds a moderator note that can be read through modlog. Requires: " + Users.getGroupsThatCan('staff', room).join(" "));
		}
		if (target === 'forcerename' || target === 'fr') {
			matched = true;
			this.sendReply("/forcerename OR /fr [username], [reason] - Forcibly change a user's name and shows them the [reason]. Requires: " + Users.getGroupsThatCan('forcerename').join(" "));
		}
		if (target === 'kickbattle ') {
			matched = true;
			this.sendReply("/kickbattle [username], [reason] - Kicks a user from a battle with reason. Requires: " + Users.getGroupsThatCan('kick').join(" "));
		}
		if (target === 'warn' || target === 'k') {
			matched = true;
			this.sendReply("/warn OR /k [username], [reason] - Warns a user showing them the Pokemon Showdown Rules and [reason] in an overlay. Requires: " + Users.getGroupsThatCan('warn', room).join(" "));
		}
		if (target === 'modlog') {
			matched = true;
			this.sendReply("/modlog [roomid|all], [n] - Roomid defaults to current room. If n is a number or omitted, display the last n lines of the moderator log. Defaults to 15. If n is not a number, search the moderator log for 'n' on room's log [roomid]. If you set [all] as [roomid], searches for 'n' on all rooms's logs. Requires: " + Users.getGroupsThatCan('staff', room).join(" "));
		}
		if (target === 'mute' || target === 'm') {
			matched = true;
			this.sendReply("/mute OR /m [username], [reason] - Mutes a user with reason for 7 minutes. Requires: " + Users.getGroupsThatCan('mute', room).join(" "));
		}
		if (target === 'hourmute' || target === 'hm') {
			matched = true;
			this.sendReply("/hourmute OR /hm [username], [reason] - Mutes a user with reason for an hour. Requires: " + Users.getGroupsThatCan('mute', room).join(" "));
		}
		if (target === 'unmute' || target === 'um') {
			matched = true;
			this.sendReply("/unmute [username] - Removes mute from user. Requires: " + Users.getGroupsThatCan('mute', room).join(" "));
		}

		// mod commands
		if (target === 'roomban' || target === 'rb') {
			matched = true;
			this.sendReply("/roomban [username] - Bans the user from the room you are in. Requires: " + Users.getGroupsThatCan('ban', room).join(" "));
		}
		if (target === 'roomunban') {
			matched = true;
			this.sendReply("/roomunban [username] - Unbans the user from the room you are in. Requires: " + Users.getGroupsThatCan('ban', room).join(" "));
		}
		if (target === 'ban' || target === 'b') {
			matched = true;
			this.sendReply("/ban OR /b [username], [reason] - Kick user from all rooms and ban user's IP address with reason. Requires: " + Users.getGroupsThatCan('ban').join(" "));
		}
		if (target === 'unban') {
			matched = true;
			this.sendReply("/unban [username] - Unban a user. Requires: " + Users.getGroupsThatCan('ban').join(" "));
		}

		// RO commands
		if (target === 'showimage') {
			matched = true;
			this.sendReply("/showimage [url], [width], [height] - Show an image. Requires: " + Users.getGroupsThatCan('declare', room).join(" "));
		}
		if (target === 'roompromote') {
			matched = true;
			this.sendReply("/roompromote [username], [group] - Promotes the user to the specified group or next ranked group. Requires: " + Users.getGroupsThatCan('roompromote', room).join(" "));
		}
		if (target === 'roomdemote') {
			matched = true;
			this.sendReply("/roomdemote [username], [group] - Demotes the user to the specified group or previous ranked group. Requires: " + Users.getGroupsThatCan('roompromote', room).join(" "));
		}

		// leader commands
		if (target === 'banip') {
			matched = true;
			this.sendReply("/banip [ip] - Kick users on this IP or IP range from all rooms and bans it. Accepts wildcards to ban ranges. Requires: " + Users.getGroupsThatCan('rangeban').join(" "));
		}
		if (target === 'unbanip') {
			matched = true;
			this.sendReply("/unbanip [ip] - Kick users on this IP or IP range from all rooms and bans it. Accepts wildcards to ban ranges. Requires: " + Users.getGroupsThatCan('rangeban').join(" "));
		}
		if (target === 'unbanall') {
			matched = true;
			this.sendReply("/unbanall - Unban all IP addresses. Requires: " + Users.getGroupsThatCan('ban').join(" "));
		}
		if (target === 'promote') {
			matched = true;
			this.sendReply("/promote [username], [group] - Promotes the user to the specified group or next ranked group. Requires: " + Users.getGroupsThatCan('promote').join(" "));
		}
		if (target === 'demote') {
			matched = true;
			this.sendReply("/demote [username], [group] - Demotes the user to the specified group or previous ranked group. Requires: " + Users.getGroupsThatCan('promote').join(" "));
		}
		if (target === 'forcetie') {
			matched = true;
			this.sendReply("/forcetie - Forces the current match to tie. Requires: " + Users.getGroupsThatCan('forcewin').join(" "));
		}
		if (target === 'declare') {
			matched = true;
			this.sendReply("/declare [message] - Anonymously announces a message. Requires: " + Users.getGroupsThatCan('declare', room).join(" "));
		}

		// admin commands
		if (target === 'chatdeclare' || target === 'cdeclare') {
			matched = true;
			this.sendReply("/cdeclare [message] - Anonymously announces a message to all chatrooms on the server. Requires: " + Users.getGroupsThatCan('gdeclare').join(" "));
		}
		if (target === 'globaldeclare' || target === 'gdeclare') {
			matched = true;
			this.sendReply("/globaldeclare [message] - Anonymously announces a message to every room on the server. Requires: " + Users.getGroupsThatCan('gdeclare').join(" "));
		}
		if (target === 'htmlbox') {
			matched = true;
			this.sendReply("/htmlbox [message] - Displays a message, parsing HTML code contained. Requires: ~ # with global authority");
		}
		if (target === 'announce' || target === 'wall') {
			matched = true;
			this.sendReply("/announce OR /wall [message] - Makes an announcement. Requires: " + Users.getGroupsThatCan('announce', room).join(" "));
		}
		if (target === 'modchat') {
			matched = true;
			this.sendReply("/modchat [off/autoconfirmed/" +
				Config.groups[roomType + 'ByRank'].filter(function (g) { return g.trim(); }).join("/") +
				"] - Set the level of moderated chat. Requires: " +
				Users.getGroupsThatCan('modchat', room).join(" ") +
				" for off/autoconfirmed/" +
				Config.groups[roomType + 'ByRank'].slice(0, 2).filter(function (g) { return g.trim(); }).join("/") +
				" options, " +
				Users.getGroupsThatCan('modchatall', room).join(" ") +
				" for all the options");
		}
		if (target === 'hotpatch') {
			matched = true;
			this.sendReply("Hot-patching the game engine allows you to update parts of Showdown without interrupting currently-running battles. Requires: " + Users.getGroupsThatCan('hotpatch').join(" "));
			this.sendReply("Hot-patching has greater memory requirements than restarting.");
			this.sendReply("/hotpatch chat - reload chat-commands.js");
			this.sendReply("/hotpatch battles - spawn new simulator processes");
			this.sendReply("/hotpatch formats - reload the tools.js tree, rebuild and rebroad the formats list, and also spawn new simulator processes");
		}
		if (target === 'lockdown') {
			matched = true;
			this.sendReply("/lockdown - locks down the server, which prevents new battles from starting so that the server can eventually be restarted. Requires: " + Users.getGroupsThatCan('lockdown').join(" "));
		}
		if (target === 'kill') {
			matched = true;
			this.sendReply("/kill - kills the server. Can't be done unless the server is in lockdown state. Requires: " + Users.getGroupsThatCan('lockdown').join(" "));
		}
		if (target === 'loadbanlist') {
			matched = true;
			this.sendReply("/loadbanlist - Loads the bans located at ipbans.txt. The command is executed automatically at startup. Requires: " + Users.getGroupsThatCan('hotpatch').join(" "));
		}
		if (target === 'makechatroom') {
			matched = true;
			this.sendReply("/makechatroom [roomname] - Creates a new room named [roomname]. Requires: " + Users.getGroupsThatCan('makeroom').join(" "));
		}
		if (target === 'deregisterchatroom') {
			matched = true;
			this.sendReply("/deregisterchatroom [roomname] - Deletes room [roomname] after the next server restart. Requires: " + Users.getGroupsThatCan('makeroom').join(" "));
		}
		if (target === 'roomowner') {
			matched = true;
			this.sendReply("/roomowner [username] - Appoints [username] as a room owner. Removes official status. Requires: " + Users.getGroupsThatCan('roompromote', Config.groups[roomType + 'ByRank'].slice(-1)[0]).join(" "));
		}
		if (target === 'roomdeowner') {
			matched = true;
			this.sendReply("/roomdeowner [username] - Removes [username]'s status as a room owner. Requires: " + Users.getGroupsThatCan('roompromote', Config.groups[roomType + 'ByRank'].slice(-1)[0]).join(" "));
		}
		if (target === 'privateroom') {
			matched = true;
			this.sendReply("/privateroom [on/off] - Makes or unmakes a room private. Requires: " + Users.getGroupsThatCan('privateroom', room).join(" "));
		}

		// overall
		if (target === 'help' || target === 'h' || target === '?' || target === 'commands') {
			matched = true;
			this.sendReply("/help OR /h OR /? - Gives you help.");
		}
		if (!target) {
			this.sendReply("COMMANDS: /nick, /avatar, /rating, /whois, /msg, /reply, /ignore, /away, /back, /timestamps, /highlight");
			this.sendReply("INFORMATIONAL COMMANDS: /data, /dexsearch, /groups, /opensource, /avatars, /faq, /rules, /intro, /tiers, /othermetas, /learn, /analysis, /calc (replace / with ! to broadcast. Broadcasting requires: " + Users.getGroupsThatCan('broadcast', room).join(" ") + ")");
			if (user.group !== Config.groups.default[roomType]) {
				this.sendReply("DRIVER COMMANDS: /warn, /mute, /unmute, /alts, /forcerename, /modlog, /lock, /unlock, /announce, /redirect");
				this.sendReply("MODERATOR COMMANDS: /ban, /unban, /ip");
				this.sendReply("LEADER COMMANDS: /declare, /forcetie, /forcewin, /promote, /demote, /banip, /unbanall");
			}
			this.sendReply("For an overview of room commands, use /roomhelp");
			this.sendReply("For details of a specific command, use something like: /help data");
		} else if (!matched) {
			this.sendReply("Help for the command '" + target + "' was not found. Try /help for general help");
		}
	}

};<|MERGE_RESOLUTION|>--- conflicted
+++ resolved
@@ -1450,7 +1450,6 @@
 		}
 	},
 
-<<<<<<< HEAD
 	tell: function(target, room, user) {
 		if (!target) return false;
 		var message = this.splitTarget(target);
@@ -1502,43 +1501,6 @@
 		targetUser.disconnectAll();
 	},
 
-	spam: 'spamroom',
-	spamroom: function (target, room, user) {
-		if (!target) return this.sendReply("Please specify a user.");
-		this.splitTarget(target);
-
-		if (!this.targetUser) {
-			return this.sendReply("The user '" + this.targetUsername + "' does not exist.");
-		}
-		if (!this.can('mute', this.targetUser)) {
-			return false;
-		}
-
-		var targets = Spamroom.addUser(this.targetUser);
-		if (targets.length === 0) {
-			return this.sendReply("That user's messages are already being redirected to the spamroom.");
-		}
-		this.privateModCommand("(" + user.name + " has added to the spamroom user list: " + targets.join(", ") + ")");
-	},
-
-	unspam: 'unspamroom',
-	unspamroom: function (target, room, user) {
-		if (!target) return this.sendReply("Please specify a user.");
-		this.splitTarget(target);
-
-		if (!this.can('mute')) {
-			return false;
-		}
-
-		var targets = Spamroom.removeUser(this.targetUser || this.targetUsername);
-		if (targets.length === 0) {
-			return this.sendReply("That user is not in the spamroom list.");
-		}
-		this.privateModCommand("(" + user.name + " has removed from the spamroom user list: " + targets.join(", ") + ")");
-	},
-
-=======
->>>>>>> daf2c9cc
 	/*********************************************************
 	 * Help commands
 	 *********************************************************/
