--- conflicted
+++ resolved
@@ -575,15 +575,6 @@
 		banlist: ['Unreleased', 'Illegal', 'Ignore Illegal Abilities', 'Uber', 'Soul Dew', 'Gengarite', 'Kangaskhanite', 'Slaking', 'Regigigas']
 	},
 	{
-		name: "Gen-NEXT OU",
-		section: "Other Metagames",
-
-		mod: 'gennext',
-		searchShow: false,
-		ruleset: ['Pokemon', 'Standard NEXT', 'Team Preview'],
-		banlist: ['Uber']
-	},
-	{
 		name: "[Gen 5] Glitchmons",
 		section: "Other Metagames",
 
@@ -592,6 +583,34 @@
 		ruleset: ['Pokemon', 'Team Preview', 'HP Percentage Mod'],
 		banlist: ['Illegal', 'Unreleased'],
 		mimicGlitch: true
+	},
+	{
+		name: "[Gen 5] PU",
+		section: "Other Metagames",
+
+		mod: 'gen5',
+		searchShow: false,
+		ruleset: ['NU'],
+		banlist: ["Charizard", "Wartortle", "Kadabra", "Golem", "Haunter", "Exeggutor", "Weezing", "Kangaskhan", "Pinsir", "Lapras", "Ampharos", "Misdreavus", "Piloswine", "Miltank", "Ludicolo", "Swellow", "Gardevoir", "Ninjask", "Torkoal", "Cacturne", "Altaria", "Armaldo", "Gorebyss", "Regirock", "Regice", "Bastiodon", "Floatzel", "Drifblim", "Skuntank", "Lickilicky", "Probopass", "Rotom-Fan", "Samurott", "Musharna", "Gurdurr", "Sawk", "Carracosta", "Garbodor", "Sawsbuck", "Alomomola", "Golurk", "Braviary", "Electabuzz", "Electrode", "Liepard", "Tangela", "Eelektross", "Ditto", "Seismitoad", "Zangoose", "Roselia", "Serperior", "Metang", "Tauros", "Cradily", "Primeape", "Scolipede", "Jynx", "Basculin", "Gigalith", "Camerupt", "Golbat"]
+	},
+	{
+		name: "[Gen 5] Budgetmons",
+		section: "Other Metagames",
+
+		mod: 'gen5',
+		searchShow: false,
+		ruleset: ['OU'],
+		banlist: [],
+		validateTeam: function(team, format) {
+			var bst = 0;
+			for (var i=0; i<team.length; i++) {
+				var template = this.getTemplate(team[i].species);
+				Object.values(template.baseStats, function(value) {
+					bst += value;
+				});
+			}
+			if (bst > 2300) return ['The combined BST of your team is greater than 2300.'];
+		}
 	},
 
 	// BW2 Singles
@@ -764,435 +783,6 @@
 		defaultLevel: 100,
 		// no restrictions, for serious (other than team preview)
 		ruleset: ['Team Preview']
-	},
-
-<<<<<<< HEAD
-	// Other Metagames
-	///////////////////////////////////////////////////////////////////
-
-	{
-		name: "[Seasonal] Christmas Charade",
-		section: "OM of the Month",
-
-		team: 'randomSeasonalCC',
-		ruleset: ['HP Percentage Mod', 'Sleep Clause Mod'],
-		onBegin: function() {
-			this.setWeather('Hail');
-			delete this.weatherData.duration;
-		},
-		onModifyMove: function(move) {
-			if (move.id === 'present') {
-				move.category = 'Status';
-				move.basePower = 0;
-				delete move.heal;
-				move.accuracy = 100;
-				switch (this.random(19)) {
-				case 0:
-					move.onTryHit = function() {
-						this.add('-message', "The present was a bomb!");
-					};
-					move.category = 'Physical';
-					move.basePower = 250;
-					break;
-				case 1:
-					move.onTryHit = function() {
-						this.add('-message', "The present was confusion!");
-					};
-					move.volatileStatus = 'confusion';
-						break;
-				case 2:
-					move.onTryHit = function() {
-						this.add('-message', "The present was Disable!");
-					};
-					move.volatileStatus = 'disable';
-					break;
-				case 3:
-					move.onTryHit = function() {
-						this.add('-message', "The present was a taunt!");
-					};
-					move.volatileStatus = 'taunt';
-					break;
-				case 4:
-					move.onTryHit = function() {
-						this.add('-message', "The present was some seeds!");
-					};
-					move.volatileStatus = 'leechseed';
-					break;
-				case 5:
-					move.onTryHit = function() {
-						this.add('-message', "The present was an embargo!");
-					};
-					move.volatileStatus = 'embargo';
-					break;
-				case 6:
-					move.onTryHit = function() {
-						this.add('-message', "The present was a music box!");
-					};
-					move.volatileStatus = 'perishsong';
-					break;
-				case 7:
-					move.onTryHit = function() {
-						this.add('-message', "The present was a curse!");
-					};
-					move.volatileStatus = 'curse';
-					break;
-				case 8:
-					move.onTryHit = function() {
-						this.add('-message', "The present was Torment!");
-					};
-					move.volatileStatus = 'torment';
-					break;
-				case 9:
-					move.onTryHit = function() {
-						this.add('-message', "The present was a trap!");
-					};
-					move.volatileStatus = 'partiallytrapped';
-					break;
-				case 10:
-					move.onTryHit = function() {
-						this.add('-message', "The present was a root!");
-					};
-					move.volatileStatus = 'ingrain';
-					break;
-				case 11:
-					move.onTryHit = function() {
-						this.add('-message', "The present was a makeover!");
-					};
-					var boosts = {};
-					var possibleBoosts = ['atk','def','spa','spd','spe','accuracy','evasion'].randomize();
-					boosts[possibleBoosts[0]] = 1;
-					boosts[possibleBoosts[1]] = -1;
-					boosts[possibleBoosts[2]] = -1;
-					move.boosts = boosts;
-					break;
-				case 12:
-					move.onTryHit = function() {
-						this.add('-message', "The present was psychic powers!");
-					};
-					move.volatileStatus = 'telekinesis';
-					break;
-				case 13:
-					move.onTryHit = function() {
-						this.add('-message', "The present was fatigue!");
-					};
-					move.volatileStatus = 'mustrecharge';
-					break;
-				case 14:
-				case 15:
-					move.onTryHit = function() {
-						this.add('-message', "The present was a snowball hit!");
-					};
-					move.category = 'Ice';
-					move.basePower = 250;
-					break;
-				case 16:
-					move.onTryHit = function() {
-						this.add('-message', "The present was a crafty shield!");
-					};
-					move.volatileStatus = 'craftyshield';
-					break;
-				case 17:
-					move.onTryHit = function() {
-						this.add('-message', "The present was an electrification!");
-					};
-					move.volatileStatus = 'electrify';
-					break;
-				case 18:
-					move.onTryHit = function() {
-						this.add('-message', "The present was an ion deluge!");
-					};
-					move.volatileStatus = 'iondeluge';
-					break;
-				}
-			}
-		}
-	},
-	{
-		name: "Sky Battles",
-		section: "OM of the Month",
-
-		validateSet: function(set) {
-			var template = this.getTemplate(set.species || set.name);
-			if (template.types.indexOf('Flying') === -1 && set.ability !== 'Levitate') {
-				return [set.species+" is not a Flying type and does not have the ability Levitate."];
-			}
-		},
-		ruleset: ['Pokemon', 'Standard', 'Evasion Abilities Clause', 'Team Preview'],
-		banlist: [
-			// Banned items
-			'Soul Dew', 'Iron Ball', 'Pinsirite', 'Gengarite',
-			// Banned moves
-			'Body Slam', 'Bulldoze', 'Dig', 'Dive', 'Earth Power', 'Earthquake', 'Electric Terrain', 'Fire Pledge', 'Fissure',
-			'Flying Press', 'Frenzy Plant', 'Geomancy', 'Grass Knot', 'Grass Pledge', 'Grassy Terrain', 'Gravity', 'Heavy Slam',
-			'Ingrain', "Land's Wrath", 'Magnitude', 'Mat Block', 'Misty Terrain', 'Mud Sport', 'Muddy Water', 'Rototiller',
-			'Seismic Toss', 'Slam', 'Smack Down', 'Spikes', 'Stomp', 'Substitute', 'Surf', 'Toxic Spikes', 'Water Pledge', 'Water Sport',
-			// Banned Pokémon
-			// Illegal Flying-types
-			'Pidgey', 'Spearow', "Farfetch'd", 'Doduo', 'Dodrio', 'Hoothoot', 'Natu', 'Murkrow', 'Delibird', 'Taillow', 'Starly', 'Chatot',
-			'Shaymin-Sky', 'Pidove', 'Archen', 'Ducklett', 'Rufflet', 'Vullaby', 'Fletchling', 'Hawlucha',
-			// Illegal Levitators
-			'Gastly', 'Gengar',
-			// Illegal Megas
-			'Pinsir-Mega', 'Gengar-Mega',
-			// Illegal Ubers
-			'Arceus-Flying', 'Giratina', 'Giratina-Origin', 'Ho-Oh', 'Lugia', 'Rayquaza', 'Yveltal'
-		]
-	},
-	{
-		name: "CAP",
-		section: "Other Metagames",
-
-		ruleset: ['CAP Pokemon', 'Standard', 'Team Preview'],
-		banlist: ['Uber', 'Soul Dew', 'Gengarite', 'Kangaskhanite']
-	},
-	{
-		name: "Challenge Cup",
-		section: "Other Metagames",
-
-		team: 'randomCC',
-		ruleset: ['Pokemon', 'HP Percentage Mod']
-	},
-	{
-		name: "Challenge Cup 1-vs-1",
-		section: "Other Metagames",
-
-		team: 'randomCC',
-		ruleset: ['Pokemon', 'Team Preview 1v1', 'HP Percentage Mod'],
-		onBegin: function() {
-			this.debug('Cutting down to 1');
-			this.p1.pokemon = this.p1.pokemon.slice(0, 1);
-			this.p1.pokemonLeft = this.p1.pokemon.length;
-			this.p2.pokemon = this.p2.pokemon.slice(0, 1);
-			this.p2.pokemonLeft = this.p2.pokemon.length;
-		}
-	},
-	{
-		name: "Hackmons",
-		section: "Other Metagames",
-
-		ruleset: ['Pokemon'],
-		banlist: []
-	},
-	{
-		name: "Balanced Hackmons",
-		section: "Other Metagames",
-
-		ruleset: ['Pokemon', 'OHKO Clause'],
-		banlist: ['Wonder Guard', 'Shadow Tag', 'Arena Trap', 'Pure Power', 'Huge Power', 'Parental Bond']
-	},
-	{
-		name: "Inverse Battle",
-		section: "Other Metagames",
-
-		mod: 'inverse',
-		ruleset: ['Pokemon', 'Standard', 'Team Preview'],
-		banlist: [
-			'Ho-Oh',
-			'Kangaskhanite',
-			'Arceus', 'Arceus-Bug', 'Arceus-Dark', 'Arceus-Dragon', 'Arceus-Electric', 'Arceus-Fairy', 'Arceus-Fighting', 'Arceus-Fire', 'Arceus-Flying', 'Arceus-Ghost', 'Arceus-Grass', 'Arceus-Ground', 'Arceus-Ice', 'Arceus-Poison', 'Arceus-Psychic', 'Arceus-Rock', 'Arceus-Steel', 'Arceus-Water',
-			'Mewtwo', 'Mewtwo-Mega-X', 'Mewtwo-Mega-Y',
-			'Yveltal',
-			'Xerneas'
-		]
-	},
-	{
-		name: "OU Monotype",
-		section: "Other Metagames",
-
-		ruleset: ['Pokemon', 'Standard', 'Same Type Clause', 'Evasion Abilities Clause', 'Team Preview'],
-		banlist: ['Uber', 'Soul Dew', 'Gengarite', 'Kangaskhanite']
-	},
-	{
-		name: "[Gen 5] Glitchmons",
-		section: "Other Metagames",
-
-		mod: 'gen5',
-		searchShow: false,
-		ruleset: ['Pokemon', 'Team Preview', 'HP Percentage Mod'],
-		banlist: ['Illegal', 'Unreleased'],
-		mimicGlitch: true
-	},
-	{
-		name: "[Gen 5] 1v1",
-		section: 'Other Metagames',
-
-		mod: 'gen5',
-		onBegin: function() {
-			this.p1.pokemon = this.p1.pokemon.slice(0,1);
-			this.p1.pokemonLeft = this.p1.pokemon.length;
-			this.p2.pokemon = this.p2.pokemon.slice(0,1);
-			this.p2.pokemonLeft = this.p2.pokemon.length;
-		},
-		ruleset: ['Pokemon', 'Standard'],
-		banlist: ['Unreleased', 'Illegal', 'Soul Dew',
-			'Arceus', 'Arceus-Bug', 'Arceus-Dark', 'Arceus-Dragon', 'Arceus-Electric', 'Arceus-Fighting', 'Arceus-Fire', 'Arceus-Flying', 'Arceus-Ghost', 'Arceus-Grass', 'Arceus-Ground', 'Arceus-Ice', 'Arceus-Poison', 'Arceus-Psychic', 'Arceus-Rock', 'Arceus-Steel', 'Arceus-Water',
-			'Blaziken',
-			'Darkrai',
-			'Deoxys', 'Deoxys-Attack',
-			'Dialga',
-			'Giratina', 'Giratina-Origin',
-			'Groudon',
-			'Ho-Oh',
-			'Kyogre',
-			'Kyurem-White',
-			'Lugia',
-			'Mewtwo',
-			'Palkia',
-			'Rayquaza',
-			'Reshiram',
-			'Shaymin-Sky',
-			'Zekrom',
-			'Memento', 'Explosion', 'Perish Song', 'Destiny Bond', 'Healing Wish', 'Selfdestruct', 'Lunar Dance', 'Final Gambit',
-			'Focus Sash'
-		]
-	},
-	{
-		name: "[Gen 5] PU",
-		section: "Other Metagames",
-
-		mod: 'gen5',
-		searchShow: false,
-		ruleset: ['NU'],
-		banlist: ["Charizard", "Wartortle", "Kadabra", "Golem", "Haunter", "Exeggutor", "Weezing", "Kangaskhan", "Pinsir", "Lapras", "Ampharos", "Misdreavus", "Piloswine", "Miltank", "Ludicolo", "Swellow", "Gardevoir", "Ninjask", "Torkoal", "Cacturne", "Altaria", "Armaldo", "Gorebyss", "Regirock", "Regice", "Bastiodon", "Floatzel", "Drifblim", "Skuntank", "Lickilicky", "Probopass", "Rotom-Fan", "Samurott", "Musharna", "Gurdurr", "Sawk", "Carracosta", "Garbodor", "Sawsbuck", "Alomomola", "Golurk", "Braviary", "Electabuzz", "Electrode", "Liepard", "Tangela", "Eelektross", "Ditto", "Seismitoad", "Zangoose", "Roselia", "Serperior", "Metang", "Tauros", "Cradily", "Primeape", "Scolipede", "Jynx", "Basculin", "Gigalith", "Camerupt", "Golbat"]
-	},
-	{
-		name: "[Gen 5] STABmons",
-		section: "Other Metagames",
-
-		mod: 'gen5',
-		ruleset: ['Pokemon', 'Standard', 'Evasion Abilities Clause', 'Team Preview'],
-		banlist: ['Drizzle ++ Swift Swim', 'Soul Dew', 'Soul Dew',
-			'Mewtwo', 'Lugia', 'Ho-Oh', 'Blaziken', 'Kyogre', 'Groudon', 'Rayquaza', 'Deoxys', 'Deoxys-Attack', 'Dialga', 'Palkia', 'Giratina', 'Giratina-Origin', 'Manaphy', 'Shaymin-Sky',
-			'Arceus', 'Arceus-Bug', 'Arceus-Dark', 'Arceus-Dragon', 'Arceus-Electric', 'Arceus-Fighting', 'Arceus-Fire', 'Arceus-Flying', 'Arceus-Ghost', 'Arceus-Grass', 'Arceus-Ground', 'Arceus-Ice', 'Arceus-Poison', 'Arceus-Psychic', 'Arceus-Rock', 'Arceus-Steel', 'Arceus-Water',
-			'Reshiram', 'Zekrom', 'Kyurem-White', 'Genesect'
-		]
-	},
-	{
-		name: "[Gen 5] Budgetmons",
-		section: "Other Metagames",
-
-		mod: 'gen5',
-		searchShow: false,
-		ruleset: ['OU'],
-		banlist: [],
-		validateTeam: function(team, format) {
-			var bst = 0;
-			for (var i=0; i<team.length; i++) {
-				var template = this.getTemplate(team[i].species);
-				Object.values(template.baseStats, function(value) {
-					bst += value;
-				});
-			}
-			if (bst > 2300) return ['The combined BST of your team is greater than 2300.'];
-		}
-	},
-	{
-		name: "[Gen 5] Ability Exchange",
-		section: "Other Metagames",
-
-		mod: 'gen5',
-		searchShow: false,
-		ruleset: ['Pokemon', 'Ability Exchange Pokemon', 'Sleep Clause Mod', 'Species Clause', 'OHKO Clause', 'Moody Clause', 'Evasion Moves Clause', 'HP Percentage Mod', 'Team Preview'],
-		banlist: ['Unreleased', 'Illegal', 'Ignore Illegal Abilities', 'Drizzle ++ Swift Swim', 'Soul Dew', 'Drought ++ Chlorophyll', 'Sand Stream ++ Sand Rush',
-			'Mewtwo', 'Lugia', 'Ho-Oh', 'Blaziken', 'Kyogre', 'Groudon', 'Rayquaza', 'Deoxys', 'Deoxys-Attack', 'Deoxys-Defense', 'Deoxys-Speed', 'Dialga', 'Palkia', 'Giratina', 'Giratina-Origin', 'Manaphy', 'Darkrai', 'Shaymin-Sky',
-			'Arceus', 'Arceus-Bug', 'Arceus-Dark', 'Arceus-Dragon', 'Arceus-Electric', 'Arceus-Fighting', 'Arceus-Fire', 'Arceus-Flying', 'Arceus-Ghost', 'Arceus-Grass', 'Arceus-Ground', 'Arceus-Ice', 'Arceus-Poison', 'Arceus-Psychic', 'Arceus-Rock', 'Arceus-Steel', 'Arceus-Water',
-			'Excadrill', 'Tornadus-Therian', 'Thundurus', 'Reshiram', 'Zekrom', 'Landorus', 'Kyurem-White', 'Genesect', 'Slaking', 'Regigigas'
-		]
-	},
-=======
-	// Past Generations
-	///////////////////////////////////////////////////////////////////
-
-	{
-		name: "[Gen 4] OU (beta)",
-		section: "Past Generations",
-
-		mod: 'gen4',
-		ruleset: ['Pokemon', 'Standard'],
-		banlist: ['Uber'],
-		
-		column: 2
-	},
-	{
-		name: "[Gen 4] UU (beta)",
-		section: "Past Generations",
-
-		mod: 'gen4',
-		ruleset: ['Pokemon', 'Standard'],
-		banlist: ['Uber', 'OU', 'BL']
-	},
-	{
-		name: "[Gen 4] Hackmons",
-		section: "Past Generations",
-
-		mod: 'gen4',
-		searchShow: false,
-		ruleset: ['Pokemon', 'HP Percentage Mod'],
-		banlist: []
-	},
-	{
-		name: "[Gen 4] Custom Game",
-		section: "Past Generations",
-
-		mod: 'gen4',
-		searchShow: false,
-		debug: true,
-		ruleset: []
-	},
-	{
-		name: "[Gen 3] Hackmons",
-		section: "Past Generations",
-
-		mod: 'gen3',
-		searchShow: false,
-		debug: true,
-		ruleset: ['Pokemon', 'HP Percentage Mod'],
-		banlist: []
-	},
-	{
-		name: "[Gen 3] Custom Game",
-		section: "Past Generations",
-
-		mod: 'gen3',
-		searchShow: false,
-		debug: true,
-		ruleset: []
-	},
-	{
-		name: "[Gen 2] OU (beta)",
-		section: "Past Generations",
-
-		mod: 'gen2',
-		debug: true,
-		ruleset: ['Pokemon', 'Standard'],
-		banlist: ['Uber', 'Mean Look + Hypnosis + Perish Song']
-	},
-	{
-		name: "[Gen 2] Custom Game",
-		section: "Past Generations",
-
-		mod: 'gen2',
-		searchShow: false,
-		debug: true,
-		ruleset: ['Pokemon']
-	},
-	{
-		name: "[Gen 1] OU (beta)",
-		section: "Past Generations",
-
-		mod: 'gen1',
-		ruleset: ['Pokemon', 'Standard'],
-		banlist: ['Uber']
-	},
-	{
-		name: "[Gen 1] Custom Game",
-		section: "Past Generations",
-
-		mod: 'gen1',
-		searchShow: false,
-		debug: true,
-		ruleset: ['Pokemon']
 	}
-
->>>>>>> 758b9dc5
+	
 ];