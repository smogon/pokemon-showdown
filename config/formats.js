--- conflicted
+++ resolved
@@ -359,19 +359,6 @@
 		}
 	},
 	{
-<<<<<<< HEAD
-=======
-		name: "[Gen 4] STABmons",
-		section: "OM of the Month",
-
-		mod: 'gen4',
-		ruleset: ['Pokemon', 'Standard'],
-		banlist: ['Ignore STAB Moves', 'Soul Dew', 'Belly Drum',
-			'Arceus', 'Deoxys', 'Deoxys-Attack', 'Dialga', 'Giratina', 'Giratina-Origin', 'Groudon', 'Ho-Oh', 'Kyogre',
-			'Lugia', 'Mewtwo', 'Palkia', 'Rayquaza', 'Shaymin-Sky']
-	},
-	{
->>>>>>> 8662d265
 		name: "CAP",
 		section: "Other Metagames",
 		column: 2,
