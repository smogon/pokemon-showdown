--- conflicted
+++ resolved
@@ -349,6 +349,13 @@
 			this.p2.pokemon = this.p2.pokemon.slice(0, 1);
 			this.p2.pokemonLeft = this.p2.pokemon.length;
 		}
+	},
+	{
+		name: "Stat Reversal",
+		section: "Other Metagames",
+
+		mod: 'statreversal',
+		ruleset: ['OU'],
 	},
 	{
 		name: "CAP",
@@ -597,13 +604,6 @@
 		banlist: ['Eviolite']
 	},
 	{
-<<<<<<< HEAD
-		name: "Stat Reversal",
-		section: "Other Metagames",
-
-		mod: 'statreversal',
-		ruleset: ['OU'],
-=======
 		name: "OM Mashup",
 		section: "Other Metagames",
 
@@ -611,7 +611,6 @@
 		searchShow: false,
 		ruleset: ['Pokemon', 'Ability Clause', 'OHKO Clause', 'Team Preview', 'HP Percentage Mod'],
 		banlist: ['Arena Trap', 'Huge Power', 'Parental Bond', 'Pure Power', 'Shadow Tag', 'Wonder Guard']
->>>>>>> c7ac92f9
 	},
 	{
 		name: "[Gen 5] Glitchmons",
