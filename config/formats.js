--- conflicted
+++ resolved
@@ -324,13 +324,8 @@
 		name: "[Gen 8] National Dex (beta)",
 
 		mod: 'gen8',
-<<<<<<< HEAD
-		ruleset: ['Obtainable', 'Standard', 'Team Preview', '+Past', '+Unreleased', 'NatDex'],
+		ruleset: ['Obtainable', 'Standard', 'Team Preview', '+Past', '+Unreleased', 'NatDex Rule'],
 		banlist: ['Uber', 'Power Construct', 'Shadow Tag', 'Baton Pass',
-=======
-		ruleset: ['Obtainable', 'Standard', 'Team Preview', '+Past', '+Unreleased', 'NatDex Rule'],
-		banlist: ['Uber', 'Shadow Tag', 'Baton Pass',
->>>>>>> 5c75f046
 			'Arceus', 'Blaziken', 'Darkrai', 'Deoxys', 'Dialga', 'Genesect', 'Gengar-Mega', 'Giratina', 'Groudon',
 			'Ho-Oh', 'Kangaskhan-Mega', 'Kyogre', 'Kyurem-White', 'Landorus-Base', 'Lucario-Mega', 'Lugia', 'Lunala',
 			'Marshadow', 'Mewtwo', 'Naganadel', 'Necrozma-Dawn-Wings', 'Necrozma-Dusk-Mane', 'Palkia', 'Pheromosa',
