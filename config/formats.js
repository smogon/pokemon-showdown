// Note: This is the list of formats
// The rules that formats use are stored in data/rulesets.js

exports.Formats = [

	// XY Singles
	///////////////////////////////////////////////////////////////////

	{
		name: "Random Battle",
		section: "XY Singles",

		team: 'random',
		ruleset: ['PotD', 'Pokemon', 'Sleep Clause Mod', 'HP Percentage Mod']
	},
	{
		name: "Unrated Random Battle",
		section: "XY Singles",

		team: 'random',
		challengeShow: false,
		rated: false,
		ruleset: ['PotD', 'Pokemon', 'Sleep Clause Mod', 'HP Percentage Mod']
	},
	{
		name: "OU",
		section: "XY Singles",

		ruleset: ['Pokemon', 'Standard', 'Team Preview', 'Swagger Clause', 'Baton Pass Clause'],
		banlist: ['Uber', 'Soul Dew', 'Gengarite', 'Kangaskhanite', 'Lucarionite', 'Mawilite']
	},
	{
		name: "Ubers",
		section: "XY Singles",

		ruleset: ['Pokemon', 'Standard Ubers', 'Swagger Clause', 'Team Preview'],
		banlist: []
	},
	{
		name: "UU",
		section: "XY Singles",

		ruleset: ['OU'],
		banlist: ['OU', 'BL', 'Heracronite', 'Gardevoirite', 'Medichamite', 'Drizzle', 'Drought', 'Shadow Tag']
	},
	{
		name: "RU",
		section: "XY Singles",

		ruleset: ['UU'],
		banlist: ['UU', 'BL2']
	},
	{
		name: "NU",
		section: "XY Singles",

		ruleset: ['RU'],
		banlist: ['RU', 'BL3']
	},
	{
		name: "LC",
		section: "XY Singles",

		maxLevel: 5,
		ruleset: ['Pokemon', 'Standard', 'Team Preview', 'Little Cup'],
		banlist: ['Dragon Rage', 'Sonic Boom', 'Swagger', 'LC Uber', 'Gligar']
	},
	/*{
		name: "CAP Plasmanta Playtest",
		section: "XY Singles",

		ruleset: ['CAP Pokemon', 'Standard', 'Team Preview', 'Swagger Clause', 'Baton Pass Clause'],
		banlist: ['Uber', 'Gengarite', 'Kangaskhanite', 'Lucarionite', 'Soul Dew',
			'Tomohawk', 'Necturna', 'Mollux', 'Aurumoth', 'Malaconda', 'Cawmodore', 'Volkraken', 'Syclant', 'Revenankh', 'Pyroak', 'Fidgit', 'Stratagem', 'Arghonaut', 'Kitsunoh', 'Cyclohm', 'Colossoil', 'Krilowatt', 'Voodoom'
		]
	},*/
	{
		name: "Battle Spot Singles",
		section: "XY Singles",

		onBegin: function () {
			this.debug('cutting down to 3');
			this.p1.pokemon = this.p1.pokemon.slice(0, 3);
			this.p1.pokemonLeft = this.p1.pokemon.length;
			this.p2.pokemon = this.p2.pokemon.slice(0, 3);
			this.p2.pokemonLeft = this.p2.pokemon.length;
		},
		maxForcedLevel: 50,
		ruleset: ['Pokemon', 'Standard GBU', 'Team Preview GBU'],
		banlist: [], // The necessary bans are in Standard GBU
		validateTeam: function (team, format) {
			if (team.length < 3) return ['You must bring at least three Pokémon.'];
		}
	},
	{
		name: "Custom Game",
		section: "XY Singles",

		searchShow: false,
		canUseRandomTeam: true,
		debug: true,
		maxLevel: 9999,
		defaultLevel: 100,
		// no restrictions, for serious (other than team preview)
		ruleset: ['Team Preview']
	},

	// XY Doubles
	///////////////////////////////////////////////////////////////////

	{
		name: "Random Doubles Battle",
		section: "XY Doubles",

		gameType: 'doubles',
		team: 'randomDoubles',
		ruleset: ['PotD', 'Pokemon', 'Sleep Clause Mod', 'HP Percentage Mod']
	},
	{
		name: "Smogon Doubles",
		section: "XY Doubles",

		gameType: 'doubles',
		ruleset: ['Pokemon', 'Standard Doubles', 'Team Preview'],
		banlist: ['Soul Dew', 'Dark Void',
			'Mewtwo', 'Lugia', 'Ho-Oh', 'Kyogre', 'Groudon', 'Rayquaza', 'Dialga', 'Palkia', 'Giratina', 'Giratina-Origin',
			'Arceus', 'Reshiram', 'Zekrom', 'Kyurem-White', 'Xerneas', 'Yveltal'
		]
	},
	{
		name: "Smogon Doubles Ubers",
		section: "XY Doubles",

		gameType: 'doubles',
		ruleset: ['Pokemon', 'Species Clause', 'Moody Clause', 'OHKO Clause', 'Endless Battle Clause', 'HP Percentage Mod', 'Team Preview'],
		banlist: ['Unreleased', 'Illegal', 'Dark Void']
	},
	{
		name: "Smogon Doubles UU",
		section: "XY Doubles",

		gameType: 'doubles',
		ruleset: ['Smogon Doubles'],
		banlist: ['Abomasnow', 'Aegislash', 'Amoonguss', 'Aromatisse', 'Azumarill', 'Bisharp', 'Breloom', 'Chandelure', 'Charizard', 'Conkeldurr',
			'Cresselia', 'Diancie', 'Dragonite', 'Dusclops', 'Excadrill', 'Ferrothorn', 'Garchomp', 'Gardevoir', 'Gengar', 'Greninja',
			'Gyarados', 'Heatran', 'Hitmontop', 'Hydreigon', 'Jellicent', 'Kangaskhan', 'Keldeo', 'Kyurem-Black', 'Landorus-Therian', 'Latios',
			'Ludicolo', 'Mamoswine', 'Manectric', 'Mawile', 'Politoed', 'Rhyperior', 'Rotom-Heat', 'Rotom-Wash', 'Sableye', 'Salamence',
			'Scizor', 'Scrafty', 'Shaymin-Sky', 'Sylveon', 'Talonflame', 'Terrakion', 'Thundurus', 'Thundurus-Therian', 'Togekiss', 'Tyranitar',
			'Venusaur', 'Weavile', 'Whimsicott', 'Zapdos'
		]
	},
	{
		name: "Battle Spot Doubles",
		section: "XY Doubles",

		gameType: 'doubles',
		onBegin: function () {
			this.debug('cutting down to 4');
			this.p1.pokemon = this.p1.pokemon.slice(0, 4);
			this.p1.pokemonLeft = this.p1.pokemon.length;
			this.p2.pokemon = this.p2.pokemon.slice(0, 4);
			this.p2.pokemonLeft = this.p2.pokemon.length;
		},
		maxForcedLevel: 50,
		ruleset: ['Pokemon', 'Standard GBU', 'Team Preview VGC'],
		validateTeam: function (team, format) {
			if (team.length < 4) return ['You must bring at least four Pokémon.'];
		}
	},
	{
		name: "VGC 2014",
		section: "XY Doubles",

		gameType: 'doubles',
		onBegin: function () {
			this.debug('cutting down to 4');
			this.p1.pokemon = this.p1.pokemon.slice(0, 4);
			this.p1.pokemonLeft = this.p1.pokemon.length;
			this.p2.pokemon = this.p2.pokemon.slice(0, 4);
			this.p2.pokemonLeft = this.p2.pokemon.length;
		},
		maxForcedLevel: 50,
		ruleset: ['Pokemon', 'Standard GBU', 'Team Preview VGC', 'Kalos Pokedex'],
		requirePentagon: true,
		banlist: [], // The necessary bans are in Standard GBU
		validateTeam: function (team, format) {
			if (team.length < 4) return ['You must bring at least four Pokémon.'];
		}
	},
	{
		name: "Doubles Challenge Cup",
		section: 'XY Doubles',

		gameType: 'doubles',
		team: 'randomCC',
		searchShow: false,
		ruleset: ['Pokemon', 'HP Percentage Mod']
	},
	{
		name: "Doubles Custom Game",
		section: "XY Doubles",

		gameType: 'doubles',
		searchShow: false,
		canUseRandomTeam: true,
		maxLevel: 9999,
		defaultLevel: 100,
		debug: true,
		// no restrictions, for serious (other than team preview)
		ruleset: ['Team Preview']
	},

	// XY Triples
	///////////////////////////////////////////////////////////////////

	{
		name: "Random Triples Battle",
		section: "XY Triples",

		gameType: 'triples',
		team: 'randomDoubles',
		ruleset: ['PotD', 'Pokemon', 'Sleep Clause Mod', 'HP Percentage Mod']
	},
	{
		name: "Smogon Triples",
		section: "XY Triples",

		gameType: 'triples',
		ruleset: ['Pokemon', 'Species Clause', 'OHKO Clause', 'Moody Clause', 'Endless Battle Clause', 'HP Percentage Mod', 'Team Preview'],
		banlist: ['Illegal', 'Unreleased', 'Arceus', 'Dialga', 'Giratina', 'Giratina-Origin', 'Groudon', 'Ho-Oh', 'Kyogre', 'Kyurem-White',
			'Lugia', 'Mewtwo', 'Palkia', 'Rayquaza', 'Reshiram', 'Xerneas', 'Yveltal', 'Zekrom',
			'Soul Dew', 'Dark Void', 'Perish Song'
		]
	},
	{
		name: "Battle Spot Triples",
		section: "XY Triples",

		gameType: 'triples',
		maxForcedLevel: 50,
		ruleset: ['Pokemon', 'Standard GBU', 'Team Preview'],
		validateTeam: function (team, format) {
			if (team.length < 6) return ['You must have six Pokémon.'];
		}
	},
	{
		name: "Triples Challenge Cup",
		section: "XY Triples",

		gameType: 'triples',
		team: 'randomCC',
		searchShow: false,
		ruleset: ['Pokemon', 'HP Percentage Mod']
	},
	{
		name: "Triples Custom Game",
		section: "XY Triples",

		gameType: 'triples',
		searchShow: false,
		canUseRandomTeam: true,
		maxLevel: 9999,
		defaultLevel: 100,
		debug: true,
		// no restrictions, for serious (other than team preview)
		ruleset: ['Team Preview']
	},

	// Other Metagames
	///////////////////////////////////////////////////////////////////

<<<<<<< HEAD
=======
	{
		name: "350 Cup",
		section: "OM of the Month",
		column: 2,

		mod: '350cup',
		ruleset: ['Ubers', 'Evasion Moves Clause'],
		banlist: ['Darumaka', 'Pawniard', 'Smeargle', 'Spritzee', 'DeepSeaScale', 'DeepSeaTooth', 'Light Ball', 'Thick Club'],
		validateSet: function (set) {
			var template = Tools.getTemplate(set.species);
			var item = this.getItem(set.item);
			if (item.name === 'Eviolite' && Object.values(template.baseStats).sum() <= 350) {
				return ['Eviolite is banned on Pokémon with 350 or lower BST.'];
			}
		}
	},
	{
		name: "[Seasonal] Strikes Back",
		section: "OM of the Month",

		gameType: 'triples',
		team: 'randomSeasonalSB',
		ruleset: ['HP Percentage Mod', 'Sleep Clause Mod'],
		onBegin: function () {
			this.add('-message', "V4 is a big poo-poo!");
		},
		onModifyMove: function (move) {
			// Change present mechanics
			if (move.id === 'present') {
				move.category = 'Status';
				move.basePower = 0;
				delete move.heal;
				move.accuracy = 100;
				switch (this.random(16)) {
				case 0:
					move.onTryHit = function () {
						this.add('-message', "The present was a bomb!");
					};
					move.category = 'Physical';
					move.basePower = 250;
					break;
				case 1:
					move.onTryHit = function () {
						this.add('-message', "The present was confusion!");
					};
					move.volatileStatus = 'confusion';
					break;
				case 2:
					move.onTryHit = function () {
						this.add('-message', "The present was Disable!");
					};
					move.volatileStatus = 'disable';
					break;
				case 3:
					move.onTryHit = function () {
						this.add('-message', "The present was a taunt!");
					};
					move.volatileStatus = 'taunt';
					break;
				case 4:
					move.onTryHit = function () {
						this.add('-message', "The present was some seeds!");
					};
					move.volatileStatus = 'leechseed';
					break;
				case 5:
					move.onTryHit = function () {
						this.add('-message', "The present was an embargo!");
					};
					move.volatileStatus = 'embargo';
					break;
				case 6:
					move.onTryHit = function () {
						this.add('-message', "The present was a music box!");
					};
					move.volatileStatus = 'perishsong';
					break;
				case 7:
					move.onTryHit = function () {
						this.add('-message', "The present was a curse!");
					};
					move.volatileStatus = 'curse';
					break;
				case 8:
					move.onTryHit = function () {
						this.add('-message', "The present was Torment!");
					};
					move.volatileStatus = 'torment';
					break;
				case 9:
					move.onTryHit = function () {
						this.add('-message', "The present was a trap!");
					};
					move.volatileStatus = 'partiallytrapped';
					break;
				case 10:
					move.onTryHit = function () {
						this.add('-message', "The present was a root!");
					};
					move.volatileStatus = 'ingrain';
					break;
				case 11:
					move.onTryHit = function () {
						this.add('-message', "The present was a makeover!");
					};
					var boosts = {};
					var possibleBoosts = ['atk', 'def', 'spa', 'spd', 'spe', 'accuracy', 'evasion'].randomize();
					boosts[possibleBoosts[0]] = 1;
					boosts[possibleBoosts[1]] = -1;
					boosts[possibleBoosts[2]] = -1;
					move.boosts = boosts;
					break;
				case 12:
					move.onTryHit = function () {
						this.add('-message', "The present was psychic powers!");
					};
					move.volatileStatus = 'telekinesis';
					break;
				case 13:
					move.onTryHit = function () {
						this.add('-message', "The present was fatigue!");
					};
					move.volatileStatus = 'mustrecharge';
					break;
				case 14:
				case 15:
					move.onTryHit = function () {
						this.add('-message', "The present was a snowball hit!");
					};
					move.category = 'Ice';
					move.basePower = 250;
					break;
				}
			} else {
				// Change move type time to time only when the move is not present.
				if (this.random(100) < 35 && move.target !== 'self') {
					var type = '';
					switch (move.type.toLowerCase()){
					case 'rock':
					case 'ground':
						type = 'Grass';
						break;
					case 'fire':
					case 'bug':
						type = 'Water';
						break;
					case 'water':
					case 'grass':
						type = 'Fire';
						break;
					case 'flying':
						type = 'Fighting';
						break;
					case 'fighting':
						type = 'Flying';
						break;
					case 'dark':
						type = 'Bug';
						break;
					case 'dragon':
					case 'poison':
						type = 'Fairy';
						break;
					case 'electric':
						type = 'Ice';
						break;
					case 'ghost':
						type = 'Normal';
						break;
					case 'ice':
						type = 'Electric';
						break;
					case 'normal':
						type = 'Ghost';
						break;
					case 'psychic':
						type = 'Dark';
						break;
					case 'steel':
						type = 'Poison';
						break;
					case 'fairy':
						type = 'Dragon';
						break;
					}

					move.type = type;
					this.add('-message', 'LOL trolled I changed yer move type hahaha');
				}
			}
		},
		onSwitchIn: function (pokemon) {
			if (this.random(100) < 25) {
				this.add('-message', pokemon.name + " drank way too much!");
				pokemon.addVolatile('confusion');
				pokemon.statusData.time = 0;
			}
		},
		onFaint: function (pokemon) {
			// A poem every time a Pokemon faints
			var haikus = ["You suck a lot / You are a bad trainer / let a mon faint", "they see me driving / round town with the girl i love / and I'm like, haikou",
			"Ain't no Pokemon tough enough / ain't no bulk decent enough / ain't no recovery good enough / to keep me from fainting you, babe",
			"Roses are red / violets are blue / you must be on some med / 'coz as a trainer you suck",
			"You're gonna be the very worst / like no one ever was / to lose all the battles is your test / to faint them all is your cause",
			'Twinkle twinkle little star / screw you that was my best sweeper', "I'm wheezy and I'm sleezy / but as a trainer you're measly",
			"You're sharp as a rock / you're bright as a hole / you're one to mock / you could be beaten by a maimed mole",
			"Alas, poor trainer! I knew him, your Pokémon, a fellow of infinite jest, of most excellent fancy."];
			haikus = haikus.randomize();
			this.add('-message', haikus[0]);
		}
	},
	{
		name: "CAP",
		section: "Other Metagames",
		column: 2,

		ruleset: ['CAP Pokemon', 'Standard', 'Baton Pass Clause', 'Swagger Clause', 'Team Preview'],
		banlist: ['Uber', 'Soul Dew', 'Gengarite', 'Kangaskhanite', 'Lucarionite', 'Mawilite']
	},
	{
		name: "Challenge Cup",
		section: "Other Metagames",

		team: 'randomCC',
		ruleset: ['Pokemon', 'HP Percentage Mod']
	},
	{
		name: "Challenge Cup 1-vs-1",
		section: "Other Metagames",

		team: 'randomCC',
		ruleset: ['Pokemon', 'Team Preview 1v1', 'HP Percentage Mod'],
		onBegin: function () {
			this.debug('Cutting down to 1');
			this.p1.pokemon = this.p1.pokemon.slice(0, 1);
			this.p1.pokemonLeft = this.p1.pokemon.length;
			this.p2.pokemon = this.p2.pokemon.slice(0, 1);
			this.p2.pokemonLeft = this.p2.pokemon.length;
		}
	},
	{
		name: "Balanced Hackmons",
		section: "Other Metagames",

		ruleset: ['Pokemon', 'Ability Clause', 'OHKO Clause', 'Evasion Moves Clause', 'Team Preview', 'HP Percentage Mod'],
		banlist: ['Arena Trap', 'Huge Power', 'Parental Bond', 'Pure Power', 'Shadow Tag', 'Wonder Guard']
	},
	{
		name: "1v1",
		section: 'Other Metagames',

		ruleset: ['Pokemon', 'Standard', 'Swagger Clause', 'Team Preview 1v1'],
		banlist: ['Arceus', 'Blaziken', 'Darkrai', 'Deoxys', 'Deoxys-Attack', 'Dialga', 'Giratina', 'Giratina-Origin', 'Groudon', 'Ho-Oh',
			'Kyogre', 'Kyurem-White', 'Lugia', 'Mewtwo', 'Palkia', 'Rayquaza', 'Reshiram', 'Shaymin-Sky', 'Xerneas', 'Yveltal',
			'Zekrom', 'Focus Sash', 'Kangaskhanite', 'Soul Dew'
		],
		validateTeam: function (team, format) {
			if (team.length > 3) return ['You may only bring up to three Pokémon.'];
		},
		onBegin: function () {
			this.p1.pokemon = this.p1.pokemon.slice(0, 1);
			this.p1.pokemonLeft = this.p1.pokemon.length;
			this.p2.pokemon = this.p2.pokemon.slice(0, 1);
			this.p2.pokemonLeft = this.p2.pokemon.length;
		}
	},
	{
		name: "Monotype",
		section: "Other Metagames",

		ruleset: ['Pokemon', 'Standard', 'Baton Pass Clause', 'Swagger Clause', 'Same Type Clause', 'Team Preview'],
		banlist: ['Arceus', 'Blaziken', 'Darkrai', 'Deoxys', 'Deoxys-Attack', 'Dialga', 'Giratina', 'Giratina-Origin', 'Groudon', 'Ho-Oh',
			'Kyogre', 'Lugia', 'Mewtwo', 'Palkia', 'Rayquaza', 'Reshiram', 'Talonflame', 'Xerneas', 'Yveltal', 'Zekrom',
			'Gengarite', 'Kangaskhanite', 'Lucarionite'
		]
	},
	{
		name: "Tier Shift",
		section: "Other Metagames",

		mod: 'tiershift',
		ruleset: ['OU']
	},
	{
		name: "PU",
		section: "Other Metagames",

		ruleset: ['NU'],
		banlist: ['NU']
	},
	{
		name: "Inverse Battle",
		section: "Other Metagames",

		ruleset: ['OU'],
		banlist: ['Kyurem-Black', 'Snorlax'],
		onModifyPokemon: function (pokemon) {
			pokemon.negateImmunity['Type'] = true;
		},
		onEffectiveness: function (typeMod, target, type, move) {
			// The effectiveness of Freeze Dry on Water isn't reverted
			if (move && move.id === 'freezedry' && type === 'Water') return;
			if (move && !this.getImmunity(move, target)) return 1;
			return -typeMod;
		}
	},
	{
		name: "Almost Any Ability",
		section: "Other Metagames",

		ruleset: ['Pokemon', 'Standard', 'Baton Pass Clause', 'Swagger Clause', 'Team Preview'],
		banlist: ['Ignore Illegal Abilities', 'Arceus', 'Archeops', 'Darkrai', 'Deoxys', 'Deoxys-Attack', 'Dialga', 'Giratina', 'Giratina-Origin', 'Groudon',
			'Ho-Oh', 'Keldeo', 'Kyogre', 'Kyurem-Black', 'Kyurem-White', 'Lugia', 'Mewtwo', 'Palkia', 'Rayquaza', 'Regigigas',
			'Reshiram', 'Shedinja + Sturdy', 'Slaking', 'Smeargle + Prankster', 'Weavile', 'Xerneas', 'Yveltal', 'Zekrom',
			'Gengarite', 'Kangaskhanite', 'Lucarionite', 'Soul Dew'
		],
		validateSet: function (set) {
			var bannedAbilities = {'Aerilate': 1, 'Arena Trap': 1, 'Contrary': 1, 'Fur Coat': 1, 'Huge Power': 1, 'Imposter': 1, 'Parental Bond': 1, 'Protean': 1, 'Pure Power': 1, 'Shadow Tag': 1, 'Simple':1, 'Speed Boost': 1, 'Wonder Guard': 1};
			if (set.ability in bannedAbilities) {
				var template = this.getTemplate(set.species || set.name);
				var legalAbility = false;
				for (var i in template.abilities) {
					if (set.ability === template.abilities[i]) legalAbility = true;
				}
				if (!legalAbility) return ['The ability ' + set.ability + ' is banned on Pokémon that do not naturally have it.'];
			}
		}
	},
	{
		name: "STABmons",
		section: "Other Metagames",

		ruleset: ['Pokemon', 'Standard', 'Baton Pass Clause', 'Swagger Clause', 'Team Preview'],
		banlist: ['Ignore STAB Moves', 'Arceus', 'Blaziken', 'Deoxys', 'Deoxys-Attack', 'Dialga', 'Genesect', 'Giratina', 'Giratina-Origin', 'Groudon',
			'Ho-Oh', 'Kyogre', 'Kyurem-White', 'Lugia', 'Mewtwo', 'Palkia', 'Porygon-Z', 'Rayquaza', 'Reshiram', 'Shaymin-Sky',
			'Sylveon', 'Xerneas', 'Yveltal', 'Zekrom',
			'Gengarite', 'Kangaskhanite', "King's Rock", 'Lucarionite', 'Mawilite', 'Razor Claw', 'Soul Dew'
		]
	},
	{
		name: "LC UU",
		section: "Other Metagames",

		maxLevel: 5,
		ruleset: ['LC'],
		banlist: ['Abra', 'Aipom', 'Archen', 'Bellsprout', 'Bunnelby', 'Carvanha', 'Chinchou', 'Corphish', 'Cottonee', 'Cranidos',
			'Croagunk', 'Diglett', 'Drilbur', 'Dwebble', 'Ferroseed', 'Fletchling', 'Foongus', 'Gastly', 'Honedge', 'Houndour',
			'Larvesta', 'Lileep', 'Magnemite', 'Mienfoo', 'Misdreavus', 'Munchlax', 'Onix', 'Pawniard', 'Ponyta', 'Porygon',
			'Scraggy', 'Snubbull', 'Spritzee', 'Staryu', 'Timburr', 'Tirtouga', 'Trubbish', 'Vullaby', 'Vulpix', 'Zigzagoon',
			'Omanyte'
		]
	},
	{
		name: "Averagemons",
		section: "Other Metagames",

		mod: 'averagemons',
		searchShow: false,
		ruleset: ['Pokemon', 'Standard', 'Baton Pass Clause', 'Evasion Abilities Clause', 'Swagger Clause', 'Team Preview'],
		banlist: ['Shedinja', 'Smeargle', 'DeepSeaScale', 'DeepSeaTooth', 'Eviolite', 'Light Ball', 'Mawilite', 'Medichamite', 'Soul Dew', 'Thick Club', 'Huge Power', 'Pure Power']
	},
	{
		name: "Classic Hackmons",
		section: "Other Metagames",

		searchShow: false,
		ruleset: ['HP Percentage Mod'],
		validateSet: function (set) {
			var template = this.getTemplate(set.species);
			var item = this.getItem(set.item);
			var problems = [];

			if (set.species === set.name) delete set.name;
			if (template.isNonstandard) {
				problems.push(set.species + ' is not a real Pokemon.');
			}
			if (item.isNonstandard) {
				problems.push(item.name + ' is not a real item.');
			}
			var ability = {};
			if (set.ability) ability = this.getAbility(set.ability);
			if (ability.isNonstandard) {
				problems.push(ability.name + ' is not a real ability.');
			}
			if (set.moves) {
				for (var i = 0; i < set.moves.length; i++) {
					var move = this.getMove(set.moves[i]);
					if (move.isNonstandard) {
						problems.push(move.name + ' is not a real move.');
					}
				}
				if (set.moves.length > 4) {
					problems.push((set.name || set.species) + ' has more than four moves.');
				}
			}
			if (set.level && set.level > 100) {
				problems.push((set.name || set.species) + ' is higher than level 100.');
			}
			return problems;
		}
	},
	{
		name: "Hidden Type",
		section: "Other Metagames",

		searchShow: false,
		mod: 'hiddentype',
		ruleset: ['OU']
	},
	{
		name: "Middle Cup",
		section: "Other Metagames",

		searchShow: false,
		maxLevel: 50,
		defaultLevel: 50,
		validateSet: function (set) {
			var template = this.getTemplate(set.species || set.name);
			if (!template.evos || template.evos.length === 0 || !template.prevo) {
				return [set.species + " is not the middle Pokémon in an evolution chain."];
			}
		},
		ruleset: ['Pokemon', 'Standard', 'Team Preview'],
		banlist: ['Eviolite']
	},
	{
		name: "Sky Battle",
		section: "Other Metagames",

		searchShow: false,
		validateSet: function (set) {
			var template = this.getTemplate(set.species || set.name);
			if (template.types.indexOf('Flying') === -1 && set.ability !== 'Levitate') {
				return [set.species + " is not a Flying type and does not have the ability Levitate."];
			}
		},
		ruleset: ['Pokemon', 'Standard', 'Evasion Abilities Clause', 'Team Preview'],
		banlist: ['Uber', 'Archen', 'Chatot', 'Delibird', 'Dodrio', 'Doduo', 'Ducklett', "Farfetch'd", 'Fletchling', 'Gastly',
			'Gengar', 'Hawlucha', 'Hoothoot', 'Murkrow', 'Natu', 'Pidgey', 'Pidove', 'Rufflet', 'Shaymin-Sky', 'Spearow',
			'Starly', 'Taillow', 'Vullaby', 'Iron Ball', 'Pinsirite', 'Soul Dew',
			'Body Slam', 'Bulldoze', 'Dig', 'Dive', 'Earth Power', 'Earthquake', 'Electric Terrain', 'Fire Pledge', 'Fissure', 'Flying Press',
			'Frenzy Plant', 'Geomancy', 'Grass Knot', 'Grass Pledge', 'Grassy Terrain', 'Gravity', 'Heat Crash', 'Heavy Slam', 'Ingrain', "Land's Wrath",
			'Magnitude', 'Mat Block', 'Misty Terrain', 'Mud Sport', 'Muddy Water', 'Rototiller', 'Seismic Toss', 'Slam', 'Smack Down', 'Spikes',
			'Stomp', 'Substitute', 'Surf', 'Toxic Spikes', 'Water Pledge', 'Water Sport'
		]
	},
	{
		name: "Gen-NEXT OU",
		section: "Other Metagames",

		mod: 'gennext',
		searchShow: false,
		ruleset: ['Pokemon', 'Standard NEXT', 'Team Preview'],
		banlist: ['Uber']
	},

>>>>>>> 672182a0
	// BW2 Singles
	///////////////////////////////////////////////////////////////////

	{
		name: "[Gen 5] OU",
		section: "BW2 Singles",
		column: 3,

		mod: 'gen5',
		ruleset: ['Pokemon', 'Standard', 'Evasion Abilities Clause', 'Team Preview'],
		banlist: ['Uber', 'Drizzle ++ Swift Swim', 'Soul Dew']
	},
	{
		name: "[Gen 5] Ubers",
		section: "BW2 Singles",

		mod: 'gen5',
		ruleset: ['Pokemon', 'Team Preview', 'Standard Ubers'],
		banlist: []
	},
	{
		name: "[Gen 5] UU",
		section: "BW2 Singles",

		mod: 'gen5',
		ruleset: ['[Gen 5] OU'],
		banlist: ['OU', 'BL', 'Drought', 'Sand Stream', 'Snow Warning']
	},
	{
		name: "[Gen 5] RU",
		section: "BW2 Singles",

		mod: 'gen5',
		ruleset: ['[Gen 5] UU'],
		banlist: ['UU', 'BL2', 'Shell Smash + Baton Pass', 'Snow Warning']
	},
	{
		name: "[Gen 5] NU",
		section: "BW2 Singles",

		mod: 'gen5',
		ruleset: ['[Gen 5] RU'],
		banlist: ['RU', 'BL3', 'Prankster + Assist']
	},
	{
		name: "[Gen 5] LC",
		section: "BW2 Singles",

		mod: 'gen5',
		maxLevel: 5,
		ruleset: ['Pokemon', 'Standard', 'Team Preview', 'Little Cup'],
		banlist: ['Berry Juice', 'Soul Dew', 'Dragon Rage', 'Sonic Boom', 'LC Uber', 'Gligar', 'Scyther', 'Sneasel', 'Tangela']
	},
	{
		name: "[Gen 5] GBU Singles",
		section: "BW2 Singles",

		mod: 'gen5',
		validateSet: function (set) {
			if (!set.level || set.level >= 50) set.forcedLevel = 50;
			return [];
		},
		onBegin: function () {
			this.debug('cutting down to 3');
			this.p1.pokemon = this.p1.pokemon.slice(0, 3);
			this.p1.pokemonLeft = this.p1.pokemon.length;
			this.p2.pokemon = this.p2.pokemon.slice(0, 3);
			this.p2.pokemonLeft = this.p2.pokemon.length;
		},
		ruleset: ['Pokemon', 'Standard GBU', 'Team Preview GBU'],
		banlist: ['Sky Drop', 'Dark Void']
	},
	{
		name: "[Gen 5] Custom Game",
		section: "BW2 Singles",

		mod: 'gen5',
		searchShow: false,
		canUseRandomTeam: true,
		debug: true,
		maxLevel: 9999,
		defaultLevel: 100,
		// no restrictions, for serious (other than team preview)
		ruleset: ['Team Preview']
	},

	// BW2 Doubles
	///////////////////////////////////////////////////////////////////

	{
		name: "[Gen 5] Smogon Doubles",
		section: 'BW2 Doubles',
		column: 3,

		mod: 'gen5',
		gameType: 'doubles',
		ruleset: ['Pokemon', 'Standard', 'Evasion Abilities Clause', 'Team Preview'],
		banlist: ['Unreleased', 'Illegal', 'Dark Void', 'Soul Dew', 'Sky Drop',
			'Mewtwo',
			'Lugia',
			'Ho-Oh',
			'Kyogre',
			'Groudon',
			'Rayquaza',
			'Dialga',
			'Palkia',
			'Giratina', 'Giratina-Origin',
			'Arceus',
			'Reshiram',
			'Zekrom',
			'Kyurem-White'
		]
	},
	{
		name: "[Gen 5] GBU Doubles",
		section: 'BW2 Doubles',

		mod: 'gen5',
		gameType: 'doubles',
		onBegin: function () {
			this.debug('cutting down to 4');
			this.p1.pokemon = this.p1.pokemon.slice(0, 4);
			this.p1.pokemonLeft = this.p1.pokemon.length;
			this.p2.pokemon = this.p2.pokemon.slice(0, 4);
			this.p2.pokemonLeft = this.p2.pokemon.length;
		},
		maxForcedLevel: 50,
		ruleset: ['Pokemon', 'Standard GBU', 'Team Preview VGC'],
		banlist: ['Sky Drop', 'Dark Void']
	},
	{
		name: "[Gen 5] Doubles Custom Game",
		section: 'BW2 Doubles',

		mod: 'gen5',
		gameType: 'doubles',
		searchShow: false,
		canUseRandomTeam: true,
		debug: true,
		maxLevel: 9999,
		defaultLevel: 100,
		// no restrictions, for serious (other than team preview)
		ruleset: ['Team Preview']
	},

	// Past Generations
	///////////////////////////////////////////////////////////////////

	{
		name: "[Gen 4] OU",
		section: "Past Generations",
		column: 3,

		mod: 'gen4',
		ruleset: ['Pokemon', 'Standard'],
		banlist: ['Uber']
	},
	{
		name: "[Gen 4] Ubers",
		section: "Past Generations",

		mod: 'gen4',
		ruleset: ['Pokemon', 'Standard'],
		banlist: ['Arceus']
	},
	{
		name: "[Gen 4] UU",
		section: "Past Generations",

		mod: 'gen4',
		ruleset: ['Pokemon', 'Standard'],
		banlist: ['Uber', 'OU', 'BL']
	},
	{
		name: "[Gen 4] LC",
		section: "Past Generations",

		mod: 'gen4',
		maxLevel: 5,
		ruleset: ['Pokemon', 'Standard', 'Little Cup'],
		banlist: ['Berry Juice', 'DeepSeaTooth', 'Dragon Rage', 'Sonic Boom', 'Meditite', 'Misdreavus', 'Murkrow', 'Scyther', 'Sneasel', 'Tangela', 'Yanma']
	},
	{
		name: "[Gen 4] Custom Game",
		section: "Past Generations",

		mod: 'gen4',
		searchShow: false,
		canUseRandomTeam: true,
		debug: true,
		maxLevel: 9999,
		defaultLevel: 100,
		// no restrictions
		ruleset: []
	},
	{
		name: "[Gen 3] OU (beta)",
		section: "Past Generations",

		mod: 'gen3',
		ruleset: ['Pokemon', 'Standard'],
		banlist: ['Uber', 'Smeargle + Ingrain']
	},
	{
		name: "[Gen 3] Ubers (beta)",
		section: "Past Generations",

		mod: 'gen3',
		ruleset: ['Pokemon', 'Standard'],
		banlist: ['Wobbuffet + Leftovers']
	},
	{
		name: "[Gen 3] Custom Game",
		section: "Past Generations",

		mod: 'gen3',
		searchShow: false,
		debug: true,
		ruleset: ['Pokemon', 'HP Percentage Mod']
	},
	{
		name: "[Gen 2] OU (beta)",
		section: "Past Generations",

		mod: 'gen2',
		ruleset: ['Pokemon', 'Standard'],
		banlist: ['Uber',
			'Hypnosis + Perish Song + Mean Look',
			'Hypnosis + Perish Song + Spider Web',
			'Lovely Kiss + Perish Song + Mean Look',
			'Lovely Kiss + Perish Song + Spider Web',
			'Sing + Perish Song + Mean Look',
			'Sing + Perish Song + Spider Web',
			'Sleep Powder + Perish Song + Mean Look',
			'Sleep Powder + Perish Song + Spider Web',
			'Spore + Perish Song + Mean Look',
			'Spore + Perish Song + Spider Web'
		]
	},
	{
		name: "[Gen 2] Custom Game",
		section: "Past Generations",

		mod: 'gen2',
		searchShow: false,
		debug: true,
		ruleset: ['Pokemon', 'HP Percentage Mod']
	},
	{
		name: "Violet Version",
		section: "Violet Version",

		mod: 'gen1',
		ruleset: ['Pokemon', 'Standard'],
		banlist: ['Uber',
			'Kakuna + Poison Sting + Harden', 'Kakuna + String Shot + Harden',
			'Beedrill + Poison Sting + Harden', 'Beedrill + String Shot + Harden',
			'Nidoking + Fury Attack + Thrash',
			'Exeggutor + Poison Powder + Stomp', 'Exeggutor + Sleep Powder + Stomp', 'Exeggutor + Stun Spore + Stomp',
			'Eevee + Tackle + Growl',
			'Vaporeon + Tackle + Growl',
			'Jolteon + Tackle + Growl', 'Jolteon + Focus Energy + Thunder Shock',
			'Flareon + Tackle + Growl', 'Flareon + Focus Energy + Ember'
		]
	},
	{
		name: "[Gen 1] Custom Game",
		section: "Past Generations",

		mod: 'gen1',
		searchShow: false,
		debug: true,
		ruleset: ['Pokemon', 'HP Percentage Mod']
	}

];<|MERGE_RESOLUTION|>--- conflicted
+++ resolved
@@ -266,475 +266,13 @@
 		ruleset: ['Team Preview']
 	},
 
-	// Other Metagames
-	///////////////////////////////////////////////////////////////////
-
-<<<<<<< HEAD
-=======
-	{
-		name: "350 Cup",
-		section: "OM of the Month",
-		column: 2,
-
-		mod: '350cup',
-		ruleset: ['Ubers', 'Evasion Moves Clause'],
-		banlist: ['Darumaka', 'Pawniard', 'Smeargle', 'Spritzee', 'DeepSeaScale', 'DeepSeaTooth', 'Light Ball', 'Thick Club'],
-		validateSet: function (set) {
-			var template = Tools.getTemplate(set.species);
-			var item = this.getItem(set.item);
-			if (item.name === 'Eviolite' && Object.values(template.baseStats).sum() <= 350) {
-				return ['Eviolite is banned on Pokémon with 350 or lower BST.'];
-			}
-		}
-	},
-	{
-		name: "[Seasonal] Strikes Back",
-		section: "OM of the Month",
-
-		gameType: 'triples',
-		team: 'randomSeasonalSB',
-		ruleset: ['HP Percentage Mod', 'Sleep Clause Mod'],
-		onBegin: function () {
-			this.add('-message', "V4 is a big poo-poo!");
-		},
-		onModifyMove: function (move) {
-			// Change present mechanics
-			if (move.id === 'present') {
-				move.category = 'Status';
-				move.basePower = 0;
-				delete move.heal;
-				move.accuracy = 100;
-				switch (this.random(16)) {
-				case 0:
-					move.onTryHit = function () {
-						this.add('-message', "The present was a bomb!");
-					};
-					move.category = 'Physical';
-					move.basePower = 250;
-					break;
-				case 1:
-					move.onTryHit = function () {
-						this.add('-message', "The present was confusion!");
-					};
-					move.volatileStatus = 'confusion';
-					break;
-				case 2:
-					move.onTryHit = function () {
-						this.add('-message', "The present was Disable!");
-					};
-					move.volatileStatus = 'disable';
-					break;
-				case 3:
-					move.onTryHit = function () {
-						this.add('-message', "The present was a taunt!");
-					};
-					move.volatileStatus = 'taunt';
-					break;
-				case 4:
-					move.onTryHit = function () {
-						this.add('-message', "The present was some seeds!");
-					};
-					move.volatileStatus = 'leechseed';
-					break;
-				case 5:
-					move.onTryHit = function () {
-						this.add('-message', "The present was an embargo!");
-					};
-					move.volatileStatus = 'embargo';
-					break;
-				case 6:
-					move.onTryHit = function () {
-						this.add('-message', "The present was a music box!");
-					};
-					move.volatileStatus = 'perishsong';
-					break;
-				case 7:
-					move.onTryHit = function () {
-						this.add('-message', "The present was a curse!");
-					};
-					move.volatileStatus = 'curse';
-					break;
-				case 8:
-					move.onTryHit = function () {
-						this.add('-message', "The present was Torment!");
-					};
-					move.volatileStatus = 'torment';
-					break;
-				case 9:
-					move.onTryHit = function () {
-						this.add('-message', "The present was a trap!");
-					};
-					move.volatileStatus = 'partiallytrapped';
-					break;
-				case 10:
-					move.onTryHit = function () {
-						this.add('-message', "The present was a root!");
-					};
-					move.volatileStatus = 'ingrain';
-					break;
-				case 11:
-					move.onTryHit = function () {
-						this.add('-message', "The present was a makeover!");
-					};
-					var boosts = {};
-					var possibleBoosts = ['atk', 'def', 'spa', 'spd', 'spe', 'accuracy', 'evasion'].randomize();
-					boosts[possibleBoosts[0]] = 1;
-					boosts[possibleBoosts[1]] = -1;
-					boosts[possibleBoosts[2]] = -1;
-					move.boosts = boosts;
-					break;
-				case 12:
-					move.onTryHit = function () {
-						this.add('-message', "The present was psychic powers!");
-					};
-					move.volatileStatus = 'telekinesis';
-					break;
-				case 13:
-					move.onTryHit = function () {
-						this.add('-message', "The present was fatigue!");
-					};
-					move.volatileStatus = 'mustrecharge';
-					break;
-				case 14:
-				case 15:
-					move.onTryHit = function () {
-						this.add('-message', "The present was a snowball hit!");
-					};
-					move.category = 'Ice';
-					move.basePower = 250;
-					break;
-				}
-			} else {
-				// Change move type time to time only when the move is not present.
-				if (this.random(100) < 35 && move.target !== 'self') {
-					var type = '';
-					switch (move.type.toLowerCase()){
-					case 'rock':
-					case 'ground':
-						type = 'Grass';
-						break;
-					case 'fire':
-					case 'bug':
-						type = 'Water';
-						break;
-					case 'water':
-					case 'grass':
-						type = 'Fire';
-						break;
-					case 'flying':
-						type = 'Fighting';
-						break;
-					case 'fighting':
-						type = 'Flying';
-						break;
-					case 'dark':
-						type = 'Bug';
-						break;
-					case 'dragon':
-					case 'poison':
-						type = 'Fairy';
-						break;
-					case 'electric':
-						type = 'Ice';
-						break;
-					case 'ghost':
-						type = 'Normal';
-						break;
-					case 'ice':
-						type = 'Electric';
-						break;
-					case 'normal':
-						type = 'Ghost';
-						break;
-					case 'psychic':
-						type = 'Dark';
-						break;
-					case 'steel':
-						type = 'Poison';
-						break;
-					case 'fairy':
-						type = 'Dragon';
-						break;
-					}
-
-					move.type = type;
-					this.add('-message', 'LOL trolled I changed yer move type hahaha');
-				}
-			}
-		},
-		onSwitchIn: function (pokemon) {
-			if (this.random(100) < 25) {
-				this.add('-message', pokemon.name + " drank way too much!");
-				pokemon.addVolatile('confusion');
-				pokemon.statusData.time = 0;
-			}
-		},
-		onFaint: function (pokemon) {
-			// A poem every time a Pokemon faints
-			var haikus = ["You suck a lot / You are a bad trainer / let a mon faint", "they see me driving / round town with the girl i love / and I'm like, haikou",
-			"Ain't no Pokemon tough enough / ain't no bulk decent enough / ain't no recovery good enough / to keep me from fainting you, babe",
-			"Roses are red / violets are blue / you must be on some med / 'coz as a trainer you suck",
-			"You're gonna be the very worst / like no one ever was / to lose all the battles is your test / to faint them all is your cause",
-			'Twinkle twinkle little star / screw you that was my best sweeper', "I'm wheezy and I'm sleezy / but as a trainer you're measly",
-			"You're sharp as a rock / you're bright as a hole / you're one to mock / you could be beaten by a maimed mole",
-			"Alas, poor trainer! I knew him, your Pokémon, a fellow of infinite jest, of most excellent fancy."];
-			haikus = haikus.randomize();
-			this.add('-message', haikus[0]);
-		}
-	},
-	{
-		name: "CAP",
-		section: "Other Metagames",
-		column: 2,
-
-		ruleset: ['CAP Pokemon', 'Standard', 'Baton Pass Clause', 'Swagger Clause', 'Team Preview'],
-		banlist: ['Uber', 'Soul Dew', 'Gengarite', 'Kangaskhanite', 'Lucarionite', 'Mawilite']
-	},
-	{
-		name: "Challenge Cup",
-		section: "Other Metagames",
-
-		team: 'randomCC',
-		ruleset: ['Pokemon', 'HP Percentage Mod']
-	},
-	{
-		name: "Challenge Cup 1-vs-1",
-		section: "Other Metagames",
-
-		team: 'randomCC',
-		ruleset: ['Pokemon', 'Team Preview 1v1', 'HP Percentage Mod'],
-		onBegin: function () {
-			this.debug('Cutting down to 1');
-			this.p1.pokemon = this.p1.pokemon.slice(0, 1);
-			this.p1.pokemonLeft = this.p1.pokemon.length;
-			this.p2.pokemon = this.p2.pokemon.slice(0, 1);
-			this.p2.pokemonLeft = this.p2.pokemon.length;
-		}
-	},
-	{
-		name: "Balanced Hackmons",
-		section: "Other Metagames",
-
-		ruleset: ['Pokemon', 'Ability Clause', 'OHKO Clause', 'Evasion Moves Clause', 'Team Preview', 'HP Percentage Mod'],
-		banlist: ['Arena Trap', 'Huge Power', 'Parental Bond', 'Pure Power', 'Shadow Tag', 'Wonder Guard']
-	},
-	{
-		name: "1v1",
-		section: 'Other Metagames',
-
-		ruleset: ['Pokemon', 'Standard', 'Swagger Clause', 'Team Preview 1v1'],
-		banlist: ['Arceus', 'Blaziken', 'Darkrai', 'Deoxys', 'Deoxys-Attack', 'Dialga', 'Giratina', 'Giratina-Origin', 'Groudon', 'Ho-Oh',
-			'Kyogre', 'Kyurem-White', 'Lugia', 'Mewtwo', 'Palkia', 'Rayquaza', 'Reshiram', 'Shaymin-Sky', 'Xerneas', 'Yveltal',
-			'Zekrom', 'Focus Sash', 'Kangaskhanite', 'Soul Dew'
-		],
-		validateTeam: function (team, format) {
-			if (team.length > 3) return ['You may only bring up to three Pokémon.'];
-		},
-		onBegin: function () {
-			this.p1.pokemon = this.p1.pokemon.slice(0, 1);
-			this.p1.pokemonLeft = this.p1.pokemon.length;
-			this.p2.pokemon = this.p2.pokemon.slice(0, 1);
-			this.p2.pokemonLeft = this.p2.pokemon.length;
-		}
-	},
-	{
-		name: "Monotype",
-		section: "Other Metagames",
-
-		ruleset: ['Pokemon', 'Standard', 'Baton Pass Clause', 'Swagger Clause', 'Same Type Clause', 'Team Preview'],
-		banlist: ['Arceus', 'Blaziken', 'Darkrai', 'Deoxys', 'Deoxys-Attack', 'Dialga', 'Giratina', 'Giratina-Origin', 'Groudon', 'Ho-Oh',
-			'Kyogre', 'Lugia', 'Mewtwo', 'Palkia', 'Rayquaza', 'Reshiram', 'Talonflame', 'Xerneas', 'Yveltal', 'Zekrom',
-			'Gengarite', 'Kangaskhanite', 'Lucarionite'
-		]
-	},
-	{
-		name: "Tier Shift",
-		section: "Other Metagames",
-
-		mod: 'tiershift',
-		ruleset: ['OU']
-	},
-	{
-		name: "PU",
-		section: "Other Metagames",
-
-		ruleset: ['NU'],
-		banlist: ['NU']
-	},
-	{
-		name: "Inverse Battle",
-		section: "Other Metagames",
-
-		ruleset: ['OU'],
-		banlist: ['Kyurem-Black', 'Snorlax'],
-		onModifyPokemon: function (pokemon) {
-			pokemon.negateImmunity['Type'] = true;
-		},
-		onEffectiveness: function (typeMod, target, type, move) {
-			// The effectiveness of Freeze Dry on Water isn't reverted
-			if (move && move.id === 'freezedry' && type === 'Water') return;
-			if (move && !this.getImmunity(move, target)) return 1;
-			return -typeMod;
-		}
-	},
-	{
-		name: "Almost Any Ability",
-		section: "Other Metagames",
-
-		ruleset: ['Pokemon', 'Standard', 'Baton Pass Clause', 'Swagger Clause', 'Team Preview'],
-		banlist: ['Ignore Illegal Abilities', 'Arceus', 'Archeops', 'Darkrai', 'Deoxys', 'Deoxys-Attack', 'Dialga', 'Giratina', 'Giratina-Origin', 'Groudon',
-			'Ho-Oh', 'Keldeo', 'Kyogre', 'Kyurem-Black', 'Kyurem-White', 'Lugia', 'Mewtwo', 'Palkia', 'Rayquaza', 'Regigigas',
-			'Reshiram', 'Shedinja + Sturdy', 'Slaking', 'Smeargle + Prankster', 'Weavile', 'Xerneas', 'Yveltal', 'Zekrom',
-			'Gengarite', 'Kangaskhanite', 'Lucarionite', 'Soul Dew'
-		],
-		validateSet: function (set) {
-			var bannedAbilities = {'Aerilate': 1, 'Arena Trap': 1, 'Contrary': 1, 'Fur Coat': 1, 'Huge Power': 1, 'Imposter': 1, 'Parental Bond': 1, 'Protean': 1, 'Pure Power': 1, 'Shadow Tag': 1, 'Simple':1, 'Speed Boost': 1, 'Wonder Guard': 1};
-			if (set.ability in bannedAbilities) {
-				var template = this.getTemplate(set.species || set.name);
-				var legalAbility = false;
-				for (var i in template.abilities) {
-					if (set.ability === template.abilities[i]) legalAbility = true;
-				}
-				if (!legalAbility) return ['The ability ' + set.ability + ' is banned on Pokémon that do not naturally have it.'];
-			}
-		}
-	},
-	{
-		name: "STABmons",
-		section: "Other Metagames",
-
-		ruleset: ['Pokemon', 'Standard', 'Baton Pass Clause', 'Swagger Clause', 'Team Preview'],
-		banlist: ['Ignore STAB Moves', 'Arceus', 'Blaziken', 'Deoxys', 'Deoxys-Attack', 'Dialga', 'Genesect', 'Giratina', 'Giratina-Origin', 'Groudon',
-			'Ho-Oh', 'Kyogre', 'Kyurem-White', 'Lugia', 'Mewtwo', 'Palkia', 'Porygon-Z', 'Rayquaza', 'Reshiram', 'Shaymin-Sky',
-			'Sylveon', 'Xerneas', 'Yveltal', 'Zekrom',
-			'Gengarite', 'Kangaskhanite', "King's Rock", 'Lucarionite', 'Mawilite', 'Razor Claw', 'Soul Dew'
-		]
-	},
-	{
-		name: "LC UU",
-		section: "Other Metagames",
-
-		maxLevel: 5,
-		ruleset: ['LC'],
-		banlist: ['Abra', 'Aipom', 'Archen', 'Bellsprout', 'Bunnelby', 'Carvanha', 'Chinchou', 'Corphish', 'Cottonee', 'Cranidos',
-			'Croagunk', 'Diglett', 'Drilbur', 'Dwebble', 'Ferroseed', 'Fletchling', 'Foongus', 'Gastly', 'Honedge', 'Houndour',
-			'Larvesta', 'Lileep', 'Magnemite', 'Mienfoo', 'Misdreavus', 'Munchlax', 'Onix', 'Pawniard', 'Ponyta', 'Porygon',
-			'Scraggy', 'Snubbull', 'Spritzee', 'Staryu', 'Timburr', 'Tirtouga', 'Trubbish', 'Vullaby', 'Vulpix', 'Zigzagoon',
-			'Omanyte'
-		]
-	},
-	{
-		name: "Averagemons",
-		section: "Other Metagames",
-
-		mod: 'averagemons',
-		searchShow: false,
-		ruleset: ['Pokemon', 'Standard', 'Baton Pass Clause', 'Evasion Abilities Clause', 'Swagger Clause', 'Team Preview'],
-		banlist: ['Shedinja', 'Smeargle', 'DeepSeaScale', 'DeepSeaTooth', 'Eviolite', 'Light Ball', 'Mawilite', 'Medichamite', 'Soul Dew', 'Thick Club', 'Huge Power', 'Pure Power']
-	},
-	{
-		name: "Classic Hackmons",
-		section: "Other Metagames",
-
-		searchShow: false,
-		ruleset: ['HP Percentage Mod'],
-		validateSet: function (set) {
-			var template = this.getTemplate(set.species);
-			var item = this.getItem(set.item);
-			var problems = [];
-
-			if (set.species === set.name) delete set.name;
-			if (template.isNonstandard) {
-				problems.push(set.species + ' is not a real Pokemon.');
-			}
-			if (item.isNonstandard) {
-				problems.push(item.name + ' is not a real item.');
-			}
-			var ability = {};
-			if (set.ability) ability = this.getAbility(set.ability);
-			if (ability.isNonstandard) {
-				problems.push(ability.name + ' is not a real ability.');
-			}
-			if (set.moves) {
-				for (var i = 0; i < set.moves.length; i++) {
-					var move = this.getMove(set.moves[i]);
-					if (move.isNonstandard) {
-						problems.push(move.name + ' is not a real move.');
-					}
-				}
-				if (set.moves.length > 4) {
-					problems.push((set.name || set.species) + ' has more than four moves.');
-				}
-			}
-			if (set.level && set.level > 100) {
-				problems.push((set.name || set.species) + ' is higher than level 100.');
-			}
-			return problems;
-		}
-	},
-	{
-		name: "Hidden Type",
-		section: "Other Metagames",
-
-		searchShow: false,
-		mod: 'hiddentype',
-		ruleset: ['OU']
-	},
-	{
-		name: "Middle Cup",
-		section: "Other Metagames",
-
-		searchShow: false,
-		maxLevel: 50,
-		defaultLevel: 50,
-		validateSet: function (set) {
-			var template = this.getTemplate(set.species || set.name);
-			if (!template.evos || template.evos.length === 0 || !template.prevo) {
-				return [set.species + " is not the middle Pokémon in an evolution chain."];
-			}
-		},
-		ruleset: ['Pokemon', 'Standard', 'Team Preview'],
-		banlist: ['Eviolite']
-	},
-	{
-		name: "Sky Battle",
-		section: "Other Metagames",
-
-		searchShow: false,
-		validateSet: function (set) {
-			var template = this.getTemplate(set.species || set.name);
-			if (template.types.indexOf('Flying') === -1 && set.ability !== 'Levitate') {
-				return [set.species + " is not a Flying type and does not have the ability Levitate."];
-			}
-		},
-		ruleset: ['Pokemon', 'Standard', 'Evasion Abilities Clause', 'Team Preview'],
-		banlist: ['Uber', 'Archen', 'Chatot', 'Delibird', 'Dodrio', 'Doduo', 'Ducklett', "Farfetch'd", 'Fletchling', 'Gastly',
-			'Gengar', 'Hawlucha', 'Hoothoot', 'Murkrow', 'Natu', 'Pidgey', 'Pidove', 'Rufflet', 'Shaymin-Sky', 'Spearow',
-			'Starly', 'Taillow', 'Vullaby', 'Iron Ball', 'Pinsirite', 'Soul Dew',
-			'Body Slam', 'Bulldoze', 'Dig', 'Dive', 'Earth Power', 'Earthquake', 'Electric Terrain', 'Fire Pledge', 'Fissure', 'Flying Press',
-			'Frenzy Plant', 'Geomancy', 'Grass Knot', 'Grass Pledge', 'Grassy Terrain', 'Gravity', 'Heat Crash', 'Heavy Slam', 'Ingrain', "Land's Wrath",
-			'Magnitude', 'Mat Block', 'Misty Terrain', 'Mud Sport', 'Muddy Water', 'Rototiller', 'Seismic Toss', 'Slam', 'Smack Down', 'Spikes',
-			'Stomp', 'Substitute', 'Surf', 'Toxic Spikes', 'Water Pledge', 'Water Sport'
-		]
-	},
-	{
-		name: "Gen-NEXT OU",
-		section: "Other Metagames",
-
-		mod: 'gennext',
-		searchShow: false,
-		ruleset: ['Pokemon', 'Standard NEXT', 'Team Preview'],
-		banlist: ['Uber']
-	},
-
->>>>>>> 672182a0
 	// BW2 Singles
 	///////////////////////////////////////////////////////////////////
 
 	{
 		name: "[Gen 5] OU",
 		section: "BW2 Singles",
-		column: 3,
+		column: 2,
 
 		mod: 'gen5',
 		ruleset: ['Pokemon', 'Standard', 'Evasion Abilities Clause', 'Team Preview'],
@@ -820,7 +358,7 @@
 	{
 		name: "[Gen 5] Smogon Doubles",
 		section: 'BW2 Doubles',
-		column: 3,
+		column: 2,
 
 		mod: 'gen5',
 		gameType: 'doubles',
@@ -879,7 +417,7 @@
 	{
 		name: "[Gen 4] OU",
 		section: "Past Generations",
-		column: 3,
+		column: 2,
 
 		mod: 'gen4',
 		ruleset: ['Pokemon', 'Standard'],
