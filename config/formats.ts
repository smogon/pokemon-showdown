// Note: This is the list of formats
// The rules that formats use are stored in data/rulesets.ts
/*
If you want to add custom formats, create a file in this folder named: "custom-formats.ts"

Paste the following code into the file and add your desired formats and their sections between the brackets:
--------------------------------------------------------------------------------
// Note: This is the list of formats
// The rules that formats use are stored in data/rulesets.ts

export const Formats: FormatList = [
];
--------------------------------------------------------------------------------

If you specify a section that already exists, your format will be added to the bottom of that section.
New sections will be added to the bottom of the specified column.
The column value will be ignored for repeat sections.
*/

export const Formats: FormatList = [

	// S/V Singles
	///////////////////////////////////////////////////////////////////

	{
		section: "S/V Singles",
	},
	{
		name: "[Gen 9] Random Battle",
		desc: `Randomized teams of Pok&eacute;mon with sets that are generated to be competitively viable.`,
		threads: [
			`&bullet; <a href="https://www.smogon.com/forums/threads/3712619/">Random Battle Suggestions</a>`,
		],

		mod: 'gen9',
		team: 'random',
		ruleset: ['PotD', 'Obtainable', 'Species Clause', 'HP Percentage Mod', 'Cancel Mod', 'Sleep Clause Mod', 'Illusion Level Mod'],
	},
	{
		name: "[Gen 9] Unrated Random Battle",

		mod: 'gen9',
		team: 'random',
		challengeShow: false,
		rated: false,
		ruleset: ['Obtainable', 'Species Clause', 'HP Percentage Mod', 'Cancel Mod', 'Sleep Clause Mod', 'Illusion Level Mod'],
	},
	{
		name: "[Gen 9] Free-For-All Random Battle",

		mod: 'gen9',
		team: 'random',
		gameType: 'freeforall',
		tournamentShow: false,
		rated: false,
		ruleset: ['Obtainable', 'Species Clause', 'HP Percentage Mod', 'Cancel Mod', 'Sleep Clause Mod', 'Illusion Level Mod'],
	},
	{
		name: "[Gen 9] Random Battle (Blitz)",

		mod: 'gen9',
		team: 'random',
		ruleset: ['[Gen 9] Random Battle', 'Blitz'],
	},
	{
		name: "[Gen 9] Multi Random Battle",

		mod: 'gen9',
		team: 'random',
		gameType: 'multi',
		searchShow: false,
		tournamentShow: false,
		rated: false,
		ruleset: [
			'Max Team Size = 3',
			'Obtainable', 'Species Clause', 'HP Percentage Mod', 'Cancel Mod', 'Sleep Clause Mod', 'Illusion Level Mod',
		],
	},
	{
		name: "[Gen 9] OU",
		threads: [
			`&bullet; <a href="https://www.smogon.com/forums/threads/3732644/">SV OU Metagame Discussion</a>`,
			`&bullet; <a href="https://www.smogon.com/forums/threads/3712513/">SV OU Sample Teams</a>`,
			`&bullet; <a href="https://www.smogon.com/forums/threads/3732813/">SV OU Viability Rankings</a>`,
		],

		mod: 'gen9',
		ruleset: ['Standard', 'Sleep Moves Clause', '!Sleep Clause Mod'],
		banlist: ['Uber', 'AG', 'Arena Trap', 'Moody', 'Sand Veil', 'Shadow Tag', 'Snow Cloak', 'King\'s Rock', 'Razor Fang', 'Baton Pass', 'Last Respects', 'Shed Tail'],
	},
	{
		name: "[Gen 9] Ubers",
		threads: [
			`&bullet; <a href="https://www.smogon.com/forums/threads/3732719/">Ubers Metagame Discussion</a>`,
			`&bullet; <a href="https://www.smogon.com/forums/threads/3724082/">Ubers Viability Rankings</a>`,
		],

		mod: 'gen9',
		ruleset: ['Standard'],
		banlist: ['AG', 'Moody', 'King\'s Rock', 'Razor Fang', 'Baton Pass', 'Last Respects'],
	},
	{
		name: "[Gen 9] UU",
		threads: [
			`&bullet; <a href="https://www.smogon.com/forums/threads/3728797/">UU Metagame Discussion</a>`,
			`&bullet; <a href="https://www.smogon.com/forums/threads/3729854/">UU Viability Rankings</a>`,
			`&bullet; <a href="https://www.smogon.com/forums/threads/3720278/">UU Sample Teams</a>`,
		],

		mod: 'gen9',
		ruleset: ['[Gen 9] OU'],
		banlist: ['OU', 'UUBL'],
	},
	{
		name: "[Gen 9] RU",
		threads: [
			`&bullet; <a href="https://www.smogon.com/forums/threads/3725482/">RU Metagame Discussion</a>`,
			`&bullet; <a href="https://www.smogon.com/forums/threads/3729823/">RU Viability Rankings</a>`,
			`&bullet; <a href="https://www.smogon.com/forums/threads/3717072/">RU Sample Teams</a>`,
		],

		mod: 'gen9',
		ruleset: ['[Gen 9] UU'],
		banlist: ['UU', 'RUBL', 'Light Clay'],
	},
	{
		name: "[Gen 9] NU",
		threads: [
			`&bullet; <a href="https://www.smogon.com/forums/threads/3715408/">NU Metagame Discussion</a>`,
			`&bullet; <a href="https://www.smogon.com/forums/threads/3729943/">NU Viability Rankings</a>`,
			`&bullet; <a href="https://www.smogon.com/forums/threads/3730216/">NU Sample Teams</a>`,
		],

		mod: 'gen9',
		ruleset: ['[Gen 9] RU'],
		banlist: ['RU', 'NUBL', 'Quick Claw'],
	},
	{
		name: "[Gen 9] PU",
		threads: [
			`&bullet; <a href="https://www.smogon.com/forums/threads/3729623/">PU Viability Rankings</a>`,
			`&bullet; <a href="https://www.smogon.com/forums/threads/3719989/">PU Sample Teams</a>`,
		],

		mod: 'gen9',
		ruleset: ['[Gen 9] NU'],
		banlist: ['NU', 'PUBL', 'Damp Rock'],
	},
	{
		name: "[Gen 9] LC",
		threads: [
			`&bullet; <a href="https://www.smogon.com/forums/threads/3710868/">Little Cup Metagame Discussion</a>`,
			`&bullet; <a href="https://www.smogon.com/forums/threads/3712989/">Little Cup Sample Teams</a>`,
			`&bullet; <a href="https://www.smogon.com/forums/threads/3712664/">Little Cup Viability Rankings</a>`,
		],

		mod: 'gen9',
		ruleset: ['Little Cup', 'Standard'],
		banlist: [
			'Aipom', 'Basculin-White-Striped', 'Cutiefly', 'Diglett-Base', 'Dunsparce', 'Duraludon', 'Flittle', 'Gastly', 'Girafarig', 'Gligar',
			'Meditite', 'Misdreavus', 'Murkrow', 'Porygon', 'Qwilfish-Hisui', 'Rufflet', 'Scraggy', 'Scyther', 'Sneasel', 'Sneasel-Hisui',
			'Snivy', 'Stantler', 'Vulpix', 'Vulpix-Alola', 'Yanma', 'Moody', 'Baton Pass', 'Sticky Web',
		],
	},
	{
		name: "[Gen 9] Monotype",
		threads: [
			`&bullet; <a href="https://www.smogon.com/forums/threads/3727849/">Monotype Metagame Discussion</a>`,
			`&bullet; <a href="https://www.smogon.com/forums/threads/3727976/">Monotype Sample Teams</a>`,
			`&bullet; <a href="https://www.smogon.com/forums/threads/3729937/">Monotype Viability Rankings</a>`,
		],

		mod: 'gen9',
		ruleset: ['Standard', 'Evasion Abilities Clause', 'Same Type Clause', 'Terastal Clause'],
		banlist: [
			'Annihilape', 'Arceus', 'Baxcalibur', 'Calyrex-Ice', 'Calyrex-Shadow', 'Chi-Yu', 'Chien-Pao', 'Blaziken', 'Deoxys-Base', 'Deoxys-Attack',
			'Dialga', 'Dialga-Origin', 'Eternatus', 'Giratina', 'Giratina-Origin', 'Groudon', 'Ho-Oh', 'Iron Bundle', 'Koraidon', 'Kyogre',
			'Kyurem-Black', 'Kyurem-White', 'Lugia', 'Lunala', 'Magearna', 'Mewtwo', 'Miraidon', 'Necrozma-Dawn-Wings', 'Necrozma-Dusk-Mane',
			'Palafin', 'Palkia', 'Palkia-Origin', 'Rayquaza', 'Reshiram', 'Shaymin-Sky', 'Solgaleo', 'Ursaluna-Bloodmoon', 'Urshifu-Base',
			'Zacian', 'Zacian-Crowned', 'Zamazenta-Crowned', 'Zekrom', 'Moody', 'Shadow Tag', 'Booster Energy', 'Damp Rock', 'Focus Band',
			'King\'s Rock', 'Quick Claw', 'Razor Fang', 'Smooth Rock', 'Acupressure', 'Baton Pass', 'Last Respects', 'Shed Tail',
		],
	},
	{
		name: "[Gen 9] CAP",
		threads: [
			`&bullet; <a href="https://www.smogon.com/forums/threads/3712857/">SV CAP Metagame Discussion</a>`,
			`&bullet; <a href="https://www.smogon.com/forums/threads/3718107/">SV CAP Sample Teams</a>`,
			`&bullet; <a href="https://www.smogon.com/forums/threads/3714023/">SV CAP Viability Rankings</a>`,
		],

		mod: 'gen9',
		ruleset: ['[Gen 9] OU', '+CAP'],
		banlist: ['Crucibellite'],
	},
	{
		name: "[Gen 9] BSS Reg G",

		mod: 'gen9',
		bestOfDefault: true,
		ruleset: ['Flat Rules', '!! Adjust Level = 50', 'Min Source Gen = 9', 'VGC Timer', 'Limit One Restricted'],
		restricted: ['Restricted Legendary'],
	},
	{
		name: "[Gen 9] Custom Game",

		mod: 'gen9',
		searchShow: false,
		debug: true,
		battle: {trunc: Math.trunc},
		// no restrictions, for serious (other than team preview)
		ruleset: ['Team Preview', 'Cancel Mod', 'Max Team Size = 24', 'Max Move Count = 24', 'Max Level = 9999', 'Default Level = 100'],
	},

	// S/V Doubles
	///////////////////////////////////////////////////////////////////

	{
		section: "S/V Doubles",
	},
	{
		name: "[Gen 9] Random Doubles Battle",

		mod: 'gen9',
		gameType: 'doubles',
		team: 'random',
		ruleset: ['PotD', 'Obtainable', 'Species Clause', 'HP Percentage Mod', 'Cancel Mod', 'Illusion Level Mod', 'Sleep Clause Mod'],
	},
	{
		name: "[Gen 9] Doubles OU",
		threads: [
			`&bullet; <a href="https://www.smogon.com/forums/threads/3710876/">Doubles OU Sample Teams</a>`,
		],

		mod: 'gen9',
		gameType: 'doubles',
		ruleset: ['Standard Doubles'],
		banlist: ['DUber', 'Shadow Tag'],
	},
	{
		name: "[Gen 9] Doubles Ubers",
		threads: [
			`&bullet; <a href="https://www.smogon.com/forums/threads/3712864/">Doubles Ubers</a>`,
		],

		mod: 'gen9',
		gameType: 'doubles',
		ruleset: ['Standard Doubles', '!Gravity Sleep Clause'],
	},
	{
		name: "[Gen 9] Doubles UU",
		threads: [
			`&bullet; <a href="https://www.smogon.com/forums/threads/3712825/">Doubles UU</a>`,
		],

		mod: 'gen9',
		gameType: 'doubles',
		ruleset: ['[Gen 9] Doubles OU', 'Evasion Abilities Clause'],
		banlist: ['DOU', 'DBL'],
	},
	{
		name: "[Gen 9] Doubles LC",
		threads: [
			`&bullet; <a href="https://www.smogon.com/forums/threads/3710957/">Doubles LC</a>`,
		],

		mod: 'gen9',
		gameType: 'doubles',
		searchShow: false,
		ruleset: ['Standard Doubles', 'Little Cup', 'Sleep Clause Mod'],
		banlist: ['Basculin-White-Striped', 'Dunsparce', 'Duraludon', 'Gligar', 'Murkrow', 'Qwilfish-Hisui', 'Scyther', 'Sneasel', 'Sneasel-Hisui', 'Vulpix', 'Vulpix-Alola', 'Yanma'],
	},
	{
		name: "[Gen 9] VGC 2023 Reg D",

		mod: 'gen9predlc',
		gameType: 'doubles',
		searchShow: false,
		bestOfDefault: true,
		ruleset: ['Flat Rules', '!! Adjust Level = 50', 'Min Source Gen = 9', 'VGC Timer', 'Open Team Sheets'],
		banlist: ['Walking Wake', 'Iron Leaves'],
	},
	{
		name: "[Gen 9] VGC 2024 Reg G",

		mod: 'gen9',
		gameType: 'doubles',
		bestOfDefault: true,
		ruleset: ['Flat Rules', '!! Adjust Level = 50', 'Min Source Gen = 9', 'VGC Timer', 'Open Team Sheets', 'Limit One Restricted'],
		restricted: ['Restricted Legendary'],
	},
	{
		name: "[Gen 9] VGC 2024 Reg G (Bo3)",

		mod: 'gen9',
		gameType: 'doubles',
		challengeShow: false,
		ruleset: ['Flat Rules', '!! Adjust Level = 50', 'Min Source Gen = 9', 'VGC Timer', 'Force Open Team Sheets', 'Best of = 3', 'Limit One Restricted'],
		restricted: ['Restricted Legendary'],
	},
	{
		name: "[Gen 9] Doubles Custom Game",

		mod: 'gen9',
		gameType: 'doubles',
		searchShow: false,
		battle: {trunc: Math.trunc},
		debug: true,
		// no restrictions, for serious (other than team preview)
		ruleset: ['Team Preview', 'Cancel Mod', 'Max Team Size = 24', 'Max Move Count = 24', 'Max Level = 9999', 'Default Level = 100'],
	},

	// S/V Doubles
	///////////////////////////////////////////////////////////////////

	{
		section: "Unofficial Metagames",
	},
	{
		name: "[Gen 9] 1v1",
		desc: `Bring three Pok&eacute;mon to Team Preview and choose one to battle.`,
		threads: [
			`&bullet; <a href="https://www.smogon.com/forums/threads/3710864/">1v1 Metagame Discussion</a>`,
			`&bullet; <a href="https://www.smogon.com/forums/threads/3712375/">1v1 Viability Rankings</a>`,
		],

		mod: 'gen9',
		ruleset: [
			'Picked Team Size = 1', 'Max Team Size = 3',
			'Standard', 'Terastal Clause', 'Sleep Moves Clause', 'Accuracy Moves Clause', '!Sleep Clause Mod',
		],
		banlist: [
			'Arceus', 'Archaludon', 'Calyrex-Ice', 'Calyrex-Shadow', 'Chi-Yu', 'Cinderace', 'Deoxys', 'Deoxys-Attack', 'Deoxys-Defense', 'Deoxys-Speed',
			'Dialga', 'Dialga-Origin', 'Dragonite', 'Eternatus', 'Flutter Mane', 'Gholdengo', 'Giratina', 'Giratina-Origin', 'Groudon', 'Ho-Oh', 'Jirachi',
			'Koraidon', 'Kyogre', 'Kyurem-Black', 'Kyurem-White', 'Lugia', 'Lunala', 'Magearna', 'Meloetta', 'Mew', 'Mewtwo', 'Mimikyu', 'Miraidon', 'Necrozma',
			'Necrozma-Dawn-Wings', 'Necrozma-Dusk-Mane', 'Ogerpon-Cornerstone', 'Palkia', 'Palkia-Origin', 'Rayquaza', 'Reshiram', 'Scream Tail', 'Shaymin-Sky',
			'Snorlax', 'Solgaleo', 'Terapagos', 'Zacian', 'Zacian-Crowned', 'Zamazenta', 'Zamazenta-Crowned', 'Zekrom', 'Moody', 'Focus Band', 'Focus Sash',
			'King\'s Rock', 'Razor Fang', 'Quick Claw', 'Acupressure', 'Perish Song',
		],
	},
	{
		name: "[Gen 9] 2v2 Doubles",
		desc: `Double battle where you bring four Pok&eacute;mon to Team Preview and choose only two.`,
		threads: [
			`&bullet; <a href="https://www.smogon.com/forums/threads/3710849/">2v2 Doubles</a>`,
		],

		mod: 'gen9',
		gameType: 'doubles',
		ruleset: [
			'Picked Team Size = 2', 'Max Team Size = 4',
			'Standard Doubles', 'Accuracy Moves Clause', 'Terastal Clause', 'Sleep Clause Mod', 'Evasion Items Clause',
		],
		banlist: [
			'Arceus', 'Calyrex-Ice', 'Calyrex-Shadow', 'Chi-Yu', 'Deoxys-Attack', 'Dialga', 'Dialga-Origin', 'Eternatus', 'Giratina', 'Giratina-Origin',
			'Groudon', 'Ho-Oh', 'Iron Hands', 'Koraidon', 'Kyogre', 'Kyurem-White', 'Lugia', 'Lunala', 'Magearna', 'Mewtwo', 'Miraidon', 'Necrozma-Dawn-Wings',
			'Necrozma-Dusk-Mane', 'Palkia', 'Palkia-Origin', 'Rayquaza', 'Reshiram', 'Solgaleo', 'Urshifu', 'Urshifu-Rapid-Strike', 'Zacian', 'Zacian-Crowned',
			'Zamazenta', 'Zamazenta-Crowned', 'Zekrom', 'Commander', 'Moody', 'Focus Sash', 'King\'s Rock', 'Razor Fang', 'Ally Switch', 'Final Gambit',
			'Perish Song', 'Swagger',
		],
	},
	{
		name: "[Gen 9] Anything Goes",
		threads: [
			`&bullet; <a href="https://www.smogon.com/forums/threads/3722196/">AG Metagame Discussion</a>`,
			`&bullet; <a href="https://www.smogon.com/forums/threads/3724219/">AG Viability Rankings</a>`,
			`&bullet; <a href="https://www.smogon.com/forums/threads/3727176/">AG Sample Teams</a>`,
		],

		mod: 'gen9',
		ruleset: ['Min Source Gen = 9', 'Obtainable', 'Team Preview', 'HP Percentage Mod', 'Cancel Mod', 'Endless Battle Clause'],
	},
	{
		name: "[Gen 9] Ubers UU",
		threads: [
			`&bullet; <a href="https://www.smogon.com/forums/threads/3731761/">Ubers UU Metagame Discussion</a>`,
			`&bullet; <a href="https://www.smogon.com/forums/threads/3731754/">Ubers UU Viability Rankings</a>`,
			`&bullet; <a href="https://www.smogon.com/forums/threads/3731755/">Ubers UU Sample Teams</a>`,
		],

		mod: 'gen9',
		ruleset: ['[Gen 9] Ubers'],
		banlist: [
			// Ubers OU
			'Arceus-Base', 'Arceus-Fairy', 'Arceus-Ground', 'Calyrex-Ice', 'Clodsire', 'Deoxys-Attack', 'Eternatus', 'Flutter Mane',
			'Giratina-Origin', 'Glimmora', 'Gliscor', 'Grimmsnarl', 'Groudon', 'Hatterene', 'Ho-Oh', 'Iron Bundle', 'Kingambit',
			'Koraidon', 'Kyogre', 'Kyurem-Black', 'Miraidon', 'Necrozma-Dusk-Mane', 'Rayquaza', 'Ribombee', 'Skeledirge', 'Ting-Lu',
			'Zacian-Crowned',
			// Ubers UUBL
			'Arceus-Fire', 'Arceus-Flying', 'Arceus-Ghost', 'Arceus-Steel', 'Arceus-Water', 'Lunala', 'Shaymin-Sky', 'Zekrom',
		],
	},
	{
		name: "[Gen 9] ZU",
		threads: [
			`&bullet; <a href="https://www.smogon.com/forums/threads/3719022/">ZU Metagame Discussion</a>`,
		],

		mod: 'gen9',
		ruleset: ['[Gen 9] PU'],
		banlist: ['PU', 'ZUBL'],
	},
	{
		name: "[Gen 9] Free-For-All",
		threads: [
			`&bullet; <a href="https://www.smogon.com/forums/threads/3711724/">Free-For-All</a>`,
		],

		mod: 'gen9',
		gameType: 'freeforall',
		rated: false,
		tournamentShow: false,
		ruleset: ['Standard', 'Sleep Moves Clause', '!Sleep Clause Mod', '!Evasion Items Clause'],
		banlist: [
			'Annihilape', 'Arceus', 'Calyrex-Ice', 'Calyrex-Shadow', 'Chi-Yu', 'Chien-Pao', 'Darkrai', 'Deoxys-Base', 'Deoxys-Attack', 'Dialga', 'Dialga-Origin',
			'Dondozo', 'Eternatus', 'Flutter Mane', 'Giratina', 'Giratina-Origin', 'Groudon', 'Ho-Oh', 'Hoopa-Unbound', 'Iron Bundle', 'Koraidon', 'Kyogre',
			'Kyurem-White', 'Landorus-Base', 'Lugia', 'Lunala', 'Magearna', 'Mewtwo', 'Miraidon', 'Necrozma-Dawn-Wings', 'Necrozma-Dusk-Mane', 'Ogerpon-Hearthflame',
			'Palkia', 'Palkia-Origin', 'Rayquaza', 'Reshiram', 'Shaymin-Sky', 'Solgaleo', 'Spectrier', 'Terapagos', 'Ursaluna', 'Ursaluna-Bloodmoon', 'Urshifu',
			'Urshifu-Rapid-Strike', 'Zacian', 'Zacian-Crowned', 'Zekrom', 'Moody', 'Shadow Tag', 'Toxic Chain', 'Toxic Debris', 'Acupressure', 'Aromatic Mist',
			'Baton Pass', 'Coaching', 'Court Change', 'Decorate', 'Dragon Cheer', 'Final Gambit', 'Flatter', 'Floral Healing', 'Follow Me', 'Heal Pulse',
			'Last Respects', 'Malignant Chain', 'Poison Fang', 'Rage Powder', 'Spicy Extract', 'Swagger', 'Toxic', 'Toxic Spikes',
		],
	},
	{
		name: "[Gen 9] LC UU",
		threads: [
			`&bullet; <a href="https://www.smogon.com/forums/threads/3711750/">LC UU Metagame Discussion</a>`,
		],

		mod: 'gen9',
		searchShow: false,
		ruleset: ['[Gen 9] LC'],
		banlist: [
			'Chinchou', 'Diglett-Alola', 'Elekid', 'Foongus', 'Glimmet', 'Gothita', 'Grimer-Alola', 'Grookey', 'Growlithe-Hisui', 'Impidimp',
			'Koffing', 'Magby', 'Mareanie', 'Mienfoo', 'Minccino', 'Mudbray', 'Pawniard', 'Sandshrew-Alola', 'Shellder', 'Shellos', 'Snubbull',
			'Stunky', 'Timburr', 'Tinkatink', 'Toedscool', 'Trapinch', 'Voltorb-Hisui', 'Vullaby',
		],
	},
	{
		name: "[Gen 9] NFE",
		desc: `Only Pok&eacute;mon that can evolve are allowed.`,
		threads: [
			`&bullet; <a href="https://www.smogon.com/forums/threads/3710638/">NFE</a>`,
			`&bullet; <a href="https://www.smogon.com/forums/threads/3712567/">NFE Resources</a>`,
		],

		mod: 'gen9',
		searchShow: false,
		ruleset: ['Standard OMs', 'Not Fully Evolved', 'Sleep Moves Clause', 'Terastal Clause'],
		banlist: [
			'Basculin-White-Striped', 'Bisharp', 'Chansey', 'Dipplin', 'Duraludon', 'Gurdurr', 'Haunter', 'Magmar', 'Magneton', 'Porygon2', 'Primeape',
			'Qwilfish-Hisui', 'Rhydon', 'Scyther', 'Sneasel', 'Sneasel-Hisui', 'Ursaring', 'Vulpix-Base', 'Arena Trap', 'Magnet Pull', 'Shadow Tag',
			'Baton Pass',
		],
	},

	// Pet Mods
	///////////////////////////////////////////////////////////////////

	{
		section: "Pet Mods",
	},
	{
		name: "[Gen 9] Do Not Use",
		desc: `A National Dex solomod where only Pok&eacute;mon with 280 BST or less are allowed.`,
		threads: [
			`&bullet; <a href="https://www.smogon.com/forums/threads/3734326/">Do Not Use</a>`,
		],

		mod: 'gen9',
		ruleset: ['Standard NatDex', 'OHKO Clause', 'Evasion Moves Clause', 'Evasion Items Clause', 'Species Clause', 'Sleep Clause Mod', 'Terastal Clause', 'Z-Move Clause'],
		banlist: ['Dewpider', 'Diglett-Alola', 'Flittle', 'Nidoran-M', 'Smeargle', 'Wattrel', 'Wingull', 'Wishiwashi', 'Zigzagoon-Base', 'Arena Trap', 'Huge Power', 'Moody', 'Pure Power', 'Shadow Tag', 'Baton Pass'],
		onBegin() {
			this.add('-message', `Welcome to Do Not Use!`);
			this.add('-message', `This is a National Dex metagame where only Pokemon with less than 280 BST are allowed, plus a select few others!`);
			this.add('-message', `You can find our thread and metagame resources here:`);
			this.add('-message', `https://www.smogon.com/forums/threads/3734326/`);
		},
		onValidateSet(set) {
			const species = this.dex.species.get(set.species);
			if (species.bst > 280 && !['Luvdisc', 'Unown', 'Capsakid', 'Snorunt'].includes(species.baseSpecies)) {
				return [`Only Pok\u00e9mon with a BST of 280 or lower are allowed.`, `(${species.name}'s BST is ${species.bst}.)`];
			}
		},
	},
	{
		name: "[Gen 2] Modern Gen 2",
		desc: `A Gen 2 solomod where all Pok&eacute;mon and moves from future generations are legal.`,
		threads: [
			`&bullet; <a href="https://www.smogon.com/forums/threads/3725808/">Modern Gen 2</a>`,
		],

		mod: 'moderngen2',
		ruleset: ['Standard', 'Useless Items Clause', 'Useless Moves Clause', 'MG2 Mod', 'Sleep Moves Clause', '+No Ability', '-All Abilities'],
		banlist: ['AG', 'Uber', 'Fake Out', 'Shell Smash', 'Last Respects', 'Baton Pass', 'Alakazite', 'Soul Dew'],
	},
	{
		name: "[Gen 6] NEXT OU",
		threads: [
			`&bullet; <a href="https://www.smogon.com/forums/threads/3476151/">Gen-NEXT Development Thread</a>`,
		],

		mod: 'gennext',
		searchShow: false,
		challengeShow: false,
		ruleset: ['Obtainable', 'Standard NEXT', 'Team Preview'],
		banlist: ['Uber'],
	},

	// Draft League
	///////////////////////////////////////////////////////////////////

	{
		section: "Draft",
		column: 1,
	},
	{
		name: "[Gen 9] Draft",

		mod: 'gen9',
		searchShow: false,
		ruleset: ['Standard Draft', 'Min Source Gen = 9'],
	},
	{
		name: "[Gen 9] Tera Preview Draft",

		mod: 'gen9',
		searchShow: false,
		ruleset: ['[Gen 9] Draft', 'Tera Type Preview'],
	},
	{
		name: "[Gen 9] 6v6 Doubles Draft",

		mod: 'gen9',
		gameType: 'doubles',
		searchShow: false,
		ruleset: ['Standard Draft', '!Sleep Clause Mod', '!Evasion Clause', 'Min Source Gen = 9'],
	},
	{
		name: "[Gen 9] 4v4 Doubles Draft",

		mod: 'gen9',
		gameType: 'doubles',
		searchShow: false,
		bestOfDefault: true,
		ruleset: ['Standard Draft', 'Item Clause', 'VGC Timer', '!Sleep Clause Mod', '!OHKO Clause', '!Evasion Clause', 'Adjust Level = 50', 'Picked Team Size = 4', 'Min Source Gen = 9'],
	},
	{
		name: "[Gen 9] NatDex Draft",

		mod: 'gen9',
		searchShow: false,
		ruleset: ['Standard Draft', '+Unobtainable', '+Past'],
	},
	{
		name: "[Gen 9] Tera Preview NatDex Draft",

		mod: 'gen9',
		searchShow: false,
		ruleset: ['[Gen 9] NatDex Draft', 'Tera Type Preview'],
	},
	{
		name: "[Gen 9] NatDex 6v6 Doubles Draft",

		mod: 'gen9',
		gameType: 'doubles',
		searchShow: false,
		ruleset: ['[Gen 9] 6v6 Doubles Draft', '+Unobtainable', '+Past', '!! Min Source Gen = 3'],
	},
	{
		name: "[Gen 9] NatDex LC Draft",

		mod: 'gen9',
		searchShow: false,
		ruleset: ['[Gen 9] NatDex Draft', 'Double Item Clause', 'Little Cup'],
		banlist: ['Dragon Rage', 'Sonic Boom'],
	},
	{
		name: "[Gen 8] Galar Dex Draft",

		mod: 'gen8',
		searchShow: false,
		ruleset: ['Standard Draft', 'Dynamax Clause'],
	},
	{
		name: "[Gen 8] NatDex Draft",

		mod: 'gen8',
		searchShow: false,
		ruleset: ['Standard Draft', 'Dynamax Clause', '+Past'],
	},
	{
		name: "[Gen 8] NatDex 4v4 Doubles Draft",

		mod: 'gen8',
		gameType: 'doubles',
		searchShow: false,
		ruleset: ['Standard Draft', 'Item Clause', '!Sleep Clause Mod', '!OHKO Clause', '!Evasion Moves Clause', 'Adjust Level = 50', 'Picked Team Size = 4', '+Past'],
	},
	{
		name: "[Gen 7] Draft",

		mod: 'gen7',
		searchShow: false,
		ruleset: ['Standard Draft', '+LGPE'],
	},
	{
		name: "[Gen 6] Draft",

		mod: 'gen6',
		searchShow: false,
		ruleset: ['Standard Draft', 'Moody Clause', 'Swagger Clause'],
		banlist: ['Soul Dew'],
	},

	// OM of the Month
	///////////////////////////////////////////////////////////////////

	{
		section: "OM of the Month",
		column: 2,
	},
	{
		name: "[Gen 9] Fervent Impersonation",
		desc: `Nickname a Pok&eacute;mon after another Pok&eacute;mon that it shares a moveset with, and it will transform into the Pok&eacute;mon it's nicknamed after once it drops to or below 50% health.`,
		threads: [
			`&bullet; <a href="https://www.smogon.com/forums/threads/3740523/">Fervent Impersonation</a>`,
		],

		mod: 'gen9',
		// searchShow: false,
		ruleset: ['Standard OMs', 'Sleep Moves Clause', 'Fervent Impersonation Mod', '!Nickname Clause'],
		banlist: ['Arena Trap', 'Moody', 'Shadow Tag', 'King\'s Rock', 'Razor Fang', 'Baton Pass', 'Dire Claw', 'Shed Tail', 'Last Respects'],
		restricted: [
			'Arceus', 'Calyrex-Ice', 'Calyrex-Shadow', 'Chi-Yu', 'Chien-Pao', 'Deoxys-Base', 'Deoxys-Attack', 'Dialga', 'Dialga-Origin', 'Espathra', 'Eternatus',
			'Flutter Mane', 'Giratina', 'Giratina-Origin', 'Groudon', 'Ho-Oh', 'Koraidon', 'Kyogre', 'Kyurem-Black', 'Kyurem-White', 'Lugia', 'Lunala', 'Magearna',
			'Mewtwo', 'Miraidon', 'Necrozma-Dawn-Wings', 'Necrozma-Dusk-Mane', 'Palafin', 'Palkia', 'Palkia-Origin', 'Rayquaza', 'Regieleki', 'Reshiram', 'Shaymin-Sky',
			'Solgaleo', 'Terapagos', 'Urshifu-Base', 'Zacian', 'Zacian-Crowned', 'Zamazenta-Crowned', 'Zekrom',
		],
		// Implemented the mechanics as a Rule because I'm too lazy to make battles read base format for `onResidual` at the moment
	},
	{
		name: "[Gen 9] 350 Cup",
		desc: `Pokemon with a BST of 350 or lower have their stats doubled.`,
		threads: [
			`&bullet; <a href="https://www.smogon.com/forums/threads/3724198/">350 Cup</a>`,
		],

		mod: 'gen9',
		ruleset: ['Standard OMs', 'Sleep Moves Clause', '350 Cup Mod', 'Evasion Clause'],
		banlist: ['Calyrex-Shadow', 'Flittle', 'Gastly', 'Miraidon', 'Pikachu', 'Rufflet', 'Arena Trap', 'Moody', 'Shadow Tag', 'Eviolite', 'Baton Pass'],
	},
	{
		name: "[Gen 9] Godly Gift",
		desc: `Each Pok&eacute;mon receives one base stat from a God (Restricted Pok&eacute;mon) depending on its position in the team. If there is no restricted Pok&eacute;mon, it uses the Pok&eacute;mon in the first slot.`,
		threads: [
			`&bullet; <a href="https://www.smogon.com/forums/threads/3710734/">Godly Gift</a>`,
			`&bullet; <a href="https://www.smogon.com/forums/threads/3718065/">Godly Gift Resources</a>`,
		],

		mod: 'gen9',
		ruleset: ['Standard OMs', 'Sleep Moves Clause', 'Godly Gift Mod'],
		banlist: [
			'Blissey', 'Calyrex-Shadow', 'Chansey', 'Deoxys-Attack', 'Koraidon', 'Miraidon', 'Arena Trap', 'Huge Power', 'Moody', 'Pure Power', 'Shadow Tag',
			'Swift Swim', 'Bright Powder', 'Focus Band', 'King\'s Rock', 'Quick Claw', 'Razor Fang', 'Baton Pass', 'Last Respects', 'Shed Tail',
		],
		restricted: [
			'Annihilape', 'Arceus', 'Calyrex-Ice', 'Chi-Yu', 'Crawdaunt', 'Deoxys-Base', 'Deoxys-Speed', 'Dialga', 'Dialga-Origin', 'Dragapult', 'Espathra', 'Eternatus',
			'Flutter Mane', 'Giratina', 'Giratina-Origin', 'Gliscor', 'Groudon', 'Hawlucha', 'Ho-Oh', 'Iron Bundle', 'Kingambit', 'Kyogre', 'Kyurem', 'Kyurem-Black',
			'Kyurem-White', 'Lugia', 'Lunala', 'Magearna', 'Mewtwo', 'Necrozma-Dawn-Wings', 'Necrozma-Dusk-Mane', 'Ogerpon-Hearthflame', 'Palafin', 'Palkia', 'Palkia-Origin',
			'Rayquaza', 'Regieleki', 'Reshiram', 'Shaymin-Sky', 'Smeargle', 'Solgaleo', 'Terapagos', 'Toxapex', 'Ursaluna', 'Ursaluna-Bloodmoon', 'Volcarona', 'Zacian',
			'Zacian-Crowned', 'Zamazenta-Crowned', 'Zekrom',
		],
	},

	// Other Metagames
	///////////////////////////////////////////////////////////////////

	{
		section: "Other Metagames",
		column: 2,
	},
	{
		name: "[Gen 9] Almost Any Ability",
		desc: `Pok&eacute;mon have access to almost any ability.`,
		threads: [
			`&bullet; <a href="https://www.smogon.com/forums/threads/3710568/">Almost Any Ability</a>`,
			`&bullet; <a href="https://www.smogon.com/forums/threads/3710571/">AAA Resources</a>`,
		],

		mod: 'gen9',
		ruleset: ['Standard OMs', '!Obtainable Abilities', 'Ability Clause = 1', 'Sleep Moves Clause', 'Terastal Clause'],
		banlist: [
			'Annihilape', 'Arceus', 'Baxcalibur', 'Calyrex-Ice', 'Calyrex-Shadow', 'Darkrai', 'Deoxys-Base', 'Deoxys-Attack', 'Dialga', 'Dialga-Origin', 'Dragapult', 'Enamorus-Base',
			'Eternatus', 'Flutter Mane', 'Giratina', 'Giratina-Origin', 'Gouging Fire', 'Groudon', 'Ho-Oh', 'Hoopa-Unbound', 'Iron Bundle', 'Iron Valiant', 'Keldeo', 'Koraidon',
			'Kyogre', 'Kyurem', 'Kyurem-Black', 'Kyurem-White', 'Lugia', 'Lunala', 'Magearna', 'Mewtwo', 'Miraidon', 'Necrozma-Dawn-Wings', 'Necrozma-Dusk-Mane', 'Noivern', 'Palkia',
			'Palkia-Origin', 'Raging Bolt', 'Rayquaza', 'Regigigas', 'Reshiram', 'Shaymin-Sky', 'Slaking', 'Sneasler', 'Solgaleo', 'Spectrier', 'Urshifu', 'Urshifu-Rapid-Strike',
			'Walking Wake', 'Weavile', 'Zacian', 'Zacian-Crowned', 'Zekrom', 'Arena Trap', 'Comatose', 'Contrary', 'Fur Coat', 'Good as Gold', 'Gorilla Tactics', 'Huge Power',
			'Ice Scales', 'Illusion', 'Imposter', 'Innards Out', 'Magic Bounce', 'Magnet Pull', 'Moody', 'Neutralizing Gas', 'Orichalcum Pulse', 'Parental Bond', 'Poison Heal',
			'Pure Power', 'Shadow Tag', 'Simple', 'Speed Boost', 'Stakeout', 'Toxic Debris', 'Triage', 'Unburden', 'Water Bubble', 'Wonder Guard', 'King\'s Rock', 'Razor Fang',
			'Baton Pass', 'Last Respects', 'Revival Blessing', 'Shed Tail',
		],
	},
	{
		name: "[Gen 9] Balanced Hackmons",
		desc: `Anything directly hackable onto a set (EVs, IVs, forme, ability, item, and move) and is usable in local battles is allowed.`,
		threads: [
			`&bullet; <a href="https://www.smogon.com/forums/threads/3710859/">Balanced Hackmons</a>`,
			`&bullet; <a href="https://www.smogon.com/forums/threads/3712766/">BH Resources</a>`,
		],

		mod: 'gen9',
		ruleset: [
			'OHKO Clause', 'Evasion Clause', 'Species Clause', 'Team Preview', 'HP Percentage Mod', 'Cancel Mod', 'Sleep Moves Clause',
			'Endless Battle Clause', 'Hackmons Forme Legality', 'Species Reveal Clause', 'Terastal Clause',
		],
		banlist: [
			'Calyrex-Shadow', 'Deoxys-Attack', 'Diancie-Mega', 'Gengar-Mega', 'Groudon-Primal', 'Kartana', 'Mewtwo-Mega-X', 'Mewtwo-Mega-Y', 'Rayquaza-Mega',
			'Regigigas', 'Shedinja', 'Slaking', 'Arena Trap', 'Comatose', 'Contrary', 'Gorilla Tactics', 'Hadron Engine', 'Huge Power', 'Illusion', 'Innards Out',
			'Libero', 'Liquid Ooze', 'Magnet Pull', 'Moody', 'Neutralizing Gas', 'Orichalcum Pulse', 'Parental Bond', 'Poison Heal', 'Protean', 'Pure Power',
			'Shadow Tag', 'Stakeout', 'Water Bubble', 'Wonder Guard', 'Baton Pass', 'Belly Drum', 'Ceaseless Edge', 'Dire Claw', 'Electro Shot', 'Fillet Away',
			'Imprison', 'Last Respects', 'Lumina Crash', 'Photon Geyser', 'Quiver Dance', 'Rage Fist', 'Revival Blessing', 'Shed Tail', 'Substitute', 'Shell Smash',
			'Tail Glow',
		],
	},
	{
		name: "[Gen 9] Inheritance",
		desc: `Pok&eacute;mon may use the ability and moves of another, as long as they forfeit their own learnset.`,
		threads: [
			`&bullet; <a href="https://www.smogon.com/forums/threads/3712296/">Inheritance</a>`,
		],

		mod: 'gen9',
		ruleset: ['Standard OMs', 'Ability Clause = 1', 'Sleep Moves Clause', 'Terastal Clause'],
		banlist: [
			'Arceus', 'Calyrex-Ice', 'Calyrex-Shadow', 'Chien-Pao', 'Cresselia', 'Deoxys-Base', 'Deoxys-Attack', 'Dialga', 'Dialga-Origin', 'Dondozo', 'Dragapult',
			'Eternatus', 'Flutter Mane', 'Giratina', 'Giratina-Origin', 'Groudon', 'Hoopa-Unbound', 'Ho-Oh', 'Iron Bundle', 'Iron Valiant', 'Koraidon', 'Kyogre',
			'Kyurem', 'Kyurem-Black', 'Kyurem-White', 'Lugia', 'Lunala', 'Magearna', 'Mewtwo', 'Miraidon', 'Necrozma-Dawn-Wings', 'Necrozma-Dusk-Mane', 'Oricorio',
			'Palkia', 'Palkia-Origin', 'Pecharunt', 'Rayquaza', 'Regieleki', 'Regigigas', 'Reshiram', 'Sableye', 'Samurott-Hisui', 'Scream Tail', 'Shaymin-Sky',
			'Slaking', 'Smeargle', 'Solgaleo', 'Spectrier', 'Urshifu-Base', 'Ursaluna-Base', 'Weavile', 'Zacian', 'Zacian-Crowned', 'Zamazenta', 'Zamazenta-Crowned',
			'Zekrom', 'Arena Trap', 'Drizzle', 'Drought', 'Good as Gold', 'Huge Power', 'Imposter', 'Magic Bounce', 'Magnet Pull', 'Moody', 'Neutralizing Gas',
			'Poison Heal', 'Pure Power', 'Shadow Tag', 'Speed Boost', 'Stakeout', 'Water Bubble', 'King\'s Rock', 'Razor Fang', 'Baton Pass', 'Fillet Away',
			'Last Respects', 'Rage Fist', 'Shed Tail', 'Shell Smash',
		],
		getEvoFamily(speciesid) {
			let species = Dex.species.get(speciesid);
			while (species.prevo) {
				const prevoSpecies = Dex.species.get(species.prevo);
				if (prevoSpecies.evos.length > 1) break;
				species = prevoSpecies;
			}
			return species.id;
		},
		validateSet(set, teamHas) {
			if (!teamHas.abilityMap) {
				teamHas.abilityMap = Object.create(null);
				for (const pokemon of Dex.species.all()) {
					if (pokemon.isNonstandard && !this.ruleTable.has(`+pokemontag:${this.toID(pokemon.isNonstandard)}`)) continue;
					if (pokemon.battleOnly) continue;
					if (this.ruleTable.isBannedSpecies(pokemon)) continue;

					for (const key of Object.values(pokemon.abilities)) {
						const abilityId = this.dex.toID(key);
						if (abilityId in teamHas.abilityMap) {
							teamHas.abilityMap[abilityId][pokemon.evos ? 'push' : 'unshift'](pokemon.id);
						} else {
							teamHas.abilityMap[abilityId] = [pokemon.id];
						}
					}
				}
			}

			const problem = this.validateForme(set);
			if (problem.length) return problem;

			const species = this.dex.species.get(set.species);
			if (!species.exists || species.num < 1) return [`The Pok\u00e9mon "${set.species}" does not exist.`];
			if (species.isNonstandard && !this.ruleTable.has(`+pokemontag:${this.toID(species.isNonstandard)}`)) {
				return [`${species.name} is not obtainable in Generation ${this.dex.gen}.`];
			}

			const name = set.name;
			if (this.ruleTable.isBannedSpecies(species)) {
				return this.validateSet(set, teamHas);
			}

			const ability = this.dex.abilities.get(set.ability);
			if (!ability.exists || ability.isNonstandard) return [`${name} needs to have a valid ability.`];
			const pokemonWithAbility = teamHas.abilityMap[ability.id];
			if (!pokemonWithAbility) return [`${ability.name} is not available on a legal Pok\u00e9mon.`];

			(this.format as any).debug = true;

			if (!teamHas.abilitySources) teamHas.abilitySources = Object.create(null);
			const validSources: string[] = teamHas.abilitySources[this.toID(set.species)] = []; // Evolution families

			let canonicalSource = ''; // Specific for the basic implementation of Donor Clause (see onValidateTeam).
			const hpType = set.hpType;

			for (const donor of pokemonWithAbility) {
				const donorSpecies = this.dex.species.get(donor);
				let format = this.format;
				if (!format.getEvoFamily) format = this.dex.formats.get('gen9inheritance');
				const evoFamily = format.getEvoFamily!(donorSpecies.id);
				if (validSources.includes(evoFamily)) continue;

				set.species = donorSpecies.name;
				set.name = donorSpecies.baseSpecies;
				const annoyingPokemon = ["Iron Leaves", "Walking Wake", "Iron Boulder", "Gouging Fire", "Iron Crown", "Raging Bolt"];
				if (annoyingPokemon.includes(donorSpecies.name) || annoyingPokemon.includes(species.name)) {
					set.hpType = "Dark";
				}
				const problems = this.validateSet(set, teamHas);
				if (!problems?.length) {
					validSources.push(evoFamily);
					canonicalSource = donorSpecies.name;
				}
				// Specific for the basic implementation of Donor Clause (see onValidateTeam).
				if (validSources.length > 1) break;
			}
			(this.format as any).debug = false;

			set.name = name;
			set.species = species.name;
			set.hpType = hpType;
			if (!validSources.length) {
				if (pokemonWithAbility.length > 1) return [`${name}'s set is illegal.`];
				return [`${name} has an illegal set with an ability from ${this.dex.species.get(pokemonWithAbility[0]).name}.`];
			}

			// Protocol: Include the data of the donor species in the `pokeball` data slot.
			// Afterwards, we are going to reset the name to what the user intended.
			set.pokeball = `${set.pokeball}0${canonicalSource}`;
			return null;
		},
		onValidateTeam(team, f, teamHas) {
			if (this.ruleTable.has('abilityclause')) {
				const abilityTable = new this.dex.Multiset<string>();
				const base: {[k: string]: string} = {
					airlock: 'cloudnine',
					armortail: 'queenlymajesty',
					battlearmor: 'shellarmor',
					clearbody: 'whitesmoke',
					dazzling: 'queenlymajesty',
					emergencyexit: 'wimpout',
					filter: 'solidrock',
					gooey: 'tanglinghair',
					insomnia: 'vitalspirit',
					ironbarbs: 'roughskin',
					keeneye: 'illuminate',
					libero: 'protean',
					minus: 'plus',
					moxie: 'chillingneigh',
					powerofalchemy: 'receiver',
					propellertail: 'stalwart',
					teravolt: 'moldbreaker',
					turboblaze: 'moldbreaker',
				};
				const num = parseInt(this.ruleTable.valueRules.get('abilityclause')!);
				for (const set of team) {
					let ability = this.toID(set.ability.split('0')[0]);
					if (!ability) continue;
					if (ability in base) ability = base[ability] as ID;
					if (abilityTable.get(ability) >= num) {
						return [
							`You are limited to ${num} of each ability by ${num} Ability Clause.`,
							`(You have more than ${num} ${this.dex.abilities.get(ability).name} variants)`,
						];
					}
					abilityTable.add(ability);
				}
			}

			// Donor Clause
			const evoFamilyLists = [];
			for (const set of team) {
				const abilitySources = teamHas.abilitySources?.[this.toID(set.species)];
				if (!abilitySources) continue;
				let format = this.format;
				if (!format.getEvoFamily) format = this.dex.formats.get('gen9inheritance');
				evoFamilyLists.push(abilitySources.map(format.getEvoFamily!));
			}

			// Checking actual full incompatibility would require expensive algebra.
			// Instead, we only check the trivial case of multiple Pokémon only legal for exactly one family. FIXME?
			const requiredFamilies = Object.create(null);
			for (const evoFamilies of evoFamilyLists) {
				if (evoFamilies.length !== 1) continue;
				const [familyId] = evoFamilies;
				if (!(familyId in requiredFamilies)) {
					requiredFamilies[familyId] = 1;
				} else {
					requiredFamilies[familyId]++;
				}
				if (requiredFamilies[familyId] > 1) {
					return [
						`You are limited to up to one inheritance from each evolution family by the Donor Clause.`,
						`(You inherit more than once from ${this.dex.species.get(familyId).name}).`,
					];
				}
			}
		},
		onBegin() {
			for (const pokemon of this.getAllPokemon()) {
				if (pokemon.pokeball.includes('0')) {
					const donor = pokemon.pokeball.split('0')[1];
					pokemon.m.donor = this.toID(donor);
					// @ts-ignore
					pokemon.pokeball = this.toID(pokemon.pokeball.split('0')[0]);
				}
			}
		},
		onSwitchIn(pokemon) {
			if (!pokemon.m.donor) return;
			const donorTemplate = this.dex.species.get(pokemon.m.donor);
			if (!donorTemplate.exists) return;
			// Place volatiles on the Pokémon to show the donor details.
			this.add('-start', pokemon, donorTemplate.name, '[silent]');
		},
	},
	{
		name: "[Gen 9] Mix and Mega",
		desc: `Mega evolve any Pok&eacute;mon with any mega stone, or transform them with Primal orbs, Origin orbs, and Rusted items with no limit. Mega and Primal boosts based on form changes from gen 7.`,
		threads: [
			`&bullet; <a href="https://www.smogon.com/forums/threads/3710921/">Mix and Mega</a>`,
			`&bullet; <a href="https://www.smogon.com/forums/threads/3716385/">Mix and Mega Resources</a>`,
		],

		mod: 'mixandmega',
		ruleset: ['Standard OMs', 'Evasion Items Clause', 'Evasion Abilities Clause', 'Sleep Moves Clause', 'Terastal Clause'],
		banlist: [
			'Calyrex-Shadow', 'Koraidon', 'Kyogre', 'Miraidon', 'Moody', 'Rusted Sword', 'Shadow Tag', 'Beedrillite', 'Blazikenite', 'Gengarite',
			'Kangaskhanite', 'Mawilite', 'Medichamite', 'Pidgeotite', 'Baton Pass', 'Shed Tail',
		],
		restricted: [
			'Arceus', 'Basculegion-Base', 'Calyrex-Ice', 'Deoxys-Base', 'Deoxys-Attack', 'Dialga', 'Dragapult', 'Enamorus-Base', 'Eternatus',
			'Flutter Mane', 'Gengar', 'Gholdengo', 'Giratina', 'Gouging Fire', 'Groudon', 'Ho-Oh', 'Iron Bundle', 'Jolteon', 'Kilowattrel',
			'Kyurem-Black', 'Kyurem-White', 'Lunala', 'Manaphy', 'Mewtwo', 'Necrozma-Dawn-Wings', 'Necrozma-Dusk-Mane', 'Palkia', 'Rayquaza',
			'Regigigas', 'Reshiram', 'Slaking', 'Sneasler', 'Ursaluna-Bloodmoon', 'Urshifu-Base', 'Zacian', 'Zekrom',
		],
		onValidateTeam(team) {
			const itemTable = new Set<ID>();
			for (const set of team) {
				const item = this.dex.items.get(set.item);
				if (!item.megaStone && !item.onPrimal && !item.forcedForme?.endsWith('Origin') &&
					!item.name.startsWith('Rusted') && !item.name.endsWith('Mask')) continue;
				const natdex = this.ruleTable.has('standardnatdex');
				if (natdex && item.id !== 'ultranecroziumz') continue;
				const species = this.dex.species.get(set.species);
				if (species.isNonstandard && !this.ruleTable.has(`+pokemontag:${this.toID(species.isNonstandard)}`)) {
					return [`${species.baseSpecies} does not exist in gen 9.`];
				}
				if ((item.itemUser?.includes(species.name) && !item.megaStone && !item.onPrimal) ||
					(natdex && species.name.startsWith('Necrozma-') && item.id === 'ultranecroziumz')) {
					continue;
				}
				if (this.ruleTable.isRestrictedSpecies(species) || this.toID(set.ability) === 'powerconstruct') {
					return [`${species.name} is not allowed to hold ${item.name}.`];
				}
				if (itemTable.has(item.id)) {
					return [
						`You are limited to one of each mega stone/orb/rusted item/sinnoh item/mask.`,
						`(You have more than one ${item.name})`,
					];
				}
				itemTable.add(item.id);
			}
		},
		onBegin() {
			for (const pokemon of this.getAllPokemon()) {
				pokemon.m.originalSpecies = pokemon.baseSpecies.name;
			}
		},
		onSwitchIn(pokemon) {
			// @ts-ignore
			const originalFormeSecies = this.dex.species.get(pokemon.species.originalSpecies);
			if (originalFormeSecies.exists && pokemon.m.originalSpecies !== originalFormeSecies.baseSpecies) {
				// Place volatiles on the Pokémon to show its mega-evolved condition and details
				this.add('-start', pokemon, originalFormeSecies.requiredItem || originalFormeSecies.requiredMove, '[silent]');
				const oSpecies = this.dex.species.get(pokemon.m.originalSpecies);
				if (oSpecies.types.length !== pokemon.species.types.length || oSpecies.types[1] !== pokemon.species.types[1]) {
					this.add('-start', pokemon, 'typechange', pokemon.species.types.join('/'), '[silent]');
				}
			}
		},
		onSwitchOut(pokemon) {
			// @ts-ignore
			const oMegaSpecies = this.dex.species.get(pokemon.species.originalSpecies);
			if (oMegaSpecies.exists && pokemon.m.originalSpecies !== oMegaSpecies.baseSpecies) {
				this.add('-end', pokemon, oMegaSpecies.requiredItem || oMegaSpecies.requiredMove, '[silent]');
			}
		},
	},
	{
		name: "[Gen 9] Partners in Crime",
		desc: `Doubles-based metagame where both active ally Pok&eacute;mon share abilities and moves.`,
		threads: [
			`&bullet; <a href="https://www.smogon.com/forums/threads/3710997/">Partners in Crime</a>`,
		],

		mod: 'partnersincrime',
		gameType: 'doubles',
		ruleset: ['Standard Doubles'],
		banlist: [
			'Annihilape', 'Arceus', 'Calyrex-Ice', 'Calyrex-Shadow', 'Chi-Yu', 'Cresselia', 'Darkrai', 'Deoxys-Attack', 'Dialga', 'Dialga-Origin', 'Eternatus', 'Flutter Mane',
			'Giratina', 'Giratina-Origin', 'Groudon', 'Ho-Oh', 'Koraidon', 'Kyogre', 'Kyurem-Black', 'Kyurem-White', 'Lugia', 'Lunala', 'Magearna', 'Mewtwo', 'Miraidon',
			'Necrozma-Dawn-Wings', 'Necrozma-Dusk-Mane', 'Palkia', 'Palkia-Origin', 'Rayquaza', 'Reshiram', 'Smeargle', 'Solgaleo', 'Terapagos', 'Urshifu', 'Urshifu-Rapid-Strike',
			'Zacian', 'Zacian-Crowned', 'Zamazenta', 'Zamazenta-Crowned', 'Zekrom', 'Contrary', 'Dancer', 'Huge Power', 'Moody', 'Pure Power', 'Serene Grace', 'Shadow Tag',
			'Bright Powder', 'King\'s Rock', 'Razor Fang', 'Ally Switch', 'Dragon Cheer', 'Last Respects', 'Revival Blessing', 'Swagger',
		],
		onBegin() {
			for (const pokemon of this.getAllPokemon()) {
				pokemon.m.trackPP = new Map<string, number>();
			}
		},
		onBeforeSwitchIn(pokemon) {
			pokemon.m.curMoves = this.dex.deepClone(pokemon.moves);
			let ngas = false;
			for (const poke of this.getAllActive()) {
				if (this.toID(poke.ability) === ('neutralizinggas' as ID)) {
					ngas = true;
					break;
				}
			}
			const BAD_ABILITIES = ['trace', 'imposter', 'neutralizinggas', 'illusion', 'wanderingspirit'];
			const ally = pokemon.side.active.find(mon => mon && mon !== pokemon && !mon.fainted);
			if (ally && ally.ability !== pokemon.ability) {
				if (!pokemon.m.innate && !BAD_ABILITIES.includes(this.toID(ally.ability))) {
					pokemon.m.innate = 'ability:' + ally.ability;
					if (!ngas || ally.getAbility().flags['cantsuppress'] || pokemon.hasItem('Ability Shield')) {
						pokemon.volatiles[pokemon.m.innate] = {id: pokemon.m.innate, target: pokemon};
						pokemon.m.startVolatile = true;
					}
				}
				if (!ally.m.innate && !BAD_ABILITIES.includes(this.toID(pokemon.ability))) {
					ally.m.innate = 'ability:' + pokemon.ability;
					if (!ngas || pokemon.getAbility().flags['cantsuppress'] || ally.hasItem('Ability Shield')) {
						ally.volatiles[ally.m.innate] = {id: ally.m.innate, target: ally};
						ally.m.startVolatile = true;
					}
				}
			}
		},
		// Starting innate abilities in scripts#actions
		onSwitchOut(pokemon) {
			if (pokemon.m.innate) {
				pokemon.removeVolatile(pokemon.m.innate);
				delete pokemon.m.innate;
			}
			const ally = pokemon.side.active.find(mon => mon && mon !== pokemon && !mon.fainted);
			if (ally && ally.m.innate) {
				ally.removeVolatile(ally.m.innate);
				delete ally.m.innate;
			}
		},
		onFaint(pokemon) {
			if (pokemon.m.innate) {
				pokemon.removeVolatile(pokemon.m.innate);
				delete pokemon.m.innate;
			}
			const ally = pokemon.side.active.find(mon => mon && mon !== pokemon && !mon.fainted);
			if (ally && ally.m.innate) {
				ally.removeVolatile(ally.m.innate);
				delete ally.m.innate;
			}
		},
	},
	{
		name: "[Gen 9] Shared Power",
		desc: `Once a Pok&eacute;mon switches in, its ability is shared with the rest of the team.`,
		threads: [
			`&bullet; <a href="https://www.smogon.com/forums/threads/3711011/">Shared Power</a>`,
		],

		mod: 'sharedpower',
		ruleset: ['Standard OMs', 'Evasion Abilities Clause', 'Evasion Items Clause', 'Sleep Moves Clause'],
		banlist: [
			'Arceus', 'Calyrex-Shadow', 'Chi-Yu', 'Chien-Pao', 'Clefable', 'Deoxys-Base', 'Deoxys-Attack', 'Dondozo', 'Eternatus', 'Flutter Mane', 'Greninja',
			'Iron Crown', 'Kingambit', 'Kyogre', 'Kyurem-Black', 'Kyurem-White', 'Koraidon', 'Landorus-Base', 'Lunala', 'Magearna', 'Mewtwo', 'Miraidon',
			'Necrozma-Dawn-Wings', 'Necrozma-Dusk-Mane', 'Ogerpon-Hearthflame', 'Rayquaza', 'Regieleki', 'Reshiram', 'Shaymin-Sky', 'Spectrier', 'Terapagos',
			'Zacian', 'Zacian-Crowned', 'Zamazenta-Crowned', 'Zekrom', 'Arena Trap', 'Chlorophyll', 'Moody', 'Neutralizing Gas', 'Regenerator', 'Shadow Tag',
			'Speed Boost', 'Stench', 'Swift Swim', 'Unburden', 'King\'s Rock', 'Leppa Berry', 'Razor Fang', 'Starf Berry', 'Baton Pass', 'Extreme Speed',
			'Last Respects',
		],
		unbanlist: ['Arceus-Bug', 'Arceus-Dragon', 'Arceus-Fire', 'Arceus-Ice'],
		restricted: [
			'Armor Tail', 'Comatose', 'Contrary', 'Dazzling', 'Fur Coat', 'Gale Wings', 'Good as Gold', 'Huge Power', 'Ice Scales', 'Illusion', 'Imposter',
			'Magic Bounce', 'Magic Guard', 'Magnet Pull', 'Mold Breaker', 'Multiscale', 'Poison Heal', 'Prankster', 'Protosynthesis', 'Pure Power', 'Purifying Salt',
			'Queenly Majesty', 'Quick Draw', 'Quick Feet', 'Sand Rush', 'Simple', 'Slush Rush', 'Stakeout', 'Stamina', 'Sturdy', 'Surge Surfer', 'Tinted Lens',
			'Triage', 'Unaware', 'Water Bubble',
		],
		onValidateRule() {
			if (this.format.gameType !== 'singles') {
				throw new Error(`Shared Power currently does not support ${this.format.gameType} battles.`);
			}
		},
		getSharedPower(pokemon) {
			const sharedPower = new Set<string>();
			for (const ally of pokemon.side.pokemon) {
				if (pokemon.battle.ruleTable.isRestricted(`ability:${ally.baseAbility}`)) continue;
				if (ally.previouslySwitchedIn > 0) {
					if (pokemon.battle.dex.currentMod !== 'sharedpower' && ['trace', 'mirrorarmor'].includes(ally.baseAbility)) {
						sharedPower.add('noability');
						continue;
					}
					sharedPower.add(ally.baseAbility);
				}
			}
			sharedPower.delete(pokemon.baseAbility);
			return sharedPower;
		},
		onBeforeSwitchIn(pokemon) {
			let format = this.format;
			if (!format.getSharedPower) format = this.dex.formats.get('gen9sharedpower');
			for (const ability of format.getSharedPower!(pokemon)) {
				const effect = 'ability:' + ability;
				pokemon.volatiles[effect] = {id: this.toID(effect), target: pokemon};
				if (!pokemon.m.abils) pokemon.m.abils = [];
				if (!pokemon.m.abils.includes(effect)) pokemon.m.abils.push(effect);
			}
		},
		onSwitchInPriority: 2,
		onSwitchIn(pokemon) {
			let format = this.format;
			if (!format.getSharedPower) format = this.dex.formats.get('gen9sharedpower');
			for (const ability of format.getSharedPower!(pokemon)) {
				if (ability === 'noability') {
					this.hint(`Mirror Armor and Trace break in Shared Power formats that don't use Shared Power as a base, so they get removed from non-base users.`);
				}
				const effect = 'ability:' + ability;
				delete pokemon.volatiles[effect];
				pokemon.addVolatile(effect);
			}
		},
	},
	{
		name: "[Gen 9] STABmons",
		desc: `Pok&eacute;mon can use any move of their typing, in addition to the moves they can normally learn.`,
		threads: [
			`&bullet; <a href="https://www.smogon.com/forums/threads/3710577/">STABmons</a>`,
			`&bullet; <a href="https://www.smogon.com/forums/threads/3714664/">STABmons Resources</a>`,
		],

		mod: 'gen9',
		ruleset: ['Standard OMs', 'STABmons Move Legality', 'Sleep Moves Clause', 'Terastal Clause'],
		banlist: [
			'Araquanid', 'Arceus', 'Azumarill', 'Basculegion', 'Basculegion-F', 'Baxcalibur', 'Calyrex-Ice', 'Calyrex-Shadow', 'Chi-Yu', 'Chien-Pao', 'Deoxys-Base',
			'Deoxys-Attack', 'Dialga', 'Dialga-Origin', 'Dragapult', 'Dragonite', 'Enamorus-Base', 'Eternatus', 'Flutter Mane', 'Garchomp', 'Giratina', 'Giratina-Origin',
			'Groudon', 'Ho-Oh', 'Iron Bundle', 'Komala', 'Koraidon', 'Kyogre', 'Kyurem-Black', 'Kyurem-White', 'Landorus-Base', 'Latios', 'Lugia', 'Lunala', 'Magearna',
<<<<<<< HEAD
			'Manaphy', 'Mewtwo', 'Miraidon', 'Necrozma-Dawn-Wings', 'Necrozma-Dusk-Mane', 'Ogerpon-Wellspring', 'Palkia', 'Palkia-Origin', 'Pecharunt', 'Porygon-Z', 'Rayquaza',
			'Reshiram', 'Roaring Moon', 'Shaymin-Sky', 'Solgaleo', 'Spectrier', 'Terapagos', 'Ursaluna', 'Ursaluna-Bloodmoon', 'Urshifu-Base', 'Zacian', 'Zacian-Crowned',
			'Zamazenta-Crowned', 'Zekrom', 'Zoroark-Hisui', 'Arena Trap', 'Moody', 'Shadow Tag', 'King\'s Rock', 'Razor Fang', 'Baton Pass', 'Shed Tail',
=======
			'Manaphy', 'Mewtwo', 'Miraidon', 'Necrozma-Dawn-Wings', 'Necrozma-Dusk-Mane', 'Ogerpon-Wellspring', 'Palkia', 'Palkia-Origin', 'Pecharunt', 'Porygon-Z',
			'Rayquaza', 'Reshiram', 'Roaring Moon', 'Shaymin-Sky', 'Solgaleo', 'Spectrier', 'Terapagos', 'Ursaluna', 'Ursaluna-Bloodmoon', 'Urshifu-Base', 'Zacian',
			'Zacian-Crowned', 'Zamazenta-Crowned', 'Zekrom', 'Zoroark-Hisui', 'Arena Trap', 'Moody', 'Shadow Tag', 'King\'s Rock', 'Razor Fang', 'Baton Pass', 'Shed Tail',
>>>>>>> 733971c8
		],
		restricted: [
			'Acupressure', 'Belly Drum', 'Clangorous Soul', 'Dire Claw', 'Extreme Speed', 'Fillet Away', 'Gigaton Hammer', 'Last Respects', 'No Retreat',
			'Revival Blessing', 'Shell Smash', 'Shift Gear', 'Triple Arrows', 'V-create', 'Victory Dance', 'Wicked Blow',
		],
	},
	{
		name: "[Gen 7] Pure Hackmons",
		desc: `Anything that can be hacked in-game and is usable in local battles is allowed.`,
		threads: [
			`&bullet; <a href="https://www.smogon.com/forums/threads/3734057/">USUM Pure Hackmons</a>`,
		],

		mod: 'gen7',
		ruleset: ['-Nonexistent', 'Team Preview', 'HP Percentage Mod', 'Cancel Mod', 'Endless Battle Clause'],
	},

	// Challengeable OMs
	///////////////////////////////////////////////////////////////////

	{
		section: "Challengeable OMs",
		column: 2,
	},
	{
		name: "[Gen 9] Camomons",
		desc: `Pok&eacute;mon have their types set to match their first two moves.`,
		threads: [
			`&bullet; <a href="https://www.smogon.com/forums/threads/3711340/">Camomons</a>`,
		],

		mod: 'gen9',
		searchShow: false,
		ruleset: ['Standard OMs', 'Sleep Clause Mod', 'Evasion Items Clause', 'Evasion Abilities Clause', 'Terastal Clause', 'Camomons Mod'],
		banlist: [
			'Arceus', 'Baxcalibur', 'Calyrex-Ice', 'Calyrex-Shadow', 'Chi-Yu', 'Chien-Pao', 'Darkrai', 'Deoxys-Base', 'Deoxys-Attack', 'Deoxys-Speed', 'Dialga',
			'Dialga-Origin', 'Dragonite', 'Drednaw', 'Enamorus-Base', 'Espathra', 'Eternatus', 'Flutter Mane', 'Giratina', 'Giratina-Origin', 'Groudon', 'Ho-Oh',
			'Iron Bundle', 'Kommo-o', 'Koraidon', 'Kyogre', 'Kyurem', 'Kyurem-Black', 'Kyurem-White', 'Landorus-Base', 'Lugia', 'Lunala', 'Magearna', 'Manaphy',
			'Mewtwo', 'Miraidon', 'Necrozma-Dawn-Wings', 'Necrozma-Dusk-Mane', 'Palkia', 'Palkia-Origin', 'Rayquaza', 'Reshiram', 'Roaring Moon', 'Shaymin-Sky',
			'Sneasler', 'Solgaleo', 'Spectrier', 'Tornadus-Therian', 'Ursaluna-Bloodmoon', 'Volcarona', 'Zacian', 'Zacian-Crowned', 'Zamazenta-Crowned', 'Zekrom',
			'Arena Trap', 'Moody', 'Shadow Tag', 'Booster Energy', 'King\'s Rock', 'Light Clay', 'Razor Fang', 'Baton Pass', 'Last Respects', 'Shed Tail',
		],
	},
	{
		name: "[Gen 9] Convergence",
		desc: `Allows all Pok&eacute;mon that have identical types to share moves and abilities.`,
		threads: [
			`&bullet; <a href="https://www.smogon.com/forums/threads/3714048/">Convergence</a>`,
		],

		mod: 'gen9',
		searchShow: false,
		ruleset: ['Standard OMs', 'Sleep Clause Mod', 'Convergence Legality', 'Terastal Clause', '!Obtainable Abilities'],
		banlist: [
			'Arceus', 'Calyrex-Ice', 'Calyrex-Shadow', 'Chi-Yu', 'Chien-Pao', 'Darkrai', 'Deoxys-Base', 'Deoxys-Attack', 'Deoxys-Speed', 'Dialga', 'Dialga-Origin',
			'Dondozo', 'Eternatus', 'Flutter Mane', 'Giratina', 'Giratina-Origin', 'Groudon', 'Ho-oh', 'Inteleon', 'Iron Bundle', 'Iron Hands', 'Koraidon',
			'Kyogre', 'Kyurem-Black', 'Kyurem-White', 'Landorus-Base', 'Lilligant-Hisui', 'Lugia', 'Lunala', 'Magearna', 'Manaphy', 'Mewtwo', 'Miraidon',
			'Necrozma-Dawn-Wings', 'Necrozma-Dusk-Mane', 'Ogerpon-Hearthflame', 'Palafin', 'Palkia', 'Palkia-Origin', 'Rayquaza', 'Regieleki', 'Regigigas',
			'Reshiram', 'Shaymin-Sky', 'Solgaleo', 'Slaking', 'Smeargle', 'Spectrier', 'Urshifu-Base', 'Urshifu-Rapid-Strike', 'Walking Wake', 'Zacian',
			'Zacian-Crowned', 'Zamazenta', 'Zamazenta-Crowned', 'Zekrom', 'Arena Trap', 'Comatose', 'Contrary', 'Drizzle', 'Imposter', 'Moody', 'Pure Power',
			'Shadow Tag', 'Speed Boost', 'Heat Rock', 'King\'s Rock', 'Light Clay', 'Razor Fang', 'Baton Pass', 'Extreme Speed', 'Last Respects', 'Population Bomb',
			'Quiver Dance', 'Rage Fist', 'Shed Tail', 'Shell Smash', 'Spore', 'Transform',
		],
	},
	{
		name: "[Gen 9] Cross Evolution",
		desc: `Give a Pok&eacute;mon a Pok&eacute;mon name of the next evolution stage as a nickname to inherit stat changes, typing, abilities, and moves from the next stage Pok&eacute;mon.`,
		threads: [
			`&bullet; <a href="https://www.smogon.com/forums/threads/3710953/">Cross Evolution</a>`,
		],

		mod: 'gen9',
		searchShow: false,
		ruleset: ['Standard OMs', 'Sleep Moves Clause', 'Terastal Clause'],
		banlist: [
			'Basculin-White-Striped', 'Duraludon', 'Kyogre', 'Miraidon', 'Scyther', 'Sneasel', 'Sneasel-Hisui', 'Ursaring', 'Arena Trap',
			'Huge Power', 'Pure Power', 'Shadow Tag', 'Moody', 'King\'s Rock', 'Razor Fang', 'Baton Pass', 'Shed Tail',
		],
		restricted: ['Espathra', 'Frosmoth', 'Gallade', 'Lilligant-Hisui', 'Lunala', 'Solgaleo'],
		onValidateTeam(team) {
			const nums = new Set<number>();
			for (const set of team) {
				const name = set.name;
				const species = this.dex.species.get(name);
				if (nums.has(species.num)) {
					return [
						`Your Pok\u00e9mon must have different nicknames.`,
						`(You have more than one Pok\u00e9mon named after a form of '${species.name}')`,
					];
				}
				if (species.exists && species.name !== set.species) nums.add(species.num);
			}
			if (!nums.size) {
				return [
					`${this.format.name} works using nicknames; your team has 0 nicknamed Pok\u00e9mon.`,
					`(If this was intentional, add a nickname to one Pok\u00e9mon that isn't the name of a Pok\u00e9mon species.)`,
				];
			}
		},
		checkCanLearn(move, species, lsetData, set) {
			// @ts-ignore
			if (!set.sp?.exists || !set.crossSpecies?.exists) {
				return this.checkCanLearn(move, species, lsetData, set);
			}
			// @ts-ignore
			const problem = this.checkCanLearn(move, set.sp);
			if (!problem) return null;
			// @ts-ignore
			if (this.checkCanLearn(move, set.crossSpecies)) return problem;
			return null;
		},
		validateSet(set, teamHas) {
			const crossSpecies = this.dex.species.get(set.name);
			let problems = this.dex.formats.get('Obtainable Misc').onChangeSet?.call(this, set, this.format) || null;
			if (Array.isArray(problems) && problems.length) return problems;
			const crossNonstandard = (!this.ruleTable.has('standardnatdex') && crossSpecies.isNonstandard === 'Past') ||
				crossSpecies.isNonstandard === 'Future';
			const crossIsCap = !this.ruleTable.has('+pokemontag:cap') && crossSpecies.isNonstandard === 'CAP';
			if (!crossSpecies.exists || crossNonstandard || crossIsCap) return this.validateSet(set, teamHas);
			const species = this.dex.species.get(set.species);
			const check = this.checkSpecies(set, species, species, {});
			if (check) return [check];
			const nonstandard = !this.ruleTable.has('standardnatdex') && species.isNonstandard === 'Past';
			const isCap = !this.ruleTable.has('+pokemontag:cap') && species.isNonstandard === 'CAP';
			if (!species.exists || nonstandard || isCap || species === crossSpecies) return this.validateSet(set, teamHas);
			if (!species.nfe) return [`${species.name} cannot cross evolve because it doesn't evolve.`];
			const crossIsUnreleased = (crossSpecies.tier === "Unreleased" && crossSpecies.isNonstandard === "Unobtainable" &&
				!this.ruleTable.has('+unobtainable'));
			if (crossSpecies.battleOnly || crossIsUnreleased || !crossSpecies.prevo) {
				return [`${species.name} cannot cross evolve into ${crossSpecies.name} because it isn't an evolution.`];
			}
			if (this.ruleTable.isRestrictedSpecies(crossSpecies)) {
				return [`${species.name} cannot cross evolve into ${crossSpecies.name} because it is banned.`];
			}
			const crossPrevoSpecies = this.dex.species.get(crossSpecies.prevo);
			if (!crossPrevoSpecies.prevo !== !species.prevo) {
				return [
					`${species.name} cannot cross evolve into ${crossSpecies.name} because they are not consecutive evolution stages.`,
				];
			}
			const item = this.dex.items.get(set.item);
			if (item.itemUser?.length) {
				if (!item.itemUser.includes(crossSpecies.name) || crossSpecies.name !== species.name) {
					return [`${species.name} cannot use ${item.name} because it is cross evolved into ${crossSpecies.name}.`];
				}
			}
			const ability = this.dex.abilities.get(set.ability);
			if (!this.ruleTable.isRestricted(`ability:${ability.id}`) || Object.values(species.abilities).includes(ability.name)) {
				set.species = crossSpecies.name;
			}

			// @ts-ignore
			set.sp = species;
			// @ts-ignore
			set.crossSpecies = crossSpecies;
			problems = this.validateSet(set, teamHas);
			set.name = crossSpecies.name;
			set.species = species.name;
			return problems;
		},
		onModifySpecies(species, target, source, effect) {
			if (!target) return; // chat
			if (effect && ['imposter', 'transform'].includes(effect.id)) return;
			if (target.set.name === target.set.species) return;
			const crossSpecies = this.dex.species.get(target.set.name);
			if (!crossSpecies.exists) return;
			if (species.battleOnly || !species.nfe) return;
			const crossIsUnreleased = (crossSpecies.tier === "Unreleased" && crossSpecies.isNonstandard === "Unobtainable" &&
				!this.ruleTable.has('+unobtainable'));
			if (crossSpecies.battleOnly || crossIsUnreleased || !crossSpecies.prevo) return;
			const crossPrevoSpecies = this.dex.species.get(crossSpecies.prevo);
			if (!crossPrevoSpecies.prevo !== !species.prevo) return;

			const mixedSpecies = this.dex.deepClone(species);
			mixedSpecies.weightkg =
				Math.max(0.1, +(species.weightkg + crossSpecies.weightkg - crossPrevoSpecies.weightkg)).toFixed(1);
			mixedSpecies.nfe = false;
			mixedSpecies.evos = [];
			mixedSpecies.eggGroups = crossSpecies.eggGroups;
			mixedSpecies.abilities = crossSpecies.abilities;
			mixedSpecies.bst = 0;
			let i: StatID;
			for (i in species.baseStats) {
				const statChange = crossSpecies.baseStats[i] - crossPrevoSpecies.baseStats[i];
				mixedSpecies.baseStats[i] = this.clampIntRange(species.baseStats[i] + statChange, 1, 255);
				mixedSpecies.bst += mixedSpecies.baseStats[i];
			}
			if (crossSpecies.types[0] !== crossPrevoSpecies.types[0]) mixedSpecies.types[0] = crossSpecies.types[0];
			if (crossSpecies.types[1] !== crossPrevoSpecies.types[1]) {
				mixedSpecies.types[1] = crossSpecies.types[1] || crossSpecies.types[0];
			}
			if (mixedSpecies.types[0] === mixedSpecies.types[1]) mixedSpecies.types = [mixedSpecies.types[0]];

			return mixedSpecies;
		},
		onBegin() {
			for (const pokemon of this.getAllPokemon()) {
				pokemon.baseSpecies = pokemon.species;
			}
		},
	},
	{
		name: "[Gen 9] Foresighters",
		desc: `Moves in the first moveslot will be delayed by two turns.`,
		threads: [
			`&bullet; <a href="https://www.smogon.com/forums/threads/3735969/">Foresighters</a>`,
		],

		mod: 'gen9',
		searchShow: false,
		ruleset: ['Standard OMs', 'Sleep Moves Clause', 'Terastal Clause'],
		banlist: [
			'Annihilape', 'Arceus', 'Baxcalibur', 'Calyrex-Ice', 'Calyrex-Shadow', 'Chien-Pao', 'Chi-Yu', 'Deoxys-Base', 'Deoxys-Attack', 'Dialga', 'Dialga-Origin', 'Espathra',
			'Eternatus', 'Flutter Mane', 'Giratina', 'Giratina-Origin', 'Groudon', 'Ho-Oh', 'Iron Bundle', 'Koraidon', 'Kyogre', 'Kyurem-Black', 'Kyurem-White', 'Landorus-Base',
			'Lugia', 'Lunala', 'Magearna', 'Mewtwo', 'Miraidon', 'Necrozma-Dawn-Wings', 'Necrozma-Dusk-Mane', 'Palafin', 'Palkia', 'Palkia-Origin', 'Rayquaza', 'Reshiram',
			'Shaymin-Sky', 'Solgaleo', 'Spectrier', 'Ursaluna-Bloodmoon', 'Urshifu', 'Urshifu-Rapid-Strike', 'Zacian', 'Zacian-Crowned', 'Zamazenta-Crowned', 'Zekrom', 'Arena Trap',
			'Moody', 'Shadow Tag', 'Sand Veil', 'Snow Cloak', 'King\'s Rock', 'Razor Fang', 'Baton Pass', 'Dire Claw', 'Last Respects', 'Shed Tail',
		],
		restricted: [
			'Beat Up', 'Belly Drum', 'Clangorous Soul', 'Dragon Dance', 'Endeavor', 'Quiver Dance', 'Shell Smash', 'Shift Gear', 'Tail Glow', 'Tidy Up', 'Victory Dance',
		],
		onValidateSet(set) {
			const fsMove = this.dex.moves.get(set.moves[0]);
			if (this.ruleTable.isRestricted(`move:${fsMove.id}`)) {
				return [`${set.name}'s move ${fsMove.name} cannot be used as a future move.`];
			}
		},
		onModifyMove(move, pokemon) {
			if (move.id === pokemon.moveSlots[0].id && !move.flags['futuremove']) {
				move.flags['futuremove'] = 1;
				delete move.flags['protect'];
				move.onTry = function (source, t) {
					if (!t.side.addSlotCondition(t, 'futuremove')) {
						this.hint('Future moves fail when the targeted slot already has a future move focused on it.');
						return false;
					}
					const moveData = this.dex.getActiveMove(move.id);
					moveData.flags['futuremove'] = 1;
					delete moveData.flags['protect'];
					Object.assign(t.side.slotConditions[t.position]['futuremove'], {
						duration: 3,
						move: moveData.id,
						source: source,
						moveData: moveData,
					});
					this.add('-message', `${source.name} foresaw an attack!`);
					return this.NOT_FAIL;
				};
			}
		},
	},
	{
		name: "[Gen 9] Fortemons",
		desc: `Put an attacking move in the item slot to have all of a Pok&eacute;mon's attacks inherit its properties.`,
		threads: [
			`&bullet; <a href="https://www.smogon.com/forums/threads/3713983/">Fortemons</a>`,
		],

		mod: 'gen9',
		searchShow: false,
		ruleset: ['Standard OMs', 'Sleep Moves Clause', 'Terastal Clause'],
		banlist: [
			'Annihilape', 'Arceus', 'Archaludon', 'Azumarill', 'Calyrex-Ice', 'Calyrex-Shadow', 'Chi-Yu', 'Chien-Pao', 'Cloyster', 'Comfey', 'Deoxys-Base', 'Deoxys-Attack',
			'Dialga-Base', 'Espathra', 'Eternatus', 'Flutter Mane', 'Giratina-Base', 'Great Tusk', 'Groudon', 'Ho-Oh', 'Iron Bundle', 'Iron Treads', 'Koraidon', 'Kyogre',
			'Kyurem-Black', 'Kyurem-White', 'Lugia', 'Lunala', 'Magearna', 'Meowscarada', 'Mewtwo', 'Miraidon', 'Necrozma-Dawn-Wings', 'Necrozma-Dusk-Mane', 'Palafin',
			'Palkia', 'Palkia-Origin', 'Rayquaza', 'Reshiram', 'Samurott-Hisui', 'Shaymin-Sky', 'Skeledirge', 'Smeargle', 'Solgaleo', 'Spectrier', 'Sneasler', 'Terapagos',
			'Urshifu', 'Urshifu-Rapid-Strike', 'Zacian', 'Zacian-Crowned', 'Zamazenta', 'Zamazenta-Crowned', 'Zekrom', 'Arena Trap', 'Moody', 'Serene Grace', 'Shadow Tag',
			'Damp Rock', 'Heat Rock', 'Light Clay', 'Baton Pass', 'Beat Up', 'Fake Out', 'Last Respects', 'Shed Tail',
		],
		restricted: [
			'Doom Desire', 'Dynamic Punch', 'Electro Ball', 'Explosion', 'Gyro Ball', 'Final Gambit', 'Flail', 'Flip Turn', 'Fury Cutter', 'Future Sight', 'Grass Knot',
			'Grassy Glide', 'Hard Press', 'Heavy Slam', 'Heat Crash', 'Inferno', 'Low Kick', 'Misty Explosion', 'Nuzzle', 'Power Trip', 'Reversal', 'Self-Destruct',
			'Spit Up', 'Stored Power', 'Tera Blast', 'U-turn', 'Weather Ball', 'Zap Cannon',
		],
		onValidateTeam(team) {
			const itemTable = new Set<string>();
			for (const set of team) {
				const forte = this.toID(set.item);
				if (!forte) continue;
				const move = this.dex.moves.get(forte);
				if (move.exists && move.id !== 'metronome') {
					if (itemTable.has(forte)) {
						return [
							`You are limited to one of each move in the item slot per team.`,
							`(You have more than one ${move.name}.)`,
						];
					}
					itemTable.add(forte);
				}
			}
		},
		validateSet(set, teamHas) {
			const item = set.item;
			const species = this.dex.species.get(set.species);
			const move = this.dex.moves.get(item);
			if (!move.exists || move.id === 'metronome' || move.category === 'Status') {
				return this.validateSet(set, teamHas);
			}
			set.item = '';
			const problems = this.validateSet(set, teamHas) || [];
			set.item = item;
			if (this.checkCanLearn(move, species, this.allSources(species), set)) {
				problems.push(`${species.name} can't learn ${move.name}.`);
			}
			if (set.moves.map(this.toID).includes(move.id)) {
				problems.push(`Moves in the item slot can't be in the moveslots as well.`);
			}
			if (this.ruleTable.has(`-move:${move.id}`)) {
				problems.push(`The move ${move.name} is fully banned.`);
			}
			const accuracyLoweringMove =
				move.secondaries?.some(secondary => secondary.boosts?.accuracy && secondary.boosts?.accuracy < 0);
			const flinchMove = move.secondaries?.some(secondary => secondary.volatileStatus === 'flinch');
			const freezeMove = move.secondaries?.some(secondary => secondary.status === 'frz') || move.id === 'triattack';
			if (this.ruleTable.isRestricted(`move:${move.id}`) ||
				((accuracyLoweringMove || move.ohko || move.multihit || move.id === 'beatup' || move.flags['charge'] ||
					move.priority > 0 || move.damageCallback || flinchMove || freezeMove) &&
				!this.ruleTable.has(`+move:${move.id}`))) {
				problems.push(`The move ${move.name} can't be used as an item.`);
			}
			return problems.length ? problems : null;
		},
		onBegin() {
			for (const pokemon of this.getAllPokemon()) {
				const move = this.dex.getActiveMove(pokemon.set.item);
				if (move.exists && move.category !== 'Status') {
					pokemon.m.forte = move;
					pokemon.item = 'mail' as ID;
				}
			}
		},
		onModifyMovePriority: 1,
		onModifyMove(move, pokemon, target) {
			const forte: ActiveMove = pokemon.m.forte;
			if (move.category !== 'Status' && forte) {
				move.flags = {...move.flags, ...forte.flags};
				if (forte.self) {
					if (forte.self.onHit && move.self?.onHit) {
						for (const i in forte.self) {
							if (i.startsWith('onHit')) continue;
							(move.self as any)[i] = (forte.self as any)[i];
						}
					} else {
						move.self = {...(move.self || {}), ...forte.self};
					}
				}
				if (forte.selfBoost?.boosts) {
					if (!move.selfBoost?.boosts) move.selfBoost = {boosts: {}};
					let boostid: BoostID;
					for (boostid in forte.selfBoost.boosts) {
						if (!move.selfBoost.boosts![boostid]) move.selfBoost.boosts![boostid] = 0;
						move.selfBoost.boosts![boostid]! += forte.selfBoost.boosts[boostid]!;
					}
				}
				if (forte.secondaries) {
					move.secondaries = [...(move.secondaries || []), ...forte.secondaries];
				}
				move.critRatio = (move.critRatio || 1) + (forte.critRatio || 1) - 1;
				const VALID_PROPERTIES = [
					'alwaysHit', 'basePowerCallback', 'breaksProtect', 'drain', 'forceSTAB', 'forceSwitch', 'hasCrashDamage', 'hasSheerForce',
					'ignoreAbility', 'ignoreAccuracy', 'ignoreDefensive', 'ignoreEvasion', 'ignoreImmunity', 'mindBlownRecoil', 'noDamageVariance',
					'ohko', 'overrideDefensivePokemon', 'overrideDefensiveStat', 'overrideOffensivePokemon', 'overrideOffensiveStat', 'pseudoWeather',
					'recoil', 'selfdestruct', 'selfSwitch', 'sleepUsable', 'smartTarget', 'stealsBoosts', 'thawsTarget', 'volatileStatus', 'willCrit',
				] as const;
				for (const property of VALID_PROPERTIES) {
					if (forte[property]) {
						move[property] = forte[property] as any;
					}
				}
				// Added here because onEffectiveness doesn't have an easy way to reference the source
				if (forte.onEffectiveness) {
					move.onEffectiveness = function (typeMod, t, type, m) {
						return forte.onEffectiveness!.call(this, typeMod, t, type, m);
					};
				}
				forte.onModifyMove?.call(this, move, pokemon, target);
			}
		},
		onModifyPriority(priority, source, target, move) {
			const forte = source?.m.forte;
			if (move.category !== 'Status' && forte) {
				if (source.hasAbility('Triage') && forte.flags['heal']) {
					return priority + (move.flags['heal'] ? 0 : 3);
				}
				return priority + forte.priority;
			}
		},
		onModifyTypePriority: 1,
		onModifyType(move, pokemon, target) {
			const forte = pokemon.m.forte;
			if (move.category !== 'Status' && forte) {
				this.singleEvent('ModifyType', forte, null, pokemon, target, move, move);
			}
		},
		onHitPriority: 1,
		onHit(target, source, move) {
			const forte = source.m.forte;
			if (move?.category !== 'Status' && forte) {
				this.singleEvent('Hit', forte, {}, target, source, move);
				if (forte.self) this.singleEvent('Hit', forte.self, {}, source, source, move);
				this.singleEvent('AfterHit', forte, {}, target, source, move);
			}
		},
		onAfterSubDamage(damage, target, source, move) {
			const forte = source.m.forte;
			if (move?.category !== 'Status' && forte) {
				this.singleEvent('AfterSubDamage', forte, null, target, source, move, damage);
			}
		},
		onModifySecondaries(secondaries, target, source, move) {
			if (secondaries.some(s => !!s.self)) move.selfDropped = false;
		},
		onAfterMoveSecondaryPriority: 1,
		onAfterMoveSecondarySelf(source, target, move) {
			const forte = source.m.forte;
			if (move?.category !== 'Status' && forte) {
				this.singleEvent('AfterMoveSecondarySelf', forte, null, source, target, move);
			}
		},
		onBasePowerPriority: 1,
		onBasePower(basePower, source, target, move) {
			const forte = source.m.forte;
			if (move.category !== 'Status' && forte?.onBasePower) {
				forte.onBasePower.call(this, basePower, source, target, move);
			}
		},
		pokemon: {
			getItem() {
				const move = this.battle.dex.moves.get(this.m.forte);
				if (!move.exists) return Object.getPrototypeOf(this).getItem.call(this);
				return {
					...this.battle.dex.items.get('mail'),
					name: move.name, id: move.id, ignoreKlutz: true, onTakeItem: false,
				};
			},
		},
	},
	{
		name: "[Gen 9] Frantic Fusions",
		desc: `Pok&eacute;mon nicknamed after another Pok&eacute;mon get their stats buffed by 1/4 of that Pok&eacute;mon's stats, barring HP, and access to one of their abilities.`,
		threads: [
			`&bullet; <a href="https://www.smogon.com/forums/threads/3725593/">Frantic Fusions</a>`,
		],

		mod: 'gen9',
		searchShow: false,
		ruleset: ['Standard OMs', '!Nickname Clause', '!Obtainable Abilities', 'Sleep Moves Clause', 'Frantic Fusions Mod', 'Terastal Clause'],
		banlist: [
			'Annihilape', 'Arceus', 'Baxcalibur', 'Calyrex-Ice', 'Calyrex-Shadow', 'Chi-Yu', 'Chien-Pao', 'Comfey', 'Cresselia', 'Darkrai', 'Deoxys-Base', 'Deoxys-Attack',
			'Deoxys-Speed', 'Dialga', 'Dialga-Origin', 'Ditto', 'Dragapult', 'Enamorus-Base', 'Eternatus', 'Flutter Mane', 'Giratina', 'Giratina-Origin', 'Gouging Fire',
			'Groudon', 'Ho-Oh', 'Hoopa-Unbound', 'Iron Boulder', 'Iron Bundle', 'Iron Moth', 'Iron Valiant', 'Keldeo', 'Koraidon', 'Komala', 'Kyogre', 'Kyurem', 'Kyurem-Black',
			'Kyurem-White', 'Landorus-Base', 'Lugia', 'Lunala', 'Magearna', 'Mewtwo', 'Miraidon', 'Necrozma-Dawn-Wings', 'Necrozma-Dusk-Mane', 'Numel', 'Ogerpon-Hearthflame',
			'Palafin', 'Palkia', 'Palkia-Origin', 'Persian-Alola', 'Rayquaza', 'Regieleki', 'Regigigas', 'Reshiram', 'Shaymin-Sky', 'Slaking', 'Solgaleo', 'Spectrier', 'Toxapex',
			'Urshifu', 'Urshifu-Rapid-Strike', 'Volcarona', 'Walking Wake', 'Weavile', 'Zacian', 'Zacian-Crowned', 'Zamazenta', 'Zamazenta-Crowned', 'Zekrom', 'Arena Trap',
			'Contrary', 'Huge Power', 'Ice Scales', 'Illusion', 'Magnet Pull', 'Moody', 'Neutralizing Gas', 'Poison Heal', 'Pure Power', 'Shadow Tag', 'Stakeout', 'Stench',
			'Speed Boost', 'Unburden', 'Water Bubble', 'Damp Rock', 'Heat Rock', 'King\'s Rock', 'Quick Claw', 'Razor Fang', 'Baton Pass', 'Last Respects', 'Revival Blessing',
			'Shed Tail',
		],
	},
	{
		name: "[Gen 9] Full Potential",
		desc: `Pok&eacute;mon's moves hit off of their highest stat, except HP.`,
		threads: [
			`&bullet; <a href="https://www.smogon.com/forums/threads/3711127/">Full Potential</a>`,
		],

		mod: 'fullpotential',
		searchShow: false,
		ruleset: ['Standard OMs', 'Evasion Abilities Clause', 'Evasion Items Clause', 'Sleep Moves Clause', 'Terastal Clause'],
		banlist: [
			'Arceus', 'Calyrex-Ice', 'Calyrex-Shadow', 'Deoxys', 'Deoxys-Attack', 'Deoxys-Defense', 'Deoxys-Speed', 'Dialga', 'Dialga-Origin', 'Dragapult',
			'Eternatus', 'Giratina', 'Giratina-Origin', 'Goodra-Hisui', 'Groudon', 'Ho-Oh', 'Iron Bundle', 'Koraidon', 'Kyogre', 'Kyurem-Black', 'Kyurem-White',
			'Lugia', 'Lunala', 'Mewtwo', 'Miraidon', 'Necrozma-Dusk-Mane', 'Necrozma-Dawn-Wings', 'Palkia', 'Palkia-Origin', 'Rayquaza', 'Regieleki', 'Scream Tail',
			'Shaymin-Sky', 'Spectrier', 'Solgaleo', 'Zacian', 'Zacian-Crowned', 'Zamazenta', 'Zamazenta-Crowned', 'Zekrom', 'Arena Trap', 'Chlorophyll', 'Drought',
			'Moody', 'Sand Rush', 'Shadow Tag', 'Slush Rush', 'Speed Boost', 'Surge Surfer', 'Swift Swim', 'Unburden', 'Booster Energy', 'Choice Scarf', 'Heat Rock',
			'King\'s Rock', 'Razor Fang', 'Baton Pass', 'Shed Tail', 'Tailwind',
		],
	},
	{
		name: "[Gen 9] Pokebilities",
		desc: `Pok&eacute;mon have all of their released abilities simultaneously.`,
		threads: [
			`&bullet; <a href="https://www.smogon.com/forums/threads/3712725/">Pok&eacute;bilities</a>`,
		],
		mod: 'pokebilities',
		searchShow: false,
		ruleset: ['Standard OMs', 'Sleep Moves Clause'],
		banlist: [
			'Arceus', 'Annihilape', 'Basculegion', 'Basculegion-F', 'Baxcalibur', 'Braviary-Hisui', 'Calyrex-Ice', 'Calyrex-Shadow', 'Chi-Yu', 'Chien-Pao', 'Conkeldurr', 'Deoxys-Base',
			'Deoxys-Attack', 'Dialga', 'Dialga-Origin', 'Espathra', 'Eternatus', 'Excadrill', 'Flutter Mane', 'Giratina', 'Giratina-Origin', 'Groudon', 'Ho-Oh', 'Iron Bundle', 'Koraidon',
			'Kyogre', 'Kyurem-Black', 'Kyurem-White', 'Landorus-Base', 'Lugia', 'Lunala', 'Magearna', 'Miraidon', 'Mewtwo', 'Necrozma-Dusk-Mane', 'Necrozma-Dawn-Wings', 'Ogerpon-Hearthflame',
			'Palafin', 'Palkia', 'Palkia-Origin', 'Porygon-Z', 'Rayquaza', 'Regieleki', 'Reshiram', 'Shaymin-Sky', 'Smeargle', 'Sneasler', 'Solgaleo', 'Spectrier', 'Terapagos',
			'Ursaluna-Bloodmoon', 'Urshifu-Base', 'Zacian', 'Zacian-Crowned', 'Zamazenta-Crowned', 'Zekrom', 'Arena Trap', 'Moody', 'Shadow Tag', 'King\'s Rock', 'Razor Fang',
			'Baton Pass', 'Shed Tail', 'Last Respects',
		],
		onValidateSet(set) {
			const species = this.dex.species.get(set.species);
			const unSeenAbilities = Object.keys(species.abilities)
				.filter(key => key !== 'S' && (key !== 'H' || !species.unreleasedHidden))
				.map(key => species.abilities[key as "0" | "1" | "H" | "S"])
				.filter(ability => ability !== set.ability);
			if (unSeenAbilities.length && this.toID(set.ability) !== this.toID(species.abilities['S'])) {
				for (const abilityName of unSeenAbilities) {
					const banReason = this.ruleTable.check('ability:' + this.toID(abilityName));
					if (banReason) {
						return [`${set.name}'s ability ${abilityName} is ${banReason}.`];
					}
				}
			}
		},
		onBegin() {
			for (const pokemon of this.getAllPokemon()) {
				if (pokemon.ability === this.toID(pokemon.species.abilities['S'])) {
					continue;
				}
				pokemon.m.innates = Object.keys(pokemon.species.abilities)
					.filter(key => key !== 'S' && (key !== 'H' || !pokemon.species.unreleasedHidden))
					.map(key => this.toID(pokemon.species.abilities[key as "0" | "1" | "H" | "S"]))
					.filter(ability => ability !== pokemon.ability);
			}
		},
		onBeforeSwitchIn(pokemon) {
			// Abilities that must be applied before both sides trigger onSwitchIn to correctly
			// handle switch-in ability-to-ability interactions, e.g. Intimidate counters
			const neededBeforeSwitchInIDs = [
				'clearbody', 'competitive', 'contrary', 'defiant', 'fullmetalbody', 'hypercutter', 'innerfocus',
				'mirrorarmor', 'oblivious', 'owntempo', 'rattled', 'scrappy', 'simple', 'whitesmoke',
			];
			if (pokemon.m.innates) {
				for (const innate of pokemon.m.innates) {
					if (!neededBeforeSwitchInIDs.includes(innate)) continue;
					if (pokemon.hasAbility(innate)) continue;
					pokemon.addVolatile("ability:" + innate, pokemon);
				}
			}
		},
		onSwitchInPriority: 2,
		onSwitchIn(pokemon) {
			if (pokemon.m.innates) {
				for (const innate of pokemon.m.innates) {
					if (pokemon.hasAbility(innate)) continue;
					pokemon.addVolatile("ability:" + innate, pokemon);
				}
			}
		},
		onSwitchOut(pokemon) {
			for (const innate of Object.keys(pokemon.volatiles).filter(i => i.startsWith('ability:'))) {
				pokemon.removeVolatile(innate);
			}
		},
		onFaint(pokemon) {
			for (const innate of Object.keys(pokemon.volatiles).filter(i => i.startsWith('ability:'))) {
				const innateEffect = this.dex.conditions.get(innate) as Effect;
				this.singleEvent('End', innateEffect, null, pokemon);
			}
		},
		onAfterMega(pokemon) {
			for (const innate of Object.keys(pokemon.volatiles).filter(i => i.startsWith('ability:'))) {
				pokemon.removeVolatile(innate);
			}
			pokemon.m.innates = undefined;
		},
	},
	{
		name: "[Gen 9] Pure Hackmons",
		desc: `Anything directly hackable onto a set (EVs, IVs, forme, ability, item, and move) and is usable in local battles is allowed.`,
		threads: [
			`&bullet; <a href="https://www.smogon.com/forums/threads/3712086/">Pure Hackmons</a>`,
		],

		mod: 'gen9',
		searchShow: false,
		ruleset: ['Team Preview', 'HP Percentage Mod', 'Cancel Mod', 'Hackmons Forme Legality', 'Species Reveal Clause', 'Endless Battle Clause'],
	},
	{
		name: "[Gen 9] Revelationmons",
		desc: `The moves in the first slot(s) of a Pok&eacute;mon's set have their types changed to match the Pok&eacute;mon's type(s).`,
		threads: [
			`&bullet; <a href="https://www.smogon.com/forums/threads/3711644/">Revelationmons</a>`,
		],

		mod: 'gen9',
		searchShow: false,
		ruleset: ['Standard OMs', 'Sleep Moves Clause', 'Revelationmons Mod', 'Terastal Clause'],
		banlist: [
			'Arceus', 'Barraskewda', 'Basculegion-Base', 'Baxcalibur', 'Calyrex-Ice', 'Calyrex-Shadow', 'Chi-Yu', 'Chien-Pao', 'Darkrai', 'Deoxys-Base',
			'Deoxys-Attack', 'Dialga', 'Dialga-Origin', 'Dragapult', 'Dragonite', 'Eternatus', 'Flutter Mane', 'Giratina', 'Giratina-Origin', 'Groudon',
			'Ho-Oh', 'Iron Bundle', 'Kommo-o', 'Koraidon', 'Kyogre', 'Kyurem-Black', 'Kyurem-White', 'Landorus-Base', 'Lugia', 'Lunala', 'Magearna',
			'Mewtwo', 'Miraidon', 'Necrozma-Dawn-Wings', 'Necrozma-Dusk-Mane', 'Noivern', 'Ogerpon-Hearthflame', 'Palafin', 'Palkia', 'Palkia-Origin',
			'Polteageist', 'Rayquaza', 'Reshiram', 'Roaring Moon', 'Shaymin-Sky', 'Solgaleo', 'Spectrier', 'Urshifu-Base', 'Zacian', 'Zacian-Crowned',
			'Zekrom', 'Arena Trap', 'Moody', 'Shadow Tag', 'King\'s Rock', 'Razor Fang', 'Baton Pass', 'Last Respects',
		],
		restricted: ['U-turn', 'Volt Switch'],
	},
	{
		name: "[Gen 9] Sharing is Caring",
		desc: `All Pok&eacute;mon on a team share their items.`,
		threads: [
			`&bullet; <a href="https://www.smogon.com/forums/threads/3727118/">Sharing is Caring</a>`,
		],

		mod: 'sharingiscaring',
		searchShow: false,
		ruleset: ['Standard OMs', 'Evasion Items Clause', 'Sleep Moves Clause', 'Terastal Clause'],
		banlist: [
			'Arceus', 'Calyrex-Ice', 'Calyrex-Shadow', 'Chi-Yu', 'Chien-Pao', 'Darkrai', 'Deoxys-Base', 'Deoxys-Attack', 'Dialga', 'Dialga-Origin', 'Espathra',
			'Eternatus', 'Flutter Mane', 'Giratina', 'Giratina-Origin', 'Groudon', 'Ho-Oh', 'Iron Bundle', 'Koraidon', 'Kyogre', 'Kyurem-Black', 'Kyurem-White',
			'Landorus-Base', 'Lugia', 'Lunala', 'Magearna', 'Mewtwo', 'Miraidon', 'Necrozma-Dawn-Wings', 'Necrozma-Dusk-Mane', 'Palafin', 'Palkia', 'Palkia-Origin',
			'Rayquaza', 'Regieleki', 'Reshiram', 'Shaymin-Sky', 'Solgaleo', 'Spectrier', 'Terapagos', 'Urshifu-Base', 'Zacian', 'Zacian-Crowned', 'Zamazenta',
			'Zamazenta-Crowned', 'Zekrom', 'Arena Trap', 'Moody', 'Scope Lens', 'Shadow Tag', 'Choice Band', 'Choice Scarf', 'Choice Specs', 'Focus Band',
			'Focus Sash', 'King\'s Rock', 'Quick Claw', 'Razor Fang', 'Baton Pass', 'Last Respects', 'Revival Blessing', 'Shed Tail',
		],
		onValidateRule() {
			if (this.format.gameType !== 'singles') {
				throw new Error(`Sharing is Caring currently does not support ${this.format.gameType} battles.`);
			}
		},
		getSharedItems(pokemon) {
			const items = new Set<string>();
			for (const ally of pokemon.side.pokemon) {
				if (!ally.item || ally.fainted) continue;
				items.add(ally.item);
			}
			items.delete(pokemon.item);
			return items;
		},
		onBeforeSwitchIn(pokemon) {
			let format = this.format;
			if (!format.getSharedItems) format = this.dex.formats.get('gen9sharingiscaring');
			if (!pokemon.m.sharedItemsUsed) pokemon.m.sharedItemsUsed = [];
			for (const item of format.getSharedItems!(pokemon)) {
				if (pokemon.m.sharedItemsUsed.includes(item)) continue;
				const effect = 'item:' + item;
				pokemon.volatiles[effect] = {id: this.toID(effect), target: pokemon};
				if (!pokemon.m.items) pokemon.m.items = [];
				if (!pokemon.m.items.includes(effect)) pokemon.m.items.push(effect);
			}
		},
		onSwitchInPriority: 2,
		onSwitchIn(pokemon) {
			let format = this.format;
			if (!format.getSharedItems) format = this.dex.formats.get('gen9sharingiscaring');
			for (const item of format.getSharedItems!(pokemon)) {
				if (pokemon.m.sharedItemsUsed.includes(item)) continue;
				const effect = 'item:' + item;
				delete pokemon.volatiles[effect];
				pokemon.addVolatile(effect);
			}
		},
	},
	{
		name: "[Gen 9] Tera Donation",
		desc: `The first Pok&eacute;mon sent out immediately terastallizes. The other Pok&eacute;mon in the party inherit that Tera Type as an additional type.`,
		threads: [
			`&bullet; <a href="https://www.smogon.com/forums/threads/3715801/">Tera Donation</a>`,
		],

		mod: 'gen9',
		searchShow: false,
		ruleset: ['Standard OMs', 'Sleep Moves Clause', 'Tera Type Preview'],
		banlist: [
			'Annihilape', 'Arceus', 'Calyrex-Ice', 'Calyrex-Shadow', 'Chi-Yu', 'Chien-Pao', 'Darkrai', 'Deoxys-Base', 'Deoxys-Attack', 'Deoxys-Speed',
			'Dialga', 'Dialga-Origin', 'Espathra', 'Eternatus', 'Giratina', 'Giratina-Origin', 'Groudon', 'Flutter Mane', 'Ho-Oh', 'Hoopa-Unbound',
			'Iron Bundle', 'Koraidon', 'Kyogre', 'Kyurem', 'Kyurem-Black', 'Kyurem-White', 'Landorus-Base', 'Lugia', 'Lunala', 'Magearna', 'Mewtwo',
			'Miraidon', 'Necrozma-Dawn-Wings', 'Necrozma-Dusk-Mane', 'Palafin', 'Palkia', 'Palkia-Origin', 'Rayquaza', 'Regieleki', 'Reshiram',
			'Shaymin-Sky', 'Solgaleo', 'Spectrier', 'Terapagos', 'Urshifu', 'Urshifu-Rapid-Strike', 'Volcarona', 'Zacian', 'Zacian-Crowned',
			'Zamazenta-Crowned', 'Zekrom', 'Arena Trap', 'Moody', 'Shadow Tag', 'Booster Energy', 'Heat Rock', 'King\'s Rock', 'Razor Fang',
			'Baton Pass', 'Last Respects', 'Shed Tail',
		],
		onValidateRule() {
			if (this.dex.gen !== 9) {
				throw new Error(`Tera Donation is not supported in generations without terastallization.`);
			}
		},
		onSwitchIn(pokemon) {
			if (this.turn === 0) {
				this.actions.terastallize(pokemon);
				const teraType = pokemon.teraType;
				for (const poke of pokemon.side.pokemon) {
					poke.m.thirdType = teraType;
				}
			}
			if (!pokemon.terastallized) {
				this.add('-start', pokemon, 'typechange', (pokemon.illusion || pokemon).getTypes(true).join('/'), '[silent]');
			}
		},
		onModifyMove(move, pokemon, target) {
			if (move.id === 'terablast') {
				const teraType = pokemon.m.thirdType;
				move.basePowerCallback = function (p, t, m) {
					if ((p.terastallized || teraType) === 'Stellar') {
						return 100;
					}
					return 80;
				};
				if (teraType) {
					if (pokemon.getStat('atk', false, true) > pokemon.getStat('spa', false, true)) {
						move.category = 'Physical';
					}
					if (teraType === "Stellar") {
						move.self = {boosts: {atk: -1, spa: -1}};
					}
				}
			}
		},
		onModifyType(move, pokemon, target) {
			if (move.id === 'terablast') {
				const teraType = pokemon.m.thirdType;
				if (teraType) {
					move.type = teraType;
				}
			}
		},
		onPrepareHit(target, source, move) {
			if (move.id === 'terablast' && source.m.thirdType) {
				this.attrLastMove('[anim] Tera Blast ' + source.m.thirdType);
			}
		},
		actions: {
			modifyDamage(baseDamage, pokemon, target, move, suppressMessages) {
				const tr = this.battle.trunc;
				if (!move.type) move.type = '???';
				const type = move.type;

				baseDamage += 2;

				if (move.spreadHit) {
					// multi-target modifier (doubles only)
					const spreadModifier = move.spreadModifier || (this.battle.gameType === 'freeforall' ? 0.5 : 0.75);
					this.battle.debug('Spread modifier: ' + spreadModifier);
					baseDamage = this.battle.modify(baseDamage, spreadModifier);
				} else if (move.multihitType === 'parentalbond' && move.hit > 1) {
					// Parental Bond modifier
					const bondModifier = this.battle.gen > 6 ? 0.25 : 0.5;
					this.battle.debug(`Parental Bond modifier: ${bondModifier}`);
					baseDamage = this.battle.modify(baseDamage, bondModifier);
				}

				// weather modifier
				baseDamage = this.battle.runEvent('WeatherModifyDamage', pokemon, target, move, baseDamage);

				// crit - not a modifier
				const isCrit = target.getMoveHitData(move).crit;
				if (isCrit) {
					baseDamage = tr(baseDamage * (move.critModifier || (this.battle.gen >= 6 ? 1.5 : 2)));
				}

				// random factor - also not a modifier
				baseDamage = this.battle.randomizer(baseDamage);

				// STAB
				// The "???" type never gets STAB
				// Not even if you Roost in Gen 4 and somehow manage to use
				// Struggle in the same turn.
				// (On second thought, it might be easier to get a MissingNo.)
				if (type !== '???') {
					let stab: number | [number, number] = 1;

					const isSTAB = move.forceSTAB || pokemon.hasType(type) || pokemon.getTypes(false, true).includes(type);
					if (isSTAB) {
						stab = 1.5;
					}

					// The Stellar tera type makes this incredibly confusing
					// If the move's type does not match one of the user's base types,
					// the Stellar tera type applies a one-time 1.2x damage boost for that type.
					//
					// If the move's type does match one of the user's base types,
					// then the Stellar tera type applies a one-time 2x STAB boost for that type,
					// and then goes back to using the regular 1.5x STAB boost for those types.
					if ((pokemon.terastallized || pokemon.m.thirdType) === 'Stellar') {
						if (!pokemon.stellarBoostedTypes.includes(type)) {
							stab = isSTAB ? 2 : [4915, 4096];
							if (pokemon.species.name !== 'Terapagos-Stellar') {
								pokemon.stellarBoostedTypes.push(type);
							}
						}
					} else {
						if (pokemon.terastallized === type && pokemon.getTypes(false, true).includes(type)) {
							stab = 2;
						}
						stab = this.battle.runEvent('ModifySTAB', pokemon, target, move, stab);
					}

					baseDamage = this.battle.modify(baseDamage, stab);
				}

				// types
				let typeMod = target.runEffectiveness(move);
				typeMod = this.battle.clampIntRange(typeMod, -6, 6);
				target.getMoveHitData(move).typeMod = typeMod;
				if (typeMod > 0) {
					if (!suppressMessages) this.battle.add('-supereffective', target);

					for (let i = 0; i < typeMod; i++) {
						baseDamage *= 2;
					}
				}
				if (typeMod < 0) {
					if (!suppressMessages) this.battle.add('-resisted', target);

					for (let i = 0; i > typeMod; i--) {
						baseDamage = tr(baseDamage / 2);
					}
				}

				if (isCrit && !suppressMessages) this.battle.add('-crit', target);

				if (pokemon.status === 'brn' && move.category === 'Physical' && !pokemon.hasAbility('guts')) {
					if (this.battle.gen < 6 || move.id !== 'facade') {
						baseDamage = this.battle.modify(baseDamage, 0.5);
					}
				}

				// Generation 5, but nothing later, sets damage to 1 before the final damage modifiers
				if (this.battle.gen === 5 && !baseDamage) baseDamage = 1;

				// Final modifier. Modifiers that modify damage after min damage check, such as Life Orb.
				baseDamage = this.battle.runEvent('ModifyDamage', pokemon, target, move, baseDamage);

				if (move.isZOrMaxPowered && target.getMoveHitData(move).zBrokeProtect) {
					baseDamage = this.battle.modify(baseDamage, 0.25);
					this.battle.add('-zbroken', target);
				}

				// Generation 6-7 moves the check for minimum 1 damage after the final modifier...
				if (this.battle.gen !== 5 && !baseDamage) return 1;

				// ...but 16-bit truncation happens even later, and can truncate to 0
				return tr(baseDamage, 16);
			},
		},
		pokemon: {
			getTypes(excludeAdded, preterastallized) {
				if (!preterastallized && this.terastallized && this.terastallized !== 'Stellar') {
					return [this.terastallized];
				}
				const types = this.battle.runEvent('Type', this, null, null, this.types);
				if (!excludeAdded && this.addedType) return types.concat(this.addedType);
				const addTeraType = this.m.thirdType;
				if (types.length) {
					if (addTeraType) return Array.from(new Set([...types, addTeraType]));
					return types;
				}
				return [this.battle.gen >= 5 ? 'Normal' : '???'];
			},
			runEffectiveness(move) {
				if ((this.terastallized || this.m.thirdType) && move.type === 'Stellar') return 1;
				let totalTypeMod = 0;
				for (const type of this.getTypes()) {
					let typeMod = this.battle.dex.getEffectiveness(move, type);
					typeMod = this.battle.singleEvent('Effectiveness', move, null, this, type, move, typeMod);
					totalTypeMod += this.battle.runEvent('Effectiveness', this, type, move, typeMod);
				}
				return totalTypeMod;
			},
		},
	},
	{
		name: "[Gen 9] The Card Game",
		desc: `The type chart is simplified based off of the Pok&eacute;mon Trading Card Game.`,
		threads: [
			`&bullet; <a href="https://www.smogon.com/forums/threads/3716838/">The Card Game</a>`,
		],

		mod: 'thecardgame',
		searchShow: false,
		ruleset: ['Standard OMs', 'Sleep Moves Clause', 'Evasion Abilities Clause', 'Evasion Items Clause', 'Terastal Clause'],
		banlist: [
			'Annihilape', 'Arceus', 'Baxcalibur', 'Calyrex-Ice', 'Calyrex-Shadow', 'Chi-Yu', 'Chien-Pao', 'Deoxys-Base', 'Deoxys-Attack', 'Dialga', 'Dialga-Origin',
			'Dragapult', 'Dragonite', 'Dudunsparce', 'Eternatus', 'Garchomp', 'Giratina', 'Giratina-Origin', 'Gouging Fire', 'Groudon', 'Haxorus', 'Ho-Oh', 'Hydreigon',
			'Iron Valiant', 'Kommo-o', 'Koraidon', 'Kyogre', 'Kyurem', 'Kyurem-Black', 'Kyurem-White', 'Landorus-Base', 'Latias', 'Latios', 'Lugia', 'Lunala', 'Mewtwo',
			'Miraidon', 'Necrozma-Dawn-Wings', 'Necrozma-Dusk-Mane', 'Noivern', 'Palafin', 'Palkia', 'Palkia-Origin', 'Rayquaza', 'Regidrago', 'Regieleki', 'Reshiram',
			'Roaring Moon', 'Salamence', 'Shaymin-Sky', 'Solgaleo', 'Ursaluna', 'Ursaluna-Bloodmoon', 'Urshifu-Base', 'Walking Wake', 'Zacian', 'Zacian-Crowned', 'Zekrom',
			'Arena Trap', 'Moody', 'Shadow Tag', 'Baton Pass', 'Last Respects', 'Shed Tail',
		],
		onBegin() {
			for (const pokemon of this.getAllPokemon()) {
				pokemon.hpType = pokemon.hpType.replace(/(Ghost|Fairy)/g, 'Psychic')
					.replace(/Bug/g, 'Grass')
					.replace(/Ice/g, 'Water')
					.replace(/(Rock|Ground)/g, 'Fighting')
					.replace(/Flying/g, 'Normal')
					.replace(/Poison/g, 'Dark');
				pokemon.teraType = pokemon.teraType.replace(/(Ghost|Fairy)/g, 'Psychic')
					.replace(/Bug/g, 'Grass')
					.replace(/Ice/g, 'Water')
					.replace(/(Rock|Ground)/g, 'Fighting')
					.replace(/Flying/g, 'Normal')
					.replace(/Poison/g, 'Dark');
			}
		},
		onSwitchIn(pokemon) {
			this.add('-start', pokemon, 'typechange', (pokemon.illusion || pokemon).getTypes(true).join('/'), '[silent]');
			pokemon.apparentType = pokemon.getTypes(true).join('/');
		},
		onAfterMega(pokemon) {
			this.add('-start', pokemon, 'typechange', (pokemon.illusion || pokemon).getTypes(true).join('/'), '[silent]');
			pokemon.apparentType = pokemon.getTypes(true).join('/');
		},
	},
	{
		name: "[Gen 9] The Loser's Game",
		desc: `The first player to lose all of their Pok&eacute;mon wins.`,
		threads: [
			`&bullet; <a href="https://www.smogon.com/forums/threads/3714223/">The Loser's Game</a>`,
		],

		mod: 'gen9',
		searchShow: false,
		ruleset: ['Standard OMs', 'Sleep Clause Mod', '!OHKO Clause', 'Picked Team Size = 6', 'Adjust Level = 100'],
		banlist: ['Infiltrator', 'Choice Scarf', 'Explosion', 'Final Gambit', 'Healing Wish', 'Lunar Dance', 'Magic Room', 'Memento', 'Misty Explosion', 'Self-Destruct'],
		onValidateTeam(team) {
			const familyTable = new Set<ID>();
			for (const set of team) {
				let species = this.dex.species.get(set.species);
				while (species.prevo) {
					species = this.dex.species.get(species.prevo);
				}
				if (familyTable.has(species.id)) {
					return [
						`You are limited to one Pok&eacute;mon from each family by the Family Clause.`,
						`(You have more than one evolution of ${species.name}.)`,
					];
				}
				familyTable.add(species.id);
			}
		},
		battle: {
			tiebreak() {
				if (this.ended) return false;

				this.inputLog.push(`>tiebreak`);
				this.add('message', "Time's up! Going to tiebreaker...");
				const notFainted = this.sides.map(side => (
					side.pokemon.filter(pokemon => !pokemon.fainted).length
				));
				this.add('-message', this.sides.map((side, i) => (
					`${side.name}: ${notFainted[i]} Pokemon left`
				)).join('; '));
				const maxNotFainted = Math.max(...notFainted);
				let tiedSides = this.sides.filter((side, i) => notFainted[i] === maxNotFainted);
				if (tiedSides.length <= 1) {
					return this.win(tiedSides[1]);
				}

				const hpPercentage = tiedSides.map(side => (
					side.pokemon.map(pokemon => pokemon.hp / pokemon.maxhp).reduce((a, b) => a + b) * 100 / 6
				));
				this.add('-message', tiedSides.map((side, i) => (
					`${side.name}: ${Math.round(hpPercentage[i])}% total HP left`
				)).join('; '));
				const maxPercentage = Math.max(...hpPercentage);
				tiedSides = tiedSides.filter((side, i) => hpPercentage[i] === maxPercentage);
				if (tiedSides.length <= 1) {
					return this.win(tiedSides[1]);
				}

				const hpTotal = tiedSides.map(side => (
					side.pokemon.map(pokemon => pokemon.hp).reduce((a, b) => a + b)
				));
				this.add('-message', tiedSides.map((side, i) => (
					`${side.name}: ${Math.round(hpTotal[i])} total HP left`
				)).join('; '));
				const maxTotal = Math.max(...hpTotal);
				tiedSides = tiedSides.filter((side, i) => hpTotal[i] === maxTotal);
				if (tiedSides.length <= 1) {
					return this.win(tiedSides[1]);
				}
				return this.tie();
			},
			checkWin(faintData) {
				const team1PokemonLeft = this.sides[0].pokemonLeft;
				const team2PokemonLeft = this.sides[1].pokemonLeft;
				if (!team1PokemonLeft && !team2PokemonLeft) {
					this.win(faintData?.target.side || null);
					return true;
				}
				for (const side of this.sides) {
					if (!side.pokemonLeft) {
						this.win(side);
						return true;
					}
				}
			},
		},
	},
	{
		name: "[Gen 9] Trademarked",
		desc: `Sacrifice your Pok&eacute;mon's ability for a status move that activates on switch-in.`,
		threads: [
			`&bullet; <a href="https://www.smogon.com/forums/threads/3714688/">Trademarked</a>`,
		],

		mod: 'trademarked',
		searchShow: false,
		ruleset: ['Standard OMs', 'Sleep Moves Clause'],
		banlist: [
			'Arceus', 'Calyrex-Ice', 'Calyrex-Shadow', 'Dialga', 'Dialga-Origin', 'Eternatus', 'Flutter Mane', 'Giratina', 'Giratina-Origin', 'Groudon',
			'Koraidon', 'Kyogre', 'Landorus-Base', 'Magearna', 'Mewtwo', 'Miraidon', 'Palkia', 'Palkia-Origin', 'Rayquaza', 'Slaking', 'Spectrier',
			'Urshifu-Base', 'Zacian', 'Zacian-Crowned', 'Arena Trap', 'Magnet Pull', 'Moody', 'Shadow Tag', 'Baton Pass', 'Last Respects', 'Revival Blessing',
		],
		restricted: [
			'Baneful Bunker', 'Block', 'Chilly Reception', 'Copycat', 'Detect', 'Destiny Bond', 'Encore', 'Fairy Lock', 'Ingrain', 'Instruct',
			'Mean Look', 'move:Metronome', 'Nasty Plot', 'Parting Shot', 'Protect', 'Roar', 'Silk Trap', 'Spiky Shield', 'Sleep Talk', 'Shed Tail',
			'Shell Smash', 'Substitute', 'Swords Dance', 'Teleport', 'Thunder Wave', 'Trick Room', 'Will-O-Wisp', 'Whirlwind',
		],
		onValidateTeam(team, format, teamHas) {
			const problems = [];
			for (const trademark of teamHas.trademarks.keys()) {
				if (teamHas.trademarks.get(trademark) > 1) {
					problems.push(`You are limited to 1 of each Trademark.`, `(You have ${teamHas.trademarks.get(trademark)} Pok\u00e9mon with ${trademark} as a Trademark.)`);
				}
			}
			return problems;
		},
		validateSet(set, teamHas) {
			const dex = this.dex;
			const ability = dex.moves.get(set.ability);
			if (!ability.exists) { // Not even a real move
				return this.validateSet(set, teamHas);
			}
			// Absolute trademark bans
			if (ability.category !== 'Status') {
				return [`${ability.name} is not a status move and cannot be used as a trademark.`];
			}
			// Contingent trademark bans
			if (this.ruleTable.isRestricted(`move:${ability.id}`)) {
				return [`${ability.name} is restricted from being used as a trademark.`];
			}
			if (set.moves.map(this.toID).includes(ability.id)) {
				return [`${set.name} may not use ${ability.name} as both a trademark and one of its moves simultaneously.`];
			}
			const customRules = this.format.customRules || [];
			if (!customRules.includes('!obtainableabilities')) customRules.push('!obtainableabilities');
			if (!customRules.includes('+noability')) customRules.push('+noability');

			const TeamValidator: typeof import('../sim/team-validator').TeamValidator =
				require('../sim/team-validator').TeamValidator;

			const validator = new TeamValidator(dex.formats.get(`${this.format.id}@@@${customRules.join(',')}`));
			const moves = set.moves;
			set.moves = [ability.id];
			set.ability = 'No Ability';
			let problems = validator.validateSet(set, {}) || [];
			if (problems.length) return problems;
			set.moves = moves;
			set.ability = 'No Ability';
			problems = problems.concat(validator.validateSet(set, teamHas) || []);
			set.ability = ability.id;
			if (!teamHas.trademarks) teamHas.trademarks = new this.dex.Multiset<string>();
			teamHas.trademarks.add(ability.name);
			return problems.length ? problems : null;
		},
	},
	{
		name: "[Gen 9] Type Split",
		desc: `The Physical/Special split is reverted; All non-Status moves are Physical or Special depending on their type, no exceptions.`,
		threads: [
			`<b>Physical types:</b> <psicon type="Bug" /> <psicon type="Fighting" /> <psicon type="Flying" /> <psicon type="Ghost" /> <psicon type="Ground" /> <psicon type="Normal" /> <psicon type="Poison" /> <psicon type="Rock" /> <psicon type="Steel" />`,
			`<b>Special types:</b> <psicon type="Dark" /> <psicon type="Dragon" /> <psicon type="Electric" /> <psicon type="Fairy" /> <psicon type="Fire" /> <psicon type="Grass" /> <psicon type="Ice" /> <psicon type="Psychic" /> <psicon type="Water" />`,
			`<b>Dependent on the user's higher attacking stat:</b> <psicon type="Stellar" /><hr />&bullet; <a href="https://www.smogon.com/forums/threads/3740787/">Type Split</a>`,
		],

		mod: 'gen9',
		searchShow: false,
		ruleset: ['Standard OMs', 'Sleep Moves Clause', 'Evasion Abilities Clause'],
		banlist: [
			'Annihilape', 'Arceus', 'Archaludon', 'Calyrex-Shadow', 'Chi-Yu', 'Darkrai', 'Deoxys-Base', 'Deoxys-Attack', 'Dialga', 'Dialga-Origin', 'Espathra',
			'Eternatus', 'Flutter Mane', 'Giratina', 'Giratina-Origin', 'Groudon', 'Ho-Oh', 'Iron Bundle', 'Koraidon', 'Kyogre', 'Kyurem-White', 'Landorus-Base',
			'Lugia', 'Lunala', 'Magearna', 'Mewtwo', 'Miraidon', 'Necrozma-Dawn-Wings', 'Necrozma-Dusk-Mane', 'Palkia', 'Palkia-Origin', 'Rayquaza', 'Regieleki',
			'Reshiram', 'Shaymin-Sky', 'Sneasler', 'Solgaleo', 'Terapagos', 'Volcarona', 'Zacian-Crowned', 'Zamazenta-Crowned', 'Arena Trap', 'Moody', 'Shadow Tag',
			'Bright Powder', 'Damp Rock', 'King\'s Rock', 'Razor Fang', 'Baton Pass', 'Last Respects', 'Shed Tail',
		],
		onModifyMovePriority: -1000,
		onModifyMove(move, pokemon, target) {
			if (move.category === 'Status') return;
			const specialTypes = ['Dark', 'Dragon', 'Electric', 'Fairy', 'Fire', 'Grass', 'Ice', 'Psychic', 'Water'];
			if (specialTypes.includes(move.type)) {
				move.category = 'Special';
			} else if (move.type === 'Stellar') {
				move.category = pokemon.getStat('atk', false, true) > pokemon.getStat('spa', false, true) ? 'Physical' : 'Special';
			} else {
				move.category = 'Physical';
			}
		},
	},
	{
		name: "[Gen 6] Pure Hackmons",
		desc: `Anything that can be hacked in-game and is usable in local battles is allowed.`,
		threads: [
			`&bullet; <a href="https://www.smogon.com/forums/posts/9029427/">ORAS Pure Hackmons</a>`,
		],

		mod: 'gen6',
		searchShow: false,
		ruleset: ['-Nonexistent', 'Team Preview', 'HP Percentage Mod', 'Cancel Mod', 'Endless Battle Clause', 'EV limit = 510'],
	},

	// National Dex
	///////////////////////////////////////////////////////////////////

	{
		section: "National Dex",
	},
	{
		name: "[Gen 9] National Dex",
		threads: [
			`&bullet; <a href="https://www.smogon.com/forums/threads/3710848/">National Dex Metagame Discussion</a>`,
			`&bullet; <a href="https://www.smogon.com/forums/threads/3714511/">National Dex Viability Rankings</a>`,
			`&bullet; <a href="https://www.smogon.com/forums/threads/3714863/">National Dex Sample Teams</a>`,
		],

		mod: 'gen9',
		ruleset: ['Standard NatDex', 'OHKO Clause', 'Evasion Clause', 'Species Clause', 'Sleep Clause Mod'],
		banlist: [
			'ND Uber', 'ND AG', 'Arena Trap', 'Moody', 'Power Construct', 'Shadow Tag', 'King\'s Rock',
			'Quick Claw', 'Razor Fang', 'Assist', 'Baton Pass', 'Last Respects', 'Shed Tail',
		],
	},
	{
		name: "[Gen 8] National Dex",
		threads: [
			`&bullet; <a href="https://www.smogon.com/forums/threads/3666135/">SS National Dex Metagame Discussion</a>`,
			`&bullet; <a href="https://www.smogon.com/forums/threads/3667921/">SS National Dex Sample Teams</a>`,
			`&bullet; <a href="https://www.smogon.com/forums/threads/3666572/">SS National Dex Viability Rankings</a>`,
		],

		mod: 'gen8',
		ruleset: ['Standard NatDex', 'OHKO Clause', 'Evasion Clause', 'Species Clause', 'Dynamax Clause', 'Sleep Clause Mod'],
		banlist: ['ND Uber', 'Arena Trap', 'Moody', 'Power Construct', 'Shadow Tag', 'King\'s Rock', 'Razor Fang', 'Quick Claw', 'Baton Pass'],
	},

	// National Dex Other Tiers
	///////////////////////////////////////////////////////////////////

	{
		section: "National Dex Other Tiers",
	},
	{
		name: "[Gen 9] National Dex Ubers",
		threads: [
			`&bullet; <a href="https://www.smogon.com/forums/threads/3712168/">National Dex Ubers Metagame Discussion</a>`,
			`&bullet; <a href="https://www.smogon.com/forums/threads/3712170/">National Dex Ubers Sample Teams</a>`,
			`&bullet; <a href="https://www.smogon.com/forums/threads/3712169/">National Dex Ubers Viability Rankings</a>`,
		],

		mod: 'gen9',
		ruleset: ['Standard NatDex', 'OHKO Clause', 'Evasion Moves Clause', 'Evasion Items Clause', 'Species Clause', 'Sleep Clause Mod', 'Mega Rayquaza Clause'],
		banlist: ['ND AG', 'Assist', 'Baton Pass'],
	},
	{
		name: "[Gen 9] National Dex UU",
		threads: [
			`&bullet; <a href="https://www.smogon.com/forums/threads/3711752/">National Dex UU Metagame Discussion</a>`,
			`&bullet; <a href="https://www.smogon.com/forums/threads/3719079/">National Dex UU Viability Rankings</a>`,
			`&bullet; <a href="https://www.smogon.com/forums/threads/3725988/">National Dex UU Sample Teams</a>`,
		],

		mod: 'gen9',
		ruleset: ['[Gen 9] National Dex', 'Terastal Clause'],
		banlist: ['ND OU', 'ND UUBL', 'Drizzle', 'Drought', 'Light Clay'],
	},
	{
		name: "[Gen 9] National Dex RU",
		threads: [
			`&bullet; <a href="https://www.smogon.com/forums/threads/3713801/">National Dex RU Metagame Discussion</a>`,
			`&bullet; <a href="https://www.smogon.com/forums/threads/3721776/">National Dex RU Resources</a>`,
		],

		mod: 'gen9',
		searchShow: false,
		ruleset: ['[Gen 9] National Dex UU'],
		banlist: ['ND UU', 'ND RUBL', 'Slowbro-Base + Slowbronite'],
	},
	{
		name: "[Gen 9] National Dex LC",
		threads: [
			`&bullet; <a href="https://www.smogon.com/forums/threads/3742178/">National Dex Little Cup</a>`,
		],

		mod: 'gen9',
		ruleset: ['Standard NatDex', 'Little Cup', 'Species Clause', 'OHKO Clause', 'Evasion Clause', 'Sleep Clause Mod'],
		banlist: [
			'Aipom', 'Basculin-White-Striped', 'Clamperl', 'Corsola-Galar', 'Cutiefly', 'Drifloon', 'Dunsparce', 'Duraludon', 'Flittle', 'Girafarig',
			'Gligar', 'Meditite', 'Misdreavus', 'Murkrow', 'Porygon', 'Qwilfish-Hisui', 'Rufflet', 'Scraggy', 'Scyther', 'Sneasel', 'Sneasel-Hisui',
			'Stantler', 'Swirlix', 'Tangela', 'Vulpix-Alola', 'Woobat', 'Yanma', 'Zigzagoon-Base', 'Chlorophyll', 'Moody', 'Eevium Z', 'King\'s Rock',
			'Quick Claw', 'Razor Fang', 'Assist', 'Baton Pass', 'Dragon Rage', 'Sonic Boom', 'Sticky Web',
		],
	},
	{
		name: "[Gen 9] National Dex Monotype",
		threads: [
			`&bullet; <a href="https://www.smogon.com/forums/threads/3710738/">National Dex Monotype Metagame Discussion</a>`,
			`&bullet; <a href="https://www.smogon.com/forums/threads/3716842/">National Dex Monotype Sample Teams</a>`,
			`&bullet; <a href="https://www.smogon.com/forums/threads/3715785/">National Dex Monotype Viability Rankings</a>`,
		],

		mod: 'gen9',
		ruleset: ['Standard NatDex', 'Same Type Clause', 'Terastal Clause', 'Species Clause', 'OHKO Clause', 'Evasion Clause', 'Sleep Clause Mod'],
		banlist: [
			'Annihilape', 'Arceus', 'Baxcalibur', 'Blastoise-Mega', 'Blaziken', 'Blaziken-Mega', 'Calyrex-Ice', 'Calyrex-Shadow', 'Chi-Yu', 'Chien-Pao',
			'Darkrai', 'Deoxys-Base', 'Deoxys-Attack', 'Dialga', 'Dracovish', 'Dragapult', 'Espathra', 'Eternatus', 'Flutter Mane', 'Genesect', 'Gengar-Mega',
			'Giratina', 'Giratina-Origin', 'Gouging Fire', 'Groudon', 'Ho-Oh', 'Hoopa-Unbound', 'Iron Bundle', 'Kangaskhan-Mega', 'Kartana', 'Kingambit',
			'Koraidon', 'Kyogre', 'Kyurem-Black', 'Kyurem-White', 'Lucario-Mega', 'Lugia', 'Lunala', 'Magearna', 'Marshadow', 'Mawile-Mega', 'Medicham-Mega',
			'Metagross-Mega', 'Mewtwo', 'Miraidon', 'Naganadel', 'Necrozma-Dawn-Wings', 'Necrozma-Dusk-Mane', 'Ogerpon-Hearthflame', 'Palafin', 'Palkia',
			'Pheromosa', 'Rayquaza', 'Reshiram', 'Salamence-Mega', 'Shaymin-Sky', 'Solgaleo', 'Spectrier', 'Ursaluna-Bloodmoon', 'Urshifu-Base', 'Xerneas',
			'Yveltal', 'Zacian', 'Zacian-Crowned', 'Zamazenta', 'Zamazenta-Crowned', 'Zekrom', 'Zygarde-Base', 'Zygarde-Complete', 'Moody', 'Shadow Tag',
			'Power Construct', 'Booster Energy', 'Damp Rock', 'Focus Band', 'Icy Rock', 'King\'s Rock', 'Leppa Berry', 'Quick Claw', 'Razor Fang', 'Smooth Rock',
			'Terrain Extender', 'Acupressure', 'Baton Pass', 'Last Respects', 'Shed Tail',
		],
	},
	{
		name: "[Gen 9] National Dex Doubles",
		threads: [
			`&bullet; <a href="https://www.smogon.com/forums/threads/3720802/">National Dex Doubles Metagame Discussion</a>`,
			`&bullet; <a href="https://www.smogon.com/forums/threads/3726341/">National Dex Doubles Resources</a>`,
		],

		mod: 'gen9',
		gameType: 'doubles',
		ruleset: ['Standard NatDex', 'OHKO Clause', 'Evasion Moves Clause', 'Evasion Abilities Clause', 'Species Clause', 'Gravity Sleep Clause'],
		banlist: [
			'Annihilape', 'Arceus', 'Calyrex-Ice', 'Calyrex-Shadow', 'Dialga', 'Dialga-Origin', 'Eternatus', 'Genesect', 'Gengar-Mega', 'Giratina', 'Giratina-Origin',
			'Groudon', 'Ho-Oh', 'Koraidon', 'Kyogre', 'Kyurem-White', 'Lugia', 'Lunala', 'Magearna', 'Melmetal', 'Metagross-Mega', 'Mewtwo', 'Miraidon', 'Necrozma-Dawn-Wings',
			'Necrozma-Dusk-Mane', 'Palkia', 'Palkia-Origin', 'Rayquaza', 'Reshiram', 'Shedinja', 'Solgaleo', 'Terapagos', 'Urshifu', 'Urshifu-Rapid-Strike', 'Xerneas',
			'Yveltal', 'Zacian', 'Zacian-Crowned', 'Zamazenta', 'Zamazenta-Crowned', 'Zekrom', 'Commander', 'Power Construct', 'Assist', 'Coaching', 'Dark Void', 'Swagger',
		],
	},
	{
		name: "[Gen 9] National Dex Ubers UU",
		threads: [
			`&bullet; <a href="https://www.smogon.com/forums/threads/3742166/">National Dex Ubers UU</a>`,
		],

		mod: 'gen9',
		searchShow: false,
		ruleset: ['[Gen 9] National Dex Ubers'],
		banlist: [
			'Arceus-Base', 'Arceus-Dark', 'Arceus-Ground', 'Calyrex-Ice', 'Deoxys-Attack', 'Deoxys-Speed', 'Ditto', 'Eternatus', 'Giratina-Origin', 'Glimmora',
			'Groudon-Primal', 'Hatterene', 'Ho-Oh', 'Kyogre-Primal', 'Lunala', 'Marshadow', 'Melmetal', 'Mewtwo-Mega-Y', 'Necrozma-Dusk-Mane', 'Necrozma-Ultra',
			'Rayquaza', 'Salamence-Mega', 'Yveltal', 'Zacian-Crowned', 'Zygarde-Base',
			// UUBL
			'Arceus-Fairy', 'Arceus-Ghost', 'Chi-Yu', 'Flutter Mane', 'Kyurem-Black', 'Shaymin-Sky', 'Zacian', 'Power Construct', 'Light Clay', 'Ultranecrozium Z', 'Last Respects',
		],
	},
	{
		name: "[Gen 9] National Dex AG",
		threads: [
			`&bullet; <a href="https://www.smogon.com/forums/threads/3672423/">National Dex AG</a>`,
		],

		mod: 'gen9',
		searchShow: false,
		ruleset: ['Standard NatDex'],
	},
	{
		name: "[Gen 9] National Dex BH",
		desc: `Balanced Hackmons with National Dex elements mixed in.`,
		threads: [
			`&bullet; <a href="https://www.smogon.com/forums/threads/3711099/">National Dex BH</a>`,
		],

		mod: 'gen9',
		searchShow: false,
		ruleset: ['-Nonexistent', 'Standard NatDex', 'Forme Clause', 'Sleep Moves Clause', 'Ability Clause = 2', 'OHKO Clause', 'Evasion Moves Clause', 'Dynamax Clause', 'CFZ Clause', 'Terastal Clause', '!Obtainable'],
		banlist: [
			'Cramorant-Gorging', 'Calyrex-Shadow', 'Darmanitan-Galar-Zen', 'Eternatus-Eternamax', 'Groudon-Primal', 'Rayquaza-Mega', 'Shedinja', 'Arena Trap',
			'Contrary', 'Gorilla Tactics', 'Huge Power', 'Illusion', 'Innards Out', 'Magnet Pull', 'Moody', 'Neutralizing Gas', 'Parental Bond', 'Pure Power',
			'Shadow Tag', 'Stakeout', 'Water Bubble', 'Wonder Guard', 'Gengarite', 'Berserk Gene', 'Belly Drum', 'Bolt Beak', 'Chatter', 'Double Iron Bash',
			'Electrify', 'Last Respects', 'Octolock', 'Rage Fist', 'Revival Blessing', 'Shed Tail', 'Shell Smash', 'Comatose + Sleep Talk', 'Imprison + Transform',
		],
		restricted: ['Arceus'],
		onValidateTeam(team, format) {
			// baseSpecies:count
			const restrictedPokemonCount = new this.dex.Multiset<string>();
			for (const set of team) {
				const species = this.dex.species.get(set.species);
				if (!this.ruleTable.isRestrictedSpecies(species)) continue;
				restrictedPokemonCount.add(species.baseSpecies);
			}
			for (const [baseSpecies, count] of restrictedPokemonCount) {
				if (count > 1) {
					return [
						`You are limited to one ${baseSpecies} forme.`,
						`(You have ${count} ${baseSpecies} forme${count === 1 ? '' : 's'}.)`,
					];
				}
			}
		},
	},
	{
		name: "[Gen 8] National Dex UU",
		threads: [
			`&bullet; <a href="https://www.smogon.com/forums/threads/3660920/">SS National Dex UU Metagame Discussion</a>`,
			`&bullet; <a href="https://www.smogon.com/forums/threads/3672486/">SS National Dex UU Sample Teams</a>`,
			`&bullet; <a href="https://www.smogon.com/forums/threads/3672482/">SS National Dex UU Viability Rankings</a>`,
		],

		mod: 'gen8',
		searchShow: false,
		ruleset: ['[Gen 8] National Dex'],
		banlist: ['ND OU', 'ND UUBL', 'Drizzle', 'Drought', 'Light Clay', 'Slowbronite'],
	},
	{
		name: "[Gen 8] National Dex Monotype",
		threads: [
			`&bullet; <a href="https://www.smogon.com/forums/threads/3715484/">SS National Dex Monotype</a>`,
		],

		mod: 'gen8',
		searchShow: false,
		ruleset: ['Standard NatDex', 'Same Type Clause', 'Species Clause', 'OHKO Clause', 'Evasion Moves Clause', 'Evasion Items Clause', 'Dynamax Clause', 'Sleep Clause Mod'],
		banlist: [
			'Arceus', 'Blastoise-Mega', 'Blaziken', 'Blaziken-Mega', 'Calyrex-Ice', 'Calyrex-Shadow', 'Darkrai', 'Deoxys-Base', 'Deoxys-Attack', 'Dialga', 'Dracovish',
			'Dragapult', 'Eternatus', 'Genesect', 'Gengar-Mega', 'Giratina', 'Giratina-Origin', 'Greninja-Bond', 'Greninja-Ash', 'Groudon', 'Ho-Oh', 'Hoopa-Unbound',
			'Kangaskhan-Mega', 'Kartana', 'Kyogre', 'Kyurem-Black', 'Kyurem-White', 'Lucario-Mega', 'Lugia', 'Lunala', 'Magearna', 'Marshadow', 'Mawile-Mega', 'Medicham-Mega',
			'Metagross-Mega', 'Mewtwo', 'Moltres-Galar', 'Naganadel', 'Necrozma-Dawn-Wings', 'Necrozma-Dusk-Mane', 'Palkia', 'Pheromosa', 'Rayquaza', 'Reshiram', 'Salamence-Mega',
			'Shaymin-Sky', 'Solgaleo', 'Spectrier', 'Urshifu-Base', 'Xerneas', 'Yveltal', 'Zacian', 'Zacian-Crowned', 'Zamazenta', 'Zamazenta-Crowned', 'Zekrom', 'Zygarde-Base',
			'Zygarde-Complete', 'Battle Bond', 'Power Construct', 'Moody', 'Shadow Tag', 'Damp Rock', 'Focus Band', 'King\'s Rock', 'Quick Claw', 'Razor Fang', 'Smooth Rock',
			'Terrain Extender', 'Baton Pass',
		],
	},

	// Randomized Format Spotlight
	///////////////////////////////////////////////////////////////////

	{
		section: "Randomized Format Spotlight",
		column: 3,
	},
	{
		name: "[Gen 9] Chimera 1v1 Random Battle",
		desc: "Merges a team of six into a single Pok\u00e9mon depending on the order chosen at team preview: It gains the typing of the first, item of the second, ability of the third, stats of the fourth, the first two moves of the fifth, and the last two moves of the sixth.",

		team: 'random',
		ruleset: ['[Gen 9] Random Battle', 'Chimera 1v1 Rule', 'Terastal Clause', 'Adjust Level = 100'],
		onBegin() {
			this.add(`raw|<div class="broadcast-blue"><b>Chimera Rands is a 1v1 format where you combine your 6 Pokemon into one "Chimera." The order you select during team preview is important! In sequence, your picks determine your Chimera's Type, Item, Ability, Stats, Moves 1 &amp; 2, then finally Moves 3 &amp; 4.</b></div>`);
		},
	},
	{
		name: "[Gen 9] BSS Factory",
		desc: `Randomized 3v3 Singles featuring Pok&eacute;mon and movesets popular in Battle Stadium Singles.`,
		threads: [
			`&bullet; <a href="https://www.smogon.com/forums/threads/3737058/">Information and Suggestions Thread</a>`,
		],

		mod: 'gen9',
		team: 'randomBSSFactory',
		ruleset: ['Flat Rules', 'VGC Timer'],
	},
	{
		name: "[Gen 9] Baby Random Battle",

		mod: 'gen9',
		team: 'randomBaby',
		ruleset: ['Obtainable', 'Species Clause', 'HP Percentage Mod', 'Cancel Mod', 'Sleep Clause Mod', 'Illusion Level Mod'],
	},
	{
		name: "[Gen 9] Random Roulette",
		desc: `Random Battles in a random generation! [Gen 1] Random Battle - [Gen 9] Random Battle.`,

		mod: 'randomroulette',
		team: 'random',
		searchShow: false,
	},

	// Randomized Metas
	///////////////////////////////////////////////////////////////////

	{
		section: "Randomized Metas",
		column: 3,
	},
	{
		name: "[Gen 9] Super Staff Bros Ultimate",
		desc: "The fifth iteration of Super Staff Bros is here! Battle with a random team of pokemon created by the sim staff.",
		threads: [
			`&bullet; <a href="https://www.smogon.com/articles/super-staff-bros-ultimate">Introduction &amp; Roster</a>`,
			`&bullet; <a href="https://www.smogon.com/forums/threads/3741386/">Patch Notes</a>`,
			`&bullet; <a href="https://www.smogon.com/forums/threads/3742599/">Discussion Thread</a>`,
		],

		mod: 'gen9ssb',
		debug: true,
		team: 'randomStaffBros',
		ruleset: ['HP Percentage Mod', 'Cancel Mod', 'Sleep Clause Mod'],
		onBegin() {
			// TODO look into making an event to put this right after turn|1
			// https://discordapp.com/channels/630837856075513856/630845310033330206/716126469528485909
			// Requires client change
			this.add(`raw|<div class='broadcast-green'><b>Wondering what all these custom moves, abilities, and items do?<br />Check out the <a href="https://www.smogon.com/articles/super-staff-bros-ultimate" target="_blank">Super Staff Bros: Ultimate Guide</a> or use /ssb to find out!</b></div>`);
			if (this.ruleTable.has('dynamaxclause')) {
				// Old joke format we're bringing back
				this.add('message', 'Fox only');
				this.add('message', 'No items');
				this.add('message', 'Final Destination');
				return;
			}

			this.add('message', 'EVERYONE IS HERE!');
			this.add('message', 'FIGHT!');
		},
		onSwitchInPriority: 100,
		onSwitchIn(pokemon) {
			let name: string = this.toID(pokemon.illusion ? pokemon.illusion.name : pokemon.name);
			if (this.dex.species.get(name).exists || this.dex.moves.get(name).exists ||
				this.dex.abilities.get(name).exists || name === 'blitz') {
				// Certain pokemon have volatiles named after their id
				// To prevent overwriting those, and to prevent accidentaly leaking
				// that a pokemon is on a team through the onStart even triggering
				// at the start of a match, users with pokemon names will need their
				// statuses to end in "user".
				name = name + 'user';
			}
			// Add the mon's status effect to it as a volatile.
			const status = this.dex.conditions.get(name);
			if (status?.exists) {
				pokemon.addVolatile(name, pokemon);
			}
			if ((pokemon.illusion || pokemon).getTypes(true, true).join('/') !==
				this.dex.forGen(9).species.get((pokemon.illusion || pokemon).species.name).types.join('/') &&
				!pokemon.terastallized) {
				this.add('-start', pokemon, 'typechange', (pokemon.illusion || pokemon).getTypes(true).join('/'), '[silent]');
			}
		},
	},
	{
		name: "[Gen 9] Monotype Random Battle",

		mod: 'gen9',
		team: 'random',
		ruleset: ['Obtainable', 'Same Type Clause', 'HP Percentage Mod', 'Cancel Mod', 'Sleep Clause Mod', 'Illusion Level Mod'],
	},
	{
		name: "[Gen 9] Random Battle Mayhem",
		desc: `[Gen 9] Random Battle with Team Preview and elements of Camomons, Inverse, Scalemons, and Shared Power.`,

		mod: 'sharedpower',
		team: 'random',
		ruleset: ['[Gen 9] Random Battle', 'Team Preview', 'Camomons Mod', 'Inverse Mod', 'Scalemons Mod'],
		onValidateRule() {
			if (this.format.gameType !== 'singles') {
				throw new Error(`Shared Power currently does not support ${this.format.gameType} battles.`);
			}
		},
		onBeforeSwitchIn(pokemon) {
			let format = this.format;
			if (!format.getSharedPower) format = this.dex.formats.get('gen9sharedpower');
			for (const ability of format.getSharedPower!(pokemon)) {
				const effect = 'ability:' + ability;
				pokemon.volatiles[effect] = {id: this.toID(effect), target: pokemon};
				if (!pokemon.m.abils) pokemon.m.abils = [];
				if (!pokemon.m.abils.includes(effect)) pokemon.m.abils.push(effect);
			}
		},
		onSwitchInPriority: 2,
		onSwitchIn(pokemon) {
			let format = this.format;
			if (!format.getSharedPower) format = this.dex.formats.get('gen9sharedpower');
			for (const ability of format.getSharedPower!(pokemon)) {
				if (ability === 'noability') {
					this.hint(`Mirror Armor and Trace break in Shared Power formats that don't use Shared Power as a base, so they get removed from non-base users.`);
				}
				const effect = 'ability:' + ability;
				delete pokemon.volatiles[effect];
				pokemon.addVolatile(effect);
			}
		},

	},
	{
		name: "[Gen 9] Computer-Generated Teams",
		desc: `Teams generated automatically based on heuristics (rules), with levels based on previous success/failure in battle. ` +
			`Not affiliated with Random Battles formats. Some sets will by nature be worse than others, but you can report egregiously bad sets ` +
			`with <a href="https://forms.gle/DYwQN5qGVegz3YU38">this form</a>.`,

		mod: 'gen9',
		team: 'computerGenerated',
		ruleset: ['Obtainable', 'Species Clause', 'HP Percentage Mod', 'Cancel Mod', 'Sleep Clause Mod', 'Illusion Level Mod'],
	},
	{
		name: "[Gen 9] Hackmons Cup",
		desc: `Randomized teams of level-balanced Pok&eacute;mon with absolutely any ability, moves, and item.`,

		mod: 'gen9',
		team: 'randomHC',
		ruleset: ['HP Percentage Mod', 'Cancel Mod'],
		banlist: ['CAP', 'LGPE', 'MissingNo.', 'Pikachu-Cosplay', 'Pichu-Spiky-eared', 'Pokestar Smeargle', 'Pokestar UFO', 'Pokestar UFO-2', 'Pokestar Brycen-Man', 'Pokestar MT', 'Pokestar MT2', 'Pokestar Transport', 'Pokestar Giant', 'Pokestar Humanoid', 'Pokestar Monster', 'Pokestar F-00', 'Pokestar F-002', 'Pokestar Spirit', 'Pokestar Black Door', 'Pokestar White Door', 'Pokestar Black Belt', 'Pokestar UFO-PropU2', 'Xerneas-Base'],
		unbanlist: ['All Pokemon'],
	},
	{
		name: "[Gen 9] Doubles Hackmons Cup",
		desc: `Randomized teams of level-balanced Pok&eacute;mon with absolutely any ability, moves, and item. Now with TWICE the Pok&eacute;mon per side!`,

		mod: 'gen9',
		team: 'randomHC',
		searchShow: false,
		gameType: 'doubles',
		ruleset: ['[Gen 9] Hackmons Cup'],
	},
	{
		name: "[Gen 9] Broken Cup",
		desc: `[Gen 9] Hackmons Cup but with only the most powerful Pok&eacute;mon, moves, abilities, and items.`,

		team: 'randomHC',
		searchShow: false,
		ruleset: ['HP Percentage Mod', 'Cancel Mod'],
		banlist: ['All Pokemon', 'All Abilities', 'All Items', 'All Moves'],
		unbanlist: [
			'10,000,000 Volt Thunderbolt', 'Abomasnow-Mega', 'Absol-Mega', 'Accelerock', 'Acid Spray', 'Adaptability', 'Aeroblast',
			'Aerodactyl-Mega', 'Aftermath', 'Aggron', 'Aggron-Mega', 'Aguav Berry', 'Air Balloon', 'Air Slash', 'Alakazam-Mega',
			'Alluring Voice', 'Altaria-Mega', 'Ampharos-Mega', 'Analytic', 'Anchor Shot', 'Anger Shell', 'Annihilape', 'Anticipation',
			'Apple Acid', 'Aqua Step', 'Arcanine', 'Arcanine-Hisui', 'Archaludon', 'Archeops', 'Arena Trap', 'Armarouge', 'Armor Cannon',
			'Aromatherapy', 'Articuno', 'Articuno-Galar', 'As One (Glastrier)', 'As One (Spectrier)', 'Assault Vest', 'Astral Barrage',
			'Attack Order', 'Audino-Mega', 'Aura Sphere', 'Axe Kick', 'Azelf', 'Baddy Bad', 'Baneful Bunker', 'Banette-Mega',
			'Barb Barrage', 'Basculegion', 'Basculegion-F', 'Baton Pass', 'Baxcalibur', 'Beads of Ruin', 'Beak Blast', 'Beast Boost',
			'Behemoth Bash', 'Behemoth Blade', 'Belly Drum', 'Berserk', 'Bitter Blade', 'Bitter Malice', 'Blacephalon', 'Blastoise',
			'Blastoise-Mega', 'Blaziken', 'Blaziken-Mega', 'Blazing Torque', 'Bleakwind Storm', 'Blissey', 'Blizzard', 'Blood Moon',
			'Blue Flare', 'Blunder Policy', 'Body Press', 'Body Slam', 'Bolt Beak', 'Bolt Strike', 'Boomburst', 'Bouncy Bubble',
			'Brave Bird', 'Bright Powder', 'Brute Bonnet', 'Bug Buzz', 'Bullet Punch', 'Burning Bulwark', 'Buzzwole', 'Buzzy Buzz',
			'Calm Mind', 'Calyrex-Ice', 'Calyrex-Shadow', 'Camerupt-Mega', 'Catastropika', 'Ceaseless Edge', 'Celebi', 'Celesteela',
			'Centiskorch', 'Ceruledge', 'Charizard', 'Charizard-Mega-X', 'Charizard-Mega-Y', 'Chatter', 'Chesnaught', 'Chesto Berry',
			'Chi-Yu', 'Chien-Pao', 'Chilan Berry', 'Chilling Neigh', 'Chilly Reception', 'Choice Band', 'Choice Scarf', 'Choice Specs',
			'Cinderace', 'Circle Throw', 'Clanging Scales', 'Clangorous Soul', 'Clangorous Soulblaze', 'Clear Amulet', 'Clear Body',
			'Clear Smog', 'Close Combat', 'Cloyster', 'Cobalion', 'Coil', 'Collision Course', 'Comatose', 'Combat Torque', 'Competitive',
			'Compound Eyes', 'Contrary', 'Core Enforcer', 'Cosmic Power', 'Cotton Guard', 'Court Change', 'Covert Cloak', 'Crabhammer',
			'Cresselia', 'Crobat', 'Cross Chop', 'Curse', 'Custap Berry', 'Dark Pulse', 'Darkest Lariat', 'Darkrai',
			'Darmanitan-Galar-Zen', 'Darmanitan-Zen', 'Decidueye', 'Decidueye-Hisui', 'Defend Order', 'Defiant', 'Defog', 'Delphox',
			'Deoxys', 'Deoxys-Attack', 'Deoxys-Defense', 'Deoxys-Speed', 'Desolate Land', 'Dialga', 'Dialga-Origin', 'Diamond Storm',
			'Diancie', 'Diancie-Mega', 'Dire Claw', 'Disable', 'Discharge', 'Dondozo', 'Doom Desire', 'Double Iron Bash', 'Download',
			'Draco Meteor', 'Draco Plate', 'Dragapult', 'Dragon Ascent', 'Dragon Dance', 'Dragon Darts', 'Dragon Energy', 'Dragon Hammer',
			'Dragon Pulse', 'Dragon Tail', 'Dragonite', 'Drain Punch', 'Dread Plate', 'Drill Peck', 'Drizzle', 'Drought', 'Drum Beating',
			'Dry Skin', 'Duraludon', 'Dusknoir', 'Dynamax Cannon', 'Earth Eater', 'Earth Plate', 'Earth Power', 'Earthquake',
			'Eerie Spell', 'Effect Spore', 'Eject Pack', 'Electivire', 'Electric Surge', 'Electro Drift', 'Emboar', 'Empoleon',
			'Enamorus', 'Enamorus-Therian', 'Encore', 'Energy Ball', 'Entei', 'Eruption', 'Espeon', 'Esper Wing', 'Eternatus',
			'Eternatus-Eternamax', 'Exeggutor', 'Exeggutor-Alola', 'Expanding Force', 'Expert Belt', 'Explosion', 'Extreme Evoboost',
			'Extreme Speed', 'Fake Out', 'Feraligatr', 'Fezandipiti', 'Fickle Beam', 'Fiery Wrath', 'Figy Berry', 'Filter',
			'Fire Blast', 'Fire Lash', 'First Impression', 'Fishious Rend', 'Fist Plate', 'Flame Body', 'Flame Charge', 'Flame Plate',
			'Flamethrower', 'Flare Blitz', 'Flareon', 'Flash Cannon', 'Fleur Cannon', 'Flip Turn', 'Floaty Fall', 'Florges',
			'Flower Trick', 'Fluffy', 'Flutter Mane', 'Focus Blast', 'Focus Sash', 'Forewarn', 'Foul Play', 'Freeze-Dry', 'Freezing Glare',
			'Freezy Frost', 'Frost Breath', 'Full Metal Body', 'Fur Coat', 'Fusion Bolt', 'Fusion Flare', 'Future Sight', 'G-Max Befuddle',
			'G-Max Cannonade', 'G-Max Centiferno', 'G-Max Resonance', 'G-Max Steelsurge', 'G-Max Stonesurge', 'G-Max Sweetness',
			'G-Max Vine Lash', 'G-Max Volcalith', 'G-Max Wildfire', 'G-Max Wind Rage', 'Gallade-Mega', 'Garchomp', 'Garchomp-Mega',
			'Gardevoir-Mega', 'Gear Grind', 'Genesect', 'Genesis Supernova', 'Gengar-Mega', 'Gholdengo', 'Giga Drain', 'Gigaton Hammer',
			'Giratina', 'Giratina-Origin', 'Glaceon', 'Glacial Lance', 'Glaive Rush', 'Glalie-Mega', 'Glare', 'Glastrier', 'Glimmora',
			'Glitzy Glow', 'Gogoat', 'Golisopod', 'Good as Gold', 'Goodra', 'Goodra-Hisui', 'Gooey', 'Gorilla Tactics', 'Gouging Fire',
			'Grassy Surge', 'Grav Apple', 'Great Tusk', 'Greninja', 'Greninja-Ash', 'Grim Neigh', 'Groudon', 'Groudon-Primal',
			'Guardian of Alola', 'Gunk Shot', 'Guzzlord', 'Gyarados', 'Gyarados-Mega', 'Hadron Engine', 'Hammer Arm', 'Haxorus',
			'Haze', 'Head Charge', 'Head Smash', 'Headlong Rush', 'Heal Bell', 'Heal Order', 'Healing Wish', 'Heart Swap', 'Heat Crash',
			'Heat Wave', 'Heatran', 'Heavy-Duty Boots', 'Heracross-Mega', 'High Horsepower', 'High Jump Kick', 'Hippowdon', 'Ho-Oh',
			'Hone Claws', 'Hoopa', 'Hoopa-Unbound', 'Horn Leech', 'Houndoom-Mega', 'Huge Power', 'Hurricane', 'Hustle', 'Hydreigon',
			'Hydrapple', 'Hydro Pump', 'Hydro Steam', 'Hyper Drill', 'Iapapa Berry', 'Ice Beam', 'Ice Hammer', 'Ice Scales', 'Ice Shard',
			'Ice Spinner', 'Icicle Plate', 'Illusion', 'Imposter', 'Incineroar', 'Infernape', 'Innards Out', 'Insect Plate', 'Inteleon',
			'Intimidate', 'Intrepid Sword', 'Iron Barbs', 'Iron Boulder', 'Iron Bundle', 'Iron Crown', 'Iron Hands', 'Iron Head',
			'Iron Jugulis', 'Iron Leaves', 'Iron Moth', 'Iron Plate', 'Iron Tail', 'Iron Thorns', 'Iron Treads', 'Iron Valiant',
			'Ivy Cudgel', 'Jet Punch', 'Jirachi', 'Jolteon', 'Judgment', 'Jungle Healing', 'Kangaskhan-Mega', 'Kartana', 'Keldeo',
			'Keldeo-Resolute', 'King\'s Rock', 'King\'s Shield', 'Kingambit', 'Kingdra', 'Knock Off', 'Kommo-o', 'Koraidon', 'Kyogre',
			'Kyogre-Primal', 'Kyurem', 'Kyurem-Black', 'Kyurem-White', 'Landorus', 'Landorus-Therian', 'Lapras', 'Last Respects', 'Latias',
			'Latias-Mega', 'Latios', 'Latios-Mega', 'Lava Plume', 'Leaf Blade', 'Leaf Storm', 'Leafeon', 'Leech Life', 'Leech Seed',
			'Leftovers', 'Leppa Berry', 'Let\'s Snuggle Forever', 'Levitate', 'Libero', 'Liechi Berry', 'Life Orb', 'Light Screen',
			'Light That Burns the Sky', 'Light of Ruin', 'Lightning Rod', 'Liquidation', 'Lopunny-Mega', 'Lovely Kiss', 'Low Kick',
			'Lucario', 'Lucario-Mega', 'Lugia', 'Lum Berry', 'Lumina Crash', 'Lunala', 'Lunar Blessing', 'Lunar Dance', 'Lunge',
			'Luster Purge', 'Mach Punch', 'Magearna', 'Magic Bounce', 'Magic Guard', 'Magical Torque', 'Magma Storm', 'Magmortar',
			'Magnezone', 'Mago Berry', 'Make It Rain', 'Malicious Moonsault', 'Malignant Chain', 'Mamoswine', 'Manaphy', 'Manectric-Mega',
			'Marshadow', 'Marvel Scale', 'Matcha Gotcha', 'Max Guard', 'Meadow Plate', 'Megahorn', 'Meganium', 'Melmetal', 'Meloetta',
			'Meloetta-Pirouette', 'Memento', 'Menacing Moonraze Maelstrom', 'Mental Herb', 'Meowscarada', 'Mesprit', 'Metagross',
			'Metagross-Mega', 'Meteor Mash', 'item: Metronome', 'Mew', 'Mewtwo', 'Mewtwo-Mega-X', 'Mewtwo-Mega-Y', 'Mighty Cleave',
			'Milk Drink', 'Milotic', 'Mind Plate', 'Mind\'s Eye', 'Minimize', 'Miraidon', 'Mirror Herb', 'Mist Ball', 'Misty Surge',
			'Mold Breaker', 'Moltres', 'Moltres-Galar', 'Moody', 'Moonblast', 'Moongeist Beam', 'Moonlight', 'Morning Sun', 'Mortal Spin',
			'Mountain Gale', 'Moxie', 'Multiscale', 'Munkidori', 'Muscle Band', 'Mystical Fire', 'Mystical Power', 'Naganadel',
			'Nasty Plot', 'Natural Cure', 'Nature\'s Madness', 'Necrozma', 'Necrozma-Dawn-Wings', 'Necrozma-Dusk-Mane', 'Necrozma-Ultra',
			'Neuroforce', 'Neutralizing Gas', 'Night Daze', 'Night Shade', 'Nihilego', 'No Retreat', 'Noivern', 'Noxious Torque',
			'Nuzzle', 'Oblivion Wing', 'Obstruct', 'Oceanic Operetta', 'Octolock', 'Ogerpon', 'Ogerpon-Cornerstone', 'Ogerpon-Hearthflame',
			'Ogerpon-Wellspring', 'Okidogi', 'Opportunist', 'Orichalcum Pulse', 'Origin Pulse', 'Outrage', 'Overdrive', 'Overheat',
			'Pain Split', 'Palafin-Hero', 'Palkia', 'Palkia-Origin', 'Parental Bond', 'Parting Shot', 'Pecharunt', 'Perish Body',
			'Perish Song', 'Petaya Berry', 'Pheromosa', 'Photon Geyser', 'Pidgeot-Mega', 'Pinsir-Mega', 'Pixie Plate', 'Plasma Fists',
			'Play Rough', 'Poison Heal', 'Poison Point', 'Poison Touch', 'Pollen Puff', 'Poltergeist', 'Population Bomb', 'Porygon-Z',
			'Power Gem', 'Power Trip', 'Power Whip', 'Prankster', 'Precipice Blades', 'Primarina', 'Primordial Sea', 'Prism Armor',
			'Probopass', 'Protean', 'Protect', 'Psyblade', 'Psychic Fangs', 'Psychic Surge', 'Psychic', 'Psycho Boost', 'Psyshield Bash',
			'Psystrike', 'Pulverizing Pancake', 'Pure Power', 'Purifying Salt', 'Pursuit', 'Pyro Ball', 'Quaquaval', 'Quick Claw',
			'Quiver Dance', 'Rage Fist', 'Raging Bolt', 'Raging Bull', 'Raging Fury', 'Raikou', 'Rapid Spin', 'Rayquaza', 'Rayquaza-Mega',
			'Razor Claw', 'Recover', 'Red Card', 'Reflect', 'Regenerator', 'Regice', 'Regidrago', 'Regieleki', 'Regigigas', 'Regirock',
			'Registeel', 'Reshiram', 'Rest', 'Revelation Dance', 'Revival Blessing', 'Rhyperior', 'Rillaboom', 'Roar', 'Roaring Moon',
			'Rocky Helmet', 'Roost', 'Rough Skin', 'Ruination', 'Sacred Fire', 'Sacred Sword', 'Salac Berry', 'Salamence', 'Salamence-Mega',
			'Salt Cure', 'Samurott', 'Samurott-Hisui', 'Sandsear Storm', 'Sandy Shocks', 'Sap Sipper', 'Sappy Seed', 'Scald', 'Sceptile',
			'Sceptile-Mega', 'Scizor-Mega', 'Scope Lens', 'Scream Tail', 'Searing Shot', 'Searing Sunraze Smash', 'Secret Sword',
			'Seed Flare', 'Seismic Toss', 'Serene Grace', 'Serperior', 'Shadow Ball', 'Shadow Bone', 'Shadow Shield', 'Shadow Sneak',
			'Shadow Tag', 'Sharpedo-Mega', 'Shaymin', 'Shaymin-Sky', 'Shed Skin', 'Shed Tail', 'Sheer Force', 'Shell Side Arm',
			'Shell Smash', 'Shield Dust', 'Shift Gear', 'Silk Scarf', 'Silk Trap', 'Silvally', 'Simple', 'Sinister Arrow Raid',
			'Sitrus Berry', 'Sizzly Slide', 'Skeledirge', 'Sky Plate', 'Slack Off', 'Slaking', 'Sleep Powder', 'Slither Wing',
			'Slowbro-Mega', 'Sludge Bomb', 'Sludge Wave', 'Snarl', 'Snipe Shot', 'Snorlax', 'Soft-Boiled', 'Solgaleo', 'Solid Rock',
			'Soul-Heart', 'Soul-Stealing 7-Star Strike', 'Spacial Rend', 'Sparkly Swirl', 'Spectral Thief', 'Spectrier', 'Speed Boost',
			'Spikes', 'Spiky Shield', 'Spin Out', 'Spirit Break', 'Spirit Shackle', 'Splash Plate', 'Splintered Stormshards',
			'Splishy Splash', 'Spooky Plate', 'Spore', 'Springtide Storm', 'Stakataka', 'Stakeout', 'Stamina', 'Static', 'Stealth Rock',
			'Steam Eruption', 'Steelix-Mega', 'Sticky Web', 'Stoked Sparksurfer', 'Stone Axe', 'Stone Edge', 'Stone Plate', 'Stored Power',
			'Storm Drain', 'Storm Throw', 'Strange Steam', 'Strength Sap', 'Sturdy', 'Sucker Punch', 'Suicune', 'Sunsteel Strike',
			'Super Fang', 'Supercell Slam', 'Superpower', 'Supreme Overlord', 'Surf', 'Surging Strikes', 'Swampert', 'Swampert-Mega',
			'Sword of Ruin', 'Swords Dance', 'Sylveon', 'Synthesis', 'Tablets of Ruin', 'Tachyon Cutter', 'Tail Glow', 'Tangling Hair',
			'Tangrowth', 'Tapu Bulu', 'Tapu Fini', 'Tapu Koko', 'Tapu Lele', 'Taunt', 'Techno Blast', 'Teleport', 'Tera Blast',
			'Tera Starstorm', 'Terapagos-Stellar', 'Terapagos-Terastal', 'Teravolt', 'Terrakion', 'Thermal Exchange', 'Thick Fat',
			'Thousand Arrows', 'Thousand Waves', 'Throat Spray', 'Thunder Cage', 'Thunder Wave', 'Thunder', 'Thunderbolt', 'Thunderclap',
			'Thunderous Kick', 'Thundurus', 'Thundurus-Therian', 'Tidy Up', 'Ting-Lu', 'Tinted Lens', 'Togekiss', 'Topsy-Turvy',
			'Torch Song', 'Tornadus', 'Tornadus-Therian', 'Torterra', 'Tough Claws', 'Toxic Chain', 'Toxic Debris', 'Toxic Plate',
			'Toxic Spikes', 'Toxic', 'Tri Attack', 'Triage', 'Triple Arrows', 'Triple Axel', 'Turboblaze', 'Type: Null', 'Typhlosion',
			'Typhlosion-Hisui', 'Tyranitar', 'Tyranitar-Mega', 'U-turn', 'Umbreon', 'Unaware', 'Unburden', 'Ursaluna', 'Ursaluna-Bloodmoon',
			'Urshifu', 'Urshifu-Rapid-Strike', 'Uxie', 'V-create', 'Vanilluxe', 'Vaporeon', 'Venusaur', 'Venusaur-Mega', 'Vessel of Ruin',
			'Victini', 'Victory Dance', 'Virizion', 'Volcanion', 'Volcarona', 'Volt Absorb', 'Volt Switch', 'Volt Tackle', 'Walking Wake',
			'Walrein', 'Water Absorb', 'Water Bubble', 'Water Shuriken', 'Water Spout', 'Waterfall', 'Wave Crash', 'Weakness Policy',
			'Well-Baked Body', 'Whirlwind', 'White Herb', 'Wicked Blow', 'Wicked Torque', 'Wide Lens', 'Wiki Berry', 'Wild Charge',
			'Wildbolt Storm', 'Will-O-Wisp', 'Wise Glasses', 'Wish', 'Wishiwashi-School', 'Wo-Chien', 'Wonder Guard', 'Wood Hammer',
			'Wyrdeer', 'Xerneas', 'Xurkitree', 'Yawn', 'Yveltal', 'Zacian', 'Zacian-Crowned', 'Zamazenta', 'Zamazenta-Crowned', 'Zap Plate',
			'Zapdos', 'Zapdos-Galar', 'Zarude', 'Zekrom', 'Zeraora', 'Zing Zap', 'Zippy Zap', 'Zygarde', 'Zygarde-Complete',
		],
	},
	{
		name: "[Gen 9] Challenge Cup 1v1",
		desc: `Get a randomized team of level-balanced Pok&eacute;mon with absolutely any legal ability, moves, and item, and choose one to battle.`,

		mod: 'gen9',
		team: 'randomCC',
		ruleset: ['Obtainable', 'HP Percentage Mod', 'Cancel Mod', 'Team Preview', 'Terastal Clause', 'Picked Team Size = 1'],
	},
	{
		name: "[Gen 9] Challenge Cup 2v2",
		desc: `Get a randomized team of level-balanced Pok&eacute;mon with absolutely any legal ability, moves, and item, and choose two to battle in a doubles format.`,

		mod: 'gen9',
		team: 'randomCC',
		gameType: 'doubles',
		ruleset: ['Obtainable', 'HP Percentage Mod', 'Cancel Mod', 'Team Preview', 'Picked Team Size = 2'],
	},
	{
		name: "[Gen 9] Challenge Cup 6v6",
		desc: `Randomized teams of level-balanced Pok&eacute;mon with absolutely any legal ability, moves, and item.`,

		mod: 'gen9',
		team: 'randomCC',
		searchShow: false,
		ruleset: ['Obtainable', 'HP Percentage Mod', 'Cancel Mod'],
	},
	{
		name: "[Gen 9] Metronome Battle",
		threads: [
			`&bullet; <a href="https://www.smogon.com/forums/threads/3632075/">Metronome Battle</a>`,
		],

		mod: 'gen9',
		gameType: 'doubles',
		ruleset: ['Max Team Size = 2', 'HP Percentage Mod', 'Cancel Mod'],
		banlist: [
			'Pokestar Spirit', 'Terapagos', 'Shedinja + Sturdy', 'Cheek Pouch', 'Commander', 'Cursed Body', 'Dry Skin', 'Earth Eater', 'Fur Coat', 'Gorilla Tactics',
			'Grassy Surge', 'Huge Power', 'Ice Body', 'Iron Barbs', 'Moody', 'Neutralizing Gas', 'Opportunist', 'Parental Bond', 'Perish Body', 'Poison Heal',
			'Power Construct', 'Pressure', 'Pure Power', 'Rain Dish', 'Rough Skin', 'Sand Spit', 'Sand Stream', 'Seed Sower', 'Stamina', 'Volt Absorb', 'Water Absorb',
			'Wonder Guard', 'Harvest + Jaboca Berry', 'Harvest + Rowap Berry', 'Aguav Berry', 'Assault Vest', 'Berry', 'Berry Juice', 'Berserk Gene', 'Black Sludge',
			'Enigma Berry', 'Figy Berry', 'Gold Berry', 'Iapapa Berry', 'Kangaskhanite', 'Leftovers', 'Mago Berry', 'Medichamite', 'Steel Memory', 'Oran Berry',
			'Rocky Helmet', 'Shell Bell', 'Sitrus Berry', 'Wiki Berry',
		],
		onValidateSet(set) {
			const species = this.dex.species.get(set.species);
			if (species.types.includes('Steel')) {
				return [`${species.name} is a Steel-type, which is banned from Metronome Battle.`];
			}
			if (set.teraType === 'Steel') {
				return [`${species.name} has Steel as its Tera type, which is banned from Metronome Battle.`];
			}
			if (species.bst > 625) {
				return [`${species.name} is banned.`, `(Pok\u00e9mon with a BST higher than 625 are banned)`];
			}
			const item = this.dex.items.get(set.item);
			if (set.item && item.megaStone) {
				const megaSpecies = this.dex.species.get(item.megaStone);
				if (species.baseSpecies === item.megaEvolves && megaSpecies.bst > 625) {
					return [
						`${set.name || set.species}'s item ${item.name} is banned.`, `(Pok\u00e9mon with a BST higher than 625 are banned)`,
					];
				}
			}
			if (set.moves.length !== 1 || this.dex.moves.get(set.moves[0]).id !== 'metronome') {
				return [`${set.name || set.species} has illegal moves.`, `(Pok\u00e9mon can only have one Metronome in their moveset)`];
			}
		},
	},
	{
		name: "[Gen 8] Random Battle",
		desc: `Randomized teams of level-balanced Pok&eacute;mon with sets that are generated to be competitively viable.`,
		threads: [
			`&bullet; <a href="https://www.smogon.com/forums/threads/3656537/">Random Battle Suggestions</a>`,
		],

		mod: 'gen8',
		team: 'random',
		ruleset: ['PotD', 'Obtainable', 'Species Clause', 'HP Percentage Mod', 'Cancel Mod', 'Sleep Clause Mod', 'Illusion Level Mod'],
	},
	{
		name: "[Gen 8] Random Doubles Battle",

		mod: 'gen8',
		gameType: 'doubles',
		team: 'random',
		ruleset: ['PotD', 'Obtainable', 'Species Clause', 'HP Percentage Mod', 'Cancel Mod', 'Illusion Level Mod'],
	},
	{
		name: "[Gen 8] Free-For-All Random Battle",

		mod: 'gen8',
		team: 'random',
		gameType: 'freeforall',
		// searchShow: false,
		tournamentShow: false,
		rated: false,
		ruleset: ['Obtainable', 'Species Clause', 'HP Percentage Mod', 'Cancel Mod', 'Sleep Clause Mod', 'Illusion Level Mod'],
	},
	{
		name: "[Gen 8] Multi Random Battle",

		mod: 'gen8',
		team: 'random',
		gameType: 'multi',
		searchShow: false,
		tournamentShow: false,
		rated: false,
		ruleset: [
			'Max Team Size = 3',
			'Obtainable', 'Species Clause', 'HP Percentage Mod', 'Cancel Mod', 'Sleep Clause Mod', 'Illusion Level Mod',
		],
	},
	{
		name: "[Gen 8] Battle Factory",
		desc: `Randomized teams of Pok&eacute;mon for a generated Smogon tier with sets that are competitively viable.`,

		mod: 'gen8',
		team: 'randomFactory',
		ruleset: ['Standard', 'Dynamax Clause'],
		onBegin() {
			this.add(`raw|<div class="broadcast-blue"><b>Battle Factory Tier: ${this.teamGenerator.factoryTier}</b></div>`);
		},
	},
	{
		name: "[Gen 8] BSS Factory",
		desc: `Randomized 3v3 Singles featuring Pok&eacute;mon and movesets popular in Battle Stadium Singles.`,
		threads: [
			`&bullet; <a href="https://www.smogon.com/forums/threads/3675374/">Information and Suggestions Thread</a>`,
		],

		mod: 'gen8',
		team: 'randomBSSFactory',
		searchShow: false,
		ruleset: ['Flat Rules'],
	},
	{
		name: "[Gen 8] Hackmons Cup",
		desc: `Randomized teams of level-balanced Pok&eacute;mon with absolutely any ability, moves, and item.`,

		mod: 'gen8',
		team: 'randomHC',
		ruleset: ['HP Percentage Mod', 'Cancel Mod'],
		banlist: ['Nonexistent'],
	},
	{
		name: "[Gen 8] Metronome Battle",
		threads: [
			`&bullet; <a href="https://www.smogon.com/forums/threads/3632075/">Metronome Battle</a>`,
		],

		mod: 'gen8',
		gameType: 'doubles',
		searchShow: false,
		ruleset: ['Max Team Size = 2', 'HP Percentage Mod', 'Cancel Mod'],
		banlist: [
			'Pokestar Spirit', 'Shedinja + Sturdy', 'Battle Bond', 'Cheek Pouch', 'Cursed Body', 'Dry Skin', 'Fur Coat', 'Gorilla Tactics',
			'Grassy Surge', 'Huge Power', 'Ice Body', 'Iron Barbs', 'Libero', 'Moody', 'Neutralizing Gas', 'Parental Bond', 'Perish Body', 'Poison Heal',
			'Power Construct', 'Pressure', 'Protean', 'Pure Power', 'Rain Dish', 'Rough Skin', 'Sand Spit', 'Sand Stream', 'Snow Warning', 'Stamina',
			'Volt Absorb', 'Water Absorb', 'Wonder Guard', 'Abomasite', 'Aguav Berry', 'Assault Vest', 'Berry', 'Berry Juice', 'Berserk Gene',
			'Black Sludge', 'Enigma Berry', 'Figy Berry', 'Gold Berry', 'Iapapa Berry', 'Kangaskhanite', 'Leftovers', 'Mago Berry', 'Medichamite',
			'Steel Memory', 'Oran Berry', 'Rocky Helmet', 'Shell Bell', 'Sitrus Berry', 'Wiki Berry', 'Harvest + Jaboca Berry', 'Harvest + Rowap Berry',
		],
		onValidateSet(set) {
			const species = this.dex.species.get(set.species);
			if (species.gen > 8) {
				return [`${species.name} is from gen 9, which is banned from [Gen 8] Metronome Battle.`];
			}
			if (species.types.includes('Steel')) {
				return [`${species.name} is a Steel-type, which is banned from Metronome Battle.`];
			}
			if (species.bst > 625) {
				return [`${species.name} is banned.`, `(Pok\u00e9mon with a BST higher than 625 are banned)`];
			}
			const item = this.dex.items.get(set.item);
			if (item.gen > 8) {
				return [`${species.name} is from gen 9, which is banned from [Gen 8] Metronome Battle.`];
			}
			if (set.item && item.megaStone) {
				const megaSpecies = this.dex.species.get(item.megaStone);
				if (species.baseSpecies === item.megaEvolves && megaSpecies.bst > 625) {
					return [
						`${set.name || set.species}'s item ${item.name} is banned.`, `(Pok\u00e9mon with a BST higher than 625 are banned)`,
					];
				}
			}
			const ability = this.dex.abilities.get(set.ability);
			if (ability.gen > 8) {
				return [`${species.name} is from gen 9, which is banned from [Gen 8] Metronome Battle.`];
			}
			if (set.moves.length !== 1 || this.dex.moves.get(set.moves[0]).id !== 'metronome') {
				return [`${set.name || set.species} has illegal moves.`, `(Pok\u00e9mon can only have one Metronome in their moveset)`];
			}
		},
	},
	{
		name: "[Gen 8] CAP 1v1",
		desc: `Randomly generated 1v1-style teams only including Pok&eacute;mon made by the Create-A-Pok&eacute;mon Project.`,
		threads: [
			`&bullet; <a href="https://www.smogon.com/forums/threads/3663533/">CAP 1v1</a>`,
		],

		mod: 'gen8',
		searchShow: false,
		team: 'randomCAP1v1',
		ruleset: [
			'Picked Team Size = 1',
			'Max Team Size = 3',
			'Species Clause', 'Team Preview', 'HP Percentage Mod', 'Cancel Mod', 'Sleep Clause Mod', 'Dynamax Clause',
		],
	},
	{
		name: "[Gen 8 BDSP] Random Battle",
		desc: `Randomized teams of level-balanced Pok&eacute;mon with sets that are generated to be competitively viable.`,
		threads: [
			`&bullet; <a href="https://www.smogon.com/forums/threads/3693955/">BDSP Random Battle Set Discussion</a>`,
		],

		mod: 'gen8bdsp',
		team: 'random',
		searchShow: false,
		ruleset: ['[Gen 8] Random Battle', '!PotD'],
	},
	{
		name: "[Gen 7] Random Battle",
		desc: `Randomized teams of level-balanced Pok&eacute;mon with sets that are generated to be competitively viable.`,
		threads: [
			`&bullet; <a href="https://www.smogon.com/forums/threads/3591157/">Sets and Suggestions</a>`,
			`&bullet; <a href="https://www.smogon.com/forums/threads/3616946/">Role Compendium</a>`,
		],

		mod: 'gen7',
		team: 'random',
		ruleset: ['Obtainable', 'Sleep Clause Mod', 'HP Percentage Mod', 'Cancel Mod', 'Illusion Level Mod'],
	},
	{
		name: "[Gen 7] Battle Factory",
		desc: `Randomized teams of Pok&eacute;mon for a generated Smogon tier with sets that are competitively viable.`,

		mod: 'gen7',
		team: 'randomFactory',
		ruleset: ['Obtainable', 'Sleep Clause Mod', 'Team Preview', 'HP Percentage Mod', 'Cancel Mod', 'Mega Rayquaza Clause'],
		onBegin() {
			this.add(`raw|<div class="broadcast-blue"><b>Battle Factory Tier: ${this.teamGenerator.factoryTier}</b></div>`);
		},
	},
	{
		name: "[Gen 7] BSS Factory",
		desc: `Randomized 3v3 Singles featuring Pok&eacute;mon and movesets popular in Battle Spot Singles.`,
		threads: [
			`&bullet; <a href="https://www.smogon.com/forums/threads/3604845/">Information and Suggestions Thread</a>`,
		],

		mod: 'gen7',
		team: 'randomBSSFactory',
		searchShow: false,
		ruleset: ['Flat Rules'],
	},
	{
		name: "[Gen 7] Hackmons Cup",
		desc: `Randomized teams of level-balanced Pok&eacute;mon with absolutely any ability, moves, and item.`,

		mod: 'gen7',
		team: 'randomHC',
		searchShow: false,
		ruleset: ['HP Percentage Mod', 'Cancel Mod'],
		banlist: ['Nonexistent'],
	},
	{
		name: "[Gen 7 Let's Go] Random Battle",

		mod: 'gen7letsgo',
		team: 'random',
		searchShow: false,
		ruleset: ['Obtainable', 'Allow AVs', 'HP Percentage Mod', 'Cancel Mod', 'Sleep Clause Mod'],
	},
	{
		name: "[Gen 6] Random Battle",

		mod: 'gen6',
		team: 'random',
		ruleset: ['Obtainable', 'Sleep Clause Mod', 'HP Percentage Mod', 'Cancel Mod', 'Illusion Level Mod'],
	},
	{
		name: "[Gen 6] Battle Factory",
		desc: `Randomized teams of Pok&eacute;mon for a generated Smogon tier with sets that are competitively viable.`,

		mod: 'gen6',
		team: 'randomFactory',
		searchShow: false,
		challengeShow: false,
		ruleset: ['Obtainable', 'Sleep Clause Mod', 'Team Preview', 'HP Percentage Mod', 'Cancel Mod', 'Mega Rayquaza Clause'],
		onBegin() {
			this.add(`raw|<div class="broadcast-blue"><b>Battle Factory Tier: ${this.teamGenerator.factoryTier}</b></div>`);
		},
	},
	{
		name: "[Gen 5] Random Battle",

		mod: 'gen5',
		team: 'random',
		ruleset: ['Obtainable', 'Sleep Clause Mod', 'HP Percentage Mod', 'Cancel Mod', 'Illusion Level Mod'],
	},
	{
		name: "[Gen 4] Random Battle",

		mod: 'gen4',
		team: 'random',
		ruleset: ['Obtainable', 'Sleep Clause Mod', 'HP Percentage Mod', 'Cancel Mod'],
	},
	{
		name: "[Gen 3] Random Battle",

		mod: 'gen3',
		team: 'random',
		ruleset: ['Standard'],
	},
	{
		name: "[Gen 2] Random Battle",

		mod: 'gen2',
		team: 'random',
		ruleset: ['Standard'],
	},
	{
		name: "[Gen 1] Random Battle",

		mod: 'gen1',
		team: 'random',
		ruleset: ['Standard'],
	},
	{
		name: "[Gen 1] Challenge Cup",
		desc: `Randomized teams of level-balanced Pok&eacute;mon with absolutely any legal moves.`,

		mod: 'gen1',
		team: 'randomCC',
		searchShow: false,
		challengeShow: false,
		ruleset: ['Obtainable', 'HP Percentage Mod', 'Cancel Mod', 'Desync Clause Mod', 'Sleep Clause Mod', 'Freeze Clause Mod'],
	},
	{
		name: "[Gen 1] Hackmons Cup",
		desc: `Randomized teams of level-balanced Pok&eacute;mon with absolutely any moves, types, and stats.`,

		mod: 'gen1',
		team: 'randomHC',
		searchShow: false,
		challengeShow: false,
		ruleset: ['HP Percentage Mod', 'Cancel Mod', 'Desync Clause Mod', 'Sleep Clause Mod', 'Freeze Clause Mod', 'Team Type Preview'],
		banlist: ['Nonexistent'],
		onModifySpecies(species, target, source, effect) {
			if (!target) return;
			return {...species, ...(target.set as any).hc};
		},
		onSwitchIn(pokemon) {
			this.add('-start', pokemon, 'typechange', pokemon.getTypes(true).join('/'), '[silent]');
			for (const i in pokemon.species.baseStats) {
				if (i === 'spd') continue;
				this.add('-start', pokemon, `${pokemon.species.baseStats[i as keyof StatsTable]}${i === 'spa' ? 'spc' : i}`, '[silent]');
			}
		},
	},

	// RoA Spotlight
	///////////////////////////////////////////////////////////////////

	{
		section: "RoA Spotlight",
		column: 4,
	},
	{
		name: "[Gen 7] UU",
		threads: [
			`&bullet; <a href="https://www.smogon.com/forums/threads/3621217/">USM UU Sample Teams</a>`,
			`&bullet; <a href="https://www.smogon.com/forums/threads/3641346/">USM UU Viability Rankings</a>`,
		],

		mod: 'gen7',
		// searchShow: false,
		ruleset: ['[Gen 7] OU'],
		banlist: ['OU', 'UUBL', 'Drizzle', 'Drought', 'Kommonium Z', 'Mewnium Z'],
	},
	{
		name: "[Gen 4] LC",
		threads: [
			`&bullet; <a href="https://www.smogon.com/dp/articles/little_cup_guide">DPP LC Guide</a>`,
			`&bullet; <a href="https://www.smogon.com/forums/posts/7336500/">DPP LC Viability Rankings</a>`,
		],

		mod: 'gen4',
		// searchShow: false,
		ruleset: ['Standard', 'Little Cup', 'Sleep Moves Clause'],
		banlist: [
			'Meditite', 'Misdreavus', 'Murkrow', 'Scyther', 'Sneasel', 'Tangela', 'Yanma',
			'Berry Juice', 'Deep Sea Tooth', 'Dragon Rage', 'Sonic Boom', 'Swagger',
		],
	},
	{
		name: "[Gen 8] NU",
		threads: [
			`&bullet; <a href="https://www.smogon.com/forums/threads/3687023/">NU Metagame Discussion</a>`,
			`&bullet; <a href="https://www.smogon.com/forums/threads/3673598/">NU Sample Teams</a>`,
			`&bullet; <a href="https://www.smogon.com/forums/threads/3676265/">NU Viability Rankings</a>`,
		],

		mod: 'gen8',
		// searchShow: false,
		ruleset: ['[Gen 8] RU'],
		banlist: ['RU', 'NUBL', 'Drizzle', 'Drought', 'Slush Rush'],
	},

	// Past Gens OU
	///////////////////////////////////////////////////////////////////

	{
		section: "Past Gens OU",
		column: 4,
	},
	{
		name: "[Gen 8] OU",
		threads: [
			`&bullet; <a href="https://www.smogon.com/forums/threads/3710887/">SS OU Metagame Discussion</a>`,
			`&bullet; <a href="https://www.smogon.com/forums/threads/3710892/">SS OU Sample Teams</a>`,
			`&bullet; <a href="https://www.smogon.com/forums/threads/3717979/">SS OU Viability Rankings</a>`,
		],

		mod: 'gen8',
		ruleset: ['Standard', 'Dynamax Clause'],
		banlist: ['Uber', 'AG', 'Arena Trap', 'Moody', 'Power Construct', 'Sand Veil', 'Shadow Tag', 'Snow Cloak', 'King\'s Rock', 'Baton Pass'],
	},
	{
		name: "[Gen 7] OU",
		threads: [
			`&bullet; <a href="https://www.smogon.com/forums/threads/3685980/">USM OU Metagame Discussion</a>`,
			`&bullet; <a href="https://www.smogon.com/forums/threads/3695427/">USM OU Sample Teams</a>`,
			`&bullet; <a href="https://www.smogon.com/forums/threads/3667522/">USM OU Viability Rankings</a>`,
		],

		mod: 'gen7',
		ruleset: ['Standard'],
		banlist: ['Uber', 'Arena Trap', 'Power Construct', 'Shadow Tag', 'Baton Pass'],
	},
	{
		name: "[Gen 6] OU",
		threads: [
			`&bullet; <a href="https://www.smogon.com/forums/threads/3719305/">ORAS OU Metagame Discussion</a>`,
			`&bullet; <a href="https://www.smogon.com/forums/threads/3694551/">ORAS OU Sample Teams</a>`,
			`&bullet; <a href="https://www.smogon.com/forums/threads/3623399/">ORAS OU Viability Rankings</a>`,
		],

		mod: 'gen6',
		ruleset: ['Standard', 'Swagger Clause'],
		banlist: ['Uber', 'Arena Trap', 'Shadow Tag', 'Soul Dew', 'Baton Pass'],
	},
	{
		name: "[Gen 5] OU",
		threads: [
			`&bullet; <a href="https://www.smogon.com/forums/threads/3666724/">BW2 OU Metagame Discussion</a>`,
			`&bullet; <a href="https://www.smogon.com/forums/threads/3686880/">BW2 OU Sample Teams</a>`,
			`&bullet; <a href="https://www.smogon.com/forums/threads/3668699/">BW2 OU Viability Rankings</a>`,
		],

		mod: 'gen5',
		ruleset: ['Standard', 'Evasion Abilities Clause', 'Sleep Moves Clause', 'Swagger Clause', 'Gems Clause', 'Baton Pass Stat Clause'],
		banlist: ['Uber', 'Arena Trap', 'Drizzle ++ Swift Swim', 'Drought ++ Chlorophyll', 'Sand Rush', 'Shadow Tag', 'King\'s Rock', 'Razor Fang', 'Soul Dew', 'Acupressure', 'Assist'],
	},
	{
		name: "[Gen 4] OU",
		threads: [
			`&bullet; <a href="https://www.smogon.com/forums/threads/3685887/">DPP OU Metagame Discussion</a>`,
			`&bullet; <a href="https://www.smogon.com/forums/threads/3687351/">DPP OU Sample Teams</a>`,
			`&bullet; <a href="https://www.smogon.com/forums/threads/3683332/">DPP OU Viability Rankings</a>`,
		],

		mod: 'gen4',
		ruleset: ['Standard', 'Evasion Abilities Clause', 'Baton Pass Stat Trap Clause', 'Freeze Clause Mod'],
		banlist: ['AG', 'Uber', 'Arena Trap', 'Quick Claw', 'Soul Dew', 'Swagger'],
	},
	{
		name: "[Gen 3] OU",
		threads: [
			`&bullet; <a href="https://www.smogon.com/forums/threads/3687814/">ADV OU Metagame Discussion</a>`,
			`&bullet; <a href="https://www.smogon.com/forums/threads/3687813/">ADV OU Sample Teams</a>`,
			`&bullet; <a href="https://www.smogon.com/forums/threads/3503019/">ADV OU Viability Rankings</a>`,
		],

		mod: 'gen3',
		ruleset: ['Standard', 'One Boost Passer Clause', 'Freeze Clause Mod'],
		banlist: ['Uber', 'Smeargle + Ingrain', 'Sand Veil', 'Soundproof', 'Assist', 'Baton Pass + Block', 'Baton Pass + Mean Look', 'Baton Pass + Spider Web', 'Swagger'],
	},
	{
		name: "[Gen 2] OU",
		threads: [
			`&bullet; <a href="https://www.smogon.com/forums/threads/3688141/">GSC OU Metagame Discussion</a>`,
			`&bullet; <a href="https://www.smogon.com/forums/threads/3688523/">GSC OU Sample Teams</a>`,
			`&bullet; <a href="https://www.smogon.com/forums/threads/3633233/">GSC OU Viability Rankings</a>`,
		],

		mod: 'gen2',
		ruleset: ['Standard'],
		banlist: ['Uber', 'Mean Look + Baton Pass', 'Spider Web + Baton Pass'],
	},
	{
		name: "[Gen 1] OU",
		threads: [
			`&bullet; <a href="https://www.smogon.com/forums/threads/3685846/">RBY OU Metagame Discussion</a>`,
			`&bullet; <a href="https://www.smogon.com/forums/threads/3689726/">RBY OU Sample Teams</a>`,
			`&bullet; <a href="https://www.smogon.com/forums/threads/3685861/">RBY OU Viability Rankings</a>`,
		],

		mod: 'gen1',
		ruleset: ['Standard'],
		banlist: ['Uber'],
	},

	// Past Gens Doubles OU
	///////////////////////////////////////////////////////////////////

	{
		section: "Past Gens Doubles OU",
		column: 4,
	},
	{
		name: "[Gen 8] Doubles OU",
		threads: [
			`&bullet; <a href="https://www.smogon.com/forums/threads/3689189/">SS Doubles OU Metagame Discussion</a>`,
			`&bullet; <a href="https://www.smogon.com/forums/threads/3658826/">SS Doubles OU Sample Teams</a>`,
			`&bullet; <a href="https://www.smogon.com/forums/threads/3673519/">SS Doubles OU Viability Rankings</a>`,
		],

		mod: 'gen8',
		gameType: 'doubles',
		ruleset: ['Standard Doubles', 'Dynamax Clause', 'Swagger Clause'],
		banlist: ['DUber', 'Power Construct', 'Shadow Tag'],
	},
	{
		name: "[Gen 7] Doubles OU",
		threads: [
			`&bullet; <a href="https://www.smogon.com/forums/threads/3661293/">USUM Doubles OU Metagame Discussion</a>`,
			`&bullet; <a href="https://www.smogon.com/forums/posts/8394179/">USUM Doubles OU Viability Rankings</a>`,
			`&bullet; <a href="https://www.smogon.com/forums/posts/8394190/">USUM Doubles OU Sample Teams</a>`,
		],

		mod: 'gen7',
		gameType: 'doubles',
		ruleset: ['Standard Doubles', 'Swagger Clause'],
		banlist: ['DUber', 'Power Construct', 'Eevium Z', 'Dark Void'],
	},
	{
		name: "[Gen 6] Doubles OU",
		threads: [
			`&bullet; <a href="https://www.smogon.com/forums/threads/3606255/">ORAS Doubles OU Discussion</a>`,
			`&bullet; <a href="https://www.smogon.com/forums/posts/7387213/">ORAS Doubles OU Viability Rankings</a>`,
			`&bullet; <a href="https://www.smogon.com/forums/posts/7387215/">ORAS Doubles OU Sample Teams</a>`,
		],

		mod: 'gen6',
		gameType: 'doubles',
		ruleset: ['Standard Doubles', 'Swagger Clause'],
		banlist: ['DUber', 'Soul Dew', 'Dark Void'],
	},
	{
		name: "[Gen 5] Doubles OU",
		threads: [
			`&bullet; <a href="https://www.smogon.com/forums/threads/3606719/">BW2 Doubles Metagame Discussion</a>`,
			`&bullet; <a href="https://www.smogon.com/forums/posts/7393048/">BW2 Doubles Viability Rankings</a>`,
			`&bullet; <a href="https://www.smogon.com/forums/posts/7393081/">BW2 Doubles Sample Teams</a>`,
		],

		mod: 'gen5',
		gameType: 'doubles',
		searchShow: false,
		ruleset: ['Standard', 'Evasion Abilities Clause', 'Swagger Clause', 'Sleep Clause Mod'],
		banlist: ['DUber', 'Soul Dew', 'Dark Void', 'Gravity'],
	},
	{
		name: "[Gen 4] Doubles OU",
		threads: [`&bullet; <a href="https://www.smogon.com/forums/threads/3717286/">DPP Doubles</a>`],

		mod: 'gen4',
		gameType: 'doubles',
		searchShow: false,
		ruleset: ['Standard', 'Evasion Abilities Clause'],
		banlist: ['AG', 'Uber', 'Soul Dew', 'Dark Void'],
		unbanlist: ['Manaphy', 'Mew', 'Salamence', 'Wobbuffet', 'Wynaut'],
	},
	{
		name: "[Gen 3] Doubles OU",
		threads: [
			`&bullet; <a href="https://www.smogon.com/forums/threads/3666831/">ADV Doubles OU</a>`,
		],

		mod: 'gen3',
		gameType: 'doubles',
		searchShow: false,
		ruleset: ['Standard', '!Switch Priority Clause Mod'],
		banlist: ['Uber', 'Quick Claw', 'Soul Dew', 'Swagger'],
		unbanlist: ['Wobbuffet', 'Wynaut'],
	},

	// Sw/Sh Singles
	///////////////////////////////////////////////////////////////////

	{
		section: "Sw/Sh Singles",
		column: 4,
	},
	{
		name: "[Gen 8] Ubers",
		threads: [
			`&bullet; <a href="https://www.smogon.com/forums/posts/9462704/">SS Ubers</a>`,
		],

		mod: 'gen8',
		searchShow: false,
		ruleset: ['Standard', 'Dynamax Clause'],
		banlist: ['AG', 'Shadow Tag', 'Baton Pass'],
	},
	{
		name: "[Gen 8] UU",
		threads: [
			`&bullet; <a href="https://www.smogon.com/forums/threads/3681331/">UU Metagame Discussion</a>`,
			`&bullet; <a href="https://www.smogon.com/forums/threads/3679621/">UU Sample Teams</a>`,
			`&bullet; <a href="https://www.smogon.com/forums/threads/3674793/">UU Viability Rankings</a>`,
		],

		mod: 'gen8',
		searchShow: false,
		ruleset: ['[Gen 8] OU'],
		banlist: ['OU', 'UUBL', 'Light Clay'],
	},
	{
		name: "[Gen 8] RU",
		threads: [
			`&bullet; <a href="https://www.smogon.com/forums/threads/3733236/">SS RU Resources</a>`,
		],

		mod: 'gen8',
		searchShow: false,
		ruleset: ['[Gen 8] UU'],
		banlist: ['UU', 'RUBL'],
	},
	{
		name: "[Gen 8] PU",
		threads: [
			`&bullet; <a href="https://www.smogon.com/forums/threads/3730849/">SS PU Resources</a>`,
		],

		mod: 'gen8',
		searchShow: false,
		ruleset: ['[Gen 8] NU'],
		banlist: ['NU', 'PUBL'],
	},
	{
		name: "[Gen 8] LC",
		threads: [
			`&bullet; <a href="https://www.smogon.com/forums/threads/3724530/">SS LC Resources</a>`,
		],

		mod: 'gen8',
		searchShow: false,
		ruleset: ['Little Cup', 'Standard', 'Dynamax Clause'],
		banlist: [
			'Corsola-Galar', 'Cutiefly', 'Drifloon', 'Gastly', 'Gothita', 'Magby', 'Rufflet', 'Scraggy', 'Scyther', 'Sneasel', 'Swirlix',
			'Tangela', 'Vullaby', 'Vulpix-Alola', 'Woobat', 'Zigzagoon-Base', 'Chlorophyll', 'Moody', 'Baton Pass', 'Sticky Web',
		],
	},
	{
		name: "[Gen 8] Monotype",
		desc: `All the Pok&eacute;mon on a team must share a type.`,
		threads: [
			`&bullet; <a href="https://www.smogon.com/forums/threads/3710956/">SS Monotype Resources</a>`,
		],

		mod: 'gen8',
		searchShow: false,
		ruleset: ['Same Type Clause', 'Standard', 'Evasion Abilities Clause', 'Dynamax Clause'],
		banlist: [
			'Blaziken', 'Calyrex-Ice', 'Calyrex-Shadow', 'Dialga', 'Dracovish', 'Eternatus', 'Genesect', 'Giratina', 'Giratina-Origin', 'Groudon', 'Ho-Oh',
			'Kartana', 'Kyogre', 'Kyurem-Black', 'Kyurem-White', 'Landorus-Base', 'Lugia', 'Lunala', 'Magearna', 'Marshadow', 'Mewtwo', 'Naganadel',
			'Necrozma-Dawn-Wings', 'Necrozma-Dusk-Mane', 'Palkia', 'Pheromosa', 'Rayquaza', 'Reshiram', 'Solgaleo', 'Urshifu-Base', 'Xerneas', 'Yveltal',
			'Zacian', 'Zacian-Crowned', 'Zamazenta', 'Zamazenta-Crowned', 'Zekrom', 'Zygarde-Base', 'Moody', 'Power Construct', 'Shadow Tag', 'Damp Rock',
			'Focus Band', 'King\'s Rock', 'Quick Claw', 'Smooth Rock', 'Terrain Extender', 'Acupressure', 'Baton Pass',
		],
	},
	{
		name: "[Gen 8] 1v1",
		desc: `Bring three Pok&eacute;mon to Team Preview and choose one to battle.`,
		threads: [
			`&bullet; <a href="https://www.smogon.com/forums/threads/posts/8031457">SS 1v1 Resources</a>`,
		],

		mod: 'gen8',
		searchShow: false,
		ruleset: [
			'Picked Team Size = 1', 'Max Team Size = 3',
			'Obtainable', 'Species Clause', 'Nickname Clause', 'OHKO Clause', 'Evasion Moves Clause', 'Accuracy Moves Clause', 'Team Preview', 'HP Percentage Mod', 'Cancel Mod', 'Dynamax Clause', 'Endless Battle Clause',
		],
		banlist: [
			'Calyrex-Ice', 'Calyrex-Shadow', 'Cinderace', 'Dialga', 'Dragonite', 'Eternatus', 'Genesect', 'Giratina', 'Giratina-Origin', 'Groudon', 'Ho-Oh', 'Jirachi',
			'Kyogre', 'Kyurem-Black', 'Kyurem-White', 'Lugia', 'Lunala', 'Magearna', 'Marshadow', 'Melmetal', 'Mew', 'Mewtwo', 'Mimikyu', 'Necrozma', 'Necrozma-Dawn-Wings',
			'Necrozma-Dusk-Mane', 'Palkia', 'Rayquaza', 'Reshiram', 'Sableye', 'Snorlax', 'Solgaleo', 'Victini', 'Xerneas', 'Yveltal', 'Zacian', 'Zacian-Crowned',
			'Zamazenta', 'Zamazenta-Crowned', 'Zekrom', 'Moody', 'Power Construct', 'Bright Powder', 'Focus Band', 'Focus Sash', 'Lax Incense', 'Quick Claw',
			'Acupressure', 'Hypnosis', 'Perish Song', 'Sing',
		],
	},
	{
		name: "[Gen 8] Anything Goes",
		threads: [
			`&bullet; <a href="https://www.smogon.com/forums/threads/posts/9552584">SS AG Resources</a>`,
		],

		mod: 'gen8',
		searchShow: false,
		ruleset: ['Obtainable', 'Team Preview', 'HP Percentage Mod', 'Cancel Mod', 'Endless Battle Clause'],
	},
	{
		name: "[Gen 8] ZU",
		desc: `The unofficial usage-based tier below PU.`,
		threads: [
			`&bullet; <a href="https://www.smogon.com/forums/threads/posts/8034677">SS ZU Resources</a>`,
		],

		mod: 'gen8',
		searchShow: false,
		ruleset: ['[Gen 8] PU'],
		banlist: ['PU', 'ZUBL', 'Damp Rock', 'Grassy Seed'],
	},
	{
		name: "[Gen 8] CAP",
		threads: [
			`&bullet; <a href="https://www.smogon.com/forums/threads/3656824/">SS CAP Metagame Discussion</a>`,
			`&bullet; <a href="https://www.smogon.com/forums/threads/3671157/">SS CAP Sample Teams</a>`,
			`&bullet; <a href="https://www.smogon.com/forums/threads/3674024/">SS CAP Viability Rankings</a>`,
		],

		mod: 'gen8',
		searchShow: false,
		ruleset: ['[Gen 8] OU', '+CAP'],
		banlist: ['Crucibellite'],
	},
	{
		name: "[Gen 8] Battle Stadium Singles",

		mod: 'gen8',
		searchShow: false,
		bestOfDefault: true,
		ruleset: ['Flat Rules', '!! Adjust Level = 50', 'Min Source Gen = 8', 'VGC Timer', 'Limit Two Restricted'],
		restricted: ['Restricted Legendary'],
	},
	{
		name: "[Gen 8 BDSP] OU",
		threads: [
			`&bullet; <a href="https://www.smogon.com/forums/threads/3693629/">BDSP OU Metagame Discussion</a>`,
			`&bullet; <a href="https://www.smogon.com/forums/threads/3693721/">BDSP OU Sample Teams</a>`,
			`&bullet; <a href="https://www.smogon.com/forums/threads/3696088/">BDSP OU Viability Rankings</a>`,
		],

		mod: 'gen8bdsp',
		searchShow: false,
		ruleset: ['Standard', 'Evasion Abilities Clause'],
		banlist: ['Uber', 'Arena Trap', 'Drizzle', 'Moody', 'Shadow Tag', 'King\'s Rock', 'Razor Fang', 'Baton Pass'],
	},
	{
		name: "[Gen 8 BDSP] Ubers",
		threads: [
			`&bullet; <a href="https://www.smogon.com/forums/threads/3694036/">BDSP Ubers</a>`,
		],

		mod: 'gen8bdsp',
		searchShow: false,
		ruleset: ['Standard'],
		banlist: ['AG', 'Baton Pass'],
	},
	{
		name: "[Gen 8] Custom Game",

		mod: 'gen8',
		searchShow: false,
		debug: true,
		battle: {trunc: Math.trunc},
		// no restrictions, for serious (other than team preview)
		ruleset: ['Team Preview', 'Cancel Mod', 'Max Team Size = 24', 'Max Move Count = 24', 'Max Level = 9999', 'Default Level = 100'],
	},

	// Sw/Sh Doubles
	///////////////////////////////////////////////////////////////////

	{
		section: "Sw/Sh Doubles",
		column: 4,
	},
	{
		name: "[Gen 8] Doubles Ubers",
		threads: [
			`&bullet; <a href="https://www.smogon.com/forums/threads/3661142/">Doubles Ubers</a>`,
		],

		mod: 'gen8',
		gameType: 'doubles',
		searchShow: false,
		ruleset: ['Standard Doubles', '!Gravity Sleep Clause'],
		banlist: [],
	},
	{
		name: "[Gen 8] Doubles UU",
		threads: [
			`&bullet; <a href="https://www.smogon.com/forums/threads/3658504/">Doubles UU</a>`,
		],

		mod: 'gen8',
		gameType: 'doubles',
		searchShow: false,
		ruleset: ['[Gen 8] Doubles OU'],
		banlist: ['DOU', 'DBL'],
	},
	{
		name: "[Gen 8] VGC 2022",
		threads: [
			`&bullet; <a href="https://www.smogon.com/forums/threads/3677186/">VGC 2022 Metagame Discussion</a>`,
			`&bullet; <a href="https://www.smogon.com/forums/threads/3695848/">VGC 2022 Sample Teams</a>`,
			`&bullet; <a href="https://www.smogon.com/forums/threads/3696395/">VGC 2022 Viability Rankings</a>`,
		],

		mod: 'gen8',
		gameType: 'doubles',
		searchShow: false,
		bestOfDefault: true,
		ruleset: ['Flat Rules', '!! Adjust Level = 50', 'Min Source Gen = 8', 'VGC Timer', 'Limit Two Restricted'],
		restricted: ['Restricted Legendary'],
	},
	{
		name: "[Gen 8] VGC 2021",

		mod: 'gen8',
		gameType: 'doubles',
		searchShow: false,
		bestOfDefault: true,
		ruleset: ['Flat Rules', '!! Adjust Level = 50', 'Min Source Gen = 8', 'VGC Timer'],
	},
	{
		name: "[Gen 8] VGC 2020",

		mod: 'gen8dlc1',
		gameType: 'doubles',
		searchShow: false,
		bestOfDefault: true,
		ruleset: ['Flat Rules', '!! Adjust Level = 50', 'Min Source Gen = 8', 'VGC Timer'],
	},
	{
		name: "[Gen 8 BDSP] Doubles OU",
		threads: [
			`&bullet; <a href="https://www.smogon.com/forums/threads/3693891/">BDSP Doubles OU</a>`,
		],

		mod: 'gen8bdsp',
		gameType: 'doubles',
		searchShow: false,
		ruleset: ['Standard Doubles'],
		banlist: ['DUber', 'Dark Void'],
	},
	{
		name: "[Gen 8 BDSP] Battle Festival Doubles",
		threads: [
			`&bullet; <a href="https://www.smogon.com/forums/threads/3694269/">Battle Festival Doubles</a>`,
		],

		mod: 'gen8bdsp',
		gameType: 'doubles',
		searchShow: false,
		ruleset: ['Flat Rules', 'Min Source Gen = 8'],
	},
	{
		name: "[Gen 8] Doubles Custom Game",

		mod: 'gen8',
		gameType: 'doubles',
		searchShow: false,
		battle: {trunc: Math.trunc},
		debug: true,
		// no restrictions, for serious (other than team preview)
		ruleset: ['Team Preview', 'Cancel Mod', 'Max Team Size = 24', 'Max Move Count = 24', 'Max Level = 9999', 'Default Level = 100'],
	},

	// US/UM Singles
	///////////////////////////////////////////////////////////////////
	{
		section: "US/UM Singles",
		column: 4,
	},
	{
		name: "[Gen 7] Ubers",
		threads: [
			`&bullet; <a href="https://www.smogon.com/forums/posts/9462706/">USM Ubers</a>`,
		],

		mod: 'gen7',
		searchShow: false,
		ruleset: ['Standard', 'Mega Rayquaza Clause'],
		banlist: ['Baton Pass'],
	},
	{
		name: "[Gen 7] RU",
		threads: [
			`&bullet; <a href="https://www.smogon.com/forums/threads/3733237/">USM RU Resources</a>`,
		],

		mod: 'gen7',
		searchShow: false,
		ruleset: ['[Gen 7] UU'],
		banlist: ['UU', 'RUBL', 'Mimikyu', 'Aurora Veil'],
		unbanlist: ['Drought'],
	},
	{
		name: "[Gen 7] NU",
		threads: [
			`&bullet; <a href="https://www.smogon.com/forums/threads/3730730/">USM NU Resources</a>`,
		],

		mod: 'gen7',
		searchShow: false,
		ruleset: ['[Gen 7] RU'],
		banlist: ['RU', 'NUBL', 'Drought'],
	},
	{
		name: "[Gen 7] PU",
		threads: [
			`&bullet; <a href="https://www.smogon.com/forums/threads/3730846/">USM PU Resources</a>`,
		],

		mod: 'gen7',
		searchShow: false,
		ruleset: ['[Gen 7] NU'],
		banlist: ['NU', 'PUBL'],
	},
	{
		name: "[Gen 7] LC",
		threads: [
			`&bullet; <a href="https://www.smogon.com/dex/sm/formats/lc/">USM LC Banlist</a>`,
			`&bullet; <a href="https://www.smogon.com/forums/threads/3639319/">USM LC Sample Teams</a>`,
			`&bullet; <a href="https://www.smogon.com/forums/threads/3621440/">USM LC Viability Rankings</a>`,
		],

		mod: 'gen7',
		searchShow: false,
		ruleset: ['Little Cup', 'Standard', 'Swagger Clause'],
		banlist: [
			'Aipom', 'Cutiefly', 'Drifloon', 'Gligar', 'Gothita', 'Meditite', 'Misdreavus', 'Murkrow', 'Porygon',
			'Scyther', 'Sneasel', 'Swirlix', 'Tangela', 'Trapinch', 'Vulpix-Base', 'Wingull', 'Yanma',
			'Eevium Z', 'Baton Pass', 'Dragon Rage', 'Sonic Boom', 'Sticky Web',
		],
	},
	{
		name: "[Gen 7] Monotype",
		desc: `All the Pok&eacute;mon on a team must share a type.`,
		threads: [
			`&bullet; <a href="https://www.smogon.com/forums/posts/8411581/">USM Monotype</a>`,
		],

		mod: 'gen7',
		searchShow: false,
		ruleset: ['Same Type Clause', 'Standard', 'Evasion Abilities Clause', 'Swagger Clause'],
		banlist: [
			'Aegislash', 'Arceus', 'Blaziken', 'Darkrai', 'Deoxys-Base', 'Deoxys-Attack', 'Dialga', 'Genesect', 'Gengar-Mega', 'Giratina', 'Giratina-Origin',
			'Groudon', 'Ho-Oh', 'Hoopa-Unbound', 'Kangaskhan-Mega', 'Kartana', 'Kyogre', 'Kyurem-White', 'Lucario-Mega', 'Lugia', 'Lunala', 'Magearna',
			'Marshadow', 'Mawile-Mega', 'Medicham-Mega', 'Metagross-Mega', 'Mewtwo', 'Naganadel', 'Necrozma-Dawn-Wings', 'Necrozma-Dusk-Mane', 'Palkia',
			'Pheromosa', 'Rayquaza', 'Reshiram', 'Salamence-Mega', 'Shaymin-Sky', 'Solgaleo', 'Tapu Lele', 'Xerneas', 'Yveltal', 'Zekrom', 'Zygarde',
			'Battle Bond', 'Shadow Tag', 'Damp Rock', 'Focus Band', 'King\'s Rock', 'Quick Claw', 'Razor Fang', 'Smooth Rock', 'Terrain Extender', 'Baton Pass',
		],
	},
	{
		name: "[Gen 7] 1v1",
		desc: `Bring three Pok&eacute;mon to Team Preview and choose one to battle.`,
		threads: [
			`&bullet; <a href="https://www.smogon.com/forums/posts/8031458/">USUM 1v1</a>`,
		],

		mod: 'gen7',
		searchShow: false,
		ruleset: [
			'Picked Team Size = 1', 'Max Team Size = 3',
			'Obtainable', 'Species Clause', 'Nickname Clause', 'OHKO Clause', 'Swagger Clause', 'Evasion Moves Clause', 'Accuracy Moves Clause', 'Team Preview', 'HP Percentage Mod', 'Cancel Mod', 'Endless Battle Clause',
		],
		banlist: [
			'Arceus', 'Darkrai', 'Deoxys-Base', 'Deoxys-Attack', 'Deoxys-Defense', 'Dialga', 'Giratina', 'Giratina-Origin', 'Groudon',
			'Ho-Oh', 'Kangaskhan-Mega', 'Kyogre', 'Kyurem-Black', 'Kyurem-White', 'Lugia', 'Lunala', 'Marshadow', 'Mew', 'Mewtwo',
			'Mimikyu', 'Necrozma-Dawn-Wings', 'Necrozma-Dusk-Mane', 'Palkia', 'Rayquaza', 'Reshiram', 'Salamence-Mega', 'Shaymin-Sky',
			'Snorlax', 'Solgaleo', 'Tapu Koko', 'Xerneas', 'Yveltal', 'Zekrom', 'Moody', 'Focus Sash', 'Grass Whistle', 'Hypnosis',
			'Perish Song', 'Sing', 'Detect + Fightinium Z',
		],
	},
	{
		name: "[Gen 7] Anything Goes",
		threads: [
			`&bullet; <a href="https://www.smogon.com/forums/threads/3587441/">Anything Goes Metagame Discussion</a>`,
			`&bullet; <a href="https://www.smogon.com/forums/threads/3591711/">Anything Goes Viability Rankings</a>`,
			`&bullet; <a href="https://www.smogon.com/forums/threads/3646736/">Anything Goes Sample Teams</a>`,
		],

		mod: 'gen7',
		searchShow: false,
		ruleset: ['Obtainable', 'Team Preview', 'HP Percentage Mod', 'Cancel Mod', 'Endless Battle Clause'],
	},
	{
		name: "[Gen 7] ZU",
		desc: `The unofficial usage-based tier below PU.`,
		threads: [
			`&bullet; <a href="https://www.smogon.com/forums/threads/3646743/">ZU Metagame Discussion</a>`,
			`&bullet; <a href="https://www.smogon.com/forums/threads/3643412/">ZU Viability Rankings</a>`,
			`&bullet; <a href="https://www.smogon.com/forums/threads/3646739/">ZU Sample Teams</a>`,
		],

		mod: 'gen7',
		searchShow: false,
		ruleset: ['[Gen 7] PU'],
		banlist: ['PU', 'ZUBL'],
	},
	{
		name: "[Gen 7] CAP",
		threads: [
			`&bullet; <a href="https://www.smogon.com/forums/threads/3621207/">USUM CAP Metagame Discussion</a>`,
			`&bullet; <a href="https://www.smogon.com/forums/posts/8691482/">USUM CAP Viability Rankings</a>`,
			`&bullet; <a href="https://www.smogon.com/forums/posts/8691484/">USUM CAP Sample Teams</a>`,
		],

		mod: 'gen7',
		searchShow: false,
		ruleset: ['[Gen 7] OU', '+CAP'],
	},
	{
		name: "[Gen 7] Battle Spot Singles",
		threads: [
			`&bullet; <a href="https://www.smogon.com/forums/threads/3601012/">Introduction to Battle Spot Singles</a>`,
			`&bullet; <a href="https://www.smogon.com/forums/threads/3605970/">Battle Spot Singles Viability Rankings</a>`,
			`&bullet; <a href="https://www.smogon.com/forums/threads/3601658/">Battle Spot Singles Role Compendium</a>`,
			`&bullet; <a href="https://www.smogon.com/forums/threads/3619162/">Battle Spot Singles Sample Teams</a>`,
		],

		mod: 'gen7',
		searchShow: false,
		bestOfDefault: true,
		ruleset: ['Flat Rules', 'Min Source Gen = 6'],
		banlist: ['Battle Bond'],
	},
	{
		name: "[Gen 7 Let's Go] OU",
		threads: [
			`&bullet; <a href="https://www.smogon.com/forums/threads/3667865/">LGPE OU Metagame Discussion</a>`,
			`&bullet; <a href="https://www.smogon.com/forums/threads/3656868/">LGPE OU Viability Rankings</a>`,
		],

		mod: 'gen7letsgo',
		searchShow: false,
		ruleset: ['Adjust Level = 50', 'Obtainable', 'Species Clause', 'Nickname Clause', 'OHKO Clause', 'Evasion Moves Clause', 'Team Preview', 'HP Percentage Mod', 'Cancel Mod', 'Sleep Clause Mod'],
		banlist: ['Uber'],
	},
	{
		name: "[Gen 7] Custom Game",

		mod: 'gen7',
		searchShow: false,
		debug: true,
		battle: {trunc: Math.trunc},
		// no restrictions, for serious (other than team preview)
		ruleset: ['Team Preview', 'Cancel Mod', 'Max Team Size = 24', 'Max Move Count = 24', 'Max Level = 9999', 'Default Level = 100'],
	},

	// US/UM Doubles
	///////////////////////////////////////////////////////////////////

	{
		section: "US/UM Doubles",
		column: 4,
	},
	{
		name: "[Gen 7] Doubles UU",
		threads: [`&bullet; <a href="https://www.smogon.com/forums/threads/3598014/">Doubles UU Metagame Discussion</a>`],

		mod: 'gen7',
		gameType: 'doubles',
		searchShow: false,
		ruleset: ['[Gen 7] Doubles OU'],
		banlist: ['DOU', 'DBL'],
	},
	{
		name: "[Gen 7] VGC 2019",
		threads: [
			`&bullet; <a href="https://www.smogon.com/forums/threads/3641100/">VGC 2019 Discussion</a>`,
			`&bullet; <a href="https://www.smogon.com/forums/threads/3641123/">VGC 2019 Viability Rankings</a>`,
		],

		mod: 'gen7',
		gameType: 'doubles',
		searchShow: false,
		bestOfDefault: true,
		ruleset: ['Flat Rules', '!! Adjust Level = 50', 'Min Source Gen = 7', 'VGC Timer', 'Limit Two Restricted'],
		restricted: ['Restricted Legendary'],
		banlist: ['Unown', 'Battle Bond'],
	},
	{
		name: "[Gen 7] VGC 2018",
		threads: [
			`&bullet; <a href="https://www.smogon.com/forums/threads/3631800/">VGC 2018 Discussion</a>`,
			`&bullet; <a href="https://www.smogon.com/forums/threads/3622041/">VGC 2018 Viability Rankings</a>`,
			`&bullet; <a href="https://www.smogon.com/forums/threads/3628885/">VGC 2018 Sample Teams</a>`,
		],

		mod: 'gen7',
		gameType: 'doubles',
		searchShow: false,
		bestOfDefault: true,
		timer: {
			starting: 5 * 60,
			addPerTurn: 0,
			maxPerTurn: 55,
			maxFirstTurn: 90,
			grace: 90,
			timeoutAutoChoose: true,
			dcTimerBank: false,
		},
		ruleset: ['Flat Rules', '!! Adjust Level = 50', 'Min Source Gen = 7'],
		banlist: ['Oranguru + Symbiosis', 'Passimian + Defiant', 'Unown', 'Custap Berry', 'Enigma Berry', 'Jaboca Berry', 'Micle Berry', 'Rowap Berry', 'Battle Bond'],
	},
	{
		name: "[Gen 7] VGC 2017",
		threads: [
			`&bullet; <a href="https://www.smogon.com/forums/threads/3583926/">VGC 2017 Discussion</a>`,
			`&bullet; <a href="https://www.smogon.com/forums/threads/3591794/">VGC 2017 Viability Rankings</a>`,
			`&bullet; <a href="https://www.smogon.com/forums/threads/3590391/">VGC 2017 Sample Teams</a>`,
		],

		mod: 'gen7sm',
		gameType: 'doubles',
		searchShow: false,
		bestOfDefault: true,
		timer: {
			starting: 15 * 60,
			addPerTurn: 0,
			maxPerTurn: 55,
			maxFirstTurn: 90,
			grace: 90,
			timeoutAutoChoose: true,
			dcTimerBank: false,
		},
		ruleset: ['Flat Rules', 'Old Alola Pokedex', '!! Adjust Level = 50', 'Min Source Gen = 7'],
		banlist: ['Mega', 'Custap Berry', 'Enigma Berry', 'Jaboca Berry', 'Micle Berry', 'Rowap Berry'],
	},
	{
		name: "[Gen 7] Battle Spot Doubles",
		threads: [
			`&bullet; <a href="https://www.smogon.com/forums/threads/3595001/">Battle Spot Doubles Discussion</a>`,
			`&bullet; <a href="https://www.smogon.com/forums/threads/3593890/">Battle Spot Doubles Viability Rankings</a>`,
			`&bullet; <a href="https://www.smogon.com/forums/threads/3595859/">Battle Spot Doubles Sample Teams</a>`,
		],

		mod: 'gen7',
		gameType: 'doubles',
		searchShow: false,
		bestOfDefault: true,
		ruleset: ['Flat Rules', 'Min Source Gen = 6'],
		banlist: ['Battle Bond'],
	},
	{
		name: "[Gen 7 Let's Go] Doubles OU",
		threads: [
			`&bullet; <a href="https://www.smogon.com/forums/threads/3671748/#post-8685222">LGPE Doubles OU</a>`,
		],

		mod: 'gen7letsgo',
		gameType: 'doubles',
		searchShow: false,
		ruleset: ['Standard Doubles', 'Sleep Clause Mod'],
		banlist: ['Mewtwo'],
	},
	{
		name: "[Gen 7] Doubles Custom Game",

		mod: 'gen7',
		gameType: 'doubles',
		searchShow: false,
		battle: {trunc: Math.trunc},
		debug: true,
		// no restrictions, for serious (other than team preview)
		ruleset: ['Team Preview', 'Cancel Mod', 'Max Team Size = 24', 'Max Move Count = 24', 'Max Level = 9999', 'Default Level = 100'],
	},

	// OR/AS Singles
	///////////////////////////////////////////////////////////////////

	{
		section: "OR/AS Singles",
		column: 4,
	},
	{
		name: "[Gen 6] Ubers",
		threads: [
			`&bullet; <a href="https://www.smogon.com/forums/posts/9462707/">ORAS Ubers</a>`,
		],

		mod: 'gen6',
		searchShow: false,
		ruleset: ['Standard', 'Swagger Clause', 'Mega Rayquaza Clause'],
	},
	{
		name: "[Gen 6] UU",
		threads: [
			`&bullet; <a href="https://www.smogon.com/dex/xy/formats/uu/">ORAS UU Banlist</a>`,
			`&bullet; <a href="https://www.smogon.com/forums/threads/3598164/">ORAS UU Viability Rankings</a>`,
		],

		mod: 'gen6',
		searchShow: false,
		ruleset: ['[Gen 6] OU'],
		banlist: ['OU', 'UUBL', 'Drizzle', 'Drought'],
	},
	{
		name: "[Gen 6] RU",
		threads: [
			`&bullet; <a href="https://www.smogon.com/forums/threads/3733238/">ORAS RU Resources</a>`,
		],

		mod: 'gen6',
		searchShow: false,
		ruleset: ['[Gen 6] UU'],
		banlist: ['UU', 'RUBL'],
	},
	{
		name: "[Gen 6] NU",
		threads: [
			`&bullet; <a href="https://www.smogon.com/forums/threads/3730794/">ORAS NU Resources</a>`,
		],

		mod: 'gen6',
		searchShow: false,
		ruleset: ['[Gen 6] RU'],
		banlist: ['RU', 'NUBL'],
	},
	{
		name: "[Gen 6] PU",
		threads: [
			`&bullet; <a href="https://www.smogon.com/forums/threads/3730710/">ORAS PU Resources</a>`,
		],

		mod: 'gen6',
		searchShow: false,
		ruleset: ['[Gen 6] NU'],
		banlist: ['NU', 'PUBL', 'Chatter'],
	},
	{
		name: "[Gen 6] LC",
		threads: [
			`&bullet; <a href="https://www.smogon.com/dex/xy/formats/lc/">ORAS LC Banlist</a>`,
			`&bullet; <a href="https://www.smogon.com/forums/threads/3547566/">ORAS LC Viability Rankings</a>`,
		],

		mod: 'gen6',
		searchShow: false,
		ruleset: ['Standard', 'Little Cup'],
		banlist: [
			'Drifloon', 'Gligar', 'Meditite', 'Misdreavus', 'Murkrow', 'Scyther', 'Sneasel', 'Swirlix', 'Tangela', 'Yanma',
			'Baton Pass', 'Dragon Rage', 'Sonic Boom', 'Swagger',
		],
	},
	{
		name: "[Gen 6] Monotype",
		desc: `All the Pok&eacute;mon on a team must share a type.`,
		threads: [
			`&bullet; <a href="https://www.smogon.com/forums/posts/8411583/">ORAS Monotype</a>`,
		],

		mod: 'gen6',
		searchShow: false,
		ruleset: ['Standard', 'Swagger Clause', 'Evasion Abilities Clause', 'Same Type Clause'],
		banlist: [
			'Aegislash', 'Altaria-Mega', 'Arceus', 'Blaziken', 'Darkrai', 'Deoxys-Base', 'Deoxys-Attack', 'Deoxys-Speed', 'Dialga', 'Genesect', 'Gengar-Mega',
			'Giratina', 'Giratina-Origin', 'Greninja', 'Groudon', 'Ho-Oh', 'Hoopa-Unbound', 'Kangaskhan-Mega', 'Keldeo', 'Kyogre', 'Kyurem-White', 'Lucario-Mega',
			'Lugia', 'Mawile-Mega', 'Medicham-Mega', 'Metagross-Mega', 'Mewtwo', 'Palkia', 'Rayquaza', 'Reshiram', 'Sableye-Mega', 'Salamence-Mega', 'Shaymin-Sky',
			'Slowbro-Mega', 'Talonflame', 'Xerneas', 'Yveltal', 'Zekrom', 'Shadow Tag', 'Damp Rock', 'Focus Band', 'King\'s Rock', 'Quick Claw', 'Razor Fang',
			'Smooth Rock', 'Soul Dew', 'Baton Pass',
		],
	},
	{
		name: "[Gen 6] 1v1",
		desc: `Bring three Pok&eacute;mon to Team Preview and choose one to battle.`,
		threads: [
			`&bullet; <a href="https://www.smogon.com/forums/posts/8031459/">ORAS 1v1</a>`,
		],

		mod: 'gen6',
		searchShow: false,
		ruleset: [
			'Max Team Size = 3', 'Picked Team Size = 1', 'Obtainable', 'Nickname Clause', 'Moody Clause', 'OHKO Clause',
			'Evasion Moves Clause', 'Accuracy Moves Clause', 'Swagger Clause', 'Endless Battle Clause', 'HP Percentage Mod',
			'Cancel Mod', 'Team Preview',
		],
		banlist: [
			'Arceus', 'Blaziken-Mega', 'Charizard-Mega-Y', 'Deoxys-Base', 'Deoxys-Attack', 'Deoxys-Defense', 'Dialga', 'Giratina',
			'Giratina-Origin', 'Groudon', 'Ho-Oh', 'Kangaskhan-Mega', 'Kyogre', 'Kyurem-White', 'Lugia', 'Mewtwo', 'Palkia',
			'Rayquaza', 'Reshiram', 'Salamence-Mega', 'Shaymin-Sky', 'Snorlax', 'Xerneas', 'Yveltal', 'Zekrom', 'Focus Sash',
			'Soul Dew', 'Dark Void', 'Grass Whistle', 'Hypnosis', 'Perish Song', 'Sing', 'Sleep Powder', 'Yawn',
		],
	},
	{
		name: "[Gen 6] Anything Goes",
		threads: [
			`&bullet; <a href="https://www.smogon.com/forums/threads/3523229/">ORAS Anything Goes</a>`,
			`&bullet; <a href="https://www.smogon.com/forums/threads/3548945/">ORAS AG Resources</a>`,
		],

		mod: 'gen6',
		searchShow: false,
		ruleset: ['Obtainable', 'Team Preview', 'Endless Battle Clause', 'HP Percentage Mod', 'Cancel Mod'],
	},
	{
		name: "[Gen 6] ZU",
		threads: [
			`&bullet; <a href="https://www.smogon.com/dex/xy/formats/zu/">ORAS ZU Banlist</a>`,
			`&bullet; <a href="https://www.smogon.com/forums/posts/8034679/">ORAS ZU Viability Rankings</a>`,
		],

		mod: 'gen6',
		searchShow: false,
		ruleset: ['[Gen 6] PU'],
		banlist: ['PU', 'ZUBL'],
	},
	{
		name: "[Gen 6] CAP",
		threads: [
			`&bullet; <a href="https://www.smogon.com/forums/threads/3537407/">ORAS CAP Metagame Discussion</a>`,
			`&bullet; <a href="https://www.smogon.com/forums/posts/8752281/">ORAS CAP Sample Teams</a>`,
			`&bullet; <a href="https://www.smogon.com/forums/posts/8752280/">ORAS CAP Viability Rankings</a>`,
		],

		mod: 'gen6',
		searchShow: false,
		ruleset: ['[Gen 6] OU', '+CAP'],
		banlist: ['Cawmodore'],
	},
	{
		name: "[Gen 6] Battle Spot Singles",
		threads: [
			`&bullet; <a href="https://www.smogon.com/forums/threads/3527960/">ORAS Battle Spot Singles</a>`,
			`&bullet; <a href="https://www.smogon.com/forums/threads/3554616/">ORAS BSS Viability Rankings</a>`,
		],

		mod: 'gen6',
		searchShow: false,
		bestOfDefault: true,
		ruleset: ['Flat Rules', 'Min Source Gen = 6'],
		banlist: ['Soul Dew'],
	},
	{
		name: "[Gen 6] Custom Game",

		mod: 'gen6',
		searchShow: false,
		debug: true,
		battle: {trunc: Math.trunc},
		// no restrictions, for serious (other than team preview)
		ruleset: ['Team Preview', 'Cancel Mod', 'Max Team Size = 24', 'Max Move Count = 24', 'Max Level = 9999', 'Default Level = 100'],
	},

	// OR/AS Doubles/Triples
	///////////////////////////////////////////////////////////////////

	{
		section: "OR/AS Doubles/Triples",
		column: 4,
	},
	{
		name: "[Gen 6] VGC 2016",
		threads: [
			`&bullet; <a href="https://www.smogon.com/forums/threads/3558332/">VGC 2016 Rules</a>`,
			`&bullet; <a href="https://www.smogon.com/forums/threads/3580592/">VGC 2016 Viability Rankings</a>`,
		],

		mod: 'gen6',
		gameType: 'doubles',
		searchShow: false,
		bestOfDefault: true,
		ruleset: ['Flat Rules', 'Min Source Gen = 6', 'Limit Two Restricted'],
		restricted: ['Restricted Legendary'],
		banlist: ['Soul Dew'],
	},
	{
		name: "[Gen 6] VGC 2015",
		threads: [
			`&bullet; <a href="https://www.smogon.com/forums/threads/3524352/">VGC 2015 Rules</a>`,
			`&bullet; <a href="https://www.smogon.com/forums/threads/3560820/">ORAS Battle Spot Doubles Discussion</a>`,
			`&bullet; <a href="https://www.smogon.com/forums/threads/3530547/">VGC 2015 Viability Rankings</a>`,
		],

		mod: 'gen6',
		gameType: 'doubles',
		searchShow: false,
		bestOfDefault: true,
		ruleset: ['Flat Rules', 'Min Source Gen = 6'],
		banlist: ['Soul Dew', 'Articuno + Snow Cloak', 'Zapdos + Static', 'Moltres + Flame Body', 'Dragonite + Barrier'],
	},
	{
		name: "[Gen 6] VGC 2014",
		threads: [
			`&bullet; <a href="https://www.smogon.com/forums/threads/3493272/">VGC 2014 Rules</a>`,
			`&bullet; <a href="https://www.smogon.com/forums/threads/3507789/">VGC 2014 Viability Rankings</a>`,
		],

		mod: 'gen6xy',
		gameType: 'doubles',
		searchShow: false,
		bestOfDefault: true,
		ruleset: ['Flat Rules', 'Kalos Pokedex', 'Min Source Gen = 6'],
	},
	{
		name: "[Gen 6] Battle Spot Doubles",
		threads: [
			`&bullet; <a href="https://www.smogon.com/forums/threads/3560820/">ORAS Battle Spot Doubles Discussion</a>`,
			`&bullet; <a href="https://www.smogon.com/forums/threads/3560824/">ORAS BSD Viability Rankings</a>`,
		],

		mod: 'gen6',
		gameType: 'doubles',
		searchShow: false,
		bestOfDefault: true,
		ruleset: ['Flat Rules', 'Min Source Gen = 6'],
		banlist: ['Soul Dew'],
	},
	{
		name: "[Gen 6] Doubles Custom Game",

		mod: 'gen6',
		gameType: 'doubles',
		searchShow: false,
		battle: {trunc: Math.trunc},
		debug: true,
		// no restrictions, for serious (other than team preview)
		ruleset: ['Team Preview', 'Cancel Mod', 'Max Team Size = 24', 'Max Move Count = 24', 'Max Level = 9999', 'Default Level = 100'],
	},
	{
		name: "[Gen 6] Battle Spot Triples",
		threads: [
			`&bullet; <a href="https://www.smogon.com/forums/threads/3533914/">ORAS Battle Spot Triples Discussion</a>`,
			`&bullet; <a href="https://www.smogon.com/forums/threads/3549201/">ORAS BST Viability Rankings</a>`,
		],

		mod: 'gen6',
		gameType: 'triples',
		searchShow: false,
		ruleset: ['Flat Rules', 'Min Source Gen = 6'],
	},
	{
		name: "[Gen 6] Triples Custom Game",

		mod: 'gen6',
		gameType: 'triples',
		searchShow: false,
		battle: {trunc: Math.trunc},
		debug: true,
		// no restrictions, for serious (other than team preview)
		ruleset: ['Team Preview', 'Cancel Mod', 'Max Team Size = 24', 'Max Move Count = 24', 'Max Level = 9999', 'Default Level = 100'],
	},

	// B2/W2 Singles
	///////////////////////////////////////////////////////////////////

	{
		section: "B2/W2 Singles",
		column: 4,
	},
	{
		name: "[Gen 5] Ubers",
		threads: [
			`&bullet; <a href="https://www.smogon.com/forums/posts/9462708/">BW2 Ubers</a>`,
		],

		mod: 'gen5',
		searchShow: false,
		ruleset: ['Standard', 'Sleep Clause Mod'],
	},
	{
		name: "[Gen 5] UU",
		threads: [
			`&bullet; <a href="https://www.smogon.com/forums/threads/3474024/">BW2 UU Viability Rankings</a>`,
			`&bullet; <a href="https://www.smogon.com/forums/posts/6431094/">BW2 Sample Teams</a>`,
		],

		mod: 'gen5',
		searchShow: false,
		ruleset: ['Standard', 'Evasion Abilities Clause', 'Swagger Clause', 'Sleep Clause Mod'],
		banlist: ['Uber', 'OU', 'UUBL', 'Arena Trap', 'Drought', 'Sand Stream', 'Snow Warning', 'Prankster + Assist', 'Prankster + Copycat', 'Baton Pass'],
	},
	{
		name: "[Gen 5] RU",
		threads: [
			`&bullet; <a href="https://www.smogon.com/forums/threads/3733239/">BW2 RU Resources</a>`,
		],

		mod: 'gen5',
		searchShow: false,
		ruleset: ['[Gen 5] UU', 'Baton Pass Clause', '!Sleep Clause Mod', 'Sleep Moves Clause'],
		banlist: ['UU', 'RUBL', 'Shadow Tag', 'Shell Smash + Baton Pass'],
		unbanlist: ['Prankster + Assist', 'Prankster + Copycat', 'Baton Pass'],
	},
	{
		name: "[Gen 5] NU",
		threads: [
			`&bullet; <a href="https://www.smogon.com/forums/threads/3731650/">BW2 NU Resources</a>`,
		],

		mod: 'gen5',
		searchShow: false,
		ruleset: ['[Gen 5] RU', '!Sleep Moves Clause', 'Sleep Clause Mod'],
		banlist: ['RU', 'NUBL', 'Assist', 'Copycat'],
	},
	{
		name: "[Gen 5] PU",
		threads: [
			`&bullet; <a href="https://www.smogon.com/forums/threads/3730796/">BW2 PU Resources</a>`,
		],

		mod: 'gen5',
		searchShow: false,
		ruleset: ['[Gen 5] NU', 'Sleep Moves Clause'],
		banlist: ['NU', 'PUBL', 'Damp Rock'],
	},
	{
		name: "[Gen 5] LC",
		threads: [
			`&bullet; <a href="https://www.smogon.com/forums/posts/6431094/">BW2 Sample Teams</a>`,
			`&bullet; <a href="https://www.smogon.com/forums/threads/3485860/">BW2 LC Viability Rankings</a>`,
		],

		mod: 'gen5',
		searchShow: false,
		ruleset: ['Standard', 'Little Cup', 'Sleep Moves Clause'],
		banlist: [
			'Gligar', 'Meditite', 'Misdreavus', 'Murkrow', 'Scraggy', 'Scyther', 'Sneasel', 'Tangela', 'Vulpix', 'Yanma',
			'Sand Rush', 'Sand Veil', 'Berry Juice', 'Soul Dew', 'Baton Pass', 'Dragon Rage', 'Sonic Boom', 'Swagger',
		],
	},
	{
		name: "[Gen 5] Monotype",
		desc: `All the Pok&eacute;mon on a team must share a type.`,
		threads: [
			`&bullet; <a href="https://www.smogon.com/forums/posts/8411584/">BW2 Monotype</a>`,
		],

		mod: 'gen5',
		searchShow: false,
		ruleset: ['[Gen 5] OU', 'Same Type Clause', '!Gems Clause'],
		banlist: ['Latios'],
		unbanlist: ['Cloyster'],
	},
	{
		name: "[Gen 5] 1v1",
		desc: `Bring three Pok&eacute;mon to Team Preview and choose one to battle.`,
		threads: [
			`&bullet; <a href="https://www.smogon.com/forums/posts/8031460/">BW2 1v1</a>`,
		],

		mod: 'gen5',
		searchShow: false,
		ruleset: [
			'Picked Team Size = 1', 'Max Team Size = 3',
			'Standard', 'Baton Pass Clause', 'Swagger Clause', 'Accuracy Moves Clause', 'Sleep Moves Clause',
		],
		banlist: [
			'Arceus', 'Blaziken', 'Cottonee', 'Darkrai', 'Deoxys', 'Dialga', 'Dragonite', 'Giratina', 'Groudon', 'Ho-Oh',
			'Jirachi', 'Kyogre', 'Kyurem-Black', 'Kyurem-White', 'Lugia', 'Mew', 'Mewtwo', 'Palkia', 'Rayquaza', 'Reshiram',
			'Shaymin-Sky', 'Togekiss', 'Victini', 'Whimsicott', 'Zekrom', 'Focus Band', 'Focus Sash', 'Quick Claw', 'Soul Dew',
			'Perish Song',
		],
	},
	{
		name: "[Gen 5] ZU",
		threads: [
			`&bullet; <a href="https://www.smogon.com/forums/posts/8034680/">BW2 ZU</a>`,
		],

		mod: 'gen5',
		searchShow: false,
		ruleset: ['[Gen 5] PU'],
		banlist: [
			// PU
			'Audino', 'Banette', 'Beheeyem', 'Bronzor', 'Dodrio', 'Duosion', 'Dwebble', 'Fraxure', 'Gabite', 'Golduck',
			'Huntail', 'Jumpluff', 'Klang', 'Krokorok', 'Mantine', 'Maractus', 'Mawile', 'Monferno', 'Murkrow', 'Natu',
			'Purugly', 'Rampardos', 'Rapidash', 'Relicanth', 'Scraggy', 'Shiftry', 'Simisage', 'Sneasel', 'Stoutland',
			'Stunfisk', 'Swanna', 'Swoobat', 'Tentacool', 'Torterra', 'Ursaring', 'Victreebel', 'Vileplume', 'Volbeat',
			'Zebstrika', 'Zweilous',
			// ZUBL
			'Articuno', 'Dragonair', 'Glalie', 'Machoke', 'Marowak', 'Omanyte', 'Regigigas', 'Trubbish', 'Whirlipede',
			'King\'s Rock', 'Quick Claw', 'Razor Fang', 'Baton Pass',
		],
		unbanlist: ['Damp Rock'],
	},
	{
		name: "[Gen 5] CAP",
		threads: [
			`&bullet; <a href="https://www.smogon.com/forums/posts/8967093/">BW2 CAP Viability Rankings</a>`,
			`&bullet; <a href="https://www.smogon.com/forums/posts/8969768/">BW2 CAP Sample Teams</a>`,
		],

		mod: 'gen5',
		searchShow: false,
		ruleset: ['[Gen 5] OU', '+CAP'],
		banlist: ['Cawmodore'],
	},
	{
		name: "[Gen 5] GBU Singles",

		mod: 'gen5',
		searchShow: false,
		bestOfDefault: true,
		ruleset: ['Flat Rules'],
		banlist: ['Dark Void', 'Sky Drop', 'Soul Dew'],
	},
	{
		name: "[Gen 5] Custom Game",

		mod: 'gen5',
		searchShow: false,
		debug: true,
		battle: {trunc: Math.trunc},
		// no restrictions, for serious (other than team preview)
		ruleset: ['Team Preview', 'Cancel Mod', 'Max Team Size = 24', 'Max Move Count = 24', 'Max Level = 9999', 'Default Level = 100'],
	},

	// B2/W2 Doubles
	///////////////////////////////////////////////////////////////////

	{
		section: "B2/W2 Doubles",
		column: 4,
	},
	{
		name: "[Gen 5] VGC 2013",

		mod: 'gen5',
		gameType: 'doubles',
		searchShow: false,
		bestOfDefault: true,
		ruleset: ['Flat Rules'],
		banlist: ['Chatot', 'Dark Void', 'Sky Drop', 'Soul Dew'],
	},
	{
		name: "[Gen 5] VGC 2012",

		mod: 'gen5bw1',
		gameType: 'doubles',
		searchShow: false,
		bestOfDefault: true,
		ruleset: ['Flat Rules'],
		banlist: ['Dark Void', 'Sky Drop'],
	},
	{
		name: "[Gen 5] VGC 2011",

		mod: 'gen5bw1',
		gameType: 'doubles',
		searchShow: false,
		bestOfDefault: true,
		ruleset: ['Flat Rules', 'Old Unova Pokedex'],
		banlist: ['Sky Drop', 'Belue Berry', 'Durin Berry', 'Nomel Berry', 'Rabuta Berry', 'Spelon Berry', 'Watmel Berry'],
	},
	{
		name: "[Gen 5] Doubles Custom Game",

		mod: 'gen5',
		gameType: 'doubles',
		searchShow: false,
		debug: true,
		battle: {trunc: Math.trunc},
		// no restrictions, for serious (other than team preview)
		ruleset: ['Team Preview', 'Cancel Mod', 'Max Team Size = 24', 'Max Move Count = 24', 'Max Level = 9999', 'Default Level = 100'],
	},
	{
		name: "[Gen 5] Triples Custom Game",

		mod: 'gen5',
		gameType: 'triples',
		searchShow: false,
		debug: true,
		battle: {trunc: Math.trunc},
		// no restrictions, for serious (other than team preview)
		ruleset: ['Team Preview', 'Cancel Mod'],
	},

	// DPP Singles
	///////////////////////////////////////////////////////////////////

	{
		section: "DPP Singles",
		column: 4,
	},
	{
		name: "[Gen 4] Ubers",
		threads: [
			`&bullet; <a href="https://www.smogon.com/forums/posts/9462709/">DPP Ubers</a>`,
		],

		mod: 'gen4',
		searchShow: false,
		ruleset: ['Standard'],
		banlist: ['AG'],
	},
	{
		name: "[Gen 4] UU",
		threads: [
			`&bullet; <a href="https://www.smogon.com/forums/threads/3532624/">DPP UU Metagame Discussion</a>`,
			`&bullet; <a href="https://www.smogon.com/forums/threads/3503638/">DPP UU Viability Rankings</a>`,
		],

		mod: 'gen4',
		searchShow: false,
		ruleset: ['[Gen 4] OU', '!Baton Pass Stat Trap Clause', '!Freeze Clause Mod'],
		banlist: ['OU', 'UUBL', 'Baton Pass'],
		unbanlist: ['Arena Trap', 'Snow Cloak', 'Quick Claw', 'Swagger'],
	},
	{
		name: "[Gen 4] NU",
		threads: [
			`&bullet; <a href="https://www.smogon.com/forums/threads/3731691/">DPP NU Resources</a>`,
		],

		mod: 'gen4',
		searchShow: false,
		ruleset: ['[Gen 4] UU', 'Baton Pass Clause'],
		banlist: ['UU', 'NUBL'],
		unbanlist: ['Sand Veil', 'Baton Pass'],
	},
	{
		name: "[Gen 4] PU",
		threads: [
			`&bullet; <a href="https://www.smogon.com/forums/threads/3730821/">DPP PU Resources</a>`,
		],

		mod: 'gen4',
		searchShow: false,
		ruleset: ['[Gen 4] NU'],
		banlist: [
			'Articuno', 'Cacturne', 'Charizard', 'Cradily', 'Dodrio', 'Drifblim', 'Dusclops', 'Electrode',
			'Floatzel', 'Gardevoir', 'Gligar', 'Golem', 'Grumpig', 'Haunter', 'Hitmonchan', 'Hypno', 'Jumpluff',
			'Jynx', 'Lickilicky', 'Linoone', 'Magmortar', 'Magneton', 'Manectric', 'Medicham', 'Meganium',
			'Nidoqueen', 'Ninetales', 'Piloswine', 'Poliwrath', 'Porygon2', 'Regice', 'Regirock', 'Roselia',
			'Sandslash', 'Sharpedo', 'Shiftry', 'Skuntank', 'Slowking', 'Tauros', 'Typhlosion', 'Venomoth',
			'Vileplume',
		],
	},
	{
		name: "[Gen 4] Anything Goes",

		mod: 'gen4',
		searchShow: false,
		ruleset: ['Obtainable', 'Arceus EV Limit', 'Endless Battle Clause', 'HP Percentage Mod', 'Cancel Mod'],
	},
	{
		name: "[Gen 4] 1v1",
		desc: `Bring three Pok&eacute;mon to Team Preview and choose one to battle.`,
		threads: [
			`&bullet; <a href="https://www.smogon.com/forums/posts/8031462/">DPP 1v1</a>`,
		],

		mod: 'gen4',
		searchShow: false,
		ruleset: [
			'Picked Team Size = 1', 'Max Team Size = 3',
			'Standard', 'Accuracy Moves Clause', 'Sleep Moves Clause', 'Team Preview',
		],
		banlist: [
			'Arceus', 'Clefable', 'Darkrai', 'Deoxys-Attack', 'Deoxys-Base', 'Deoxys-Defense', 'Deoxys-Speed', 'Dialga', 'Garchomp',
			'Giratina', 'Groudon', 'Ho-Oh', 'Jirachi', 'Kyogre', 'Latias', 'Latios', 'Lugia', 'Machamp', 'Manaphy', 'Mew', 'Mewtwo',
			'Palkia', 'Porygon-Z', 'Rayquaza', 'Salamence', 'Shaymin', 'Shaymin-Sky', 'Snorlax', 'Togekiss', 'Focus Band', 'Focus Sash',
			'Quick Claw', 'Soul Dew', 'Destiny Bond', 'Explosion', 'Perish Song', 'Self-Destruct',
		],
	},
	{
		name: "[Gen 4] ZU",
		threads: [
			`&bullet; <a href="https://www.smogon.com/forums/posts/8034681/">DPP ZU</a>`,
		],

		mod: 'gen4',
		searchShow: false,
		ruleset: ['[Gen 4] PU'],
		banlist: [
			'Ampharos', 'Armaldo', 'Bellossom', 'Dragonair', 'Electabuzz', 'Gabite', 'Gastrodon', 'Glaceon', 'Glalie',
			'Golduck', 'Gorebyss', 'Hippopotas', 'Kadabra', 'Kingler', 'Lapras', 'Machoke', 'Magmar', 'Mantine', 'Marowak',
			'Metang', 'Misdreavus', 'Monferno', 'Mr. Mime', 'Muk', 'Murkrow', 'Pinsir', 'Politoed', 'Purugly', 'Quagsire',
			'Raichu', 'Rampardos', 'Rapidash', 'Regigigas', 'Relicanth', 'Rhydon', 'Scyther', 'Sneasel', 'Snover',
			'Solrock', 'Tangela', 'Torkoal', 'Victreebel', 'Xatu', 'Walrein', 'Zangoose', 'Damp Rock',
		],
	},
	{
		name: "[Gen 4] CAP",
		threads: [
			`&bullet; <a href="https://www.smogon.com/forums/posts/8851251/">DPP CAP Viability Rankings</a>`,
			`&bullet; <a href="https://www.smogon.com/forums/posts/8869378/">DPP CAP Sample Teams</a>`,
		],

		mod: 'gen4',
		searchShow: false,
		ruleset: ['[Gen 4] OU', '+CAP'],
	},
	{
		name: "[Gen 4] Custom Game",

		mod: 'gen4',
		searchShow: false,
		debug: true,
		battle: {trunc: Math.trunc},
		// no restrictions
		ruleset: ['Cancel Mod', 'Max Team Size = 24', 'Max Move Count = 24', 'Max Level = 9999', 'Default Level = 100'],
	},

	// DPP Doubles
	///////////////////////////////////////////////////////////////////

	{
		section: "DPP Doubles",
		column: 4,
	},
	{
		name: "[Gen 4] VGC 2010",

		mod: 'gen4',
		gameType: 'doubles',
		searchShow: false,
		ruleset: ['Flat Rules', 'Min Team Size = 4', 'Max Team Size = 4', 'Limit Two Restricted'],
		restricted: ['Restricted Legendary'],
		banlist: ['Soul Dew'],
	},
	{
		name: "[Gen 4] VGC 2009",

		mod: 'gen4pt',
		gameType: 'doubles',
		searchShow: false,
		ruleset: ['Flat Rules', '! Adjust Level Down', 'Max Level = 50', 'Min Team Size = 4', 'Max Team Size = 4'],
		banlist: ['Tyranitar', 'Rotom', 'Judgment', 'Soul Dew'],
	},
	{
		name: "[Gen 4] Doubles Custom Game",

		mod: 'gen4',
		gameType: 'doubles',
		searchShow: false,
		debug: true,
		battle: {trunc: Math.trunc},
		// no restrictions
		ruleset: ['Cancel Mod', 'Max Team Size = 24', 'Max Move Count = 24', 'Max Level = 9999', 'Default Level = 100'],
	},

	// Past Generations
	///////////////////////////////////////////////////////////////////

	{
		section: "Past Generations",
		column: 4,
	},
	{
		name: "[Gen 3] Ubers",
		threads: [
			`&bullet; <a href="https://www.smogon.com/forums/posts/9462710/">ADV Ubers</a>`,
		],

		mod: 'gen3',
		searchShow: false,
		ruleset: ['Standard', 'Deoxys Camouflage Clause', 'One Baton Pass Clause'],
		banlist: ['Wobbuffet + Leftovers', 'Wynaut + Leftovers', 'Baton Pass'],
	},
	{
		name: "[Gen 3] UU",
		threads: [
			`&bullet; <a href="https://www.smogon.com/forums/threads/3585923/">ADV UU Metagame Discussion</a>`,
			`&bullet; <a href="https://www.smogon.com/forums/threads/3548578/">ADV UU Viability Rankings</a>`,
		],

		mod: 'gen3',
		searchShow: false,
		ruleset: ['Standard'],
		banlist: ['Uber', 'OU', 'UUBL', 'Smeargle + Ingrain', 'Arena Trap', 'Baton Pass', 'Swagger'],
	},
	{
		name: "[Gen 3] RU",
		threads: [
			`&bullet; <a href="https://www.smogon.com/forums/threads/3733240/">ADV RU Resources</a>`,
		],

		mod: 'gen3',
		searchShow: false,
		ruleset: ['[Gen 3] UU'],
		banlist: [
			'Altaria', 'Ampharos', 'Arcanine', 'Blastoise', 'Clefable', 'Cradily', 'Electabuzz', 'Electrode', 'Fearow', 'Feraligatr', 'Gligar', 'Golduck',
			'Golem', 'Gorebyss', 'Granbull', 'Grumpig', 'Hitmonlee', 'Hitmontop', 'Jumpluff', 'Kangaskhan', 'Lanturn', 'Lunatone', 'Manectric', 'Misdreavus',
			'Muk', 'Nidoking', 'Nidoqueen', 'Ninjask', 'Omastar', 'Pinsir', 'Qwilfish', 'Sandslash', 'Scyther', 'Slowking', 'Solrock', 'Tentacruel', 'Vileplume',
			'Walrein', 'Xatu',
		],
	},
	{
		name: "[Gen 3] NU",
		threads: [
			`&bullet; <a href="https://www.smogon.com/forums/threads/3730732/">ADV NU Resources</a>`,
		],

		mod: 'gen3',
		searchShow: false,
		ruleset: ['Standard'],
		banlist: ['Uber', 'OU', 'UUBL', 'UU', 'Smeargle + Ingrain'],
	},
	{
		name: "[Gen 3] PU",
		threads: [
			`&bullet; <a href="https://www.smogon.com/forums/threads/3729689">ADV PU</a>`,
		],

		mod: 'gen3',
		searchShow: false,
		ruleset: ['Standard', 'Baton Pass Stat Clause'],
		banlist: ['Uber', 'OU', 'UUBL', 'UU', 'NUBL', 'NU', 'PUBL'],
	},
	{
		name: "[Gen 3] ZU",
		threads: [
			`&bullet; <a href="https://www.smogon.com/forums/posts/8034684">ADV ZU</a>`,
		],

		mod: 'gen3',
		searchShow: false,
		ruleset: ['Standard', 'Baton Pass Stat Trap Clause'],
		banlist: ['Uber', 'OU', 'UUBL', 'UU', 'NUBL', 'NU', 'PUBL', 'PU', 'ZUBL', 'Baton Pass + Substitute'],
	},
	{
		name: "[Gen 3] LC",
		threads: [
			`&bullet; <a href="https://www.smogon.com/forums/threads/3722418/">ADV LC</a>`,
		],

		mod: 'gen3',
		searchShow: false,
		ruleset: ['Standard', 'Little Cup', 'Sleep Moves Clause', 'Accuracy Moves Clause'],
		banlist: ['Chansey', 'Meditite', 'Omanyte', 'Scyther', 'Wynaut', 'Zigzagoon', 'Deep Sea Tooth', 'Baton Pass', 'Dragon Rage', 'Sonic Boom', 'Swagger'],
	},
	{
		name: "[Gen 3] 1v1",
		desc: `Bring three Pok&eacute;mon to Team Preview and choose one to battle.`,
		threads: [
			`&bullet; <a href="https://www.smogon.com/forums/posts/8031463/">ADV 1v1</a>`,
		],

		mod: 'gen3',
		searchShow: false,
		ruleset: [
			'Picked Team Size = 1', 'Max Team Size = 3',
			'Standard', 'Accuracy Moves Clause', 'Sleep Moves Clause', 'Team Preview',
		],
		banlist: [
			'Clefable', 'Deoxys', 'Deoxys-Attack', 'Deoxys-Defense', 'Deoxys-Speed', 'Groudon', 'Ho-Oh', 'Kyogre', 'Latias', 'Latios',
			'Lugia', 'Mew', 'Mewtwo', 'Rayquaza', 'Slaking', 'Snorlax', 'Suicune', 'Zapdos', 'Destiny Bond', 'Explosion', 'Perish Song',
			'Self-Destruct', 'Focus Band', 'King\'s Rock', 'Quick Claw',
		],
	},
	{
		name: "[Gen 3] Custom Game",

		mod: 'gen3',
		searchShow: false,
		debug: true,
		battle: {trunc: Math.trunc},
		ruleset: ['HP Percentage Mod', 'Cancel Mod', 'Max Team Size = 24', 'Max Move Count = 24', 'Max Level = 9999', 'Default Level = 100'],
	},
	{
		name: "[Gen 3] Doubles Custom Game",

		mod: 'gen3',
		gameType: 'doubles',
		searchShow: false,
		debug: true,
		ruleset: ['HP Percentage Mod', 'Cancel Mod', 'Max Team Size = 24', 'Max Move Count = 24', 'Max Level = 9999', 'Default Level = 100'],
	},
	{
		name: "[Gen 2] Ubers",
		threads: [
			`&bullet; <a href="https://www.smogon.com/forums/posts/9462711/">GSC Ubers</a>`,
		],

		mod: 'gen2',
		searchShow: false,
		ruleset: ['Standard'],
	},
	{
		name: "[Gen 2] UU",
		threads: [`&bullet; <a href="https://www.smogon.com/forums/threads/3576710/">GSC UU</a>`],

		mod: 'gen2',
		searchShow: false,
		ruleset: ['[Gen 2] OU'],
		banlist: ['OU', 'UUBL', 'Agility + Baton Pass'],
		unbanlist: ['Mean Look + Baton Pass', 'Spider Web + Baton Pass'],
	},
	{
		name: "[Gen 2] NU",
		threads: [`&bullet; <a href="https://www.smogon.com/forums/threads/3642565/">GSC NU</a>`],

		mod: 'gen2',
		searchShow: false,
		ruleset: ['[Gen 2] UU'],
		banlist: ['UU', 'NUBL', 'Swagger'],
		unbanlist: ['Agility + Baton Pass'],
	},
	{
		name: "[Gen 2] PU",
		threads: [`&bullet; <a href="https://www.smogon.com/forums/threads/3671458/">GSC PU</a>`],

		mod: 'gen2',
		searchShow: false,
		ruleset: ['[Gen 2] NU'],
		banlist: ['NU', 'PUBL'],
		unbanlist: ['Swagger'],
	},
	{
		name: "[Gen 2] 1v1",
		threads: [`&bullet; <a href="https://www.smogon.com/forums/posts/8031464/">GSC 1v1</a>`],

		mod: 'gen2',
		searchShow: false,
		ruleset: [
			'Picked Team Size = 1', 'Max Team Size = 3',
			'Standard', 'Accuracy Moves Clause', 'Sleep Moves Clause', 'Team Preview',
		],
		banlist: [
			'Alakazam', 'Celebi', 'Clefable', 'Ho-Oh', 'Lugia', 'Mew', 'Mewtwo', 'Snorlax', 'Zapdos',
			'Berserk Gene', 'Focus Band', 'King\'s Rock', 'Quick Claw', 'Attract', 'Destiny Bond',
			'Explosion', 'Perish Song', 'Present', 'Self-Destruct', 'Swagger',
		],
	},
	{
		name: "[Gen 2] NC 2000",
		threads: [
			`&bullet; <a href="https://www.smogon.com/forums/threads/3682691/">NC 2000 Resource Hub</a>`,
			`&bullet; <a href="https://www.smogon.com/forums/threads/3677370/">Differences between NC 2000 and GSC OU</a>`,
		],

		mod: 'gen2stadium2',
		searchShow: false,
		ruleset: [
			'Picked Team Size = 3', 'Min Level = 50', 'Max Level = 55', 'Max Total Level = 155',
			'Obtainable', 'Stadium Sleep Clause', 'Freeze Clause Mod', 'Species Clause', 'Item Clause', 'Endless Battle Clause', 'Cancel Mod', 'Event Moves Clause', 'Nickname Clause', 'Team Preview', 'NC 2000 Move Legality',
		],
		banlist: ['Uber'],
	},
	{
		name: "[Gen 2] Stadium OU",
		threads: [
			`&bullet; <a href="https://www.smogon.com/forums/threads/3677370/">Placeholder</a>`,
		],

		mod: 'gen2stadium2',
		searchShow: false,
		ruleset: ['Standard'],
		banlist: ['Uber'],
	},
	{
		name: "[Gen 2] Custom Game",

		mod: 'gen2',
		searchShow: false,
		debug: true,
		battle: {trunc: Math.trunc},
		ruleset: ['HP Percentage Mod', 'Cancel Mod', 'Max Team Size = 24', 'Max Move Count = 24', 'Max Level = 9999', 'Default Level = 100'],
	},
	{
		name: "[Gen 1] Ubers",
		threads: [
			`&bullet; <a href="https://www.smogon.com/forums/posts/9462712/">RBY Ubers</a>`,
		],

		mod: 'gen1',
		searchShow: false,
		ruleset: ['Standard'],
	},
	{
		name: "[Gen 1] UU",
		threads: [
			`&bullet; <a href="https://www.smogon.com/forums/threads/3573896/">RBY UU Metagame Discussion</a>`,
			`&bullet; <a href="https://www.smogon.com/forums/threads/3647713/">RBY UU Viability Rankings</a>`,
		],

		mod: 'gen1',
		searchShow: false,
		ruleset: ['[Gen 1] OU', 'APT Clause'],
		banlist: ['OU', 'UUBL'],
	},
	{
		name: "[Gen 1] NU",
		threads: [
			`&bullet; <a href="https://www.smogon.com/forums/threads/3679758/">RBY NU Metagame Discussion &amp; Resources</a>`,
		],

		mod: 'gen1',
		searchShow: false,
		ruleset: ['[Gen 1] UU', '!APT Clause'],
		banlist: ['UU', 'NUBL'],
	},
	{
		name: "[Gen 1] PU",
		threads: [
			`&bullet; <a href="https://www.smogon.com/forums/threads/3700527/">RBY PU Metagame Discussion &amp; Resources</a>`,
		],

		mod: 'gen1',
		searchShow: false,
		ruleset: ['[Gen 1] NU'],
		banlist: ['NU', 'PUBL'],
	},
	{
		name: "[Gen 1] 1v1",
		threads: [
			`&bullet; <a href="https://www.smogon.com/forums/posts/8031468">RBY 1v1</a>`,
		],

		mod: 'gen1',
		searchShow: false,
		ruleset: [
			'Picked Team Size = 1', 'Max Team Size = 3',
			'Standard', 'Accuracy Moves Clause', 'Sleep Moves Clause', 'Team Preview',
		],
		banlist: ['Mew', 'Mewtwo', 'Bind', 'Clamp', 'Explosion', 'Fire Spin', 'Self-Destruct', 'Wrap'],
	},
	{
		name: "[Gen 1] Japanese OU",
		desc: `Generation 1 with Japanese battle mechanics.`,

		mod: 'gen1jpn',
		searchShow: false,
		ruleset: ['Standard'],
		banlist: ['Uber'],
	},
	{
		name: "[Gen 1] Stadium OU",
		threads: [
			`&bullet; <a href="https://www.smogon.com/forums/threads/3685877/">Stadium OU Viability Rankings</a>`,
		],

		mod: 'gen1stadium',
		searchShow: false,
		ruleset: ['Standard', 'Team Preview'],
		banlist: ['Uber',
			'Nidoking + Fury Attack + Thrash', 'Exeggutor + Poison Powder + Stomp', 'Exeggutor + Sleep Powder + Stomp',
			'Exeggutor + Stun Spore + Stomp', 'Jolteon + Focus Energy + Thunder Shock', 'Flareon + Focus Energy + Ember',
		],
	},
	{
		name: "[Gen 1] Tradebacks OU",
		desc: `RBY OU with movepool additions from the Time Capsule.`,
		threads: [
			`&bullet; <a href="https://www.smogon.com/articles/rby-tradebacks-ou">RBY Tradebacks OU</a>`,
		],

		mod: 'gen1',
		searchShow: false,
		ruleset: ['[Gen 1] OU', 'Allow Tradeback'],
	},
	{
		name: "[Gen 1] NC 1997",
		threads: [
			`&bullet; <a href="https://www.smogon.com/forums/threads/3682412/">NC 1997 Discussion &amp; Resources</a>`,
		],

		mod: 'gen1jpn',
		searchShow: false,
		ruleset: [
			'Picked Team Size = 3', 'Min Level = 50', 'Max Level = 55', 'Max Total Level = 155',
			'Obtainable', 'Team Preview', 'Stadium Sleep Clause', 'Species Clause', 'Nickname Clause', 'HP Percentage Mod', 'Cancel Mod', 'NC 1997 Move Legality',
		],
		banlist: ['Uber'],
	},
	{
		name: "[Gen 1] Custom Game",

		mod: 'gen1',
		searchShow: false,
		debug: true,
		battle: {trunc: Math.trunc},
		ruleset: ['HP Percentage Mod', 'Cancel Mod', 'Desync Clause Mod', 'Max Team Size = 24', 'Max Move Count = 24', 'Max Level = 9999', 'Default Level = 100'],
	},
];<|MERGE_RESOLUTION|>--- conflicted
+++ resolved
@@ -1147,15 +1147,9 @@
 			'Araquanid', 'Arceus', 'Azumarill', 'Basculegion', 'Basculegion-F', 'Baxcalibur', 'Calyrex-Ice', 'Calyrex-Shadow', 'Chi-Yu', 'Chien-Pao', 'Deoxys-Base',
 			'Deoxys-Attack', 'Dialga', 'Dialga-Origin', 'Dragapult', 'Dragonite', 'Enamorus-Base', 'Eternatus', 'Flutter Mane', 'Garchomp', 'Giratina', 'Giratina-Origin',
 			'Groudon', 'Ho-Oh', 'Iron Bundle', 'Komala', 'Koraidon', 'Kyogre', 'Kyurem-Black', 'Kyurem-White', 'Landorus-Base', 'Latios', 'Lugia', 'Lunala', 'Magearna',
-<<<<<<< HEAD
-			'Manaphy', 'Mewtwo', 'Miraidon', 'Necrozma-Dawn-Wings', 'Necrozma-Dusk-Mane', 'Ogerpon-Wellspring', 'Palkia', 'Palkia-Origin', 'Pecharunt', 'Porygon-Z', 'Rayquaza',
-			'Reshiram', 'Roaring Moon', 'Shaymin-Sky', 'Solgaleo', 'Spectrier', 'Terapagos', 'Ursaluna', 'Ursaluna-Bloodmoon', 'Urshifu-Base', 'Zacian', 'Zacian-Crowned',
-			'Zamazenta-Crowned', 'Zekrom', 'Zoroark-Hisui', 'Arena Trap', 'Moody', 'Shadow Tag', 'King\'s Rock', 'Razor Fang', 'Baton Pass', 'Shed Tail',
-=======
 			'Manaphy', 'Mewtwo', 'Miraidon', 'Necrozma-Dawn-Wings', 'Necrozma-Dusk-Mane', 'Ogerpon-Wellspring', 'Palkia', 'Palkia-Origin', 'Pecharunt', 'Porygon-Z',
 			'Rayquaza', 'Reshiram', 'Roaring Moon', 'Shaymin-Sky', 'Solgaleo', 'Spectrier', 'Terapagos', 'Ursaluna', 'Ursaluna-Bloodmoon', 'Urshifu-Base', 'Zacian',
 			'Zacian-Crowned', 'Zamazenta-Crowned', 'Zekrom', 'Zoroark-Hisui', 'Arena Trap', 'Moody', 'Shadow Tag', 'King\'s Rock', 'Razor Fang', 'Baton Pass', 'Shed Tail',
->>>>>>> 733971c8
 		],
 		restricted: [
 			'Acupressure', 'Belly Drum', 'Clangorous Soul', 'Dire Claw', 'Extreme Speed', 'Fillet Away', 'Gigaton Hammer', 'Last Respects', 'No Retreat',
