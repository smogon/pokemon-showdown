--- conflicted
+++ resolved
@@ -919,13 +919,8 @@
 		mod: 'gen8',
 		ruleset: ['Standard OMs', 'Sleep Moves Clause'],
 		banlist: [
-<<<<<<< HEAD
-			'Blissey', 'Calyrex-Shadow', 'Chansey', 'Crawdaunt', 'Dragapult', 'Eternatus', 'Hawlucha', 'Marowak-Alola', 'Melmetal', 'Nidoking', 'Nidoking',
-			'Nidoqueen', 'Nidoqueen', 'Pikachu', 'Toxapex', 'Xerneas', 'Zacian', 'Zacian-Crowned', 'Uber > 1', 'AG ++ Uber > 1', 'Arena Trap', 'Huge Power',
-=======
 			'Blissey', 'Calyrex-Shadow', 'Chansey', 'Crawdaunt', 'Dragapult', 'Eternatus', 'Hawlucha', 'Marowak-Alola', 'Melmetal', 'Nidoking',
 			'Nidoqueen', 'Pikachu', 'Toxapex', 'Xerneas', 'Zacian', 'Zacian-Crowned', 'Uber > 1', 'AG ++ Uber > 1', 'Arena Trap', 'Huge Power',
->>>>>>> 0ad27238
 			'Moody', 'Pure Power', 'Shadow Tag', 'Swift Swim', 'Bright Powder', 'Focus Band', 'King\'s Rock', 'Lax Incense', 'Quick Claw',
 			'Baton Pass',
 		],
@@ -3668,11 +3663,7 @@
 		ruleset: ['[Gen 4] PU'],
 		banlist: [
 			'Ampharos', 'Armaldo', 'Bellossom', 'Dragonair', 'Electabuzz', 'Gabite', 'Gastrodon', 'Glaceon', 'Glalie',
-<<<<<<< HEAD
-			'Golduck', 'Gorebyss', 'Hippopotas', 'Kadabra', 'Lapras', 'Lapras', 'Machoke', 'Magmar', 'Mantine', 'Marowak', 'Metang',
-=======
 			'Golduck', 'Gorebyss', 'Hippopotas', 'Kadabra', 'Lapras', 'Machoke', 'Magmar', 'Mantine', 'Marowak', 'Metang',
->>>>>>> 0ad27238
 			'Misdreavus', 'Monferno', 'Mr. Mime', 'Muk', 'Murkrow', 'Pinsir', 'Politoed', 'Purugly', 'Quagsire',
 			'Raichu', 'Rampardos', 'Rapidash', 'Regigigas', 'Relicanth', 'Rhydon', 'Scyther', 'Sneasel', 'Snover',
 			'Solrock', 'Tangela', 'Torkoal', 'Victreebel', 'Xatu', 'Zangoose', 'Damp Rock',
@@ -3837,10 +3828,6 @@
 		ruleset: ['[Gen 2] OU'],
 		banlist: ['OU', 'UUBL'],
 		unbanlist: ['Mean Look + Baton Pass', 'Spider Web + Baton Pass'],
-<<<<<<< HEAD
-		unbanlist: ['Mean Look + Baton Pass', 'Spider Web + Baton Pass'],
-=======
->>>>>>> 0ad27238
 	},
 	{
 		name: "[Gen 2] NU",
@@ -3931,11 +3918,7 @@
 
 		mod: 'gen1',
 		searchShow: false,
-<<<<<<< HEAD
-		ruleset: ['[Gen 1] UU', '!APT Clause', '!APT Clause'],
-=======
 		ruleset: ['[Gen 1] UU', '!APT Clause'],
->>>>>>> 0ad27238
 		banlist: ['UU', 'NUBL'],
 	},
 	{
