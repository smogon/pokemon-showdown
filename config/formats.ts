// Note: This is the list of formats
// The rules that formats use are stored in data/rulesets.ts
/*
If you want to add custom formats, create a file in this folder named: "custom-formats.ts"

Paste the following code into the file and add your desired formats and their sections between the brackets:
--------------------------------------------------------------------------------
// Note: This is the list of formats
// The rules that formats use are stored in data/rulesets.ts

export const Formats: FormatList = [
];
--------------------------------------------------------------------------------

If you specify a section that already exists, your format will be added to the bottom of that section.
New sections will be added to the bottom of the specified column.
The column value will be ignored for repeat sections.
*/

export const Formats: import('../sim/dex-formats').FormatList = [

	// S/V Singles
	///////////////////////////////////////////////////////////////////

	{
		section: "S/V Singles",
	},
	{
		name: "[Gen 9] Random Battle",
		desc: `Randomized teams of Pok&eacute;mon with sets that are generated to be competitively viable.`,
		mod: 'gen9',
		team: 'random',
		ruleset: ['PotD', 'Obtainable', 'Species Clause', 'HP Percentage Mod', 'Cancel Mod', 'Sleep Clause Mod', 'Illusion Level Mod'],
	},
	{
		name: "[Gen 9] Unrated Random Battle",
		mod: 'gen9',
		team: 'random',
		challengeShow: false,
		rated: false,
		ruleset: ['Obtainable', 'Species Clause', 'HP Percentage Mod', 'Cancel Mod', 'Sleep Clause Mod', 'Illusion Level Mod'],
	},
	{
		name: "[Gen 9] Free-For-All Random Battle",
		mod: 'gen9',
		team: 'random',
		gameType: 'freeforall',
		tournamentShow: false,
		rated: false,
		ruleset: ['Obtainable', 'Species Clause', 'HP Percentage Mod', 'Cancel Mod', 'Sleep Clause Mod', 'Illusion Level Mod'],
	},
	{
		name: "[Gen 9] Random Battle (Blitz)",
		mod: 'gen9',
		team: 'random',
		ruleset: ['[Gen 9] Random Battle', 'Blitz'],
	},
	{
		name: "[Gen 9] Multi Random Battle",
		mod: 'gen9',
		team: 'random',
		gameType: 'multi',
		searchShow: false,
		tournamentShow: false,
		rated: false,
		ruleset: [
			'Max Team Size = 3',
			'Obtainable', 'Species Clause', 'HP Percentage Mod', 'Cancel Mod', 'Sleep Clause Mod', 'Illusion Level Mod',
		],
	},
	{
		name: "[Gen 9] OU",
		mod: 'gen9',
		ruleset: ['Standard', 'Sleep Moves Clause', '!Sleep Clause Mod'],
		banlist: ['Uber', 'AG', 'Arena Trap', 'Moody', 'Sand Veil', 'Shadow Tag', 'Snow Cloak', 'King\'s Rock', 'Razor Fang', 'Baton Pass', 'Last Respects', 'Shed Tail'],
	},
	{
		name: "[Gen 9] Ubers",
		mod: 'gen9',
		ruleset: ['Standard'],
		banlist: ['AG', 'Moody', 'King\'s Rock', 'Razor Fang', 'Baton Pass', 'Last Respects'],
	},
	{
		name: "[Gen 9] UU",
		mod: 'gen9',
		ruleset: ['[Gen 9] OU'],
		banlist: ['OU', 'UUBL'],
	},
	{
		name: "[Gen 9] RU",
		mod: 'gen9',
		ruleset: ['[Gen 9] UU'],
		banlist: ['UU', 'RUBL', 'Light Clay'],
	},
	{
		name: "[Gen 9] NU",
		mod: 'gen9',
		ruleset: ['[Gen 9] RU'],
		banlist: ['RU', 'NUBL', 'Drought', 'Quick Claw'],
	},
	{
		name: "[Gen 9] PU",
		mod: 'gen9',
		ruleset: ['[Gen 9] NU'],
		banlist: ['NU', 'PUBL', 'Damp Rock'],
	},
	{
		name: "[Gen 9] LC",
		mod: 'gen9',
		ruleset: ['Little Cup', 'Standard'],
		banlist: [
			'Aipom', 'Basculin-White-Striped', 'Cutiefly', 'Diglett-Base', 'Dunsparce', 'Duraludon', 'Flittle', 'Gastly', 'Girafarig', 'Gligar',
			'Meditite', 'Misdreavus', 'Murkrow', 'Porygon', 'Qwilfish-Hisui', 'Rufflet', 'Scraggy', 'Scyther', 'Sneasel', 'Sneasel-Hisui',
			'Snivy', 'Stantler', 'Voltorb-Hisui', 'Vulpix', 'Vulpix-Alola', 'Yanma', 'Moody', 'Heat Rock', 'Baton Pass', 'Sticky Web',
		],
	},
	{
		name: "[Gen 9] Monotype",
		mod: 'gen9',
		ruleset: ['Standard', 'Evasion Abilities Clause', 'Same Type Clause', 'Terastal Clause'],
		banlist: [
			'Annihilape', 'Arceus', 'Baxcalibur', 'Calyrex-Ice', 'Calyrex-Shadow', 'Chi-Yu', 'Chien-Pao', 'Blaziken', 'Deoxys-Normal', 'Deoxys-Attack',
			'Dialga', 'Dialga-Origin', 'Espathra', 'Eternatus', 'Giratina', 'Giratina-Origin', 'Groudon', 'Ho-Oh', 'Iron Bundle', 'Kingambit', 'Koraidon',
			'Kyogre', 'Kyurem-Black', 'Kyurem-White', 'Lugia', 'Lunala', 'Magearna', 'Mewtwo', 'Miraidon', 'Necrozma-Dawn-Wings', 'Necrozma-Dusk-Mane',
			'Palafin', 'Palkia', 'Palkia-Origin', 'Rayquaza', 'Reshiram', 'Shaymin-Sky', 'Solgaleo', 'Ursaluna-Bloodmoon', 'Urshifu-Single-Strike',
			'Zacian', 'Zacian-Crowned', 'Zamazenta', 'Zamazenta-Crowned', 'Zekrom', 'Moody', 'Shadow Tag', 'Booster Energy', 'Damp Rock', 'Focus Band',
			'King\'s Rock', 'Quick Claw', 'Razor Fang', 'Smooth Rock', 'Acupressure', 'Baton Pass', 'Last Respects', 'Shed Tail',
		],
	},
	{
		name: "[Gen 9] CAP",
		desc: "The Create-A-Pok&eacute;mon project is a community dedicated to exploring and understanding the competitive Pok&eacute;mon metagame by designing, creating, and playtesting new Pok&eacute;mon concepts.",
		mod: 'gen9',
		ruleset: ['[Gen 9] OU', '+CAP'],
		banlist: ['Crucibellite', 'Rage Fist'],
	},
	{
		name: "[Gen 9] BSS Reg G",
		mod: 'gen9',
		bestOfDefault: true,
		ruleset: ['Flat Rules', '!! Adjust Level = 50', 'Min Source Gen = 9', 'VGC Timer', 'Limit One Restricted'],
		restricted: ['Restricted Legendary'],
	},
	{
		name: "[Gen 9] BSS Reg H",
		mod: 'gen9',
		searchShow: false,
		bestOfDefault: true,
		ruleset: ['Flat Rules', '!! Adjust Level = 50', 'Min Source Gen = 9', 'VGC Timer'],
		banlist: ['Sub-Legendary', 'Paradox', 'Gouging Fire', 'Iron Boulder', 'Iron Crown', 'Raging Bolt'],
	},
	{
		name: "[Gen 9] Custom Game",
		mod: 'gen9',
		searchShow: false,
		debug: true,
		battle: { trunc: Math.trunc },
		// no restrictions, for serious (other than team preview)
		ruleset: ['Team Preview', 'Cancel Mod', 'Max Team Size = 24', 'Max Move Count = 24', 'Max Level = 9999', 'Default Level = 100'],
	},

	// S/V Doubles
	///////////////////////////////////////////////////////////////////

	{
		section: "S/V Doubles",
	},
	{
		name: "[Gen 9] Random Doubles Battle",
		mod: 'gen9',
		gameType: 'doubles',
		team: 'random',
		ruleset: ['PotD', 'Obtainable', 'Species Clause', 'HP Percentage Mod', 'Cancel Mod', 'Illusion Level Mod', 'Sleep Clause Mod'],
	},
	{
		name: "[Gen 9] Doubles OU",
		mod: 'gen9',
		gameType: 'doubles',
		ruleset: ['Standard Doubles', 'Evasion Abilities Clause'],
		banlist: ['DUber', 'Shadow Tag'],
	},
	{
		name: "[Gen 9] Doubles Ubers",
		mod: 'gen9',
		gameType: 'doubles',
		ruleset: ['Standard Doubles', '!Gravity Sleep Clause'],
	},
	{
		name: "[Gen 9] Doubles UU",
		mod: 'gen9',
		gameType: 'doubles',
		ruleset: ['[Gen 9] Doubles OU'],
		banlist: ['DOU', 'DBL'],
	},
	{
		name: "[Gen 9] Doubles LC",
		mod: 'gen9',
		gameType: 'doubles',
		searchShow: false,
		ruleset: ['Standard Doubles', 'Little Cup', 'Sleep Clause Mod'],
		banlist: ['Basculin-White-Striped', 'Dunsparce', 'Duraludon', 'Girafarig', 'Gligar', 'Murkrow', 'Qwilfish-Hisui', 'Scyther', 'Sneasel', 'Sneasel-Hisui', 'Vulpix', 'Vulpix-Alola', 'Yanma'],
	},
	{
		name: "[Gen 9] VGC 2023 Reg D",
		mod: 'gen9predlc',
		gameType: 'doubles',
		searchShow: false,
		bestOfDefault: true,
		ruleset: ['Flat Rules', '!! Adjust Level = 50', 'Min Source Gen = 9', 'VGC Timer', 'Open Team Sheets'],
		banlist: ['Walking Wake', 'Iron Leaves'],
	},
	{
		name: "[Gen 9] VGC 2025 Reg G",
		mod: 'gen9',
		gameType: 'doubles',
		bestOfDefault: true,
		ruleset: ['Flat Rules', '!! Adjust Level = 50', 'Min Source Gen = 9', 'VGC Timer', 'Open Team Sheets', 'Limit One Restricted'],
		restricted: ['Restricted Legendary'],
	},
	{
		name: "[Gen 9] VGC 2025 Reg G (Bo3)",
		mod: 'gen9',
		gameType: 'doubles',
		bestOfDefault: true,
		ruleset: ['Flat Rules', '!! Adjust Level = 50', 'Min Source Gen = 9', 'VGC Timer', 'Force Open Team Sheets', 'Best of = 3', 'Limit One Restricted'],
		restricted: ['Restricted Legendary'],
	},
	{
		name: "[Gen 9] Doubles Custom Game",
		mod: 'gen9',
		gameType: 'doubles',
		searchShow: false,
		battle: { trunc: Math.trunc },
		debug: true,
		// no restrictions, for serious (other than team preview)
		ruleset: ['Team Preview', 'Cancel Mod', 'Max Team Size = 24', 'Max Move Count = 24', 'Max Level = 9999', 'Default Level = 100'],
	},

	// S/V Doubles
	///////////////////////////////////////////////////////////////////

	{
		section: "Unofficial Metagames",
	},
	{
		name: "[Gen 9] 1v1",
		desc: `Bring three Pok&eacute;mon to Team Preview and choose one to battle.`,
		mod: 'gen9',
		ruleset: [
			'Picked Team Size = 1', 'Max Team Size = 3',
			'Standard', 'Terastal Clause', 'Sleep Moves Clause', 'Accuracy Moves Clause', '!Sleep Clause Mod',
		],
		banlist: [
			'Arceus', 'Archaludon', 'Calyrex-Ice', 'Calyrex-Shadow', 'Chi-Yu', 'Cinderace', 'Deoxys', 'Deoxys-Attack', 'Deoxys-Defense', 'Deoxys-Speed', 'Dialga',
			'Dialga-Origin', 'Dragonite', 'Eternatus', 'Flutter Mane', 'Gholdengo', 'Giratina', 'Giratina-Origin', 'Gouging Fire', 'Groudon', 'Ho-Oh', 'Jirachi',
			'Koraidon', 'Kyogre', 'Kyurem-Black', 'Kyurem-White', 'Lugia', 'Lunala', 'Magearna', 'Meloetta', 'Mew', 'Mewtwo', 'Mimikyu', 'Miraidon', 'Necrozma',
			'Necrozma-Dawn-Wings', 'Necrozma-Dusk-Mane', 'Ogerpon-Cornerstone', 'Ogerpon-Hearthflame', 'Palkia', 'Palkia-Origin', 'Rayquaza', 'Reshiram',
			'Scream Tail', 'Shaymin-Sky', 'Snorlax', 'Solgaleo', 'Terapagos', 'Zacian', 'Zacian-Crowned', 'Zamazenta', 'Zamazenta-Crowned', 'Zekrom', 'Moody',
			'Focus Band', 'Focus Sash', 'King\'s Rock', 'Razor Fang', 'Quick Claw', 'Acupressure', 'Perish Song',
		],
	},
	{
		name: "[Gen 9] 2v2 Doubles",
		desc: `Double battle where you bring four Pok&eacute;mon to Team Preview and choose only two.`,
		mod: 'gen9',
		gameType: 'doubles',
		ruleset: [
			'Picked Team Size = 2', 'Max Team Size = 4',
			'Standard Doubles', 'Accuracy Moves Clause', 'Terastal Clause', 'Sleep Clause Mod', 'Evasion Items Clause',
		],
		banlist: [
			'Arceus', 'Calyrex-Ice', 'Calyrex-Shadow', 'Chi-Yu', 'Deoxys-Attack', 'Dialga', 'Dialga-Origin', 'Eternatus', 'Giratina', 'Giratina-Origin', 'Groudon',
			'Ho-Oh', 'Koraidon', 'Kyogre', 'Kyurem-White', 'Lugia', 'Lunala', 'Magearna', 'Mewtwo', 'Miraidon', 'Necrozma-Dawn-Wings', 'Necrozma-Dusk-Mane', 'Palkia',
			'Palkia-Origin', 'Rayquaza', 'Reshiram', 'Solgaleo', 'Urshifu', 'Urshifu-Rapid-Strike', 'Zacian', 'Zacian-Crowned', 'Zamazenta', 'Zamazenta-Crowned',
			'Zekrom', 'Commander', 'Moody', 'Focus Sash', 'King\'s Rock', 'Razor Fang', 'Ally Switch', 'Final Gambit', 'Perish Song', 'Swagger',
		],
	},
	{
		name: "[Gen 9] Anything Goes",
		mod: 'gen9',
		ruleset: ['Min Source Gen = 9', 'Obtainable', 'Team Preview', 'HP Percentage Mod', 'Cancel Mod', 'Endless Battle Clause'],
	},
	{
		name: "[Gen 9] Ubers UU",
		mod: 'gen9',
		ruleset: ['[Gen 9] Ubers'],
		banlist: [
			// Ubers OU
			'Arceus-Normal', 'Arceus-Fairy', 'Arceus-Ghost', 'Arceus-Ground', 'Arceus-Water', 'Calyrex-Ice', 'Chien-Pao', 'Deoxys-Attack', 'Deoxys-Speed', 'Eternatus',
			'Flutter Mane', 'Giratina-Origin', 'Glimmora', 'Gliscor', 'Grimmsnarl', 'Groudon', 'Ho-Oh', 'Kingambit', 'Koraidon', 'Kyogre', 'Kyurem-Black', 'Landorus-Therian',
			'Lunala', 'Mewtwo', 'Miraidon', 'Necrozma-Dusk-Mane', 'Rayquaza', 'Ribombee', 'Skeledirge', 'Ting-Lu', 'Zacian-Crowned',
			// Ubers UUBL + Lunala, Arceus-Ghost, Arceus-Water
			'Arceus-Dragon', 'Arceus-Fire', 'Arceus-Flying', 'Arceus-Steel', 'Necrozma-Dawn-Wings', 'Shaymin-Sky', 'Zekrom',
		],
	},
	{
		name: "[Gen 9] ZU",
		mod: 'gen9',
		ruleset: ['[Gen 9] PU'],
		banlist: ['PU', 'ZUBL', 'Unburden'],
	},
	{
		name: "[Gen 9] Free-For-All",
		mod: 'gen9',
		gameType: 'freeforall',
		rated: false,
		tournamentShow: false,
		ruleset: ['Standard', 'Sleep Moves Clause', '!Sleep Clause Mod', '!Evasion Items Clause'],
		banlist: [
			'Annihilape', 'Arceus', 'Calyrex-Ice', 'Calyrex-Shadow', 'Chi-Yu', 'Chien-Pao', 'Darkrai', 'Deoxys-Normal', 'Deoxys-Attack', 'Dialga', 'Dialga-Origin',
			'Dondozo', 'Eternatus', 'Flutter Mane', 'Giratina', 'Giratina-Origin', 'Groudon', 'Ho-Oh', 'Hoopa-Unbound', 'Iron Bundle', 'Koraidon', 'Kyogre', 'Kyurem-White',
			'Landorus-Incarnate', 'Lugia', 'Lunala', 'Magearna', 'Mewtwo', 'Miraidon', 'Necrozma-Dawn-Wings', 'Necrozma-Dusk-Mane', 'Ogerpon-Hearthflame', 'Palkia',
			'Palkia-Origin', 'Rayquaza', 'Reshiram', 'Shaymin-Sky', 'Solgaleo', 'Spectrier', 'Terapagos', 'Ursaluna', 'Ursaluna-Bloodmoon', 'Urshifu', 'Urshifu-Rapid-Strike',
			'Zacian', 'Zacian-Crowned', 'Zekrom', 'Moody', 'Shadow Tag', 'Toxic Chain', 'Toxic Debris', 'Acupressure', 'Aromatic Mist', 'Baton Pass', 'Coaching',
			'Court Change', 'Decorate', 'Dragon Cheer', 'Final Gambit', 'Flatter', 'Fling', 'Floral Healing', 'Follow Me', 'Heal Pulse', 'Heart Swap', 'Last Respects',
			'Malignant Chain', 'Poison Fang', 'Rage Powder', 'Skill Swap', 'Spicy Extract', 'Swagger', 'Toxic', 'Toxic Spikes',
		],
	},
	{
		name: "[Gen 9] LC UU",
		mod: 'gen9',
		searchShow: false,
		ruleset: ['[Gen 9] LC'],
		banlist: [
			'Bulbasaur', 'Chinchou', 'Diglett-Alola', 'Drifloon', 'Elekid', 'Foongus', 'Glimmet', 'Gothita', 'Grookey', 'Growlithe-Hisui', 'Houndour',
			'Magby', 'Mareanie', 'Mienfoo', 'Minccino', 'Mudbray', 'Pawniard', 'Sandshrew-Alola', 'Shellder', 'Shellos', 'Snover', 'Stunky', 'Timburr',
			'Tinkatink', 'Toedscool', 'Torchic', 'Vullaby', 'Wingull', 'Zorua-Hisui',
		],
	},
	{
		name: "[Gen 9] NFE",
		desc: `Only Pok&eacute;mon that can evolve are allowed.`,
		mod: 'gen9',
		searchShow: false,
		ruleset: ['Standard OMs', 'Not Fully Evolved', 'Sleep Moves Clause', 'Terastal Clause'],
		banlist: [
			'Basculin-White-Striped', 'Bisharp', 'Chansey', 'Combusken', 'Dipplin', 'Duraludon', 'Electabuzz', 'Gligar', 'Gurdurr',
			'Haunter', 'Magmar', 'Magneton', 'Porygon2', 'Primeape', 'Qwilfish-Hisui', 'Rhydon', 'Scyther', 'Sneasel', 'Sneasel-Hisui',
			'Ursaring', 'Vulpix-Base', 'Arena Trap', 'Magnet Pull', 'Moody', 'Shadow Tag', 'Baton Pass',
		],
	},

	// Pet Mods
	///////////////////////////////////////////////////////////////////

	{
		section: "Pet Mods",
	},
	{
		name: "[Gen 9] Little Colosseum LC",
		desc: `A Little Cup metagame that aims to buff weaker Pokemon and nerf LC Ubers to create a more diverse metagame.`,
		mod: 'littlecolosseum',
		searchShow: false,
		ruleset: ['Little Cup', 'Standard'],
		banlist: [
			'Aipom', 'Basculin-White-Striped', 'Diglett-Base', 'Dunsparce', 'Duraludon', 'Flittle', 'Girafarig', 'Gligar',
			'Meditite', 'Misdreavus', 'Murkrow', 'Porygon', 'Qwilfish-Hisui', 'Rufflet', 'Scraggy', 'Scyther', 'Sneasel', 'Sneasel-Hisui',
			'Snivy', 'Stantler', 'Vulpix', 'Vulpix-Alola', 'Yanma', 'Moody', 'Baton Pass', 'Sticky Web',
		],
		onBegin() {
			this.add('-message', `Welcome to Little Colosseum!`);
			this.add('-message', `This is a Generation 9 LC-based Pet Mod where multiple Pokemon have been reimagined in order to fit the LC metagame.`);
			this.add('-message', `You can find our thread and metagame resources here:`);
			this.add('-message', `https://www.smogon.com/forums/threads/3749020/`);
		},
		onSwitchIn(pokemon) {
			this.add('-start', pokemon, 'typechange', (pokemon.illusion || pokemon).getTypes(true).join('/'), '[silent]');
			pokemon.apparentType = pokemon.getTypes(true).join('/');
		},
	},
	{
		name: "[Gen 2] GSC Doubles",
		desc: `A Gen 2 metagame that adds doubles to the game.`,
		mod: 'gen2doubles',
		gameType: 'doubles',
		searchShow: false,
		ruleset: ['Standard Doubles', 'Swagger Clause'],
		banlist: ['Uber', 'Bright Powder', 'King\'s Rock', 'Quick Claw'],
		onBegin() {
			this.add('-message', `Welcome to GSC Doubles!`);
			this.add('-message', `This is a Generation 2 Pet Mod that brings the Doubles game mode introduced in Generation 3 back in time to GSC.`);
			this.add('-message', `You can find our metagame resources here:`);
			this.add('-message', `https://www.smogon.com/forums/threads/3755811/`);
		},
	},

	// Draft League
	///////////////////////////////////////////////////////////////////

	{
		section: "Draft",
		column: 1,
	},
	{
		name: "[Gen 9] Draft",
		mod: 'gen9',
		searchShow: false,
		teraPreviewDefault: true,
		ruleset: ['Standard Draft', 'Min Source Gen = 9'],
	},
	{
		name: "[Gen 9] 6v6 Doubles Draft",
		mod: 'gen9',
		gameType: 'doubles',
		searchShow: false,
		teraPreviewDefault: true,
		ruleset: ['Standard Draft', '!Sleep Clause Mod', '!Evasion Clause', 'Min Source Gen = 9'],
	},
	{
		name: "[Gen 9] 4v4 Doubles Draft",
		mod: 'gen9',
		gameType: 'doubles',
		searchShow: false,
		bestOfDefault: true,
		teraPreviewDefault: true,
		ruleset: ['Standard Draft', 'Item Clause = 1', 'VGC Timer', '!Sleep Clause Mod', '!OHKO Clause', '!Evasion Clause', 'Adjust Level = 50', 'Picked Team Size = 4', 'Min Source Gen = 9'],
	},
	{
		name: "[Gen 9] NatDex Draft",
		mod: 'gen9',
		searchShow: false,
		teraPreviewDefault: true,
		ruleset: ['Standard Draft', '+Unobtainable', '+Past'],
	},
	{
		name: "[Gen 9] NatDex 6v6 Doubles Draft",
		mod: 'gen9',
		gameType: 'doubles',
		searchShow: false,
		teraPreviewDefault: true,
		ruleset: ['[Gen 9] 6v6 Doubles Draft', '+Unobtainable', '+Past', '!! Min Source Gen = 3'],
	},
	{
		name: "[Gen 9] NatDex LC Draft",
		mod: 'gen9',
		searchShow: false,
		teraPreviewDefault: true,
		ruleset: ['[Gen 9] NatDex Draft', 'Item Clause = 2', 'Little Cup'],
		banlist: ['Dragon Rage', 'Sonic Boom'],
	},
	{
		name: "[Gen 8] Galar Dex Draft",
		mod: 'gen8',
		searchShow: false,
		ruleset: ['Standard Draft', 'Dynamax Clause'],
	},
	{
		name: "[Gen 8] NatDex Draft",
		mod: 'gen8',
		searchShow: false,
		ruleset: ['Standard Draft', 'Dynamax Clause', '+Past'],
	},
	{
		name: "[Gen 8] NatDex 4v4 Doubles Draft",
		mod: 'gen8',
		gameType: 'doubles',
		searchShow: false,
		ruleset: ['Standard Draft', 'Item Clause = 1', '!Sleep Clause Mod', '!OHKO Clause', '!Evasion Moves Clause', 'Adjust Level = 50', 'Picked Team Size = 4', '+Past'],
	},
	{
		name: "[Gen 7] Draft",
		mod: 'gen7',
		searchShow: false,
		ruleset: ['Standard Draft', '+LGPE'],
	},
	{
		name: "[Gen 6] Draft",
		mod: 'gen6',
		searchShow: false,
		ruleset: ['Standard Draft', 'Moody Clause', 'Swagger Clause'],
		banlist: ['Soul Dew'],
	},
	{
		name: "[Gen 5] Draft",
		mod: 'gen5',
		searchShow: false,
		ruleset: ['Standard Draft', '-Unreleased', 'Moody Clause', 'Swagger Clause', 'DryPass Clause', 'Gems Clause', 'Sleep Moves Clause'],
		banlist: ['King\'s Rock', 'Quick Claw', 'Soul Dew', 'Assist', 'Drizzle ++ Swift Swim', 'Drought ++ Chlorophyll', 'Landorus + Sheer Force', 'Excadrill + Sand Rush'],
	},
	{
		name: "[Gen 4] Draft",
		mod: 'gen4',
		searchShow: false,
		ruleset: ['Standard Draft', 'Swagger Clause', 'DryPass Clause', 'Sleep Moves Clause', '!Team Preview', '!Evasion Abilities Clause'],
		banlist: ['King\'s Rock', 'Quick Claw', 'Assist', 'Acupressure', 'Sand Stream ++ Sand Veil', 'Snow Warning ++ Snow Cloak'],
	},
	{
		name: "[Gen 3] Draft",
		mod: 'gen3',
		searchShow: false,
		ruleset: ['Standard Draft', 'Swagger Clause', 'DryPass Clause', '!Team Preview'],
		banlist: ['King\'s Rock', 'Quick Claw', 'Assist'],
	},

	// OM of the Month
	///////////////////////////////////////////////////////////////////

	{
		section: "OM of the Month",
		column: 2,
	},
	{
		name: "[Gen 9] Frantic Fusions",
		desc: `Pok&eacute;mon nicknamed after another Pok&eacute;mon get their stats buffed by 1/4 of that Pok&eacute;mon's stats, barring HP, and access to one of their abilities.`,
		mod: 'gen9',
		// searchShow: false,
		ruleset: ['Standard OMs', '!Nickname Clause', '!Obtainable Abilities', 'Sleep Moves Clause', 'Frantic Fusions Mod', 'Terastal Clause'],
		banlist: [
<<<<<<< HEAD
      	'Annihilape', 'Arceus', 'Baxcalibur', 'Blaziken', 'Calyrex-Ice', 'Calyrex-Shadow', 'Chi-Yu', 'Chien-Pao', 'Deoxys-Attack', 'Deoxys-Normal', 'Dialga', 'Dialga-Origin',
      	'Dragapult', 'Dragonite', 'Espathra', 'Eternatus', 'Flutter Mane', 'Giratina', 'Giratina-Origin', 'Gouging Fire', 'Groudon', 'Ho-Oh', 'Kingambit', 'Koraidon',
      	'Kyogre', 'Kyurem-Black', 'Kyurem-White', 'Landorus-Incarnate', 'Lugia', 'Lunala', 'Magearna', 'Mamoswine', 'Meowscarada', 'Mewtwo', 'Miraidon', 'Necrozma-Dawn-Wings',
      	'Necrozma-Dusk-Mane', 'Ogerpon-Hearthflame', 'Palafin', 'Palkia', 'Palkia-Origin', 'Rayquaza', 'Reshiram', 'Sceptile', 'Shaymin-Sky', 'Sneasler', 'Solgaleo', 'Spectrier',
      	'Ursaluna', 'Urshifu-Single-Strike', 'Weavile', 'Zacian', 'Zacian-Crowned', 'Zamazenta-Crowned', 'Zekrom', 'Arena Trap', 'Moody', 'Shadow Tag', 'Damp Rock', 'Heat Rock',
      	'King\'s Rock', 'Light Clay', 'Razor Fang', 'Acupressure', 'Baton Pass', 'Last Respects', 'Shed Tail',
     	],
		restricted: [
			'Belly Drum', 'Ceaseless Edge', 'Clangorous Soul', 'Dire Claw', 'Extreme Speed', 'Fillet Away', 'Glacial Lance', 'Glare', 'Lumina Crash', 'Rage Fist', 'Revival Blessing',
			'Salt Cure', 'Shell Smash', 'Shift Gear', 'Surging Strikes', 'Tail Glow',
=======
			'Annihilape', 'Arceus', 'Baxcalibur', 'Calyrex-Ice', 'Calyrex-Shadow', 'Chi-Yu', 'Chien-Pao', 'Comfey', 'Cresselia', 'Darkrai', 'Deoxys-Normal', 'Deoxys-Attack',
			'Deoxys-Speed', 'Dialga', 'Dialga-Origin', 'Ditto', 'Dragapult', 'Enamorus-Incarnate', 'Eternatus', 'Flutter Mane', 'Giratina', 'Giratina-Origin', 'Gouging Fire',
			'Groudon', 'Ho-Oh', 'Hoopa-Unbound', 'Iron Boulder', 'Iron Bundle', 'Iron Moth', 'Iron Valiant', 'Keldeo', 'Koraidon', 'Komala', 'Kyogre', 'Kyurem', 'Kyurem-Black',
			'Kyurem-White', 'Landorus-Incarnate', 'Lugia', 'Lunala', 'Magearna', 'Mewtwo', 'Miraidon', 'Necrozma-Dawn-Wings', 'Necrozma-Dusk-Mane', 'Numel', 'Ogerpon-Hearthflame',
			'Ogerpon-Wellspring', 'Palafin', 'Palkia', 'Palkia-Origin', 'Persian-Alola', 'Rayquaza', 'Regieleki', 'Regigigas', 'Reshiram', 'Shaymin-Sky', 'Slaking', 'Sneasler',
			'Solgaleo', 'Spectrier', 'Toxapex', 'Urshifu', 'Urshifu-Rapid-Strike', 'Volcarona', 'Walking Wake', 'Weavile', 'Zacian', 'Zacian-Crowned', 'Zamazenta', 'Zamazenta-Crowned',
			'Zekrom', 'Arena Trap', 'Contrary', 'Huge Power', 'Ice Scales', 'Illusion', 'Magnet Pull', 'Moody', 'Neutralizing Gas', 'Poison Heal', 'Pure Power', 'Shadow Tag',
			'Stakeout', 'Stench', 'Speed Boost', 'Unburden', 'Water Bubble', 'Damp Rock', 'Heat Rock', 'King\'s Rock', 'Quick Claw', 'Razor Fang', 'Baton Pass', 'Last Respects',
			'Revival Blessing', 'Shed Tail',
>>>>>>> 36aa7462
		],
	},
	{
		name: "[Gen 9] Cross Evolution",
		desc: `Give a Pok&eacute;mon a Pok&eacute;mon name of the next evolution stage as a nickname to inherit stat changes, typing, abilities, and moves from the next stage Pok&eacute;mon.`,
		mod: 'gen9',
		// searchShow: false,
		ruleset: ['Standard OMs', 'Sleep Moves Clause', 'Terastal Clause'],
		banlist: [
			'Basculin-White-Striped', 'Duraludon', 'Kyogre', 'Miraidon', 'Scyther', 'Sneasel', 'Sneasel-Hisui', 'Ursaring', 'Arena Trap',
			'Huge Power', 'Pure Power', 'Shadow Tag', 'Moody', 'King\'s Rock', 'Razor Fang', 'Baton Pass', 'Shed Tail',
		],
		restricted: ['Espathra', 'Frosmoth', 'Gallade', 'Lilligant-Hisui', 'Lunala', 'Solgaleo'],
		onValidateTeam(team) {
			const nums = new Set<number>();
			for (const set of team) {
				const name = set.name;
				const species = this.dex.species.get(name);
				if (nums.has(species.num)) {
					return [
						`Your Pok\u00e9mon must have different nicknames.`,
						`(You have more than one Pok\u00e9mon named after a form of '${species.name}')`,
					];
				}
				if (species.exists && species.name !== set.species) nums.add(species.num);
			}
			if (!nums.size) {
				return [
					`${this.format.name} works using nicknames; your team has 0 nicknamed Pok\u00e9mon.`,
					`(If this was intentional, add a nickname to one Pok\u00e9mon that isn't the name of a Pok\u00e9mon species.)`,
				];
			}
		},
		checkCanLearn(move, species, lsetData, set) {
			if (!(set as any).sp?.exists || !(set as any).crossSpecies?.exists) {
				return this.checkCanLearn(move, species, lsetData, set);
			}
			const problem = this.checkCanLearn(move, (set as any).sp);
			if (!problem) return null;
			if (this.checkCanLearn(move, (set as any).crossSpecies)) return problem;
			return null;
		},
		validateSet(set, teamHas) {
			const crossSpecies = this.dex.species.get(set.name);
			let problems = this.dex.formats.get('Obtainable Misc').onChangeSet?.call(this, set, this.format) || null;
			if (Array.isArray(problems) && problems.length) return problems;
			const crossNonstandard = (!this.ruleTable.has('standardnatdex') && crossSpecies.isNonstandard === 'Past') ||
				crossSpecies.isNonstandard === 'Future';
			const crossIsCap = !this.ruleTable.has('+pokemontag:cap') && crossSpecies.isNonstandard === 'CAP';
			if (!crossSpecies.exists || crossNonstandard || crossIsCap) return this.validateSet(set, teamHas);
			const species = this.dex.species.get(set.species);
			const check = this.checkSpecies(set, species, species, {});
			if (check) return [check];
			const nonstandard = !this.ruleTable.has('standardnatdex') && species.isNonstandard === 'Past';
			const isCap = !this.ruleTable.has('+pokemontag:cap') && species.isNonstandard === 'CAP';
			if (!species.exists || nonstandard || isCap || species === crossSpecies) return this.validateSet(set, teamHas);
			if (!species.nfe) return [`${species.name} cannot cross evolve because it doesn't evolve.`];
			const crossIsUnreleased = (crossSpecies.tier === "Unreleased" && crossSpecies.isNonstandard === "Unobtainable" &&
				!this.ruleTable.has('+unobtainable'));
			if (crossSpecies.battleOnly || crossIsUnreleased || !crossSpecies.prevo) {
				return [`${species.name} cannot cross evolve into ${crossSpecies.name} because it isn't an evolution.`];
			}
			if (this.ruleTable.isRestrictedSpecies(crossSpecies)) {
				return [`${species.name} cannot cross evolve into ${crossSpecies.name} because it is banned.`];
			}
			const crossPrevoSpecies = this.dex.species.get(crossSpecies.prevo);
			if (!crossPrevoSpecies.prevo !== !species.prevo) {
				return [
					`${species.name} cannot cross evolve into ${crossSpecies.name} because they are not consecutive evolution stages.`,
				];
			}
			const item = this.dex.items.get(set.item);
			if (item.itemUser?.length) {
				if (!item.itemUser.includes(crossSpecies.name) || crossSpecies.name !== species.name) {
					return [`${species.name} cannot use ${item.name} because it is cross evolved into ${crossSpecies.name}.`];
				}
			}
			const ability = this.dex.abilities.get(set.ability);
			if (!this.ruleTable.isRestricted(`ability:${ability.id}`) || Object.values(species.abilities).includes(ability.name)) {
				set.species = crossSpecies.name;
			}

			(set as any).sp = species;
			(set as any).crossSpecies = crossSpecies;
			problems = this.validateSet(set, teamHas);
			set.name = crossSpecies.name;
			set.species = species.name;
			return problems;
		},
		onModifySpecies(species, target, source, effect) {
			if (!target) return; // chat
			if (effect && ['imposter', 'transform'].includes(effect.id)) return;
			if (target.set.name === target.set.species) return;
			const crossSpecies = this.dex.species.get(target.set.name);
			if (!crossSpecies.exists) return;
			if (species.battleOnly || !species.nfe) return;
			const crossIsUnreleased = (crossSpecies.tier === "Unreleased" && crossSpecies.isNonstandard === "Unobtainable" &&
				!this.ruleTable.has('+unobtainable'));
			if (crossSpecies.battleOnly || crossIsUnreleased || !crossSpecies.prevo) return;
			const crossPrevoSpecies = this.dex.species.get(crossSpecies.prevo);
			if (!crossPrevoSpecies.prevo !== !species.prevo) return;

			const mixedSpecies = this.dex.deepClone(species);
			mixedSpecies.weightkg =
				Math.max(0.1, species.weightkg + crossSpecies.weightkg - crossPrevoSpecies.weightkg).toFixed(1);
			mixedSpecies.nfe = false;
			mixedSpecies.evos = [];
			mixedSpecies.eggGroups = crossSpecies.eggGroups;
			mixedSpecies.abilities = crossSpecies.abilities;
			mixedSpecies.bst = 0;
			let i: StatID;
			for (i in species.baseStats) {
				const statChange = crossSpecies.baseStats[i] - crossPrevoSpecies.baseStats[i];
				mixedSpecies.baseStats[i] = this.clampIntRange(species.baseStats[i] + statChange, 1, 255);
				mixedSpecies.bst += mixedSpecies.baseStats[i];
			}
			if (crossSpecies.types[0] !== crossPrevoSpecies.types[0]) mixedSpecies.types[0] = crossSpecies.types[0];
			if (crossSpecies.types[1] !== crossPrevoSpecies.types[1]) {
				mixedSpecies.types[1] = crossSpecies.types[1] || crossSpecies.types[0];
			}
			if (mixedSpecies.types[0] === mixedSpecies.types[1]) mixedSpecies.types = [mixedSpecies.types[0]];

			return mixedSpecies;
		},
		onBegin() {
			for (const pokemon of this.getAllPokemon()) {
				pokemon.baseSpecies = pokemon.species;
			}
		},
	},

	// Other Metagames
	///////////////////////////////////////////////////////////////////

	{
		section: "Other Metagames",
		column: 2,
	},
	{
		name: "[Gen 9] Almost Any Ability",
		desc: `Pok&eacute;mon have access to almost any ability.`,
		mod: 'gen9',
		ruleset: ['Standard OMs', '!Obtainable Abilities', 'Ability Clause = 1', 'Sleep Moves Clause', 'Terastal Clause'],
		banlist: [
			'Annihilape', 'Arceus', 'Baxcalibur', 'Calyrex-Ice', 'Calyrex-Shadow', 'Ceruledge', 'Darkrai', 'Deoxys-Normal', 'Deoxys-Attack', 'Dialga', 'Dialga-Origin', 'Dragapult', 'Dragonite',
			'Enamorus-Incarnate', 'Eternatus', 'Flutter Mane', 'Giratina', 'Giratina-Origin', 'Gouging Fire', 'Groudon', 'Ho-Oh', 'Hoopa-Unbound', 'Iron Bundle', 'Iron Valiant', 'Keldeo',
			'Koraidon', 'Kyogre', 'Kyurem', 'Kyurem-Black', 'Kyurem-White', 'Lugia', 'Lunala', 'Magearna', 'Mewtwo', 'Miraidon', 'Necrozma-Dawn-Wings', 'Necrozma-Dusk-Mane', 'Noivern',
			'Palkia', 'Palkia-Origin', 'Raging Bolt', 'Rayquaza', 'Regigigas', 'Reshiram', 'Shaymin-Sky', 'Slaking', 'Sneasler', 'Solgaleo', 'Spectrier', 'Urshifu', 'Urshifu-Rapid-Strike',
			'Volcarona', 'Walking Wake', 'Weavile', 'Zacian', 'Zacian-Crowned', 'Zekrom', 'Arena Trap', 'Comatose', 'Contrary', 'Fur Coat', 'Good as Gold', 'Gorilla Tactics', 'Huge Power',
			'Ice Scales', 'Illusion', 'Imposter', 'Innards Out', 'Magic Bounce', 'Magnet Pull', 'Moody', 'Neutralizing Gas', 'Orichalcum Pulse', 'Parental Bond', 'Poison Heal', 'Pure Power',
			'Shadow Tag', 'Simple', 'Speed Boost', 'Stakeout', 'Toxic Debris', 'Triage', 'Unburden', 'Water Bubble', 'Wonder Guard', 'King\'s Rock', 'Razor Fang', 'Baton Pass',
			'Last Respects', 'Shed Tail',
		],
	},
	{
		name: "[Gen 9] Balanced Hackmons",
		desc: `Anything directly hackable onto a set (EVs, IVs, forme, ability, item, and move) and is usable in local battles is allowed.`,
		mod: 'gen9',
		ruleset: [
			'OHKO Clause', 'Evasion Clause', 'Species Clause', 'Team Preview', 'HP Percentage Mod', 'Cancel Mod', 'Sleep Moves Clause',
			'Endless Battle Clause', 'Hackmons Forme Legality', 'Species Reveal Clause', 'Terastal Clause',
		],
		banlist: [
			'Calyrex-Shadow', 'Deoxys-Attack', 'Diancie-Mega', 'Gengar-Mega', 'Groudon-Primal', 'Kartana', 'Mewtwo-Mega-X', 'Mewtwo-Mega-Y', 'Rayquaza-Mega',
			'Regigigas', 'Shedinja', 'Slaking', 'Arena Trap', 'Comatose', 'Contrary', 'Gorilla Tactics', 'Hadron Engine', 'Huge Power', 'Illusion', 'Innards Out',
			'Libero', 'Liquid Ooze', 'Magnet Pull', 'Moody', 'Neutralizing Gas', 'Orichalcum Pulse', 'Parental Bond', 'Poison Heal', 'Protean', 'Pure Power',
			'Shadow Tag', 'Stakeout', 'Water Bubble', 'Wonder Guard', 'Baton Pass', 'Belly Drum', 'Ceaseless Edge', 'Clangorous Soul', 'Dire Claw', 'Electro Shot',
			'Fillet Away', 'Imprison', 'Last Respects', 'Lumina Crash', 'No Retreat', 'Photon Geyser', 'Quiver Dance', 'Rage Fist', 'Revival Blessing', 'Shed Tail',
			'Substitute', 'Shell Smash', 'Tail Glow',
		],
	},
	{
		name: "[Gen 9] Godly Gift",
		desc: `Each Pok&eacute;mon receives one base stat from a God (Restricted Pok&eacute;mon) depending on its position in the team. If there is no restricted Pok&eacute;mon, it uses the Pok&eacute;mon in the first slot.`,
		mod: 'gen9',
		ruleset: ['Standard OMs', 'Sleep Moves Clause', 'Godly Gift Mod'],
		banlist: [
			'Blissey', 'Calyrex-Shadow', 'Chansey', 'Deoxys-Attack', 'Koraidon', 'Kyurem-Black', 'Miraidon', 'Arena Trap', 'Gale Wings', 'Huge Power', 'Moody', 'Pure Power', 'Shadow Tag',
			'Swift Swim', 'Bright Powder', 'Focus Band', 'King\'s Rock', 'Quick Claw', 'Razor Fang', 'Baton Pass', 'Last Respects', 'Shed Tail',
		],
		restricted: [
			'Alomomola', 'Annihilape', 'Arceus', 'Baxcalibur', 'Calyrex-Ice', 'Chien-Pao', 'Chi-Yu', 'Crawdaunt', 'Deoxys-Normal', 'Deoxys-Speed', 'Dialga', 'Dialga-Origin', 'Dragapult', 'Espathra',
			'Eternatus', 'Flutter Mane', 'Gholdengo', 'Giratina', 'Giratina-Origin', 'Gliscor', 'Gouging Fire', 'Groudon', 'Hawlucha', 'Ho-Oh', 'Iron Bundle', 'Kingambit', 'Kyogre', 'Kyurem',
			'Kyurem-White', 'Lugia', 'Lunala', 'Magearna', 'Mewtwo', 'Necrozma-Dawn-Wings', 'Necrozma-Dusk-Mane', 'Ogerpon-Hearthflame', 'Palafin', 'Palkia', 'Palkia-Origin', 'Raging Bolt', 'Rayquaza',
			'Regieleki', 'Reshiram', 'Serperior', 'Shaymin-Sky', 'Smeargle', 'Solgaleo', 'Spectrier', 'Terapagos', 'Toxapex', 'Ursaluna', 'Ursaluna-Bloodmoon', 'Volcarona', 'Zacian', 'Zacian-Crowned',
			'Zamazenta-Crowned', 'Zekrom',
		],
	},
	{
		name: "[Gen 9] Mix and Mega",
		desc: `Mega evolve any Pok&eacute;mon with any mega stone, or transform them with Genesect Drives, Primal orbs, Origin orbs, Rusted items, Ogerpon Masks, Arceus Plates, and Silvally Memories with no limit. Mega and Primal boosts based on form changes from gen 7.`,
		mod: 'mixandmega',
		ruleset: ['Standard OMs', 'Evasion Items Clause', 'Evasion Abilities Clause', 'Sleep Moves Clause', 'Terastal Clause'],
		banlist: [
			'Calyrex-Shadow', 'Koraidon', 'Kyogre', 'Miraidon', 'Moody', 'Shadow Tag', 'Beedrillite', 'Blazikenite', 'Gengarite',
			'Kangaskhanite', 'Mawilite', 'Medichamite', 'Pidgeotite', 'Red Orb', 'Baton Pass', 'Shed Tail',
		],
		restricted: [
			'Arceus', 'Basculegion-M', 'Calyrex-Ice', 'Deoxys-Normal', 'Deoxys-Attack', 'Dialga', 'Eternatus', 'Flutter Mane',
			'Gengar', 'Gholdengo', 'Giratina', 'Gouging Fire', 'Groudon', 'Ho-Oh', 'Iron Bundle', 'Kyurem-Black', 'Kyurem-White', 'Lugia',
			'Lunala', 'Manaphy', 'Mewtwo', 'Necrozma-Dawn-Wings', 'Necrozma-Dusk-Mane', 'Palkia', 'Rayquaza', 'Regigigas', 'Reshiram',
			'Slaking', 'Sneasler', 'Solgaleo', 'Ursaluna-Bloodmoon', 'Urshifu-Single-Strike', 'Zacian', 'Zekrom',
		],
		onValidateTeam(team) {
			const itemTable = new Set<ID>();
			for (const set of team) {
				const item = this.dex.items.get(set.item);
				if (!(item.forcedForme && !item.zMove) && !item.megaStone &&
					!item.isPrimalOrb && !item.name.startsWith('Rusted')) continue;
				const natdex = this.ruleTable.has('standardnatdex');
				if (natdex && item.id !== 'ultranecroziumz') continue;
				const species = this.dex.species.get(set.species);
				if (species.isNonstandard && !this.ruleTable.has(`+pokemontag:${this.toID(species.isNonstandard)}`)) {
					return [`${species.baseSpecies} does not exist in gen 9.`];
				}
				if (((item.itemUser?.includes(species.name) || item.forcedForme === species.name) &&
					!item.megaStone && !item.isPrimalOrb) || (natdex && species.name.startsWith('Necrozma-') &&
						item.id === 'ultranecroziumz')) {
					continue;
				}
				if (this.ruleTable.isRestrictedSpecies(species) || this.toID(set.ability) === 'powerconstruct') {
					return [`${species.name} is not allowed to hold ${item.name}.`];
				}
				if (itemTable.has(item.id)) {
					return [
						`You are limited to one of each Mega Stone/Primal Orb/Rusted item/Origin item/Ogerpon Mask/Arceus Plate/Silvally Memory.`,
						`(You have more than one ${item.name})`,
					];
				}
				itemTable.add(item.id);
			}
		},
		onBegin() {
			for (const pokemon of this.getAllPokemon()) {
				pokemon.m.originalSpecies = pokemon.baseSpecies.name;
			}
		},
		onSwitchIn(pokemon) {
			const originalSpecies = this.dex.species.get((pokemon.species as any).originalSpecies);
			if (originalSpecies.exists && pokemon.m.originalSpecies !== originalSpecies.baseSpecies) {
				// Place volatiles on the Pokémon to show its mega-evolved condition and details
				this.add('-start', pokemon, originalSpecies.requiredItems?.[0] || originalSpecies.requiredItem || originalSpecies.requiredMove, '[silent]');
				const oSpecies = this.dex.species.get(pokemon.m.originalSpecies);
				if (oSpecies.types.length !== pokemon.species.types.length || oSpecies.types[1] !== pokemon.species.types[1] ||
					oSpecies.types[0] !== pokemon.species.types[0]) {
					this.add('-start', pokemon, 'typechange', pokemon.species.types.join('/'), '[silent]');
				}
			}
		},
		onSwitchOut(pokemon) {
			const originalSpecies = this.dex.species.get((pokemon.species as any).originalSpecies);
			if (originalSpecies.exists && pokemon.m.originalSpecies !== originalSpecies.baseSpecies) {
				this.add('-end', pokemon, originalSpecies.requiredItems?.[0] || originalSpecies.requiredItem || originalSpecies.requiredMove, '[silent]');
			}
		},
	},
	{
		name: "[Gen 9] Shared Power",
		desc: `Once a Pok&eacute;mon switches in, its ability is shared with the rest of the team.`,
		mod: 'sharedpower',
		ruleset: ['Standard OMs', 'Evasion Abilities Clause', 'Evasion Items Clause', 'Sleep Moves Clause'],
		banlist: [
			'Arceus', 'Calyrex-Ice', 'Calyrex-Shadow', 'Chi-Yu', 'Chien-Pao', 'Conkeldurr', 'Deoxys-Attack', 'Eternatus', 'Greninja', 'Kingambit', 'Kyogre', 'Kyurem-Black', 'Kyurem-White',
			'Koraidon', 'Lunala', 'Magearna', 'Mewtwo', 'Miraidon', 'Necrozma-Dawn-Wings', 'Necrozma-Dusk-Mane', 'Ogerpon-Hearthflame', 'Palafin', 'Rayquaza', 'Regieleki', 'Reshiram',
			'Rillaboom', 'Scizor', 'Shaymin-Sky', 'Spectrier', 'Sneasler', 'Zacian', 'Zacian-Crowned', 'Zamazenta-Crowned', 'Zekrom', 'Arena Trap', 'Moody', 'Neutralizing Gas',
			'Shadow Tag', 'Speed Boost', 'Stench', 'Swift Swim', 'King\'s Rock', 'Leppa Berry', 'Razor Fang', 'Starf Berry', 'Baton Pass', 'Extreme Speed', 'Last Respects',
		],
		unbanlist: ['Arceus-Bug', 'Arceus-Dragon', 'Arceus-Fire', 'Arceus-Ice'],
		restricted: [
			'Armor Tail', 'Chlorophyll', 'Comatose', 'Contrary', 'Dazzling', 'Fur Coat', 'Gale Wings', 'Good as Gold', 'Huge Power', 'Ice Scales', 'Illusion', 'Imposter',
			'Magic Bounce', 'Magic Guard', 'Magnet Pull', 'Mold Breaker', 'Multiscale', 'Poison Heal', 'Prankster', 'Protosynthesis', 'Psychic Surge', 'Pure Power',
			'Purifying Salt', 'Quark Drive', 'Queenly Majesty', 'Quick Draw', 'Quick Feet', 'Regenerator', 'Sand Rush', 'Simple', 'Slush Rush', 'Stakeout', 'Stamina',
			'Sturdy', 'Surge Surfer', 'Technician', 'Tinted Lens', 'Triage', 'Unaware', 'Unburden', 'Water Bubble',
		],
		onValidateRule() {
			if (this.format.gameType !== 'singles') {
				throw new Error(`Shared Power currently does not support ${this.format.gameType} battles.`);
			}
		},
		getSharedPower(pokemon) {
			const sharedPower = new Set<string>();
			for (const ally of pokemon.side.pokemon) {
				if (pokemon.battle.ruleTable.isRestricted(`ability:${ally.baseAbility}`)) continue;
				if (ally.previouslySwitchedIn > 0) {
					if (pokemon.battle.dex.currentMod !== 'sharedpower' && ['trace', 'mirrorarmor'].includes(ally.baseAbility)) {
						sharedPower.add('noability');
						continue;
					}
					sharedPower.add(ally.baseAbility);
				}
			}
			sharedPower.delete(pokemon.baseAbility);
			return sharedPower;
		},
		onBeforeSwitchIn(pokemon) {
			let format = this.format;
			if (!format.getSharedPower) format = this.dex.formats.get('gen9sharedpower');
			for (const ability of format.getSharedPower!(pokemon)) {
				const effect = 'ability:' + ability;
				pokemon.volatiles[effect] = this.initEffectState({ id: this.toID(effect), target: pokemon });
				if (!pokemon.m.abils) pokemon.m.abils = [];
				if (!pokemon.m.abils.includes(effect)) pokemon.m.abils.push(effect);
			}
		},
	},
	{
		name: "[Gen 9] STABmons",
		desc: `Pok&eacute;mon can use any move of their typing, in addition to the moves they can normally learn.`,
		mod: 'gen9',
		ruleset: ['Standard OMs', 'STABmons Move Legality', 'Sleep Moves Clause', 'Terastal Clause'],
		banlist: [
			'Araquanid', 'Arceus', 'Azumarill', 'Baxcalibur', 'Calyrex-Ice', 'Calyrex-Shadow', 'Chi-Yu', 'Chien-Pao', 'Deoxys-Normal', 'Deoxys-Attack', 'Dialga', 'Dialga-Origin',
			'Dragapult', 'Dragonite', 'Enamorus-Incarnate', 'Eternatus', 'Flutter Mane', 'Garchomp', 'Giratina', 'Giratina-Origin', 'Gouging Fire', 'Groudon', 'Ho-Oh', 'Iron Bundle',
			'Kingambit', 'Komala', 'Koraidon', 'Kyogre', 'Kyurem-Base', 'Kyurem-Black', 'Kyurem-White', 'Landorus-Incarnate', 'Lugia', 'Lunala', 'Magearna', 'Manaphy', 'Mewtwo',
			'Miraidon', 'Necrozma-Dawn-Wings', 'Necrozma-Dusk-Mane', 'Ogerpon-Hearthflame', 'Ogerpon-Wellspring', 'Palkia', 'Palkia-Origin', 'Porygon-Z', 'Rayquaza', 'Reshiram',
			'Roaring Moon', 'Shaymin-Sky', 'Solgaleo', 'Spectrier', 'Terapagos', 'Ursaluna', 'Ursaluna-Bloodmoon', 'Urshifu-Single-Strike', 'Zacian', 'Zacian-Crowned', 'Zamazenta-Crowned',
			'Zekrom', 'Zoroark-Hisui', 'Arena Trap', 'Moody', 'Shadow Tag', 'Damp Rock', 'King\'s Rock', 'Razor Fang', 'Baton Pass', 'Last Respects', 'Rage Fist', 'Shed Tail',
		],
		restricted: [
			'Astral Barrage', 'Acupressure', 'Belly Drum', 'Clangorous Soul', 'Ceaseless Edge', 'Dire Claw', 'Dragon Energy', 'Electro Shot', 'Extreme Speed', 'Fillet Away', 'Final Gambit',
			'Flower Trick', 'Gigaton Hammer', 'No Retreat', 'Revival Blessing', 'Shell Smash', 'Shift Gear', 'Triple Arrows', 'V-create', 'Victory Dance', 'Wicked Blow', 'Wicked Torque',
		],
	},
	{
		name: "[Gen 7] Pure Hackmons",
		desc: `Anything that can be hacked in-game and is usable in local battles is allowed.`,
		mod: 'gen7',
		ruleset: ['-Nonexistent', 'Team Preview', 'HP Percentage Mod', 'Cancel Mod', 'Endless Battle Clause'],
	},

	// Challengeable OMs
	///////////////////////////////////////////////////////////////////

	{
		section: "Challengeable OMs",
		column: 2,
	},
	{
		name: "[Gen 9] 1-2 Switch",
		desc: `Doubles-based metagame where each Pok&eacute;mon takes turns being "active" every few turns.`,
		mod: 'gen9',
		gameType: 'doubles',
		searchShow: false,
		ruleset: ['Standard OMs', 'Gravity Sleep Clause'],
		banlist: [
			'Annihilape', 'Arceus', 'Basculegion-M', 'Calyrex-Ice', 'Calyrex-Shadow', 'Darkrai', 'Deoxys-Attack', 'Deoxys-Normal', 'Dialga', 'Dialga-Origin', 'Eternatus', 'Flutter Mane',
			'Giratina', 'Giratina-Origin', 'Groudon', 'Ho-Oh', 'Lugia', 'Lunala', 'Koraidon', 'Kyogre', 'Kyurem-Black', 'Kyurem-White', 'Magearna', 'Mewtwo', 'Miraidon', 'Necrozma-Dawn-Wings',
			'Necrozma-Dusk-Mane', 'Palkia', 'Palkia-Origin', 'Rayquaza', 'Reshiram', 'Tatsugiri', 'Terapagos', 'Urshifu', 'Urshifu-Rapid-Strike', 'Zacian', 'Zacian-Crowned', 'Zamazenta',
			'Zamazenta-Crowned', 'Moody', 'Shadow Tag',
		],
		battle: {
			endTurn() {
				// @ts-expect-error Hack
				for (const pokemon of this.getAllActive(false, true)) {
					// turn counter hasn't been incremented yet
					if (this.turn & 1 && pokemon.position === (this.turn & 2 ? 0 : 1) && pokemon.hp && pokemon.allies().length) {
						pokemon.volatiles['commanding'] = this.initEffectState({ id: 'commanding', name: 'Commanding', target: pokemon });
						pokemon.volatiles['gastroacid'] = this.initEffectState({ id: 'gastroacid', name: 'Gastro Acid', target: pokemon });
						this.add('-message', `${pokemon.side.name}'s ${pokemon.name !== pokemon.species.name ? `${pokemon.name} (${pokemon.species.name})` : pokemon.name} will be skipped next turn.`);
					} else {
						pokemon.removeVolatile('commanding');
						pokemon.removeVolatile('gastroacid');
					}
				}
				this.constructor.prototype.endTurn.call(this);
			},
			getAllActive(includeFainted, includeCommanding) {
				const pokemonList: Pokemon[] = [];
				for (const side of this.sides) {
					for (const pokemon of side.active) {
						if (pokemon && (includeFainted || !pokemon.fainted) && (includeCommanding || !pokemon.volatiles['commanding'])) {
							pokemonList.push(pokemon);
						}
					}
				}
				return pokemonList;
			},
		},
		side: {
			allies(all?: boolean) {
				let allies = this.active.filter(ally => ally);
				if (!all) allies = allies.filter(ally => ally.hp && !ally.volatiles['commanding']);
				return allies;
			},
		},
	},
	{
		name: "[Gen 9] 350 Cup",
		desc: `Pokemon with a BST of 350 or lower have their stats doubled.`,
		mod: 'gen9',
		searchShow: false,
		ruleset: ['Standard OMs', 'Sleep Moves Clause', '350 Cup Mod', 'Evasion Clause'],
		banlist: ['Calyrex-Shadow', 'Flittle', 'Gastly', 'Miraidon', 'Pikachu', 'Rufflet', 'Arena Trap', 'Moody', 'Shadow Tag', 'Eviolite', 'Baton Pass'],
	},
	{
		name: "[Gen 9] Alphabet Cup",
		desc: `Allows Pok&eacute;mon to use any move that shares the same first letter as their name or a previous evolution's name.`,
		mod: 'gen9',
		searchShow: false,
		ruleset: ['Standard OMs', 'Alphabet Cup Move Legality', 'Sleep Moves Clause', 'Terastal Clause'],
		banlist: [
			'Annihilape', 'Arceus', 'Baxcalibur', 'Blaziken', 'Calyrex-Ice', 'Calyrex-Shadow', 'Chi-Yu', 'Chien-Pao', 'Deoxys-Attack', 'Deoxys-Normal', 'Dialga', 'Dialga-Origin',
			'Dragapult', 'Dragonite', 'Espathra', 'Eternatus', 'Flutter Mane', 'Giratina', 'Giratina-Origin', 'Gouging Fire', 'Groudon', 'Ho-Oh', 'Kingambit', 'Koraidon',
			'Kyogre', 'Kyurem-Black', 'Kyurem-White', 'Landorus-Incarnate', 'Lugia', 'Lunala', 'Magearna', 'Mamoswine', 'Meowscarada', 'Mewtwo', 'Miraidon', 'Necrozma-Dawn-Wings',
			'Necrozma-Dusk-Mane', 'Ogerpon-Hearthflame', 'Palafin', 'Palkia', 'Palkia-Origin', 'Rayquaza', 'Reshiram', 'Sceptile', 'Shaymin-Sky', 'Sneasler', 'Solgaleo', 'Spectrier',
			'Ursaluna', 'Urshifu-Single-Strike', 'Weavile', 'Zacian', 'Zacian-Crowned', 'Zamazenta-Crowned', 'Zekrom', 'Arena Trap', 'Moody', 'Shadow Tag', 'Damp Rock', 'Heat Rock',
			'King\'s Rock', 'Light Clay', 'Razor Fang', 'Acupressure', 'Baton Pass', 'Last Respects', 'Shed Tail',
		],
		restricted: [
			'Belly Drum', 'Ceaseless Edge', 'Clangorous Soul', 'Dire Claw', 'Extreme Speed', 'Fillet Away', 'Glacial Lance', 'Glare', 'Lumina Crash', 'Rage Fist', 'Revival Blessing',
			'Salt Cure', 'Shell Smash', 'Shift Gear', 'Surging Strikes', 'Tail Glow',
		],
	},
	{
		name: "[Gen 9] Camomons",
		desc: `Pok&eacute;mon have their types set to match their first two moves.`,
		mod: 'gen9',
		searchShow: false,
		ruleset: ['Standard OMs', 'Sleep Clause Mod', 'Evasion Items Clause', 'Evasion Abilities Clause', 'Terastal Clause', 'Camomons Mod'],
		banlist: [
			'Arceus', 'Baxcalibur', 'Calyrex-Ice', 'Calyrex-Shadow', 'Chi-Yu', 'Chien-Pao', 'Darkrai', 'Deoxys-Normal', 'Deoxys-Attack', 'Deoxys-Speed', 'Dialga',
			'Dialga-Origin', 'Dragonite', 'Drednaw', 'Enamorus-Incarnate', 'Espathra', 'Eternatus', 'Flutter Mane', 'Giratina', 'Giratina-Origin', 'Groudon', 'Ho-Oh',
			'Iron Bundle', 'Kommo-o', 'Koraidon', 'Kyogre', 'Kyurem', 'Kyurem-Black', 'Kyurem-White', 'Landorus-Incarnate', 'Lugia', 'Lunala', 'Magearna', 'Manaphy',
			'Mewtwo', 'Miraidon', 'Necrozma-Dawn-Wings', 'Necrozma-Dusk-Mane', 'Palkia', 'Palkia-Origin', 'Rayquaza', 'Reshiram', 'Roaring Moon', 'Shaymin-Sky',
			'Sneasler', 'Solgaleo', 'Spectrier', 'Tornadus-Therian', 'Ursaluna-Bloodmoon', 'Volcarona', 'Zacian', 'Zacian-Crowned', 'Zamazenta-Crowned', 'Zekrom',
			'Arena Trap', 'Moody', 'Shadow Tag', 'Booster Energy', 'King\'s Rock', 'Light Clay', 'Razor Fang', 'Baton Pass', 'Last Respects', 'Shed Tail',
		],
	},
	{
		name: "[Gen 9] Category Swap",
		desc: `All Special moves become Physical, and all Physical moves become Special.`,
		mod: 'gen9',
		searchShow: false,
		ruleset: ['Standard OMs', 'Sleep Clause Mod', 'Category Swap Mod'],
		banlist: [
			'Arceus', 'Calyrex-Ice', 'Calyrex-Shadow', 'Chi-Yu', 'Darkrai', 'Deoxys-Normal', 'Deoxys-Attack', 'Deoxys-Speed', 'Dialga', 'Dialga-Origin', 'Dragapult', 'Eternatus',
			'Giratina', 'Giratina-Origin', 'Groudon', 'Ho-Oh', 'Iron Valiant', 'Koraidon', 'Kyogre', 'Kyurem', 'Kyurem-Black', 'Kyurem-White', 'Landorus-Incarnate', 'Lugia', 'Lunala',
			'Magearna', 'Mewtwo', 'Miraidon', 'Necrozma-Dawn-Wings', 'Necrozma-Dusk-Mane', 'Palkia', 'Palkia-Origin', 'Rayquaza', 'Regieleki', 'Reshiram', 'Roaring Moon', 'Solgaleo',
			'Spectrier', 'Terapagos', 'Volcarona', 'Zacian', 'Zacian-Crowned', 'Zamazenta-Crowned', 'Zekrom', 'Arena Trap', 'Moody', 'Shadow Tag', 'Damp Rock', 'King\'s Rock',
			'Razor Fang', 'Baton Pass', 'Draco Meteor', 'Last Respects', 'Overheat', 'Shed Tail',
		],
	},
	{
		name: "[Gen 9] Convergence",
		desc: `Allows all Pok&eacute;mon that have identical types to share moves and abilities.`,
		mod: 'gen9',
		searchShow: false,
		ruleset: ['Standard OMs', 'Sleep Clause Mod', 'Convergence Legality', 'Terastal Clause', '!Obtainable Abilities'],
		banlist: [
			'Arceus', 'Calyrex-Ice', 'Calyrex-Shadow', 'Chi-Yu', 'Chien-Pao', 'Darkrai', 'Deoxys-Normal', 'Deoxys-Attack', 'Deoxys-Speed', 'Dialga', 'Dialga-Origin',
			'Dondozo', 'Eternatus', 'Flutter Mane', 'Giratina', 'Giratina-Origin', 'Groudon', 'Ho-oh', 'Inteleon', 'Iron Bundle', 'Iron Hands', 'Koraidon', 'Kyogre',
			'Kyurem-Black', 'Kyurem-White', 'Landorus-Incarnate', 'Lilligant-Hisui', 'Lugia', 'Lunala', 'Magearna', 'Manaphy', 'Mewtwo', 'Miraidon', 'Necrozma-Dawn-Wings',
			'Necrozma-Dusk-Mane', 'Ogerpon-Hearthflame', 'Palafin', 'Palkia', 'Palkia-Origin', 'Primarina', 'Rayquaza', 'Regieleki', 'Regigigas', 'Reshiram', 'Shaymin-Sky',
			'Solgaleo', 'Slaking', 'Smeargle', 'Spectrier', 'Urshifu-Single-Strike', 'Urshifu-Rapid-Strike', 'Walking Wake', 'Zacian', 'Zacian-Crowned', 'Zamazenta',
			'Zamazenta-Crowned', 'Zekrom', 'Arena Trap', 'Comatose', 'Contrary', 'Drizzle', 'Imposter', 'Moody', 'Pure Power', 'Shadow Tag', 'Speed Boost', 'Unburden',
			'Heat Rock', 'King\'s Rock', 'Light Clay', 'Razor Fang', 'Baton Pass', 'Boomburst', 'Extreme Speed', 'Last Respects', 'Population Bomb', 'Quiver Dance',
			'Rage Fist', 'Shed Tail', 'Shell Smash', 'Spore', 'Transform',
		],
	},
	{
		name: "[Gen 9] Fervent Impersonation",
		desc: `Nickname a Pok&eacute;mon after another Pok&eacute;mon that it shares a moveset with, and it will transform into the Pok&eacute;mon it's nicknamed after once it drops to or below 50% health.`,
		mod: 'gen9',
		searchShow: false,
		ruleset: ['Standard OMs', 'Sleep Moves Clause', 'Fervent Impersonation Mod', '!Nickname Clause'],
		banlist: ['Arena Trap', 'Moody', 'Shadow Tag', 'King\'s Rock', 'Razor Fang', 'Baton Pass', 'Dire Claw', 'Shed Tail', 'Last Respects'],
		restricted: [
			'Arceus', 'Calyrex-Ice', 'Calyrex-Shadow', 'Chi-Yu', 'Chien-Pao', 'Deoxys-Normal', 'Deoxys-Attack', 'Dialga', 'Dialga-Origin', 'Espathra', 'Eternatus',
			'Flutter Mane', 'Giratina', 'Giratina-Origin', 'Groudon', 'Ho-Oh', 'Koraidon', 'Kyogre', 'Kyurem-Black', 'Kyurem-White', 'Lugia', 'Lunala', 'Magearna',
			'Mewtwo', 'Miraidon', 'Necrozma-Dawn-Wings', 'Necrozma-Dusk-Mane', 'Palafin', 'Palkia', 'Palkia-Origin', 'Rayquaza', 'Regieleki', 'Reshiram', 'Shaymin-Sky',
			'Solgaleo', 'Terapagos', 'Urshifu-Single-Strike', 'Zacian', 'Zacian-Crowned', 'Zamazenta-Crowned', 'Zekrom',
		],
		// Implemented the mechanics as a Rule because I'm too lazy to make battles read base format for `onResidual` at the moment
	},
	{
		name: "[Gen 9] Foresighters",
		desc: `Moves in the first moveslot will be delayed by two turns.`,
		mod: 'gen9',
		searchShow: false,
		ruleset: ['Standard OMs', 'Sleep Moves Clause', 'Terastal Clause'],
		banlist: [
			'Annihilape', 'Arceus', 'Baxcalibur', 'Calyrex-Ice', 'Calyrex-Shadow', 'Chien-Pao', 'Chi-Yu', 'Deoxys-Normal', 'Deoxys-Attack', 'Dialga', 'Dialga-Origin', 'Espathra',
			'Eternatus', 'Flutter Mane', 'Giratina', 'Giratina-Origin', 'Groudon', 'Ho-Oh', 'Iron Bundle', 'Koraidon', 'Kyogre', 'Kyurem-Black', 'Kyurem-White', 'Landorus-Incarnate',
			'Lugia', 'Lunala', 'Magearna', 'Mewtwo', 'Miraidon', 'Necrozma-Dawn-Wings', 'Necrozma-Dusk-Mane', 'Palafin', 'Palkia', 'Palkia-Origin', 'Rayquaza', 'Reshiram', 'Shaymin-Sky',
			'Solgaleo', 'Spectrier', 'Ursaluna-Bloodmoon', 'Urshifu', 'Urshifu-Rapid-Strike', 'Zacian', 'Zacian-Crowned', 'Zamazenta-Crowned', 'Zekrom', 'Arena Trap', 'Moody', 'Shadow Tag',
			'Sand Veil', 'Snow Cloak', 'King\'s Rock', 'Razor Fang', 'Baton Pass', 'Dire Claw', 'Last Respects', 'Shed Tail',
		],
		restricted: [
			'Belly Drum', 'Clangorous Soul', 'Dragon Dance', 'Endeavor', 'Quiver Dance', 'Shell Smash', 'Shift Gear', 'Tail Glow', 'Tidy Up', 'Victory Dance',
		],
		onValidateSet(set) {
			const fsMove = this.dex.moves.get(set.moves[0]);
			if (this.ruleTable.isRestricted(`move:${fsMove.id}`)) {
				return [`${set.name}'s move ${fsMove.name} cannot be used as a future move.`];
			}
		},
		onModifyMove(move, pokemon) {
			if (move.id === pokemon.moveSlots[0].id && !move.flags['futuremove']) {
				move.flags['futuremove'] = 1;
				delete move.flags['protect'];
				move.onTry = function (source, t) {
					if (!t.side.addSlotCondition(t, 'futuremove')) {
						this.hint('Future moves fail when the targeted slot already has a future move focused on it.');
						return false;
					}
					const moveData = this.dex.getActiveMove(move.id);
					moveData.flags['futuremove'] = 1;
					delete moveData.flags['protect'];
					if (moveData.id === 'beatup') this.singleEvent('ModifyMove', moveData, null, pokemon, null, null, moveData);
					Object.assign(t.side.slotConditions[t.position]['futuremove'], {
						duration: 3,
						move: moveData.id,
						source,
						moveData,
					});
					this.add('-message', `${source.name} foresaw an attack!`);
					return this.NOT_FAIL;
				};
			}
		},
	},
	{
		name: "[Gen 9] Fortemons",
		desc: `Put an attacking move in the item slot to have all of a Pok&eacute;mon's attacks inherit its properties.`,
		mod: 'gen9',
		searchShow: false,
		ruleset: ['Standard OMs', 'Sleep Moves Clause', 'Terastal Clause'],
		banlist: [
			'Annihilape', 'Arceus', 'Archaludon', 'Azumarill', 'Calyrex-Ice', 'Calyrex-Shadow', 'Chi-Yu', 'Chien-Pao', 'Cloyster', 'Comfey', 'Deoxys-Normal', 'Deoxys-Attack',
			'Dialga-Base', 'Espathra', 'Eternatus', 'Flutter Mane', 'Giratina-Altered', 'Great Tusk', 'Groudon', 'Ho-Oh', 'Iron Bundle', 'Iron Treads', 'Koraidon', 'Kyogre',
			'Kyurem-Black', 'Kyurem-White', 'Lugia', 'Lunala', 'Magearna', 'Meowscarada', 'Mewtwo', 'Miraidon', 'Necrozma-Dawn-Wings', 'Necrozma-Dusk-Mane', 'Palafin',
			'Palkia', 'Palkia-Origin', 'Rayquaza', 'Reshiram', 'Samurott-Hisui', 'Shaymin-Sky', 'Skeledirge', 'Smeargle', 'Solgaleo', 'Spectrier', 'Sneasler', 'Terapagos',
			'Urshifu', 'Urshifu-Rapid-Strike', 'Zacian', 'Zacian-Crowned', 'Zamazenta', 'Zamazenta-Crowned', 'Zekrom', 'Arena Trap', 'Moody', 'Serene Grace', 'Shadow Tag',
			'Damp Rock', 'Heat Rock', 'Light Clay', 'Baton Pass', 'Beat Up', 'Fake Out', 'Last Respects', 'Shed Tail',
		],
		restricted: [
			'Doom Desire', 'Dynamic Punch', 'Electro Ball', 'Explosion', 'Gyro Ball', 'Final Gambit', 'Flail', 'Flip Turn', 'Fury Cutter', 'Future Sight', 'Grass Knot',
			'Grassy Glide', 'Hard Press', 'Heavy Slam', 'Heat Crash', 'Inferno', 'Low Kick', 'Misty Explosion', 'Nuzzle', 'Power Trip', 'Reversal', 'Self-Destruct',
			'Spit Up', 'Stored Power', 'Tera Blast', 'U-turn', 'Weather Ball', 'Zap Cannon',
		],
		onValidateTeam(team) {
			const itemTable = new Set<string>();
			for (const set of team) {
				const forte = this.toID(set.item);
				if (!forte) continue;
				const move = this.dex.moves.get(forte);
				if (move.exists && move.id !== 'metronome') {
					if (itemTable.has(forte)) {
						return [
							`You are limited to one of each move in the item slot per team.`,
							`(You have more than one ${move.name}.)`,
						];
					}
					itemTable.add(forte);
				}
			}
		},
		validateSet(set, teamHas) {
			const item = set.item;
			const species = this.dex.species.get(set.species);
			const move = this.dex.moves.get(item);
			if (!move.exists || move.id === 'metronome' || move.category === 'Status') {
				return this.validateSet(set, teamHas);
			}
			set.item = '';
			const problems = this.validateSet(set, teamHas) || [];
			set.item = item;
			if (this.checkCanLearn(move, species, this.allSources(species), set)) {
				problems.push(`${species.name} can't learn ${move.name}.`);
			}
			if (set.moves.map(this.toID).includes(move.id)) {
				problems.push(`Moves in the item slot can't be in the moveslots as well.`);
			}
			if (this.ruleTable.has(`-move:${move.id}`)) {
				problems.push(`The move ${move.name} is fully banned.`);
			}
			const accuracyLoweringMove =
				move.secondaries?.some(secondary => secondary.boosts?.accuracy && secondary.boosts?.accuracy < 0);
			const flinchMove = move.secondaries?.some(secondary => secondary.volatileStatus === 'flinch');
			const freezeMove = move.secondaries?.some(secondary => secondary.status === 'frz') || move.id === 'triattack';
			if (
				this.ruleTable.isRestricted(`move:${move.id}`) ||
				((accuracyLoweringMove || move.ohko || move.multihit || move.id === 'beatup' || move.flags['charge'] ||
					move.priority > 0 || move.damageCallback || flinchMove || freezeMove) &&
					!this.ruleTable.has(`+move:${move.id}`))
			) {
				problems.push(`The move ${move.name} can't be used as an item.`);
			}
			return problems.length ? problems : null;
		},
		onBegin() {
			for (const pokemon of this.getAllPokemon()) {
				const move = this.dex.getActiveMove(pokemon.set.item);
				if (move.exists && move.category !== 'Status') {
					pokemon.m.forte = move;
					pokemon.item = 'mail' as ID;
				}
			}
		},
		onModifyMovePriority: 1,
		onModifyMove(move, pokemon, target) {
			const forte: ActiveMove = pokemon.m.forte;
			if (move.category !== 'Status' && forte) {
				move.flags = { ...move.flags, ...forte.flags };
				if (forte.self) {
					if (forte.self.onHit && move.self?.onHit) {
						for (const i in forte.self) {
							if (i.startsWith('onHit')) continue;
							(move.self as any)[i] = (forte.self as any)[i];
						}
					} else {
						move.self = { ...(move.self || {}), ...forte.self };
					}
				}
				if (forte.selfBoost?.boosts) {
					if (!move.selfBoost?.boosts) move.selfBoost = { boosts: {} };
					let boostid: BoostID;
					for (boostid in forte.selfBoost.boosts) {
						if (!move.selfBoost.boosts![boostid]) move.selfBoost.boosts![boostid] = 0;
						move.selfBoost.boosts![boostid]! += forte.selfBoost.boosts[boostid]!;
					}
				}
				if (forte.secondaries) {
					move.secondaries = [...(move.secondaries || []), ...forte.secondaries];
				}
				move.critRatio = (move.critRatio || 1) + (forte.critRatio || 1) - 1;
				const VALID_PROPERTIES = [
					'alwaysHit', 'basePowerCallback', 'breaksProtect', 'drain', 'forceSTAB', 'forceSwitch', 'hasCrashDamage', 'hasSheerForce',
					'ignoreAbility', 'ignoreAccuracy', 'ignoreDefensive', 'ignoreEvasion', 'ignoreImmunity', 'mindBlownRecoil', 'noDamageVariance',
					'ohko', 'overrideDefensivePokemon', 'overrideDefensiveStat', 'overrideOffensivePokemon', 'overrideOffensiveStat', 'pseudoWeather',
					'recoil', 'selfdestruct', 'selfSwitch', 'sleepUsable', 'smartTarget', 'stealsBoosts', 'thawsTarget', 'volatileStatus', 'willCrit',
				] as const;
				for (const property of VALID_PROPERTIES) {
					if (forte[property]) {
						move[property] = forte[property] as any;
					}
				}
				// Added here because onEffectiveness doesn't have an easy way to reference the source
				if (forte.onEffectiveness) {
					move.onEffectiveness = function (typeMod, t, type, m) {
						return forte.onEffectiveness!.call(this, typeMod, t, type, m);
					};
				}
				forte.onModifyMove?.call(this, move, pokemon, target);
			}
		},
		onModifyPriority(priority, source, target, move) {
			const forte = source?.m.forte;
			if (move.category !== 'Status' && forte) {
				if (source.hasAbility('Triage') && forte.flags['heal']) {
					return priority + (move.flags['heal'] ? 0 : 3);
				}
				return priority + forte.priority;
			}
		},
		onModifyTypePriority: 1,
		onModifyType(move, pokemon, target) {
			const forte = pokemon.m.forte;
			if (move.category !== 'Status' && forte) {
				this.singleEvent('ModifyType', forte, null, pokemon, target, move, move);
			}
		},
		onHitPriority: 1,
		onHit(target, source, move) {
			const forte = source.m.forte;
			if (move?.category !== 'Status' && forte) {
				this.singleEvent('Hit', forte, {}, target, source, move);
				if (forte.self) this.singleEvent('Hit', forte.self, {}, source, source, move);
				this.singleEvent('AfterHit', forte, {}, target, source, move);
			}
		},
		onAfterSubDamage(damage, target, source, move) {
			const forte = source.m.forte;
			if (move?.category !== 'Status' && forte) {
				this.singleEvent('AfterSubDamage', forte, null, target, source, move, damage);
			}
		},
		onModifySecondaries(secondaries, target, source, move) {
			if (secondaries.some(s => !!s.self)) move.selfDropped = false;
		},
		onAfterMoveSecondaryPriority: 1,
		onAfterMoveSecondarySelf(source, target, move) {
			const forte = source.m.forte;
			if (move?.category !== 'Status' && forte) {
				this.singleEvent('AfterMoveSecondarySelf', forte, null, source, target, move);
			}
		},
		onBasePowerPriority: 1,
		onBasePower(basePower, source, target, move) {
			const forte = source.m.forte;
			if (move.category !== 'Status' && forte?.onBasePower) {
				forte.onBasePower.call(this, basePower, source, target, move);
			}
		},
		pokemon: {
			getItem() {
				const move = this.battle.dex.moves.get(this.m.forte);
				if (!move.exists) return Object.getPrototypeOf(this).getItem.call(this);
				return {
					...this.battle.dex.items.get('mail'),
					name: move.name, id: move.id, ignoreKlutz: true, onTakeItem: false,
				};
			},
		},
	},
	{
		name: "[Gen 9] Full Potential",
		desc: `Pok&eacute;mon's moves hit off of their highest stat, except HP.`,
		mod: 'fullpotential',
		searchShow: false,
		ruleset: ['Standard OMs', 'Evasion Abilities Clause', 'Evasion Items Clause', 'Sleep Moves Clause', 'Terastal Clause'],
		banlist: [
			'Arceus', 'Calyrex-Ice', 'Calyrex-Shadow', 'Deoxys', 'Deoxys-Attack', 'Deoxys-Defense', 'Deoxys-Speed', 'Dialga', 'Dialga-Origin', 'Dragapult',
			'Electrode-Hisui', 'Eternatus', 'Giratina', 'Giratina-Origin', 'Goodra-Hisui', 'Groudon', 'Ho-Oh', 'Iron Bundle', 'Koraidon', 'Kyogre', 'Kyurem-Black',
			'Kyurem-White', 'Lugia', 'Lunala', 'Mewtwo', 'Miraidon', 'Necrozma-Dusk-Mane', 'Necrozma-Dawn-Wings', 'Palkia', 'Palkia-Origin', 'Rayquaza', 'Regieleki',
			'Scream Tail', 'Shaymin-Sky', 'Spectrier', 'Solgaleo', 'Zacian', 'Zacian-Crowned', 'Zamazenta', 'Zamazenta-Crowned', 'Zekrom', 'Arena Trap', 'Chlorophyll',
			'Drought', 'Moody', 'Sand Rush', 'Shadow Tag', 'Slush Rush', 'Speed Boost', 'Surge Surfer', 'Swift Swim', 'Unburden', 'Booster Energy', 'Choice Scarf',
			'Heat Rock', 'King\'s Rock', 'Razor Fang', 'Baton Pass', 'Shed Tail', 'Tailwind',
		],
	},
	{
		name: "[Gen 9] Inheritance",
		desc: `Pok&eacute;mon may use the ability and moves of another, as long as they forfeit their own learnset.`,
		mod: 'gen9',
		searchShow: false,
		ruleset: ['Standard OMs', 'Ability Clause = 1', 'Sleep Moves Clause', 'Terastal Clause'],
		banlist: [
			'Arceus', 'Calyrex-Ice', 'Calyrex-Shadow', 'Chien-Pao', 'Cresselia', 'Deoxys-Normal', 'Deoxys-Attack', 'Dialga', 'Dialga-Origin', 'Dondozo', 'Dragapult', 'Eternatus',
			'Flutter Mane', 'Giratina', 'Giratina-Origin', 'Groudon', 'Hoopa-Unbound', 'Ho-Oh', 'Iron Bundle', 'Iron Valiant', 'Koraidon', 'Kyogre', 'Kyurem', 'Kyurem-Black',
			'Kyurem-White', 'Lugia', 'Lunala', 'Magearna', 'Mewtwo', 'Miraidon', 'Necrozma-Dawn-Wings', 'Necrozma-Dusk-Mane', 'Palkia', 'Palkia-Origin', 'Pecharunt', 'Rayquaza',
			'Regieleki', 'Regigigas', 'Reshiram', 'Roaring Moon', 'Sableye', 'Scream Tail', 'Shaymin-Sky', 'Slaking', 'Smeargle', 'Solgaleo', 'Spectrier', 'Urshifu-Single-Strike',
			'Ursaluna-Base', 'Weavile', 'Zacian', 'Zacian-Crowned', 'Zamazenta', 'Zamazenta-Crowned', 'Zekrom', 'Arena Trap', 'Drizzle', 'Drought', 'Good as Gold', 'Huge Power',
			'Imposter', 'Magic Bounce', 'Magnet Pull', 'Moody', 'Neutralizing Gas', 'Poison Heal', 'Pure Power', 'Shadow Tag', 'Sheer Force', 'Speed Boost', 'Stakeout', 'Water Bubble',
			'King\'s Rock', 'Razor Fang', 'Baton Pass', 'Ceaseless Edge', 'Fillet Away', 'Last Respects', 'Quiver Dance', 'Rage Fist', 'Shed Tail', 'Shell Smash',
		],
		getEvoFamily(speciesid) {
			let species = Dex.species.get(speciesid);
			while (species.prevo) {
				const prevoSpecies = Dex.species.get(species.prevo);
				if (prevoSpecies.evos.length > 1) break;
				species = prevoSpecies;
			}
			return species.id;
		},
		validateSet(set, teamHas) {
			if (!teamHas.abilityMap) {
				teamHas.abilityMap = Object.create(null);
				for (const pokemon of Dex.species.all()) {
					if (pokemon.isNonstandard && !this.ruleTable.has(`+pokemontag:${this.toID(pokemon.isNonstandard)}`)) continue;
					if (pokemon.battleOnly) continue;
					if (this.ruleTable.isBannedSpecies(pokemon)) continue;

					for (const key of Object.values(pokemon.abilities)) {
						const abilityId = this.dex.toID(key);
						if (abilityId in teamHas.abilityMap) {
							teamHas.abilityMap[abilityId][pokemon.evos ? 'push' : 'unshift'](pokemon.id);
						} else {
							teamHas.abilityMap[abilityId] = [pokemon.id];
						}
					}
				}
			}

			const problem = this.validateForme(set);
			if (problem.length) return problem;

			const species = this.dex.species.get(set.species);
			if (!species.exists || species.num < 1) return [`The Pok\u00e9mon "${set.species}" does not exist.`];
			if (species.isNonstandard && !this.ruleTable.has(`+pokemontag:${this.toID(species.isNonstandard)}`)) {
				return [`${species.name} is not obtainable in Generation ${this.dex.gen}.`];
			}

			const name = set.name;
			if (this.ruleTable.isBannedSpecies(species)) {
				return this.validateSet(set, teamHas);
			}

			const ability = this.dex.abilities.get(set.ability);
			if (!ability.exists || ability.isNonstandard) return [`${name} needs to have a valid ability.`];
			const pokemonWithAbility = teamHas.abilityMap[ability.id];
			if (!pokemonWithAbility) return [`${ability.name} is not available on a legal Pok\u00e9mon.`];

			(this.format as any).debug = true;

			if (!teamHas.abilitySources) teamHas.abilitySources = Object.create(null);
			const validSources: string[] = teamHas.abilitySources[this.toID(set.species)] = []; // Evolution families

			let canonicalSource = ''; // Specific for the basic implementation of Donor Clause (see onValidateTeam).
			const hpType = set.hpType;

			for (const donor of pokemonWithAbility) {
				const donorSpecies = this.dex.species.get(donor);
				let format = this.format;
				if (!format.getEvoFamily) format = this.dex.formats.get('gen9inheritance');
				const evoFamily = format.getEvoFamily!(donorSpecies.id);
				if (validSources.includes(evoFamily)) continue;

				set.species = donorSpecies.name;
				set.name = donorSpecies.baseSpecies;
				const annoyingPokemon = ["Iron Leaves", "Walking Wake", "Iron Boulder", "Gouging Fire", "Iron Crown", "Raging Bolt"];
				if (annoyingPokemon.includes(donorSpecies.name) || annoyingPokemon.includes(species.name)) {
					set.hpType = "Dark";
				}
				const problems = this.validateSet(set, teamHas);
				if (!problems?.length) {
					validSources.push(evoFamily);
					canonicalSource = donorSpecies.name;
				}
				// Specific for the basic implementation of Donor Clause (see onValidateTeam).
				if (validSources.length > 1) break;
			}
			(this.format as any).debug = false;

			set.name = name;
			set.species = species.name;
			set.hpType = hpType;
			if (!validSources.length) {
				if (pokemonWithAbility.length > 1) return [`${name}'s set is illegal.`];
				return [`${name} has an illegal set with an ability from ${this.dex.species.get(pokemonWithAbility[0]).name}.`];
			}

			// Protocol: Include the data of the donor species in the `pokeball` data slot.
			// Afterwards, we are going to reset the name to what the user intended.
			set.pokeball = `${set.pokeball}0${canonicalSource}`;
			return null;
		},
		onValidateTeam(team, f, teamHas) {
			if (this.ruleTable.has('abilityclause')) {
				const abilityTable = new this.dex.Multiset<string>();
				const base: { [k: string]: string } = {
					airlock: 'cloudnine',
					armortail: 'queenlymajesty',
					battlearmor: 'shellarmor',
					clearbody: 'whitesmoke',
					dazzling: 'queenlymajesty',
					emergencyexit: 'wimpout',
					filter: 'solidrock',
					gooey: 'tanglinghair',
					insomnia: 'vitalspirit',
					ironbarbs: 'roughskin',
					keeneye: 'illuminate',
					libero: 'protean',
					minus: 'plus',
					moxie: 'chillingneigh',
					powerofalchemy: 'receiver',
					propellertail: 'stalwart',
					teravolt: 'moldbreaker',
					turboblaze: 'moldbreaker',
				};
				const num = parseInt(this.ruleTable.valueRules.get('abilityclause')!);
				for (const set of team) {
					let ability = this.toID(set.ability.split('0')[0]);
					if (!ability) continue;
					if (ability in base) ability = base[ability] as ID;
					if (abilityTable.get(ability) >= num) {
						return [
							`You are limited to ${num} of each ability by ${num} Ability Clause.`,
							`(You have more than ${num} ${this.dex.abilities.get(ability).name} variants)`,
						];
					}
					abilityTable.add(ability);
				}
			}

			// Donor Clause
			const evoFamilyLists = [];
			for (const set of team) {
				const abilitySources = teamHas.abilitySources?.[this.toID(set.species)];
				if (!abilitySources) continue;
				let format = this.format;
				if (!format.getEvoFamily) format = this.dex.formats.get('gen9inheritance');
				evoFamilyLists.push(abilitySources.map(format.getEvoFamily!));
			}

			// Checking actual full incompatibility would require expensive algebra.
			// Instead, we only check the trivial case of multiple Pokémon only legal for exactly one family. FIXME?
			const requiredFamilies = Object.create(null);
			for (const evoFamilies of evoFamilyLists) {
				if (evoFamilies.length !== 1) continue;
				const [familyId] = evoFamilies;
				if (!(familyId in requiredFamilies)) {
					requiredFamilies[familyId] = 1;
				} else {
					requiredFamilies[familyId]++;
				}
				if (requiredFamilies[familyId] > 1) {
					return [
						`You are limited to up to one inheritance from each evolution family by the Donor Clause.`,
						`(You inherit more than once from ${this.dex.species.get(familyId).name}).`,
					];
				}
			}
		},
		onBegin() {
			for (const pokemon of this.getAllPokemon()) {
				if (pokemon.pokeball.includes('0')) {
					const donor = pokemon.pokeball.split('0')[1];
					pokemon.m.donor = this.toID(donor);
					(pokemon as any).pokeball = this.toID(pokemon.pokeball.split('0')[0]);
				}
			}
		},
		onSwitchIn(pokemon) {
			if (!pokemon.m.donor) return;
			const donorTemplate = this.dex.species.get(pokemon.m.donor);
			if (!donorTemplate.exists) return;
			// Place volatiles on the Pokémon to show the donor details.
			this.add('-start', pokemon, donorTemplate.name, '[silent]');
		},
	},
	{
		name: "[Gen 9] Inverse",
		desc: `The type chart is inverted; weaknesses become resistances, while resistances and immunities become weaknesses.`,
		mod: 'gen9',
		searchShow: false,
		ruleset: ['Standard OMs', 'Sleep Moves Clause', 'Inverse Mod', 'Terastal Clause'],
		banlist: [
			'Arceus', 'Baxcalibur', 'Calyrex-Ice', 'Calyrex-Shadow', 'Chien-Pao', 'Deoxys-Attack', 'Deoxys-Normal', 'Deoxys-Speed', 'Espathra', 'Eternatus', 'Flutter Mane',
			'Giratina-Origin', 'Groudon', 'Ho-Oh', 'Indeedee', 'Indeedee-F', 'Koraidon', 'Kyogre', 'Kyurem', 'Kyurem-Black', 'Kyurem-White', 'Lunala', 'Maushold', 'Mewtwo',
			'Miraidon', 'Necrozma-Dawn-Wings', 'Palafin', 'Palkia', 'Palkia-Origin', 'Porygon-Z', 'Rayquaza', 'Regidrago', 'Regieleki', 'Reshiram', 'Rillaboom', 'Shaymin-Sky',
			'Spectrier', 'Ursaluna', 'Ursaluna-Bloodmoon', 'Zacian', 'Zacian-Crowned', 'Zamazenta-Hero', 'Zekrom', 'Arena Trap', 'Moody', 'Shadow Tag', 'King\'s Rock', 'Light Clay',
			'Baton Pass', 'Last Respects', 'Shed Tail',
		],
	},
	{
		name: "[Gen 9] Nature Swap",
		desc: `Pok&eacute;mon have their stats swapped around based on their nature. A Pok&eacute;mon with a Modest nature will have its Atk and Sp. Atk stats swap.`,
		mod: 'gen9',
		searchShow: false,
		ruleset: ['Standard OMs', 'Sleep Moves Clause'],
		banlist: [
			'Annihilape', 'Arceus', 'Azumarill', 'Blissey', 'Calyrex-Ice', 'Calyrex-Shadow', 'Chansey', 'Chi-Yu', 'Chien-Pao', 'Cloyster', 'Deoxys', 'Deoxys-Attack', 'Deoxys-Defense',
			'Deoxys-Speed', 'Dialga', 'Dialga-Origin', 'Espathra', 'Eternatus', 'Flutter Mane', 'Giratina', 'Giratina-Origin', 'Gouging Fire', 'Groudon', 'Ho-Oh', 'Hoopa-Unbound',
			'Iron Bundle', 'Koraidon', 'Kyogre', 'Kyurem', 'Kyurem-Black', 'Kyurem-White', 'Landorus-Incarnate', 'Lugia', 'Lunala', 'Magearna', 'Mewtwo', 'Miraidon', 'Necrozma-Dawn-Wings',
			'Necrozma-Dusk-Mane', 'Palafin', 'Palkia', 'Palkia-Origin', 'Rayquaza', 'Regieleki', 'Reshiram', 'Shaymin-Sky', 'Sneasler', 'Solgaleo', 'Terapagos', 'Ursaluna',
			'Ursaluna-Bloodmoon', 'Urshifu-Single-Strike', 'Urshifu-Rapid-Strike', 'Zacian', 'Zacian-Crowned', 'Zamazenta-Crowned', 'Zekrom', 'Arena Trap', 'Moody', 'Shadow Tag',
			'Baton Pass', 'Last Respects', 'Shed Tail',
		],
		onSwitchIn(pokemon) {
			this.add('-start', pokemon, pokemon.getNature().name, '[silent]');
		},
		battle: {
			spreadModify(baseStats, set) {
				const modStats: SparseStatsTable = { atk: 10, def: 10, spa: 10, spd: 10, spe: 10 };
				const tr = this.trunc;
				const nature = this.dex.natures.get(set.nature);
				let statName: keyof StatsTable;
				for (statName in modStats) {
					const stat = baseStats[statName];
					let usedStat = statName;
					if (nature.plus) {
						if (statName === nature.minus) {
							usedStat = nature.plus;
						} else if (statName === nature.plus) {
							usedStat = nature.minus!;
						}
					}
					modStats[statName] = tr(tr(2 * stat + set.ivs[usedStat] + tr(set.evs[usedStat] / 4)) * set.level / 100 + 5);
				}
				if ('hp' in baseStats) {
					const stat = baseStats['hp'];
					modStats['hp'] = tr(tr(2 * stat + set.ivs['hp'] + tr(set.evs['hp'] / 4) + 100) * set.level / 100 + 10);
				}
				return this.natureModify(modStats as StatsTable, set);
			},
			natureModify(stats, set) {
				const tr = this.trunc;
				const nature = this.dex.natures.get(set.nature);
				let s: StatIDExceptHP;
				if (nature.plus) {
					s = nature.minus!;
					const stat = this.ruleTable.has('overflowstatmod') ? Math.min(stats[s], 595) : stats[s];
					stats[s] = this.ruleTable.has('overflowstatmod') ? Math.min(stats[nature.plus], 728) : stats[nature.plus];
					stats[nature.plus] = tr(tr(stat * 110, 16) / 100);
				}
				return stats;
			},
		},
	},
	{
		name: "[Gen 9] Partners in Crime",
		desc: `Doubles-based metagame where both active ally Pok&eacute;mon share abilities and moves.`,
		mod: 'partnersincrime',
		gameType: 'doubles',
		searchShow: false,
		ruleset: ['Standard Doubles', 'Evasion Abilities Clause'],
		banlist: [
			'Annihilape', 'Arceus', 'Calyrex-Ice', 'Calyrex-Shadow', 'Chi-Yu', 'Cresselia', 'Darkrai', 'Deoxys-Attack', 'Dialga', 'Dialga-Origin', 'Eternatus', 'Flutter Mane',
			'Giratina', 'Giratina-Origin', 'Groudon', 'Ho-Oh', 'Koraidon', 'Kyogre', 'Kyurem-Black', 'Kyurem-White', 'Lugia', 'Lunala', 'Magearna', 'Mewtwo', 'Miraidon',
			'Necrozma-Dawn-Wings', 'Necrozma-Dusk-Mane', 'Palkia', 'Palkia-Origin', 'Rayquaza', 'Reshiram', 'Smeargle', 'Solgaleo', 'Terapagos', 'Urshifu', 'Urshifu-Rapid-Strike',
			'Zacian', 'Zacian-Crowned', 'Zamazenta', 'Zamazenta-Crowned', 'Zekrom', 'Contrary', 'Dancer', 'Huge Power', 'Moody', 'Pure Power', 'Serene Grace', 'Shadow Tag',
			'Stench', 'Bright Powder', 'King\'s Rock', 'Razor Fang', 'Ally Switch', 'Dragon Cheer', 'Last Respects', 'Revival Blessing', 'Swagger',
		],
		onBegin() {
			for (const pokemon of this.getAllPokemon()) {
				pokemon.m.trackPP = new Map<string, number>();
			}
		},
		onBeforeSwitchIn(pokemon) {
			pokemon.m.curMoves = this.dex.deepClone(pokemon.moves);
			let ngas = false;
			for (const poke of this.getAllActive()) {
				if (this.toID(poke.ability) === ('neutralizinggas' as ID)) {
					ngas = true;
					break;
				}
			}
			const BAD_ABILITIES = ['trace', 'imposter', 'neutralizinggas', 'illusion', 'wanderingspirit'];
			const ally = pokemon.side.active.find(mon => mon && mon !== pokemon && !mon.fainted);
			if (ally && ally.ability !== pokemon.ability) {
				if (!pokemon.m.innate && !BAD_ABILITIES.includes(this.toID(ally.ability))) {
					pokemon.m.innate = 'ability:' + ally.ability;
					if (!ngas || ally.getAbility().flags['cantsuppress'] || pokemon.hasItem('Ability Shield')) {
						pokemon.volatiles[pokemon.m.innate] = this.initEffectState({ id: pokemon.m.innate, target: pokemon, pic: ally });
					}
				}
				if (!ally.m.innate && !BAD_ABILITIES.includes(this.toID(pokemon.ability))) {
					ally.m.innate = 'ability:' + pokemon.ability;
					if (!ngas || pokemon.getAbility().flags['cantsuppress'] || ally.hasItem('Ability Shield')) {
						ally.volatiles[ally.m.innate] = this.initEffectState({ id: ally.m.innate, target: ally, pic: pokemon });
					}
				}
			}
		},
		// Starting innate abilities in scripts
		onSwitchOut(pokemon) {
			if (pokemon.m.innate) {
				pokemon.removeVolatile(pokemon.m.innate);
				delete pokemon.m.innate;
			}
			const ally = pokemon.side.active.find(mon => mon && mon !== pokemon && !mon.fainted);
			if (ally?.m.innate) {
				ally.removeVolatile(ally.m.innate);
				delete ally.m.innate;
			}
		},
		onFaint(pokemon) {
			if (pokemon.m.innate) {
				pokemon.removeVolatile(pokemon.m.innate);
				delete pokemon.m.innate;
			}
			const ally = pokemon.side.active.find(mon => mon && mon !== pokemon && !mon.fainted);
			if (ally?.m.innate) {
				ally.removeVolatile(ally.m.innate);
				delete ally.m.innate;
			}
		},
	},
	{
		name: "[Gen 9] Passive Aggressive",
		desc: `All forms of passive damage deal type-based damage based on the primary type of the Pok&eacute;mon that inflicted the passive damage against the target Pok&eacute;mon.`,
		mod: 'passiveaggressive',
		searchShow: false,
		ruleset: ['Standard OMs', 'Sleep Moves Clause', 'Evasion Items Clause', 'Terastal Clause'],
		banlist: [
			'Annihilape', 'Arceus', 'Baxcalibur', 'Calyrex-Ice', 'Calyrex-Shadow', 'Chi-Yu', 'Chien-Pao', 'Deoxys-Attack', 'Deoxys-Normal', 'Dialga', 'Dialga-Origin', 'Eternatus', 'Flutter Mane',
			'Gholdengo', 'Giratina', 'Giratina-Origin', 'Gouging Fire', 'Groudon', 'Ho-Oh', 'Iron Bundle', 'Koraidon', 'Kyogre', 'Kyurem', 'Kyurem-Black', 'Kyurem-White', 'Landorus-Incarnate',
			'Lugia', 'Lunala', 'Magearna', 'Mewtwo', 'Miraidon', 'Necrozma-Dawn-Wings', 'Necrozma-Dusk-Mane', 'Ogerpon-Hearthflame', 'Palafin', 'Palkia', 'Palkia-Origin', 'Raging Bolt', 'Rayquaza',
			'Reshiram', 'Shaymin-Sky', 'Sneasler', 'Solgaleo', 'Spectrier', 'Ursaluna-Bloodmoon', 'Zacian', 'Zacian-Crowned', 'Zamazenta-Crowned', 'Zekrom', 'Arena Trap', 'Moody', 'Shadow Tag',
			'Speed Boost', 'Heat Rock', 'King\'s Rock', 'Razor Fang', 'Quick Claw', 'Baton Pass', 'Last Respects', 'Shed Tail',
		],
	},
	{
		name: "[Gen 9] Pokebilities",
		desc: `Pok&eacute;mon have all of their released abilities simultaneously.`,
		mod: 'pokebilities',
		searchShow: false,
		ruleset: ['Standard OMs', 'Sleep Moves Clause'],
		banlist: [
			'Arceus', 'Annihilape', 'Basculegion', 'Basculegion-F', 'Baxcalibur', 'Braviary-Hisui', 'Calyrex-Ice', 'Calyrex-Shadow', 'Chi-Yu', 'Chien-Pao', 'Conkeldurr',
			'Deoxys-Normal', 'Deoxys-Attack', 'Dialga', 'Dialga-Origin', 'Espathra', 'Eternatus', 'Excadrill', 'Flutter Mane', 'Giratina', 'Giratina-Origin', 'Groudon',
			'Ho-Oh', 'Iron Bundle', 'Koraidon', 'Kyogre', 'Kyurem-Black', 'Kyurem-White', 'Landorus-Incarnate', 'Lugia', 'Lunala', 'Magearna', 'Miraidon', 'Mewtwo',
			'Necrozma-Dusk-Mane', 'Necrozma-Dawn-Wings', 'Ogerpon-Hearthflame', 'Palafin', 'Palkia', 'Palkia-Origin', 'Porygon-Z', 'Rayquaza', 'Regieleki', 'Reshiram',
			'Shaymin-Sky', 'Smeargle', 'Sneasler', 'Solgaleo', 'Spectrier', 'Terapagos', 'Ursaluna-Bloodmoon', 'Urshifu-Single-Strike', 'Zacian', 'Zacian-Crowned',
			'Zamazenta-Crowned', 'Zekrom', 'Arena Trap', 'Moody', 'Shadow Tag', 'King\'s Rock', 'Razor Fang', 'Baton Pass', 'Shed Tail', 'Last Respects',
		],
		onValidateSet(set) {
			const species = this.dex.species.get(set.species);
			const unSeenAbilities = Object.keys(species.abilities)
				.filter(key => key !== 'S' && (key !== 'H' || !species.unreleasedHidden))
				.map(key => species.abilities[key as "0" | "1" | "H" | "S"])
				.filter(ability => ability !== set.ability);
			if (unSeenAbilities.length && this.toID(set.ability) !== this.toID(species.abilities['S'])) {
				for (const abilityName of unSeenAbilities) {
					const banReason = this.ruleTable.check('ability:' + this.toID(abilityName));
					if (banReason) {
						return [`${set.name}'s ability ${abilityName} is ${banReason}.`];
					}
				}
			}
		},
		onBegin() {
			for (const pokemon of this.getAllPokemon()) {
				if (pokemon.ability === this.toID(pokemon.species.abilities['S'])) {
					continue;
				}
				pokemon.m.innates = Object.keys(pokemon.species.abilities)
					.filter(key => key !== 'S' && (key !== 'H' || !pokemon.species.unreleasedHidden))
					.map(key => this.toID(pokemon.species.abilities[key as "0" | "1" | "H" | "S"]))
					.filter(ability => ability !== pokemon.ability);
			}
		},
		onBeforeSwitchIn(pokemon) {
			if (pokemon.m.innates) {
				for (const innate of pokemon.m.innates) {
					if (pokemon.hasAbility(innate)) continue;
					const effect = 'ability:' + innate;
					pokemon.volatiles[effect] = this.initEffectState({ id: this.toID(effect), target: pokemon });
				}
			}
		},
		onSwitchOut(pokemon) {
			for (const innate of Object.keys(pokemon.volatiles).filter(i => i.startsWith('ability:'))) {
				pokemon.removeVolatile(innate);
			}
		},
		onFaint(pokemon) {
			for (const innate of Object.keys(pokemon.volatiles).filter(i => i.startsWith('ability:'))) {
				const innateEffect = this.dex.conditions.get(innate) as Effect;
				this.singleEvent('End', innateEffect, null, pokemon);
			}
		},
		onAfterMega(pokemon) {
			for (const innate of Object.keys(pokemon.volatiles).filter(i => i.startsWith('ability:'))) {
				pokemon.removeVolatile(innate);
			}
			pokemon.m.innates = undefined;
		},
	},
	{
		name: "[Gen 9] Pokemoves",
		desc: `Put a Pok&eacute;mon's name in a moveslot to turn them into a move. The move has 8 PP, 100% accuracy, and a category and Base Power matching their highest attacking stat. Use /pokemove for more info.`,
		mod: 'pokemoves',
		searchShow: false,
		ruleset: ['Standard OMs', 'Sleep Moves Clause', 'Terastal Clause', 'Evasion Abilities Clause', 'Evasion Items Clause', 'Allowed Pokemoves = 1', 'Unique Pokemoves = 1'],
		banlist: [
			'Arceus', 'Annihilape', 'Calyrex-Ice', 'Calyrex-Shadow', 'Chi-Yu', 'Chien-Pao', 'Darkrai', 'Deoxys-Normal', 'Deoxys-Attack', 'Dialga', 'Dialga-Origin',
			'Dragapult', 'Espathra', 'Eternatus', 'Flutter Mane', 'Giratina', 'Giratina-Origin', 'Groudon', 'Hoopa-Unbound', 'Ho-Oh', 'Iron Bundle', 'Koraidon',
			'Kyogre', 'Kyurem-Black', 'Kyurem-White', 'Lugia', 'Lunala', 'Magearna', 'Mewtwo', 'Miraidon', 'Necrozma-Dawn-Wings', 'Necrozma-Dusk-Mane', 'Palafin',
			'Palkia', 'Palkia-Origin', 'Rayquaza', 'Reshiram', 'Regieleki', 'Shaymin-Sky', 'Solgaleo', 'Spectrier', 'Urshifu', 'Urshifu-Rapid-Strike', 'Zacian',
			'Zacian-Crowned', 'Zamazenta-Crowned', 'Zekrom', 'Arena Trap', 'Moody', 'Shadow Tag', 'Damp Rock', 'King\'s Rock', 'Razor Fang', 'Baton Pass',
			'Last Respects', 'Shed Tail',
		],
		restricted: [
			'Araquanid', 'Baxcalibur', 'Beartic', 'Cacnea', 'Cacturne', 'Chandelure', 'Conkeldurr', 'Crabominable', 'Cubchoo', 'Dewpider', 'Diglett', 'Diglett-Alola', 'Dragonite',
			'Dugtrio', 'Dugtrio-Alola', 'Enamorus', 'Enamorus-Therian', 'Excadrill', 'Froslass', 'Gabite', 'Garchomp', 'Gholdengo', 'Gible', 'Glaceon', 'Glastrier', 'Great Tusk',
			'Grimer-Base', 'Hatterene', 'Haxorus', 'Hoopa-Confined', 'Iron Hands', 'Iron Moth', 'Iron Thorns', 'Kingambit', 'Landorus-Therian', 'Medicham', 'Meditite', 'Metagross',
			'Muk-Base', 'Ninetales-Alola', 'Polteageist', 'Porygon-Z', 'Raging Bolt', 'Rampardos', 'Regigigas', 'Rhyperior', 'Roaring Moon', 'Salamence', 'Sandshrew', 'Sandshrew-Alola',
			'Sandslash', 'Sandslash-Alola', 'Skuntank', 'Slaking', 'Slither Wing', 'Stunky', 'Thundurus-Therian', 'Tyranitar', 'Ursaluna', 'Ursaluna-Bloodmoon', 'Vikavolt', 'Volcarona',
			'Vulpix-Alola', 'Yanma', 'Yanmega',
		],
		validateSet(set, teamHas) {
			let pokemoves = 0;
			const problems: string[] = [];
			const moves = [];
			if (set.moves?.length) {
				if (set.moves.length > this.ruleTable.maxMoveCount) {
					problems.push(`${set.name} has ${set.moves.length} moves, which is more than the limit of ${this.ruleTable.maxMoveCount}.`);
					return problems;
				}
				for (const [i, moveid] of set.moves.entries()) {
					const pokemove = this.dex.species.get(moveid);
					if (!pokemove.exists) continue;
					if (pokemove.isNonstandard &&
						!(this.ruleTable.has(`+pokemontag:${this.toID(pokemove.isNonstandard)}`) ||
							this.ruleTable.has(`+pokemon:${pokemove.id}`) ||
							this.ruleTable.has(`+basepokemon:${this.toID(pokemove.baseSpecies)}`))) {
						problems.push(`${pokemove.isNonstandard} Pok\u00e9mon are not allowed to be used as Pokemoves.`);
					}
					if (this.ruleTable.isRestrictedSpecies(pokemove) || this.ruleTable.isBannedSpecies(pokemove)) {
						problems.push(`${pokemove.name} is unable to be used as a Pokemove.`);
					}
					pokemoves++;
					moves.push(moveid);
					set.moves.splice(i, 1);
				}
			}
			const allowedPokemoves = Number(this.ruleTable.valueRules.get('allowedpokemoves') || '1');
			if (pokemoves > allowedPokemoves) {
				problems.push(
					`${set.species} has ${pokemoves} Pokemoves.`,
					`(Pok\u00e9mon can only have ${allowedPokemoves} Pokemove${allowedPokemoves === 1 ? '' : 's'} each.)`
				);
			}
			if (this.validateSet(set, teamHas)) {
				return this.validateSet(set, teamHas);
			}
			set.moves.push(...moves);
			return problems.length ? problems : null;
		},
		onBegin() {
			for (const pokemon of this.getAllPokemon()) {
				for (const move of pokemon.moves) {
					const pokemove = this.dex.species.get(move);
					if (pokemove.exists) {
						pokemon.m.pokemove = pokemove;
						const idx = pokemon.moveSlots.findIndex(x => x.id === pokemove.id);
						if (idx >= 0) {
							pokemon.moveSlots[idx] = pokemon.baseMoveSlots[idx] = {
								move: pokemove.name,
								id: pokemove.id,
								pp: 8,
								maxpp: 8,
								target: 'normal',
								disabled: false,
								disabledSource: '',
								used: false,
							};
						}
					}
				}
			}
		},
		onSwitchIn(pokemon) {
			if (!pokemon.m.pokemove) return;
			const pokemove = pokemon.m.pokemove;
			if (!pokemove.exists) return;
			// Place volatiles on the Pokémon to show the pokemove.
			this.add('-start', pokemon, pokemove.name, '[silent]');
		},
		onModifyMovePriority: 999,
		onModifyMove(move, pokemon, target) {
			const species = this.dex.species.get(move.id);
			if (species.exists) {
				move.type = species.types[0];
				move.basePower = Math.max(species.baseStats['atk'], species.baseStats['spa']);
				move.accuracy = 100;
				move.flags = {};
				move.flags['protect'] = 1;
				move.category = species.baseStats['spa'] >= species.baseStats['atk'] ? 'Special' : 'Physical';
				move.onAfterHit = function (t, s, m) {
					if (s.getAbility().name === species.abilities['0']) return;
					const effect = 'ability:' + this.toID(species.abilities['0']);
					if (s.volatiles[effect]) return;
					s.addVolatile(effect);
					if (s.volatiles[effect]) {
						(s.volatiles[effect] as any).id = this.toID(effect);
						(s.volatiles[effect] as any).target = s;
					}
				};
			}
		},
	},
	{
		name: "[Gen 9] Pure Hackmons",
		desc: `Anything directly hackable onto a set (EVs, IVs, forme, ability, item, and move) and is usable in local battles is allowed.`,
		mod: 'gen9',
		searchShow: false,
		ruleset: ['Team Preview', 'HP Percentage Mod', 'Cancel Mod', 'Hackmons Forme Legality', 'Species Reveal Clause', 'Endless Battle Clause'],
	},
	{
		name: "[Gen 9] Revelationmons",
		desc: `The moves in the first slot(s) of a Pok&eacute;mon's set have their types changed to match the Pok&eacute;mon's type(s).`,
		mod: 'gen9',
		searchShow: false,
		ruleset: ['Standard OMs', 'Sleep Clause Mod', 'Revelationmons Mod', 'Terastal Clause'],
		banlist: [
			'Arceus', 'Archaludon', 'Barraskewda', 'Basculegion-M', 'Baxcalibur', 'Calyrex-Ice', 'Calyrex-Shadow', 'Chi-Yu', 'Chien-Pao', 'Darkrai', 'Deoxys-Normal',
			'Deoxys-Attack', 'Dialga', 'Dialga-Origin', 'Dragapult', 'Dragonite', 'Enamorus-Incarnate', 'Eternatus', 'Flutter Mane', 'Giratina', 'Giratina-Origin',
			'Gouging Fire', 'Groudon', 'Ho-Oh', 'Iron Bundle', 'Kommo-o', 'Koraidon', 'Kyogre', 'Kyurem', 'Kyurem-Black', 'Kyurem-White', 'Landorus-Incarnate',
			'Lugia', 'Lunala', 'Magearna', 'Mewtwo', 'Miraidon', 'Necrozma-Dawn-Wings', 'Necrozma-Dusk-Mane', 'Noivern', 'Ogerpon-Hearthflame', 'Palafin', 'Palkia',
			'Palkia-Origin', 'Polteageist', 'Rayquaza', 'Reshiram', 'Roaring Moon', 'Shaymin-Sky', 'Solgaleo', 'Spectrier', 'Ursaluna-Bloodmoon', 'Urshifu-Single-Strike',
			'Zacian', 'Zacian-Crowned', 'Zekrom', 'Arena Trap', 'Moody', 'Shadow Tag', 'King\'s Rock', 'Razor Fang', 'Baton Pass', 'Last Respects', 'Shed Tail',
		],
		restricted: ['U-turn', 'Volt Switch'],
	},
	{
		name: "[Gen 9] Sharing is Caring",
		desc: `All Pok&eacute;mon on a team share their items.`,
		mod: 'sharingiscaring',
		searchShow: false,
		ruleset: ['Standard OMs', 'Evasion Items Clause', 'Sleep Moves Clause', 'Terastal Clause'],
		banlist: [
			'Arceus', 'Calyrex-Ice', 'Calyrex-Shadow', 'Chi-Yu', 'Chien-Pao', 'Darkrai', 'Deoxys-Normal', 'Deoxys-Attack', 'Dialga', 'Dialga-Origin', 'Espathra',
			'Eternatus', 'Flutter Mane', 'Giratina', 'Giratina-Origin', 'Groudon', 'Ho-Oh', 'Iron Bundle', 'Koraidon', 'Kyogre', 'Kyurem-Black', 'Kyurem-White',
			'Landorus-Incarnate', 'Lugia', 'Lunala', 'Magearna', 'Mewtwo', 'Miraidon', 'Necrozma-Dawn-Wings', 'Necrozma-Dusk-Mane', 'Palafin', 'Palkia',
			'Palkia-Origin', 'Rayquaza', 'Regieleki', 'Reshiram', 'Shaymin-Sky', 'Solgaleo', 'Spectrier', 'Terapagos', 'Urshifu-Single-Strike', 'Zacian',
			'Zacian-Crowned', 'Zamazenta', 'Zamazenta-Crowned', 'Zekrom', 'Arena Trap', 'Moody', 'Scope Lens', 'Shadow Tag', 'Choice Band', 'Choice Scarf',
			'Choice Specs', 'Focus Band', 'Focus Sash', 'King\'s Rock', 'Quick Claw', 'Razor Fang', 'Baton Pass', 'Last Respects', 'Revival Blessing', 'Shed Tail',
		],
		onValidateRule() {
			if (this.format.gameType !== 'singles') {
				throw new Error(`Sharing is Caring currently does not support ${this.format.gameType} battles.`);
			}
		},
		getSharedItems(pokemon) {
			const items = new Set<string>();
			for (const ally of pokemon.side.pokemon) {
				if (!ally.item || ally.fainted) continue;
				items.add(ally.item);
			}
			items.delete(pokemon.item);
			return items;
		},
		onBeforeSwitchIn(pokemon) {
			let format = this.format;
			if (!format.getSharedItems) format = this.dex.formats.get('gen9sharingiscaring');
			if (!pokemon.m.sharedItemsUsed) pokemon.m.sharedItemsUsed = [];
			for (const item of format.getSharedItems!(pokemon)) {
				if (pokemon.m.sharedItemsUsed.includes(item)) continue;
				const effect = 'item:' + item;
				pokemon.volatiles[effect] = this.initEffectState({ id: this.toID(effect), target: pokemon });
			}
		},
	},
	{
		name: "[Gen 9] Tera Donation",
		desc: `The first Pok&eacute;mon sent out immediately terastallizes. The other Pok&eacute;mon in the party inherit that Tera Type as an additional type.`,
		mod: 'gen9',
		searchShow: false,
		ruleset: ['Standard OMs', 'Sleep Moves Clause', 'Tera Type Preview'],
		banlist: [
			'Annihilape', 'Arceus', 'Calyrex-Ice', 'Calyrex-Shadow', 'Chi-Yu', 'Chien-Pao', 'Darkrai', 'Deoxys-Normal', 'Deoxys-Attack', 'Deoxys-Speed', 'Dialga',
			'Dialga-Origin', 'Espathra', 'Eternatus', 'Giratina', 'Giratina-Origin', 'Groudon', 'Flutter Mane', 'Ho-Oh', 'Hoopa-Unbound', 'Iron Bundle', 'Koraidon',
			'Kyogre', 'Kyurem', 'Kyurem-Black', 'Kyurem-White', 'Landorus-Incarnate', 'Lugia', 'Lunala', 'Magearna', 'Mewtwo', 'Miraidon', 'Necrozma-Dawn-Wings',
			'Necrozma-Dusk-Mane', 'Palafin', 'Palkia', 'Palkia-Origin', 'Rayquaza', 'Regieleki', 'Reshiram', 'Shaymin-Sky', 'Solgaleo', 'Spectrier', 'Terapagos',
			'Urshifu', 'Urshifu-Rapid-Strike', 'Volcarona', 'Zacian', 'Zacian-Crowned', 'Zamazenta-Crowned', 'Zekrom', 'Arena Trap', 'Moody', 'Shadow Tag',
			'Booster Energy', 'Heat Rock', 'King\'s Rock', 'Razor Fang', 'Baton Pass', 'Last Respects', 'Shed Tail',
		],
		onValidateRule() {
			if (this.dex.gen !== 9) {
				throw new Error(`Tera Donation is not supported in generations without terastallization.`);
			}
		},
		onSwitchIn(pokemon) {
			if (this.turn === 0) {
				this.actions.terastallize(pokemon);
				const teraType = pokemon.teraType;
				for (const poke of pokemon.side.pokemon) {
					poke.m.thirdType = teraType;
				}
			}
			if (!pokemon.terastallized) {
				this.add('-start', pokemon, 'typechange', (pokemon.illusion || pokemon).getTypes(true).join('/'), '[silent]');
			}
		},
		onModifyMove(move, pokemon, target) {
			if (move.id === 'terablast') {
				const teraType = pokemon.m.thirdType;
				move.basePowerCallback = function (p, t, m) {
					if ((p.terastallized || teraType) === 'Stellar') {
						return 100;
					}
					return 80;
				};
				if (teraType) {
					if (pokemon.getStat('atk', false, true) > pokemon.getStat('spa', false, true)) {
						move.category = 'Physical';
					}
					if (teraType === "Stellar") {
						move.self = { boosts: { atk: -1, spa: -1 } };
					}
				}
			}
		},
		onModifyType(move, pokemon, target) {
			if (move.id === 'terablast') {
				const teraType = pokemon.m.thirdType;
				if (teraType) {
					move.type = teraType;
				}
			}
		},
		onPrepareHit(target, source, move) {
			if (move.id === 'terablast' && source.m.thirdType) {
				this.attrLastMove('[anim] Tera Blast ' + source.m.thirdType);
			}
		},
		actions: {
			modifyDamage(baseDamage, pokemon, target, move, suppressMessages) {
				const tr = this.battle.trunc;
				if (!move.type) move.type = '???';
				const type = move.type;

				baseDamage += 2;

				if (move.spreadHit) {
					// multi-target modifier (doubles only)
					const spreadModifier = move.spreadModifier || (this.battle.gameType === 'freeforall' ? 0.5 : 0.75);
					this.battle.debug(`Spread modifier: ${spreadModifier}`);
					baseDamage = this.battle.modify(baseDamage, spreadModifier);
				} else if (move.multihitType === 'parentalbond' && move.hit > 1) {
					// Parental Bond modifier
					const bondModifier = this.battle.gen > 6 ? 0.25 : 0.5;
					this.battle.debug(`Parental Bond modifier: ${bondModifier}`);
					baseDamage = this.battle.modify(baseDamage, bondModifier);
				}

				// weather modifier
				baseDamage = this.battle.runEvent('WeatherModifyDamage', pokemon, target, move, baseDamage);

				// crit - not a modifier
				const isCrit = target.getMoveHitData(move).crit;
				if (isCrit) {
					baseDamage = tr(baseDamage * (move.critModifier || (this.battle.gen >= 6 ? 1.5 : 2)));
				}

				// random factor - also not a modifier
				baseDamage = this.battle.randomizer(baseDamage);

				// STAB
				// The "???" type never gets STAB
				// Not even if you Roost in Gen 4 and somehow manage to use
				// Struggle in the same turn.
				// (On second thought, it might be easier to get a MissingNo.)
				if (type !== '???') {
					let stab: number | [number, number] = 1;

					const isSTAB = move.forceSTAB || pokemon.hasType(type) || pokemon.getTypes(false, true).includes(type);
					if (isSTAB) {
						stab = 1.5;
					}

					// The Stellar tera type makes this incredibly confusing
					// If the move's type does not match one of the user's base types,
					// the Stellar tera type applies a one-time 1.2x damage boost for that type.
					//
					// If the move's type does match one of the user's base types,
					// then the Stellar tera type applies a one-time 2x STAB boost for that type,
					// and then goes back to using the regular 1.5x STAB boost for those types.
					if ((pokemon.terastallized || pokemon.m.thirdType) === 'Stellar') {
						if (!pokemon.stellarBoostedTypes.includes(type)) {
							stab = isSTAB ? 2 : [4915, 4096];
							if (pokemon.species.name !== 'Terapagos-Stellar') {
								pokemon.stellarBoostedTypes.push(type);
							}
						}
					} else {
						if (pokemon.terastallized === type && pokemon.getTypes(false, true).includes(type)) {
							stab = 2;
						}
						stab = this.battle.runEvent('ModifySTAB', pokemon, target, move, stab);
					}

					baseDamage = this.battle.modify(baseDamage, stab);
				}

				// types
				let typeMod = target.runEffectiveness(move);
				typeMod = this.battle.clampIntRange(typeMod, -6, 6);
				target.getMoveHitData(move).typeMod = typeMod;
				if (typeMod > 0) {
					if (!suppressMessages) this.battle.add('-supereffective', target);

					for (let i = 0; i < typeMod; i++) {
						baseDamage *= 2;
					}
				}
				if (typeMod < 0) {
					if (!suppressMessages) this.battle.add('-resisted', target);

					for (let i = 0; i > typeMod; i--) {
						baseDamage = tr(baseDamage / 2);
					}
				}

				if (isCrit && !suppressMessages) this.battle.add('-crit', target);

				if (pokemon.status === 'brn' && move.category === 'Physical' && !pokemon.hasAbility('guts')) {
					if (this.battle.gen < 6 || move.id !== 'facade') {
						baseDamage = this.battle.modify(baseDamage, 0.5);
					}
				}

				// Generation 5, but nothing later, sets damage to 1 before the final damage modifiers
				if (this.battle.gen === 5 && !baseDamage) baseDamage = 1;

				// Final modifier. Modifiers that modify damage after min damage check, such as Life Orb.
				baseDamage = this.battle.runEvent('ModifyDamage', pokemon, target, move, baseDamage);

				if (move.isZOrMaxPowered && target.getMoveHitData(move).zBrokeProtect) {
					baseDamage = this.battle.modify(baseDamage, 0.25);
					this.battle.add('-zbroken', target);
				}

				// Generation 6-7 moves the check for minimum 1 damage after the final modifier...
				if (this.battle.gen !== 5 && !baseDamage) return 1;

				// ...but 16-bit truncation happens even later, and can truncate to 0
				return tr(baseDamage, 16);
			},
		},
		pokemon: {
			getTypes(excludeAdded, preterastallized) {
				if (!preterastallized && this.terastallized && this.terastallized !== 'Stellar') {
					return [this.terastallized];
				}
				const types = this.battle.runEvent('Type', this, null, null, this.types);
				if (!types.length) types.push(this.battle.gen >= 5 ? 'Normal' : '???');
				if (!excludeAdded && this.addedType) return types.concat(this.addedType);
				const addTeraType = this.m.thirdType;
				if (addTeraType) return Array.from(new Set([...types, addTeraType]));
				return types;
			},
			runEffectiveness(move) {
				if ((this.terastallized || this.m.thirdType) && move.type === 'Stellar') return 1;
				let totalTypeMod = 0;
				for (const type of this.getTypes()) {
					let typeMod = this.battle.dex.getEffectiveness(move, type);
					typeMod = this.battle.singleEvent('Effectiveness', move, null, this, type, move, typeMod);
					totalTypeMod += this.battle.runEvent('Effectiveness', this, type, move, typeMod);
				}
				return totalTypeMod;
			},
		},
	},
	{
		name: "[Gen 9] The Card Game",
		desc: `The type chart is simplified based off of the Pok&eacute;mon Trading Card Game.`,
		mod: 'thecardgame',
		searchShow: false,
		ruleset: ['Standard OMs', 'Sleep Moves Clause', 'Evasion Abilities Clause', 'Evasion Items Clause', 'Terastal Clause'],
		banlist: [
			'Annihilape', 'Arceus', 'Baxcalibur', 'Calyrex-Ice', 'Calyrex-Shadow', 'Chi-Yu', 'Chien-Pao', 'Deoxys-Normal', 'Deoxys-Attack', 'Dialga', 'Dialga-Origin',
			'Dragapult', 'Dragonite', 'Dudunsparce', 'Eternatus', 'Garchomp', 'Giratina', 'Giratina-Origin', 'Gouging Fire', 'Groudon', 'Haxorus', 'Ho-Oh', 'Hydreigon',
			'Iron Valiant', 'Kommo-o', 'Koraidon', 'Kyogre', 'Kyurem', 'Kyurem-Black', 'Kyurem-White', 'Landorus-Incarnate', 'Latias', 'Latios', 'Lugia', 'Lunala',
			'Mewtwo', 'Miraidon', 'Necrozma-Dawn-Wings', 'Necrozma-Dusk-Mane', 'Noivern', 'Ogerpon-Hearthflame', 'Palafin', 'Palkia', 'Palkia-Origin', 'Raging Bolt',
			'Rayquaza', 'Regidrago', 'Regieleki', 'Reshiram', 'Roaring Moon', 'Salamence', 'Shaymin-Sky', 'Solgaleo', 'Ursaluna', 'Ursaluna-Bloodmoon', 'Urshifu-Single-Strike',
			'Walking Wake', 'Zacian', 'Zacian-Crowned', 'Zekrom', 'Arena Trap', 'Moody', 'Shadow Tag', 'Baton Pass', 'Last Respects', 'Shed Tail',
		],
		onBegin() {
			for (const pokemon of this.getAllPokemon()) {
				pokemon.hpType = pokemon.hpType.replace(/(Ghost|Fairy)/g, 'Psychic')
					.replace(/Bug/g, 'Grass')
					.replace(/Ice/g, 'Water')
					.replace(/(Rock|Ground)/g, 'Fighting')
					.replace(/Flying/g, 'Normal')
					.replace(/Poison/g, 'Dark');
				pokemon.teraType = pokemon.teraType.replace(/(Ghost|Fairy)/g, 'Psychic')
					.replace(/Bug/g, 'Grass')
					.replace(/Ice/g, 'Water')
					.replace(/(Rock|Ground)/g, 'Fighting')
					.replace(/Flying/g, 'Normal')
					.replace(/Poison/g, 'Dark');
			}
		},
		onSwitchIn(pokemon) {
			this.add('-start', pokemon, 'typechange', (pokemon.illusion || pokemon).getTypes(true).join('/'), '[silent]');
			pokemon.apparentType = pokemon.getTypes(true).join('/');
		},
		onAfterMega(pokemon) {
			this.add('-start', pokemon, 'typechange', (pokemon.illusion || pokemon).getTypes(true).join('/'), '[silent]');
			pokemon.apparentType = pokemon.getTypes(true).join('/');
		},
	},
	{
		name: "[Gen 9] The Loser's Game",
		desc: `The first player to lose all of their Pok&eacute;mon wins.`,
		mod: 'gen9',
		searchShow: false,
		ruleset: ['Standard OMs', 'Sleep Clause Mod', '!OHKO Clause', 'Picked Team Size = 6', 'Adjust Level = 100'],
		banlist: ['Infiltrator', 'Choice Scarf', 'Explosion', 'Final Gambit', 'Healing Wish', 'Lunar Dance', 'Magic Room', 'Memento', 'Misty Explosion', 'Self-Destruct'],
		onValidateTeam(team) {
			const familyTable = new Set<ID>();
			for (const set of team) {
				let species = this.dex.species.get(set.species);
				while (species.prevo) {
					species = this.dex.species.get(species.prevo);
				}
				if (familyTable.has(species.id)) {
					return [
						`You are limited to one Pok&eacute;mon from each family by the Family Clause.`,
						`(You have more than one evolution of ${species.name}.)`,
					];
				}
				familyTable.add(species.id);
			}
		},
		battle: {
			tiebreak() {
				if (this.ended) return false;

				this.inputLog.push(`>tiebreak`);
				this.add('message', "Time's up! Going to tiebreaker...");
				const notFainted = this.sides.map(side => (
					side.pokemon.filter(pokemon => !pokemon.fainted).length
				));
				this.add('-message', this.sides.map((side, i) => (
					`${side.name}: ${notFainted[i]} Pokemon left`
				)).join('; '));
				const maxNotFainted = Math.max(...notFainted);
				let tiedSides = this.sides.filter((side, i) => notFainted[i] === maxNotFainted);
				if (tiedSides.length <= 1) {
					return this.win(tiedSides[1]);
				}

				const hpPercentage = tiedSides.map(side => (
					side.pokemon.map(pokemon => pokemon.hp / pokemon.maxhp).reduce((a, b) => a + b) * 100 / 6
				));
				this.add('-message', tiedSides.map((side, i) => (
					`${side.name}: ${Math.round(hpPercentage[i])}% total HP left`
				)).join('; '));
				const maxPercentage = Math.max(...hpPercentage);
				tiedSides = tiedSides.filter((side, i) => hpPercentage[i] === maxPercentage);
				if (tiedSides.length <= 1) {
					return this.win(tiedSides[1]);
				}

				const hpTotal = tiedSides.map(side => (
					side.pokemon.map(pokemon => pokemon.hp).reduce((a, b) => a + b)
				));
				this.add('-message', tiedSides.map((side, i) => (
					`${side.name}: ${Math.round(hpTotal[i])} total HP left`
				)).join('; '));
				const maxTotal = Math.max(...hpTotal);
				tiedSides = tiedSides.filter((side, i) => hpTotal[i] === maxTotal);
				if (tiedSides.length <= 1) {
					return this.win(tiedSides[1]);
				}
				return this.tie();
			},
			checkWin(faintData) {
				const team1PokemonLeft = this.sides[0].pokemonLeft;
				const team2PokemonLeft = this.sides[1].pokemonLeft;
				if (!team1PokemonLeft && !team2PokemonLeft) {
					this.win(faintData?.target.side || null);
					return true;
				}
				for (const side of this.sides) {
					if (!side.pokemonLeft) {
						this.win(side);
						return true;
					}
				}
			},
		},
	},
	{
		name: "[Gen 9] Trademarked",
		desc: `Sacrifice your Pok&eacute;mon's ability for a status move that activates on switch-in.`,
		mod: 'trademarked',
		searchShow: false,
		ruleset: ['Standard OMs', 'Sleep Moves Clause'],
		banlist: [
			'Arceus', 'Calyrex-Ice', 'Calyrex-Shadow', 'Dialga', 'Dialga-Origin', 'Eternatus', 'Flutter Mane', 'Giratina', 'Giratina-Origin', 'Groudon',
			'Koraidon', 'Kyogre', 'Landorus-Incarnate', 'Magearna', 'Mewtwo', 'Miraidon', 'Palkia', 'Palkia-Origin', 'Rayquaza', 'Slaking', 'Spectrier',
			'Urshifu-Single-Strike', 'Zacian', 'Zacian-Crowned', 'Arena Trap', 'Magnet Pull', 'Moody', 'Shadow Tag', 'Baton Pass', 'Last Respects',
			'Revival Blessing',
		],
		restricted: [
			'Baneful Bunker', 'Block', 'Chilly Reception', 'Copycat', 'Detect', 'Destiny Bond', 'Encore', 'Fairy Lock', 'Ingrain', 'Instruct',
			'Mean Look', 'move:Metronome', 'Nasty Plot', 'Parting Shot', 'Protect', 'Roar', 'Silk Trap', 'Spiky Shield', 'Sleep Talk', 'Shed Tail',
			'Shell Smash', 'Substitute', 'Swords Dance', 'Teleport', 'Thunder Wave', 'Trick Room', 'Will-O-Wisp', 'Whirlwind',
		],
		onValidateTeam(team, format, teamHas) {
			const problems = [];
			if (!teamHas.trademarks) return;
			for (const trademark of teamHas.trademarks.keys()) {
				if (teamHas.trademarks.get(trademark) > 1) {
					problems.push(`You are limited to 1 of each Trademark.`, `(You have ${teamHas.trademarks.get(trademark)} Pok\u00e9mon with ${trademark} as a Trademark.)`);
				}
			}
			return problems;
		},
		validateSet(set, teamHas) {
			const dex = this.dex;
			const ability = dex.moves.get(set.ability);
			if (!ability.exists) { // Not even a real move
				return this.validateSet(set, teamHas);
			}
			// Absolute trademark bans
			if (ability.category !== 'Status') {
				return [`${ability.name} is not a status move and cannot be used as a trademark.`];
			}
			// Contingent trademark bans
			if (this.ruleTable.isRestricted(`move:${ability.id}`)) {
				return [`${ability.name} is restricted from being used as a trademark.`];
			}
			if (set.moves.map(this.toID).includes(ability.id)) {
				return [`${set.name} may not use ${ability.name} as both a trademark and one of its moves simultaneously.`];
			}
			const customRules = this.format.customRules || [];
			if (!customRules.includes('!obtainableabilities')) customRules.push('!obtainableabilities');
			if (!customRules.includes('+noability')) customRules.push('+noability');

			const TeamValidator: typeof import('../sim/team-validator').TeamValidator =
				require('../sim/team-validator').TeamValidator;

			const validator = new TeamValidator(dex.formats.get(`${this.format.id}@@@${customRules.join(',')}`));
			const moves = set.moves;
			set.moves = [ability.id];
			set.ability = 'No Ability';
			let problems = validator.validateSet(set, {}) || [];
			if (problems.length) return problems;
			set.moves = moves;
			set.ability = 'No Ability';
			problems = problems.concat(validator.validateSet(set, teamHas) || []);
			set.ability = ability.id;
			if (!teamHas.trademarks) teamHas.trademarks = new this.dex.Multiset<string>();
			teamHas.trademarks.add(ability.name);
			return problems.length ? problems : null;
		},
	},
	{
		name: "[Gen 9] Triples",
		mod: 'gen9',
		gameType: 'triples',
		searchShow: false,
		ruleset: ['Standard Doubles', 'Evasion Abilities Clause'],
		banlist: [
			'Annihilape', 'Arceus', 'Calyrex-Ice', 'Calyrex-Shadow', 'Darkrai', 'Dialga', 'Dialga-Origin', 'Eternatus', 'Flutter Mane', 'Giratina', 'Giratina-Origin',
			'Groudon', 'Ho-Oh', 'Indeedee-M', 'Indeedee-F', 'Koraidon', 'Kyogre', 'Kyurem-Black', 'Kyurem-White', 'Lugia', 'Lunala', 'Magearna', 'Mewtwo', 'Miraidon',
			'Necrozma-Dawn-Wings', 'Necrozma-Dusk-Mane', 'Palkia', 'Palkia-Origin', 'Rayquaza', 'Reshiram', 'Solgaleo', 'Terapagos', 'Urshifu', 'Urshifu-Rapid-Strike',
			'Zacian', 'Zacian-Crowned', 'Zamazenta', 'Zamazenta-Crowned', 'Zekrom', 'Moody', 'Shadow Tag', 'Bright Powder', 'King\'s Rock', 'Razor Fang',
		],
	},
	{
		name: "[Gen 9] Type Split",
		desc: `The Physical/Special split is reverted; All non-Status moves are Physical or Special depending on their type, no exceptions.`,
		mod: 'gen9',
		searchShow: false,
		ruleset: ['Standard OMs', 'Sleep Moves Clause', 'Evasion Abilities Clause'],
		banlist: [
			'Annihilape', 'Arceus', 'Archaludon', 'Calyrex-Shadow', 'Chi-Yu', 'Darkrai', 'Deoxys-Normal', 'Deoxys-Attack', 'Dialga', 'Dialga-Origin', 'Espathra',
			'Eternatus', 'Flutter Mane', 'Giratina', 'Giratina-Origin', 'Groudon', 'Ho-Oh', 'Iron Bundle', 'Koraidon', 'Kyogre', 'Kyurem-White', 'Landorus-Incarnate',
			'Lugia', 'Lunala', 'Magearna', 'Mewtwo', 'Miraidon', 'Necrozma-Dawn-Wings', 'Necrozma-Dusk-Mane', 'Palkia', 'Palkia-Origin', 'Rayquaza', 'Regieleki',
			'Reshiram', 'Shaymin-Sky', 'Sneasler', 'Solgaleo', 'Terapagos', 'Volcarona', 'Zacian-Crowned', 'Zamazenta-Crowned', 'Arena Trap', 'Moody', 'Shadow Tag',
			'Bright Powder', 'Damp Rock', 'King\'s Rock', 'Razor Fang', 'Baton Pass', 'Last Respects', 'Shed Tail',
		],
		onModifyMovePriority: -1000,
		onModifyMove(move, pokemon, target) {
			if (move.category === 'Status') return;
			const specialTypes = ['Dark', 'Dragon', 'Electric', 'Fairy', 'Fire', 'Grass', 'Ice', 'Psychic', 'Water'];
			if (specialTypes.includes(move.type)) {
				move.category = 'Special';
			} else if (move.type === 'Stellar') {
				move.category = pokemon.getStat('atk', false, true) > pokemon.getStat('spa', false, true) ? 'Physical' : 'Special';
			} else {
				move.category = 'Physical';
			}
		},
	},
	{
		name: "[Gen 6] Pure Hackmons",
		desc: `Anything that can be hacked in-game and is usable in local battles is allowed.`,
		mod: 'gen6',
		searchShow: false,
		ruleset: ['-Nonexistent', 'Team Preview', 'HP Percentage Mod', 'Cancel Mod', 'Endless Battle Clause', 'EV limit = 510'],
	},

	// National Dex
	///////////////////////////////////////////////////////////////////

	{
		section: "National Dex",
	},
	{
		name: "[Gen 9] National Dex",
		mod: 'gen9',
		ruleset: ['Standard NatDex', 'OHKO Clause', 'Evasion Clause', 'Species Clause', 'Sleep Clause Mod', 'Terastal Clause'],
		banlist: [
			'ND Uber', 'ND AG', 'Arena Trap', 'Moody', 'Power Construct', 'Shadow Tag', 'King\'s Rock',
			'Quick Claw', 'Razor Fang', 'Assist', 'Baton Pass', 'Last Respects', 'Shed Tail',
		],
	},
	{
		name: "[Gen 8] National Dex",
		mod: 'gen8',
		ruleset: ['Standard NatDex', 'OHKO Clause', 'Evasion Clause', 'Species Clause', 'Dynamax Clause', 'Sleep Clause Mod'],
		banlist: ['ND Uber', 'Arena Trap', 'Moody', 'Power Construct', 'Shadow Tag', 'King\'s Rock', 'Razor Fang', 'Quick Claw', 'Baton Pass'],
	},

	// National Dex Other Tiers
	///////////////////////////////////////////////////////////////////

	{
		section: "National Dex Other Tiers",
	},
	{
		name: "[Gen 9] National Dex 35 Pokes",
		desc: `Only 35 Pok&eacute;mon are legal.`,
		mod: 'gen9',
		searchShow: false,
		ruleset: [
			'Standard NatDex', 'OHKO Clause', 'Evasion Clause', 'DryPass Clause',
			'Sleep Clause Mod', 'Forme Clause', 'Z-Move Clause', 'Terastal Clause', 'Mega Rayquaza Clause',
		],
		banlist: [
			'ND Uber', 'ND AG', 'ND OU', 'ND UUBL', 'ND UU', 'ND RUBL', 'ND RU', 'ND NFE', 'ND LC',
			'Battle Bond', 'Moody', 'Power Construct', 'Shadow Tag', 'Berserk Gene', 'King\'s Rock', 'Quick Claw', 'Razor Fang', 'Acupressure',
			'Last Respects', 'Baton Pass + Contrary', 'Baton Pass + Rapid Spin',
		],
		unbanlist: [
			'Accelgor', 'Aggron-Base', 'Appletun', 'Ariados', 'Charizard-Base', 'Drifblim', 'Eldegoss', 'Gabite', 'Golem-Base', 'Gourgeist-Small', 'Grafaiai', 'Granbull', 'Jynx', 'Kabutops',
			'Kingler', 'Klawf', 'Linoone-Base', 'Lucario-Base', 'Luxray', 'Magcargo', 'Mantine', 'Medicham-Base', 'Morpeko', 'Qwilfish-Base', 'Raichu-Base', 'Rapidash-Base', 'Revavroom',
			'Scolipede', 'Stunfisk-Base', 'Sudowoodo', 'Swalot', 'Thievul', 'Unfezant', 'Wormadam-Trash', 'Wyrdeer',
		],
		// Stupid hardcode
		onValidateSet(set, format, setHas, teamHas) {
			if (set.item) {
				const item = this.dex.items.get(set.item);
				if (item.megaEvolves && !(this.ruleTable.has(`+item:${item.id}`) || this.ruleTable.has(`+pokemontag:mega`))) {
					return [`Mega Evolution is banned.`];
				}
			}
			const species = this.dex.species.get(set.species);
			if (set.moves.map(x => this.toID(this.dex.moves.get(x).realMove) || x).includes('hiddenpower') &&
				species.baseSpecies !== 'Unown' && !this.ruleTable.has(`+move:hiddenpower`)) {
				return [`Hidden Power is banned.`];
			}
		},
	},
	{
		name: "[Gen 9] National Dex Ubers",
		mod: 'gen9',
		ruleset: ['Standard NatDex', 'OHKO Clause', 'Evasion Moves Clause', 'Evasion Items Clause', 'Species Clause', 'Sleep Clause Mod', 'Mega Rayquaza Clause'],
		banlist: ['ND AG', 'Shedinja', 'Assist', 'Baton Pass'],
	},
	{
		name: "[Gen 9] National Dex UU",
		mod: 'gen9',
		ruleset: ['[Gen 9] National Dex'],
		banlist: ['ND OU', 'ND UUBL', 'Drizzle', 'Drought', 'Light Clay'],
	},
	{
		name: "[Gen 9] National Dex RU",
		mod: 'gen9',
		searchShow: false,
		ruleset: ['[Gen 9] National Dex UU'],
		banlist: ['ND UU', 'ND RUBL', 'Slowbro-Base + Slowbronite'],
	},
	{
		name: "[Gen 9] National Dex LC",
		mod: 'gen9',
		searchShow: false,
		ruleset: ['Standard NatDex', 'Little Cup', 'Species Clause', 'OHKO Clause', 'Evasion Clause', 'Sleep Clause Mod'],
		banlist: [
			'Aipom', 'Basculin-White-Striped', 'Clamperl', 'Corsola-Galar', 'Cutiefly', 'Drifloon', 'Dunsparce', 'Duraludon', 'Flittle', 'Girafarig',
			'Gligar', 'Meditite', 'Misdreavus', 'Murkrow', 'Porygon', 'Qwilfish-Hisui', 'Rufflet', 'Scraggy', 'Scyther', 'Sneasel', 'Sneasel-Hisui',
			'Stantler', 'Swirlix', 'Tangela', 'Vulpix-Alola', 'Woobat', 'Yanma', 'Zigzagoon-Base', 'Chlorophyll', 'Moody', 'Eevium Z', 'King\'s Rock',
			'Quick Claw', 'Razor Fang', 'Assist', 'Baton Pass', 'Dragon Rage', 'Sonic Boom', 'Sticky Web',
		],
	},
	{
		name: "[Gen 9] National Dex Monotype",
		mod: 'gen9',
		ruleset: ['Standard NatDex', 'Same Type Clause', 'Terastal Clause', 'Species Clause', 'OHKO Clause', 'Evasion Clause', 'Sleep Clause Mod'],
		banlist: [
			'Annihilape', 'Arceus', 'Baxcalibur', 'Blastoise-Mega', 'Blaziken', 'Blaziken-Mega', 'Calyrex-Ice', 'Calyrex-Shadow', 'Chi-Yu', 'Chien-Pao', 'Darkrai',
			'Deoxys-Normal', 'Deoxys-Attack', 'Dialga', 'Dracovish', 'Dragapult', 'Espathra', 'Eternatus', 'Flutter Mane', 'Genesect', 'Gengar-Mega', 'Giratina',
			'Giratina-Origin', 'Gouging Fire', 'Groudon', 'Ho-Oh', 'Hoopa-Unbound', 'Iron Bundle', 'Kangaskhan-Mega', 'Kartana', 'Kingambit', 'Koraidon', 'Kyogre',
			'Kyurem-Black', 'Kyurem-White', 'Lucario-Mega', 'Lugia', 'Lunala', 'Magearna', 'Marshadow', 'Mawile-Mega', 'Medicham-Mega', 'Metagross-Mega', 'Mewtwo',
			'Miraidon', 'Naganadel', 'Necrozma-Dawn-Wings', 'Necrozma-Dusk-Mane', 'Ogerpon-Hearthflame', 'Palafin', 'Palkia', 'Pheromosa', 'Rayquaza', 'Reshiram',
			'Salamence-Mega', 'Shaymin-Sky', 'Solgaleo', 'Spectrier', 'Ursaluna-Bloodmoon', 'Urshifu-Single-Strike', 'Xerneas', 'Yveltal', 'Zacian', 'Zacian-Crowned',
			'Zamazenta', 'Zamazenta-Crowned', 'Zekrom', 'Zygarde-50%', 'Zygarde-Complete', 'Moody', 'Shadow Tag', 'Power Construct', 'Booster Energy', 'Damp Rock',
			'Focus Band', 'Icy Rock', 'King\'s Rock', 'Leppa Berry', 'Quick Claw', 'Razor Fang', 'Smooth Rock', 'Terrain Extender', 'Acupressure', 'Baton Pass',
			'Last Respects', 'Shed Tail',
		],
	},
	{
		name: "[Gen 9] National Dex Doubles",
		mod: 'gen9',
		gameType: 'doubles',
		ruleset: ['Standard NatDex', 'OHKO Clause', 'Evasion Moves Clause', 'Evasion Abilities Clause', 'Species Clause', 'Gravity Sleep Clause'],
		banlist: [
			'Annihilape', 'Arceus', 'Calyrex-Ice', 'Calyrex-Shadow', 'Dialga', 'Dialga-Origin', 'Eternatus', 'Genesect', 'Gengar-Mega', 'Giratina', 'Giratina-Origin',
			'Groudon', 'Ho-Oh', 'Koraidon', 'Kyogre', 'Kyurem-White', 'Lugia', 'Lunala', 'Magearna', 'Melmetal', 'Metagross-Mega', 'Mewtwo', 'Miraidon', 'Necrozma-Dawn-Wings',
			'Necrozma-Dusk-Mane', 'Necrozma-Ultra', 'Palkia', 'Palkia-Origin', 'Rayquaza', 'Reshiram', 'Shedinja', 'Solgaleo', 'Stakataka', 'Terapagos', 'Urshifu',
			'Urshifu-Rapid-Strike', 'Xerneas', 'Yveltal', 'Zacian', 'Zacian-Crowned', 'Zamazenta', 'Zamazenta-Crowned', 'Zekrom', 'Zygarde-50%', 'Zygarde-Complete',
			'Commander', 'Power Construct', 'Eevium Z', 'Assist', 'Coaching', 'Dark Void', 'Swagger',
		],
	},
	{
		name: "[Gen 9] National Dex Doubles Ubers",
		mod: 'gen9',
		gameType: 'doubles',
		searchShow: false,
		ruleset: ['Standard NatDex', 'OHKO Clause', 'Evasion Moves Clause', 'Species Clause'],
		banlist: ['Shedinja', 'Assist'],
	},
	{
		name: "[Gen 9] National Dex Ubers UU",
		mod: 'gen9',
		searchShow: false,
		ruleset: ['[Gen 9] National Dex Ubers'],
		banlist: [
			'Arceus-Normal', 'Arceus-Dark', 'Arceus-Ground', 'Calyrex-Ice', 'Chien-Pao', 'Deoxys-Attack', 'Deoxys-Speed', 'Ditto', 'Dondozo', 'Eternatus', 'Giratina-Origin',
			'Groudon-Primal', 'Ho-Oh', 'Kyogre-Primal', 'Lunala', 'Marshadow', 'Melmetal', 'Mewtwo-Mega-Y', 'Necrozma-Dusk-Mane', 'Necrozma-Ultra', 'Salamence-Mega', 'Smeargle',
			'Yveltal', 'Zacian-Crowned', 'Zygarde-50%',
			// UUBL
			'Arceus-Dragon', 'Arceus-Fairy', 'Arceus-Fire', 'Arceus-Flying', 'Arceus-Ghost', 'Arceus-Water', 'Blaziken-Mega', 'Chi-Yu', 'Flutter Mane', 'Groudon', 'Kyogre', 'Kyurem-Black',
			'Rayquaza', 'Shaymin-Sky', 'Zacian', 'Zekrom', 'Power Construct', 'Light Clay', 'Ultranecrozium Z', 'Last Respects',
		],
	},
	{
		name: "[Gen 9] National Dex AG",
		mod: 'gen9',
		searchShow: false,
		ruleset: ['Standard NatDex'],
	},
	{
		name: "[Gen 9] National Dex AAA",
		desc: `Pok&eacute;mon have access to almost any ability.`,
		mod: 'gen9',
		searchShow: false,
		ruleset: ['Standard NatDex', '!Obtainable Abilities', 'OHKO Clause', 'Evasion Clause', 'Species Clause', 'Ability Clause = 2', 'Sleep Moves Clause', 'Terastal Clause'],
		banlist: [
			'Alakazam-Mega', 'Annihilape', 'Arceus', 'Archeops', 'Baxcalibur', 'Blacephalon', 'Blastoise-Mega', 'Blaziken-Mega', 'Calyrex-Ice', 'Calyrex-Shadow', 'Chien-Pao', 'Darkrai', 'Deoxys-Attack',
			'Deoxys-Normal', 'Dialga', 'Dialga-Origin', 'Dracovish', 'Dragapult', 'Enamorus-Incarnate', 'Eternatus', 'Flutter Mane', 'Gengar-Mega', 'Giratina', 'Giratina-Origin', 'Gouging Fire', 'Groudon',
			'Ho-Oh', 'Hoopa-Unbound', 'Iron Boulder', 'Iron Bundle', 'Iron Valiant', 'Kangaskhan-Mega', 'Kartana', 'Keldeo', 'Kingambit', 'Koraidon', 'Kyogre', 'Kyurem', 'Kyurem-Black', 'Kyurem-White',
			'Lucario-Mega', 'Lugia', 'Lunala', 'Magearna', 'Marshadow', 'Melmetal', 'Mewtwo', 'Miraidon', 'Naganadel', 'Necrozma-Dawn-Wings', 'Necrozma-Dusk-Mane', 'Noivern', 'Palkia', 'Palkia-Origin',
			'Pheromosa', 'Raging Bolt', 'Rayquaza', 'Regigigas', 'Reshiram', 'Salamence-Mega', 'Shaymin-Sky', 'Shedinja', 'Slaking', 'Sneasler', 'Solgaleo', 'Spectrier', 'Urshifu', 'Urshifu-Rapid-Strike',
			'Weavile', 'Xerneas', 'Xurkitree', 'Yveltal', 'Zacian', 'Zacian-Crowned', 'Zekrom', 'Zeraora', 'Zygarde-50%', 'Arena Trap', 'Comatose', 'Contrary', 'Fur Coat', 'Gorilla Tactics', 'Huge Power',
			'Ice Scales', 'Illusion', 'Imposter', 'Innards Out', 'Magic Bounce', 'Magnet Pull', 'Moody', 'Neutralizing Gas', 'Orichalcum Pulse', 'Parental Bond', 'Poison Heal', 'Pure Power', 'Shadow Tag',
			'Simple', 'Speed Boost', 'Stakeout', 'Triage', 'Unburden', 'Water Bubble', 'Wonder Guard', 'King\'s Rock', 'Light Clay', 'Assist', 'Baton Pass', 'Electrify', 'Last Respects', 'Shed Tail',
		],
	},
	{
		name: "[Gen 9] National Dex BH",
		desc: `Balanced Hackmons with National Dex elements mixed in.`,
		mod: 'gen9',
		searchShow: false,
		ruleset: ['-Nonexistent', 'Standard NatDex', 'Forme Clause', 'Sleep Moves Clause', 'Ability Clause = 2', 'OHKO Clause', 'Evasion Moves Clause', 'Dynamax Clause', 'CFZ Clause', 'Terastal Clause', '!Obtainable'],
		banlist: [
			'Cramorant-Gorging', 'Calyrex-Shadow', 'Darmanitan-Galar-Zen', 'Eternatus-Eternamax', 'Greninja-Ash', 'Groudon-Primal', 'Rayquaza-Mega', 'Shedinja', 'Terapagos-Stellar', 'Arena Trap',
			'Contrary', 'Gorilla Tactics', 'Hadron Engine', 'Huge Power', 'Illusion', 'Innards Out', 'Magnet Pull', 'Moody', 'Neutralizing Gas', 'Parental Bond', 'Pure Power', 'Shadow Tag', 'Stakeout',
			'Water Bubble', 'Wonder Guard', 'Gengarite', 'Berserk Gene', 'Belly Drum', 'Bolt Beak', 'Ceaseless Edge', 'Chatter', 'Double Iron Bash', 'Electrify', 'Last Respects', 'Octolock', 'Rage Fist',
			'Revival Blessing', 'Shed Tail', 'Shell Smash', 'Comatose + Sleep Talk', 'Imprison + Transform',
		],
		restricted: ['Arceus'],
		onValidateTeam(team, format) {
			// baseSpecies:count
			const restrictedPokemonCount = new this.dex.Multiset<string>();
			for (const set of team) {
				const species = this.dex.species.get(set.species);
				if (!this.ruleTable.isRestrictedSpecies(species)) continue;
				restrictedPokemonCount.add(species.baseSpecies);
			}
			for (const [baseSpecies, count] of restrictedPokemonCount) {
				if (count > 1) {
					return [
						`You are limited to one ${baseSpecies} forme.`,
						`(You have ${count} ${baseSpecies} forme${count === 1 ? '' : 's'}.)`,
					];
				}
			}
		},
	},
	{
		name: "[Gen 9] National Dex Godly Gift",
		desc: `Each Pok&eacute;mon receives one base stat from a God (Restricted Pok&eacute;mon) depending on its position in the team. If there is no restricted Pok&eacute;mon, it uses the Pok&eacute;mon in the first slot.`,
		mod: 'gen9',
		ruleset: ['Standard NatDex', 'OHKO Clause', 'Evasion Clause', 'Terastal Clause', 'Sleep Moves Clause', 'Godly Gift Mod', 'Mega Rayquaza Clause', 'Species Clause'],
		banlist: [
			'Blissey', 'Calyrex-Shadow', 'Chansey', 'Deoxys-Attack', 'Groudon-Primal', 'Koraidon', 'Miraidon', 'Xerneas', 'Arena Trap',
			'Huge Power', 'Moody', 'Pure Power', 'Shadow Tag', 'Swift Swim', 'Assist', 'Baton Pass', 'Last Respects', 'Shed Tail',
		],
		restricted: [
			'Arceus', 'Blastoise-Mega', 'Blaziken-Mega', 'Calyrex-Ice', 'Chi-Yu', 'Chien-Pao', 'Darmanitan-Galar', 'Deoxys-Normal', 'Deoxys-Defense', 'Deoxys-Speed', 'Dialga', 'Dialga-Origin', 'Dracovish',
			'Espathra', 'Eternatus', 'Flutter Mane', 'Genesect', 'Gengar Mega', 'Giratina', 'Giratina-Origin', 'Groudon', 'Hawlucha', 'Ho-Oh', 'Iron Bundle', 'Kangaskhan-Mega', 'Kingambit', 'Kyogre',
			'Kyogre-Primal', 'Kyurem-Black', 'Kyurem-White', 'Lucario-Mega', 'Lugia', 'Lunala', 'Magearna', 'Marowak-Alola', 'Marshadow', 'Mawile-Mega', 'Medicham-Mega', 'Melmetal', 'Metagross-Mega',
			'Mewtwo', 'Mewtwo-Mega-X', 'Mewtwo-Mega-Y', 'Naganadel', 'Necrozma-Dawn-Wings', 'Necrozma-Dusk-Mane', 'Palkia', 'Palkia-Origin', 'Pheromosa', 'Pikachu', 'Rayquaza', 'Reshiram', 'Sableye-Mega',
			'Salamence-Mega', 'Serperior', 'Shaymin-Sky', 'Smeargle', 'Solgaleo', 'Spectrier', 'Swellow', 'Toxapex', 'Ursaluna', 'Ursaluna-Bloodmoon', 'Yveltal', 'Zacian', 'Zacian-Crowned', 'Zamazenta-Crowned',
			'Zekrom',
		],
	},
	{
		name: "[Gen 9] National Dex STABmons",
		mod: 'gen9',
		searchShow: false,
		ruleset: ['Standard NatDex', 'OHKO Clause', 'Evasion Clause', 'Species Clause', 'STABmons Move Legality', 'Sleep Moves Clause', 'Terastal Clause'],
		banlist: [
			'Araquanid', 'Arceus', 'Azumarill', 'Baxcalibur', 'Blastoise-Mega', 'Blaziken-Mega', 'Basculegion', 'Basculegion-F', 'Calyrex-Ice', 'Calyrex-Shadow', 'Chi-Yu', 'Chien-Pao',
			'Cloyster', 'Darkrai', 'Darmanitan-Galar', 'Deoxys-Attack', 'Deoxys-Normal', 'Dialga', 'Dialga-Origin', 'Dracovish', 'Dragapult', 'Dragonite', 'Enamorus-Incarnate', 'Espathra',
			'Eternatus', 'Flutter Mane', 'Garchomp', 'Gengar-Mega', 'Genesect', 'Giratina', 'Giratina-Origin', 'Groudon', 'Gouging Fire', 'Ho-Oh', 'Iron Bundle', 'Kangaskhan-Mega',
			'Kartana', 'Koraidon', 'Komala', 'Kyogre', 'Kyurem', 'Kyurem-Black', 'Kyurem-White', 'Landorus-Incarnate', 'Lilligant-Hisui', 'Lucario-Mega', 'Lugia', 'Lunala', 'Magearna',
			'Manaphy', 'Marshadow', 'Metagross-Mega', 'Mewtwo', 'Miraidon', 'Naganadel', 'Necrozma-Dusk-Mane', 'Necrozma-Dawn-Wings', 'Ogerpon-Hearthflame', 'Ogerpon-Wellspring', 'Palkia',
			'Palkia-Origin', 'Porygon-Z', 'Pheromosa', 'Rayquaza', 'Reshiram', 'Salamence-Mega', 'Shaymin-Sky', 'Silvally', 'Solgaleo', 'Spectrier', 'Tapu Koko', 'Tapu Lele', 'Terapagos',
			'Ursaluna-Bloodmoon', 'Urshifu-Single-Strike', 'Walking Wake', 'Xerneas', 'Xurkitree', 'Yveltal', 'Zacian', 'Zacian-Crowned', 'Zamazenta-Crowned', 'Zekrom', 'Zoroark-Hisui',
			'Zygarde-50%', 'Arena Trap', 'Moody', 'Shadow Tag', 'Power Construct', 'Damp Rock', 'King\'s Rock', 'Quick Claw', 'Razor Fang', 'Assist', 'Baton Pass', 'Last Respects',
			'Shed Tail', 'Wicked Blow', 'Wicked Torque',
		],
		restricted: [
			'Acupressure', 'Astral Barrage', 'Belly Drum', 'Bolt Beak', 'Chatter', 'Clangorous Soul', 'Dire Claw', 'Double Iron Bash', 'Dragon Energy', 'Electrify', 'Extreme Speed',
			'Fillet Away', 'Final Gambit', 'Fishious Rend', 'Geomancy', 'Gigaton Hammer', 'No Retreat', 'Rage Fist', 'Revival Blessing', 'Shell Smash', 'Shift Gear', 'Thousand Arrows',
			'Trick-or-Treat', 'Triple Arrows', 'V-create', 'Victory Dance',
		],
	},
	{
		name: "[Gen 8] National Dex UU",
		mod: 'gen8',
		searchShow: false,
		ruleset: ['[Gen 8] National Dex'],
		banlist: ['ND OU', 'ND UUBL', 'Drizzle', 'Drought', 'Light Clay', 'Slowbronite'],
	},
	{
		name: "[Gen 8] National Dex Monotype",
		mod: 'gen8',
		searchShow: false,
		ruleset: ['Standard NatDex', 'Same Type Clause', 'Species Clause', 'OHKO Clause', 'Evasion Moves Clause', 'Evasion Items Clause', 'Dynamax Clause', 'Sleep Clause Mod'],
		banlist: [
			'Arceus', 'Blastoise-Mega', 'Blaziken', 'Blaziken-Mega', 'Calyrex-Ice', 'Calyrex-Shadow', 'Darkrai', 'Deoxys-Normal', 'Deoxys-Attack', 'Dialga', 'Dracovish', 'Dragapult',
			'Eternatus', 'Genesect', 'Gengar-Mega', 'Giratina', 'Giratina-Origin', 'Greninja-Bond', 'Greninja-Ash', 'Groudon', 'Ho-Oh', 'Hoopa-Unbound', 'Kangaskhan-Mega', 'Kartana',
			'Kyogre', 'Kyurem-Black', 'Kyurem-White', 'Lucario-Mega', 'Lugia', 'Lunala', 'Magearna', 'Marshadow', 'Mawile-Mega', 'Medicham-Mega', 'Metagross-Mega', 'Mewtwo', 'Moltres-Galar',
			'Naganadel', 'Necrozma-Dawn-Wings', 'Necrozma-Dusk-Mane', 'Palkia', 'Pheromosa', 'Rayquaza', 'Reshiram', 'Salamence-Mega', 'Shaymin-Sky', 'Solgaleo', 'Spectrier',
			'Urshifu-Single-Strike', 'Xerneas', 'Yveltal', 'Zacian', 'Zacian-Crowned', 'Zamazenta', 'Zamazenta-Crowned', 'Zekrom', 'Zygarde-50%', 'Zygarde-Complete', 'Battle Bond',
			'Power Construct', 'Moody', 'Shadow Tag', 'Damp Rock', 'Focus Band', 'King\'s Rock', 'Quick Claw', 'Razor Fang', 'Smooth Rock', 'Terrain Extender', 'Baton Pass',
		],
	},

	// Randomized Format Spotlight
	///////////////////////////////////////////////////////////////////

	{
		section: "Randomized Format Spotlight",
		column: 3,
	},
	{
		name: "[Gen 9] B6P4 Random Doubles Battle (Bo3)",
		desc: `[Gen 9] Random Doubles Battle, but with open team sheets and each player selects four Pok&eacute;mon to battle with.`,
		mod: 'gen9',
		gameType: 'doubles',
		team: 'random',
		ruleset: ['[Gen 9] Random Doubles Battle', 'Max Team Size = 6', 'Picked Team Size = 4', 'Team Preview', 'VGC Timer', 'Force Open Team Sheets', 'Best of = 3'],
	},

	// Randomized Metas
	///////////////////////////////////////////////////////////////////

	{
		section: "Randomized Metas",
		column: 3,
	},
	{
		name: "[Gen 9] Random Roulette",
		desc: `Random Battles in a random generation! [Gen 1] Random Battle - [Gen 9] Random Battle.`,
		mod: 'randomroulette',
		team: 'random',
	},
	{
		name: "[Gen 9] Super Staff Bros Ultimate",
		desc: "The fifth iteration of Super Staff Bros is here! Battle with a random team of pokemon created by the sim staff.",
		mod: 'gen9ssb',
		debug: true,
		team: 'randomStaffBros',
		ruleset: ['HP Percentage Mod', 'Cancel Mod', 'Sleep Clause Mod'],
		onBegin() {
			// TODO look into making an event to put this right after turn|1
			// https://discordapp.com/channels/630837856075513856/630845310033330206/716126469528485909
			// Requires client change
			this.add(`raw|<div class='broadcast-green'><b>Wondering what all these custom moves, abilities, and items do?<br />Check out the <a href="https://www.smogon.com/articles/super-staff-bros-ultimate" target="_blank">Super Staff Bros: Ultimate Guide</a> or use /ssb to find out!</b></div>`);
			if (this.ruleTable.has('dynamaxclause')) {
				// Old joke format we're bringing back
				this.add('message', 'Fox only');
				this.add('message', 'No items');
				this.add('message', 'Final Destination');
				return;
			}

			this.add('message', 'EVERYONE IS HERE!');
			this.add('message', 'FIGHT!');
		},
		onSwitchInPriority: 100,
		onSwitchIn(pokemon) {
			let name: string = this.toID(pokemon.illusion ? pokemon.illusion.name : pokemon.name);
			if (this.dex.species.get(name).exists || this.dex.moves.get(name).exists ||
				this.dex.abilities.get(name).exists || name === 'blitz') {
				// Certain pokemon have volatiles named after their id
				// To prevent overwriting those, and to prevent accidentaly leaking
				// that a pokemon is on a team through the onStart even triggering
				// at the start of a match, users with pokemon names will need their
				// statuses to end in "user".
				name = `${name}user`;
			}
			// Add the mon's status effect to it as a volatile.
			const status = this.dex.conditions.get(name);
			if (status?.exists) {
				pokemon.addVolatile(name, pokemon);
			}
			if ((pokemon.illusion || pokemon).getTypes(true, true).join('/') !==
				this.dex.forGen(9).species.get((pokemon.illusion || pokemon).species.name).types.join('/') &&
				!pokemon.terastallized) {
				this.add('-start', pokemon, 'typechange', (pokemon.illusion || pokemon).getTypes(true).join('/'), '[silent]');
			}
		},
	},
	{
		name: "[Gen 9] Monotype Random Battle",
		mod: 'gen9',
		team: 'random',
		ruleset: ['Obtainable', 'Same Type Clause', 'HP Percentage Mod', 'Cancel Mod', 'Sleep Clause Mod', 'Illusion Level Mod'],
	},
	{
		name: "[Gen 9] Pick-Your-Team Random Battle",
		mod: 'gen9',
		team: 'random',
		ruleset: ['Team Preview', 'Max Team Size = 12', 'Picked Team Size = 6', 'Obtainable', 'Species Clause', 'HP Percentage Mod', 'Cancel Mod', 'Sleep Clause Mod', 'Illusion Level Mod'],
	},
	{
		name: "[Gen 9] Random Battle Mayhem",
		desc: `[Gen 9] Random Battle with Team Preview and elements of Camomons, Inverse, Scalemons, and Shared Power.`,
		mod: 'sharedpower',
		team: 'random',
		ruleset: ['[Gen 9] Random Battle', 'Team Preview', 'Camomons Mod', 'Inverse Mod', 'Scalemons Mod'],
		onValidateRule() {
			if (this.format.gameType !== 'singles') {
				throw new Error(`Shared Power currently does not support ${this.format.gameType} battles.`);
			}
		},
		onBeforeSwitchIn(pokemon) {
			let format = this.format;
			if (!format.getSharedPower) format = this.dex.formats.get('gen9sharedpower');
			for (const ability of format.getSharedPower!(pokemon)) {
				const effect = 'ability:' + ability;
				pokemon.volatiles[effect] = this.initEffectState({ id: this.toID(effect), target: pokemon });
				if (!pokemon.m.abils) pokemon.m.abils = [];
				if (!pokemon.m.abils.includes(effect)) pokemon.m.abils.push(effect);
			}
		},
	},
	{
		name: "[Gen 9] Battle Factory",
		desc: `Randomized teams of Pok&eacute;mon for a generated Smogon tier with sets that are competitively viable.`,
		mod: 'gen9',
		team: 'randomFactory',
		ruleset: ['Standard'],
		onBegin() {
			this.add(`raw|<div class="broadcast-blue"><b>Battle Factory Tier: ${this.teamGenerator.factoryTier}</b></div>`);
		},
	},
	{
		name: "[Gen 9] BSS Factory",
		desc: `Randomized 3v3 Singles featuring Pok&eacute;mon and movesets popular in Battle Stadium Singles.`,
		mod: 'gen9',
		team: 'randomBSSFactory',
		ruleset: ['Flat Rules', 'VGC Timer'],
	},
	{
		name: "[Gen 9] Draft Factory",
		desc: `Randomized matchups sourced from various 6v6 singles draft leagues.`,
		mod: 'gen9',
		team: 'randomDraftFactory',
		ruleset: ['Standard Draft', '!Team Preview'],
		onBegin() {
			for (const pokemon of this.getAllPokemon()) {
				if (!(pokemon.set as any).teraCaptain) pokemon.canTerastallize = null;
			}
			this.add('rule', 'Tera Captain Clause: Only Tera Captains can Terastallize');
		},
		onTeamPreview() {
			this.add('clearpoke');
			for (const pokemon of this.getAllPokemon()) {
				const details = pokemon.details.replace(', shiny', '')
					.replace(/(Greninja|Gourgeist|Pumpkaboo|Xerneas|Zacian|Zamazenta|Dudunsparce)(-[a-zA-Z?-]+)?/g, '$1-*');
				this.add('poke', pokemon.side.id, details, '');
			}
			this.makeRequest('teampreview');
			for (const side of this.sides) {
				let buf = ``;
				for (const pokemon of side.pokemon) {
					if (!(pokemon.set as any).teraCaptain) continue;
					buf += buf ? ` / ` : `raw|${side.name}'s Tera Captains:<br />`;
					buf += `<psicon pokemon="${pokemon.species.id}" /><psicon type="${pokemon.teraType}" />`;
				}
				this.add(`${buf}`);
			}
		},
	},
	{
		name: "[Gen 9] Baby Random Battle",
		mod: 'gen9',
		team: 'randomBaby',
		ruleset: ['Obtainable', 'Species Clause', 'HP Percentage Mod', 'Cancel Mod', 'Sleep Clause Mod', 'Illusion Level Mod'],
	},
	{
		name: "[Gen 9] Computer-Generated Teams",
		desc: `Teams generated automatically based on heuristics (rules), with levels based on previous success/failure in battle. ` +
			`Not affiliated with Random Battles formats. Some sets will by nature be worse than others, but you can report egregiously bad sets ` +
			`with <a href="https://forms.gle/DYwQN5qGVegz3YU38">this form</a>.`,
		mod: 'gen9',
		team: 'computerGenerated',
		ruleset: ['Obtainable', 'Species Clause', 'HP Percentage Mod', 'Cancel Mod', 'Sleep Clause Mod', 'Illusion Level Mod'],
	},
	{
		name: "[Gen 9] Hackmons Cup",
		desc: `Randomized teams of level-balanced Pok&eacute;mon with absolutely any ability, moves, and item.`,
		mod: 'gen9',
		team: 'randomHC',
		ruleset: ['HP Percentage Mod', 'Cancel Mod'],
		banlist: ['CAP', 'LGPE', 'MissingNo.', 'Pikachu-Cosplay', 'Pichu-Spiky-eared', 'Pokestar Smeargle', 'Pokestar UFO', 'Pokestar UFO-2', 'Pokestar Brycen-Man', 'Pokestar MT', 'Pokestar MT2', 'Pokestar Transport', 'Pokestar Giant', 'Pokestar Humanoid', 'Pokestar Monster', 'Pokestar F-00', 'Pokestar F-002', 'Pokestar Spirit', 'Pokestar Black Door', 'Pokestar White Door', 'Pokestar Black Belt', 'Pokestar UFO-PropU2', 'Xerneas-Neutral'],
	},
	{
		name: "[Gen 9] Doubles Hackmons Cup",
		desc: `Randomized teams of level-balanced Pok&eacute;mon with absolutely any ability, moves, and item. Now with TWICE the Pok&eacute;mon per side!`,
		mod: 'gen9',
		team: 'randomHC',
		searchShow: false,
		gameType: 'doubles',
		ruleset: ['[Gen 9] Hackmons Cup'],
	},
	{
		name: "[Gen 9] Broken Cup",
		desc: `[Gen 9] Hackmons Cup but with only the most powerful Pok&eacute;mon, moves, abilities, and items.`,

		team: 'randomHC',
		ruleset: ['HP Percentage Mod', 'Cancel Mod'],
		banlist: ['All Pokemon', 'All Abilities', 'All Items', 'All Moves'],
		unbanlist: [
			'10,000,000 Volt Thunderbolt', 'Abomasnow-Mega', 'Absol-Mega', 'Accelerock', 'Acid Spray', 'Adaptability', 'Aeroblast',
			'Aerodactyl-Mega', 'Aftermath', 'Aggron', 'Aggron-Mega', 'Aguav Berry', 'Air Balloon', 'Air Slash', 'Alakazam-Mega',
			'Alluring Voice', 'Altaria-Mega', 'Ampharos-Mega', 'Analytic', 'Anchor Shot', 'Anger Shell', 'Annihilape', 'Anticipation',
			'Apple Acid', 'Aqua Step', 'Arcanine', 'Arcanine-Hisui', 'Archaludon', 'Archeops', 'Arena Trap', 'Armarouge', 'Armor Cannon',
			'Aromatherapy', 'Articuno', 'Articuno-Galar', 'As One (Glastrier)', 'As One (Spectrier)', 'Assault Vest', 'Astral Barrage',
			'Attack Order', 'Audino-Mega', 'Aura Sphere', 'Axe Kick', 'Azelf', 'Baddy Bad', 'Baneful Bunker', 'Banette-Mega',
			'Barb Barrage', 'Basculegion', 'Basculegion-F', 'Baton Pass', 'Baxcalibur', 'Beads of Ruin', 'Beak Blast', 'Beast Boost',
			'Behemoth Bash', 'Behemoth Blade', 'Belly Drum', 'Berserk', 'Bitter Blade', 'Bitter Malice', 'Blacephalon', 'Blastoise',
			'Blastoise-Mega', 'Blaziken', 'Blaziken-Mega', 'Blazing Torque', 'Bleakwind Storm', 'Blissey', 'Blizzard', 'Blood Moon',
			'Blue Flare', 'Blunder Policy', 'Body Press', 'Body Slam', 'Bolt Beak', 'Bolt Strike', 'Boomburst', 'Bouncy Bubble',
			'Brave Bird', 'Bright Powder', 'Brute Bonnet', 'Bug Buzz', 'Bullet Punch', 'Burning Bulwark', 'Buzzwole', 'Buzzy Buzz',
			'Calm Mind', 'Calyrex-Ice', 'Calyrex-Shadow', 'Camerupt-Mega', 'Catastropika', 'Ceaseless Edge', 'Celebi', 'Celesteela',
			'Centiskorch', 'Ceruledge', 'Charizard', 'Charizard-Mega-X', 'Charizard-Mega-Y', 'Chatter', 'Chesnaught', 'Chesto Berry',
			'Chi-Yu', 'Chien-Pao', 'Chilan Berry', 'Chilling Neigh', 'Chilly Reception', 'Choice Band', 'Choice Scarf', 'Choice Specs',
			'Cinderace', 'Circle Throw', 'Clanging Scales', 'Clangorous Soul', 'Clangorous Soulblaze', 'Clear Amulet', 'Clear Body',
			'Clear Smog', 'Close Combat', 'Cloyster', 'Cobalion', 'Coil', 'Collision Course', 'Comatose', 'Combat Torque', 'Competitive',
			'Compound Eyes', 'Contrary', 'Core Enforcer', 'Cosmic Power', 'Cotton Guard', 'Court Change', 'Covert Cloak', 'Crabhammer',
			'Cresselia', 'Crobat', 'Cross Chop', 'Curse', 'Custap Berry', 'Dark Pulse', 'Darkest Lariat', 'Darkrai',
			'Darmanitan-Galar-Zen', 'Darmanitan-Zen', 'Decidueye', 'Decidueye-Hisui', 'Defend Order', 'Defiant', 'Defog', 'Delphox',
			'Deoxys', 'Deoxys-Attack', 'Deoxys-Defense', 'Deoxys-Speed', 'Desolate Land', 'Dialga', 'Dialga-Origin', 'Diamond Storm',
			'Diancie', 'Diancie-Mega', 'Dire Claw', 'Disable', 'Discharge', 'Dondozo', 'Doom Desire', 'Double Iron Bash', 'Download',
			'Draco Meteor', 'Draco Plate', 'Dragapult', 'Dragon Ascent', 'Dragon Dance', 'Dragon Darts', 'Dragon Energy', 'Dragon Hammer',
			'Dragon Pulse', 'Dragon Tail', 'Dragonite', 'Drain Punch', 'Dread Plate', 'Drill Peck', 'Drizzle', 'Drought', 'Drum Beating',
			'Dry Skin', 'Duraludon', 'Dusknoir', 'Dynamax Cannon', 'Earth Eater', 'Earth Plate', 'Earth Power', 'Earthquake',
			'Eerie Spell', 'Effect Spore', 'Eject Pack', 'Electivire', 'Electric Surge', 'Electro Drift', 'Emboar', 'Empoleon',
			'Enamorus', 'Enamorus-Therian', 'Encore', 'Energy Ball', 'Entei', 'Eruption', 'Espeon', 'Esper Wing', 'Eternatus',
			'Eternatus-Eternamax', 'Exeggutor', 'Exeggutor-Alola', 'Expanding Force', 'Expert Belt', 'Explosion', 'Extreme Evoboost',
			'Extreme Speed', 'Fake Out', 'Feraligatr', 'Fezandipiti', 'Fickle Beam', 'Fiery Wrath', 'Figy Berry', 'Filter',
			'Fire Blast', 'Fire Lash', 'First Impression', 'Fishious Rend', 'Fist Plate', 'Flame Body', 'Flame Charge', 'Flame Plate',
			'Flamethrower', 'Flare Blitz', 'Flareon', 'Flash Cannon', 'Fleur Cannon', 'Flip Turn', 'Floaty Fall', 'Florges',
			'Flower Trick', 'Fluffy', 'Flutter Mane', 'Focus Blast', 'Focus Sash', 'Forewarn', 'Foul Play', 'Freeze-Dry', 'Freezing Glare',
			'Freezy Frost', 'Frost Breath', 'Full Metal Body', 'Fur Coat', 'Fusion Bolt', 'Fusion Flare', 'Future Sight', 'G-Max Befuddle',
			'G-Max Cannonade', 'G-Max Centiferno', 'G-Max Resonance', 'G-Max Steelsurge', 'G-Max Stonesurge', 'G-Max Sweetness',
			'G-Max Vine Lash', 'G-Max Volcalith', 'G-Max Wildfire', 'G-Max Wind Rage', 'Gallade-Mega', 'Garchomp', 'Garchomp-Mega',
			'Gardevoir-Mega', 'Gear Grind', 'Genesect', 'Genesis Supernova', 'Gengar-Mega', 'Gholdengo', 'Giga Drain', 'Gigaton Hammer',
			'Giratina', 'Giratina-Origin', 'Glaceon', 'Glacial Lance', 'Glaive Rush', 'Glalie-Mega', 'Glare', 'Glastrier', 'Glimmora',
			'Glitzy Glow', 'Gogoat', 'Golisopod', 'Good as Gold', 'Goodra', 'Goodra-Hisui', 'Gooey', 'Gorilla Tactics', 'Gouging Fire',
			'Grassy Surge', 'Grav Apple', 'Great Tusk', 'Greninja', 'Greninja-Ash', 'Grim Neigh', 'Groudon', 'Groudon-Primal',
			'Guardian of Alola', 'Gunk Shot', 'Guzzlord', 'Gyarados', 'Gyarados-Mega', 'Hadron Engine', 'Hammer Arm', 'Haxorus',
			'Haze', 'Head Charge', 'Head Smash', 'Headlong Rush', 'Heal Bell', 'Heal Order', 'Healing Wish', 'Heart Swap', 'Heat Crash',
			'Heat Wave', 'Heatran', 'Heavy-Duty Boots', 'Heracross-Mega', 'High Horsepower', 'High Jump Kick', 'Hippowdon', 'Ho-Oh',
			'Hone Claws', 'Hoopa', 'Hoopa-Unbound', 'Horn Leech', 'Houndoom-Mega', 'Huge Power', 'Hurricane', 'Hustle', 'Hydreigon',
			'Hydrapple', 'Hydro Pump', 'Hydro Steam', 'Hyper Drill', 'Iapapa Berry', 'Ice Beam', 'Ice Hammer', 'Ice Scales', 'Ice Shard',
			'Ice Spinner', 'Icicle Plate', 'Illusion', 'Imposter', 'Incineroar', 'Infernape', 'Innards Out', 'Insect Plate', 'Inteleon',
			'Intimidate', 'Intrepid Sword', 'Iron Barbs', 'Iron Boulder', 'Iron Bundle', 'Iron Crown', 'Iron Hands', 'Iron Head',
			'Iron Jugulis', 'Iron Leaves', 'Iron Moth', 'Iron Plate', 'Iron Tail', 'Iron Thorns', 'Iron Treads', 'Iron Valiant',
			'Ivy Cudgel', 'Jet Punch', 'Jirachi', 'Jolteon', 'Judgment', 'Jungle Healing', 'Kangaskhan-Mega', 'Kartana', 'Keldeo',
			'Keldeo-Resolute', 'King\'s Rock', 'King\'s Shield', 'Kingambit', 'Kingdra', 'Knock Off', 'Kommo-o', 'Koraidon', 'Kyogre',
			'Kyogre-Primal', 'Kyurem', 'Kyurem-Black', 'Kyurem-White', 'Landorus', 'Landorus-Therian', 'Lapras', 'Last Respects', 'Latias',
			'Latias-Mega', 'Latios', 'Latios-Mega', 'Lava Plume', 'Leaf Blade', 'Leaf Storm', 'Leafeon', 'Leech Life', 'Leech Seed',
			'Leftovers', 'Leppa Berry', 'Let\'s Snuggle Forever', 'Levitate', 'Libero', 'Liechi Berry', 'Life Orb', 'Light Screen',
			'Light That Burns the Sky', 'Light of Ruin', 'Lightning Rod', 'Liquidation', 'Lopunny-Mega', 'Lovely Kiss', 'Low Kick',
			'Lucario', 'Lucario-Mega', 'Lugia', 'Lum Berry', 'Lumina Crash', 'Lunala', 'Lunar Blessing', 'Lunar Dance', 'Lunge',
			'Luster Purge', 'Mach Punch', 'Magearna', 'Magic Bounce', 'Magic Guard', 'Magical Torque', 'Magma Storm', 'Magmortar',
			'Magnezone', 'Mago Berry', 'Make It Rain', 'Malicious Moonsault', 'Malignant Chain', 'Mamoswine', 'Manaphy', 'Manectric-Mega',
			'Marshadow', 'Marvel Scale', 'Matcha Gotcha', 'Max Guard', 'Meadow Plate', 'Megahorn', 'Meganium', 'Melmetal', 'Meloetta',
			'Meloetta-Pirouette', 'Memento', 'Menacing Moonraze Maelstrom', 'Mental Herb', 'Meowscarada', 'Mesprit', 'Metagross',
			'Metagross-Mega', 'Meteor Mash', 'item: Metronome', 'Mew', 'Mewtwo', 'Mewtwo-Mega-X', 'Mewtwo-Mega-Y', 'Mighty Cleave',
			'Milk Drink', 'Milotic', 'Mind Plate', 'Mind\'s Eye', 'Minimize', 'Miraidon', 'Mirror Herb', 'Mist Ball', 'Misty Surge',
			'Mold Breaker', 'Moltres', 'Moltres-Galar', 'Moody', 'Moonblast', 'Moongeist Beam', 'Moonlight', 'Morning Sun', 'Mortal Spin',
			'Mountain Gale', 'Moxie', 'Multiscale', 'Munkidori', 'Muscle Band', 'Mystical Fire', 'Mystical Power', 'Naganadel',
			'Nasty Plot', 'Natural Cure', 'Nature\'s Madness', 'Necrozma', 'Necrozma-Dawn-Wings', 'Necrozma-Dusk-Mane', 'Necrozma-Ultra',
			'Neuroforce', 'Neutralizing Gas', 'Night Daze', 'Night Shade', 'Nihilego', 'No Retreat', 'Noivern', 'Noxious Torque',
			'Nuzzle', 'Oblivion Wing', 'Obstruct', 'Oceanic Operetta', 'Octolock', 'Ogerpon', 'Ogerpon-Cornerstone', 'Ogerpon-Hearthflame',
			'Ogerpon-Wellspring', 'Okidogi', 'Opportunist', 'Orichalcum Pulse', 'Origin Pulse', 'Outrage', 'Overdrive', 'Overheat',
			'Pain Split', 'Palafin-Hero', 'Palkia', 'Palkia-Origin', 'Parental Bond', 'Parting Shot', 'Pecharunt', 'Perish Body',
			'Perish Song', 'Petaya Berry', 'Pheromosa', 'Photon Geyser', 'Pidgeot-Mega', 'Pinsir-Mega', 'Pixie Plate', 'Plasma Fists',
			'Play Rough', 'Poison Heal', 'Poison Point', 'Poison Touch', 'Pollen Puff', 'Poltergeist', 'Population Bomb', 'Porygon-Z',
			'Power Gem', 'Power Trip', 'Power Whip', 'Prankster', 'Precipice Blades', 'Primarina', 'Primordial Sea', 'Prism Armor',
			'Probopass', 'Protean', 'Protect', 'Psyblade', 'Psychic Fangs', 'Psychic Surge', 'Psychic', 'Psycho Boost', 'Psyshield Bash',
			'Psystrike', 'Pulverizing Pancake', 'Pure Power', 'Purifying Salt', 'Pursuit', 'Pyro Ball', 'Quaquaval', 'Quick Claw',
			'Quiver Dance', 'Rage Fist', 'Raging Bolt', 'Raging Bull', 'Raging Fury', 'Raikou', 'Rapid Spin', 'Rayquaza', 'Rayquaza-Mega',
			'Razor Claw', 'Recover', 'Red Card', 'Reflect', 'Regenerator', 'Regice', 'Regidrago', 'Regieleki', 'Regigigas', 'Regirock',
			'Registeel', 'Reshiram', 'Rest', 'Revelation Dance', 'Revival Blessing', 'Rhyperior', 'Rillaboom', 'Roar', 'Roaring Moon',
			'Rocky Helmet', 'Roost', 'Rough Skin', 'Ruination', 'Sacred Fire', 'Sacred Sword', 'Salac Berry', 'Salamence', 'Salamence-Mega',
			'Salt Cure', 'Samurott', 'Samurott-Hisui', 'Sandsear Storm', 'Sandy Shocks', 'Sap Sipper', 'Sappy Seed', 'Scald', 'Sceptile',
			'Sceptile-Mega', 'Scizor-Mega', 'Scope Lens', 'Scream Tail', 'Searing Shot', 'Searing Sunraze Smash', 'Secret Sword',
			'Seed Flare', 'Seismic Toss', 'Serene Grace', 'Serperior', 'Shadow Ball', 'Shadow Bone', 'Shadow Shield', 'Shadow Sneak',
			'Shadow Tag', 'Sharpedo-Mega', 'Shaymin', 'Shaymin-Sky', 'Shed Skin', 'Shed Tail', 'Sheer Force', 'Shell Side Arm',
			'Shell Smash', 'Shield Dust', 'Shift Gear', 'Silk Scarf', 'Silk Trap', 'Silvally', 'Simple', 'Sinister Arrow Raid',
			'Sitrus Berry', 'Sizzly Slide', 'Skeledirge', 'Sky Plate', 'Slack Off', 'Slaking', 'Sleep Powder', 'Slither Wing',
			'Slowbro-Mega', 'Sludge Bomb', 'Sludge Wave', 'Snarl', 'Snipe Shot', 'Snorlax', 'Soft-Boiled', 'Solgaleo', 'Solid Rock',
			'Soul-Heart', 'Soul-Stealing 7-Star Strike', 'Spacial Rend', 'Sparkly Swirl', 'Spectral Thief', 'Spectrier', 'Speed Boost',
			'Spikes', 'Spiky Shield', 'Spin Out', 'Spirit Break', 'Spirit Shackle', 'Splash Plate', 'Splintered Stormshards',
			'Splishy Splash', 'Spooky Plate', 'Spore', 'Springtide Storm', 'Stakataka', 'Stakeout', 'Stamina', 'Static', 'Stealth Rock',
			'Steam Eruption', 'Steelix-Mega', 'Sticky Web', 'Stoked Sparksurfer', 'Stone Axe', 'Stone Edge', 'Stone Plate', 'Stored Power',
			'Storm Drain', 'Storm Throw', 'Strange Steam', 'Strength Sap', 'Sturdy', 'Sucker Punch', 'Suicune', 'Sunsteel Strike',
			'Super Fang', 'Supercell Slam', 'Superpower', 'Supreme Overlord', 'Surf', 'Surging Strikes', 'Swampert', 'Swampert-Mega',
			'Sword of Ruin', 'Swords Dance', 'Sylveon', 'Synthesis', 'Tablets of Ruin', 'Tachyon Cutter', 'Tail Glow', 'Tangling Hair',
			'Tangrowth', 'Tapu Bulu', 'Tapu Fini', 'Tapu Koko', 'Tapu Lele', 'Taunt', 'Techno Blast', 'Teleport', 'Tera Blast',
			'Tera Starstorm', 'Terapagos-Stellar', 'Terapagos-Terastal', 'Teravolt', 'Terrakion', 'Thermal Exchange', 'Thick Fat',
			'Thousand Arrows', 'Thousand Waves', 'Throat Spray', 'Thunder Cage', 'Thunder Wave', 'Thunder', 'Thunderbolt', 'Thunderclap',
			'Thunderous Kick', 'Thundurus', 'Thundurus-Therian', 'Tidy Up', 'Ting-Lu', 'Tinted Lens', 'Togekiss', 'Topsy-Turvy',
			'Torch Song', 'Tornadus', 'Tornadus-Therian', 'Torterra', 'Tough Claws', 'Toxic Chain', 'Toxic Debris', 'Toxic Plate',
			'Toxic Spikes', 'Toxic', 'Tri Attack', 'Triage', 'Triple Arrows', 'Triple Axel', 'Turboblaze', 'Type: Null', 'Typhlosion',
			'Typhlosion-Hisui', 'Tyranitar', 'Tyranitar-Mega', 'U-turn', 'Umbreon', 'Unaware', 'Unburden', 'Ursaluna', 'Ursaluna-Bloodmoon',
			'Urshifu', 'Urshifu-Rapid-Strike', 'Uxie', 'V-create', 'Vanilluxe', 'Vaporeon', 'Venusaur', 'Venusaur-Mega', 'Vessel of Ruin',
			'Victini', 'Victory Dance', 'Virizion', 'Volcanion', 'Volcarona', 'Volt Absorb', 'Volt Switch', 'Volt Tackle', 'Walking Wake',
			'Walrein', 'Water Absorb', 'Water Bubble', 'Water Shuriken', 'Water Spout', 'Waterfall', 'Wave Crash', 'Weakness Policy',
			'Well-Baked Body', 'Whirlwind', 'White Herb', 'Wicked Blow', 'Wicked Torque', 'Wide Lens', 'Wiki Berry', 'Wild Charge',
			'Wildbolt Storm', 'Will-O-Wisp', 'Wise Glasses', 'Wish', 'Wishiwashi-School', 'Wo-Chien', 'Wonder Guard', 'Wood Hammer',
			'Wyrdeer', 'Xerneas', 'Xurkitree', 'Yawn', 'Yveltal', 'Zacian', 'Zacian-Crowned', 'Zamazenta', 'Zamazenta-Crowned', 'Zap Plate',
			'Zapdos', 'Zapdos-Galar', 'Zarude', 'Zekrom', 'Zeraora', 'Zing Zap', 'Zippy Zap', 'Zygarde', 'Zygarde-Complete',
		],
	},
	{
		name: "[Gen 9] Challenge Cup 1v1",
		desc: `Get a randomized team of level-balanced Pok&eacute;mon with absolutely any legal ability, moves, and item, and choose one to battle.`,
		mod: 'gen9',
		team: 'randomCC',
		ruleset: ['Obtainable', 'HP Percentage Mod', 'Cancel Mod', 'Team Preview', 'Terastal Clause', 'Picked Team Size = 1'],
	},
	{
		name: "[Gen 9] Challenge Cup 2v2",
		desc: `Get a randomized team of level-balanced Pok&eacute;mon with absolutely any legal ability, moves, and item, and choose two to battle in a doubles format.`,
		mod: 'gen9',
		team: 'randomCC',
		gameType: 'doubles',
		ruleset: ['Obtainable', 'HP Percentage Mod', 'Cancel Mod', 'Team Preview', 'Picked Team Size = 2'],
	},
	{
		name: "[Gen 9] Challenge Cup 6v6",
		desc: `Randomized teams of level-balanced Pok&eacute;mon with absolutely any legal ability, moves, and item.`,
		mod: 'gen9',
		team: 'randomCC',
		searchShow: false,
		ruleset: ['Obtainable', 'HP Percentage Mod', 'Cancel Mod'],
	},
	{
		name: "[Gen 9] Metronome Battle",
		mod: 'gen9',
		gameType: 'doubles',
		ruleset: ['Max Team Size = 2', 'HP Percentage Mod', 'Cancel Mod'],
		banlist: [
			'Pokestar Spirit', 'Terapagos', 'Shedinja + Sturdy', 'Cheek Pouch', 'Commander', 'Cursed Body', 'Dry Skin', 'Earth Eater', 'Fur Coat', 'Gorilla Tactics',
			'Grassy Surge', 'Huge Power', 'Ice Body', 'Iron Barbs', 'Moody', 'Neutralizing Gas', 'Opportunist', 'Parental Bond', 'Perish Body', 'Poison Heal',
			'Power Construct', 'Pressure', 'Pure Power', 'Rain Dish', 'Rough Skin', 'Sand Spit', 'Sand Stream', 'Seed Sower', 'Stamina', 'Toxic Chain', 'Volt Absorb',
			'Water Absorb', 'Wonder Guard', 'Harvest + Jaboca Berry', 'Harvest + Rowap Berry', 'Aguav Berry', 'Assault Vest', 'Berry', 'Berry Juice', 'Berserk Gene',
			'Black Sludge', 'Enigma Berry', 'Figy Berry', 'Gold Berry', 'Iapapa Berry', 'Kangaskhanite', 'Leftovers', 'Mago Berry', 'Medichamite', 'Steel Memory',
			'Oran Berry', 'Rocky Helmet', 'Shell Bell', 'Sitrus Berry', 'Wiki Berry',
		],
		onValidateSet(set) {
			const species = this.dex.species.get(set.species);
			if (species.types.includes('Steel')) {
				return [`${species.name} is a Steel-type, which is banned from Metronome Battle.`];
			}
			if (set.teraType === 'Steel') {
				return [`${species.name} has Steel as its Tera type, which is banned from Metronome Battle.`];
			}
			if (species.bst > 625) {
				return [`${species.name} is banned.`, `(Pok\u00e9mon with a BST higher than 625 are banned)`];
			}
			const item = this.dex.items.get(set.item);
			if (set.item && item.megaStone) {
				const megaSpecies = this.dex.species.get(item.megaStone);
				if (species.baseSpecies === item.megaEvolves && megaSpecies.bst > 625) {
					return [
						`${set.name || set.species}'s item ${item.name} is banned.`, `(Pok\u00e9mon with a BST higher than 625 are banned)`,
					];
				}
			}
			if (set.moves.length !== 1 || this.dex.moves.get(set.moves[0]).id !== 'metronome') {
				return [`${set.name || set.species} has illegal moves.`, `(Pok\u00e9mon can only have one Metronome in their moveset)`];
			}
		},
	},
	{
		name: "[Gen 8] Random Battle",
		desc: `Randomized teams of level-balanced Pok&eacute;mon with sets that are generated to be competitively viable.`,
		mod: 'gen8',
		team: 'random',
		ruleset: ['PotD', 'Obtainable', 'Species Clause', 'HP Percentage Mod', 'Cancel Mod', 'Sleep Clause Mod', 'Illusion Level Mod'],
	},
	{
		name: "[Gen 8] Random Doubles Battle",
		mod: 'gen8',
		gameType: 'doubles',
		team: 'random',
		searchShow: false,
		ruleset: ['PotD', 'Obtainable', 'Species Clause', 'HP Percentage Mod', 'Cancel Mod', 'Illusion Level Mod'],
	},
	{
		name: "[Gen 8] Free-For-All Random Battle",
		mod: 'gen8',
		team: 'random',
		gameType: 'freeforall',
		searchShow: false,
		tournamentShow: false,
		rated: false,
		ruleset: ['Obtainable', 'Species Clause', 'HP Percentage Mod', 'Cancel Mod', 'Sleep Clause Mod', 'Illusion Level Mod'],
	},
	{
		name: "[Gen 8] Multi Random Battle",
		mod: 'gen8',
		team: 'random',
		gameType: 'multi',
		searchShow: false,
		tournamentShow: false,
		rated: false,
		ruleset: [
			'Max Team Size = 3',
			'Obtainable', 'Species Clause', 'HP Percentage Mod', 'Cancel Mod', 'Sleep Clause Mod', 'Illusion Level Mod',
		],
	},
	{
		name: "[Gen 8] Battle Factory",
		desc: `Randomized teams of Pok&eacute;mon for a generated Smogon tier with sets that are competitively viable.`,
		mod: 'gen8',
		team: 'randomFactory',
		searchShow: false,
		ruleset: ['Standard', 'Dynamax Clause'],
		onBegin() {
			this.add(`raw|<div class="broadcast-blue"><b>Battle Factory Tier: ${this.teamGenerator.factoryTier}</b></div>`);
		},
	},
	{
		name: "[Gen 8] BSS Factory",
		desc: `Randomized 3v3 Singles featuring Pok&eacute;mon and movesets popular in Battle Stadium Singles.`,
		mod: 'gen8',
		team: 'randomBSSFactory',
		searchShow: false,
		ruleset: ['Flat Rules'],
	},
	{
		name: "[Gen 8] Hackmons Cup",
		desc: `Randomized teams of level-balanced Pok&eacute;mon with absolutely any ability, moves, and item.`,
		mod: 'gen8',
		team: 'randomHC',
		searchShow: false,
		ruleset: ['HP Percentage Mod', 'Cancel Mod'],
		banlist: ['Nonexistent'],
	},
	{
		name: "[Gen 8] CAP 1v1",
		desc: `Randomly generated 1v1-style teams only including Pok&eacute;mon made by the Create-A-Pok&eacute;mon Project.`,
		mod: 'gen8',
		searchShow: false,
		team: 'randomCAP1v1',
		ruleset: [
			'Picked Team Size = 1',
			'Max Team Size = 3',
			'Species Clause', 'Team Preview', 'HP Percentage Mod', 'Cancel Mod', 'Sleep Clause Mod', 'Dynamax Clause',
		],
	},
	{
		name: "[Gen 8 BDSP] Random Battle",
		desc: `Randomized teams of level-balanced Pok&eacute;mon with sets that are generated to be competitively viable.`,
		mod: 'gen8bdsp',
		team: 'random',
		searchShow: false,
		ruleset: ['[Gen 8] Random Battle', '!PotD'],
	},
	{
		name: "[Gen 7] Random Battle",
		desc: `Randomized teams of level-balanced Pok&eacute;mon with sets that are generated to be competitively viable.`,
		mod: 'gen7',
		team: 'random',
		ruleset: ['Obtainable', 'Sleep Clause Mod', 'HP Percentage Mod', 'Cancel Mod', 'Illusion Level Mod'],
	},
	{
		name: "[Gen 7] Battle Factory",
		desc: `Randomized teams of Pok&eacute;mon for a generated Smogon tier with sets that are competitively viable.`,
		mod: 'gen7',
		team: 'randomFactory',
		searchShow: false,
		ruleset: ['Obtainable', 'Sleep Clause Mod', 'Team Preview', 'HP Percentage Mod', 'Cancel Mod', 'Mega Rayquaza Clause'],
		onBegin() {
			this.add(`raw|<div class="broadcast-blue"><b>Battle Factory Tier: ${this.teamGenerator.factoryTier}</b></div>`);
		},
	},
	{
		name: "[Gen 7] BSS Factory",
		desc: `Randomized 3v3 Singles featuring Pok&eacute;mon and movesets popular in Battle Spot Singles.`,
		mod: 'gen7',
		team: 'randomBSSFactory',
		searchShow: false,
		ruleset: ['Flat Rules'],
	},
	{
		name: "[Gen 7] Hackmons Cup",
		desc: `Randomized teams of level-balanced Pok&eacute;mon with absolutely any ability, moves, and item.`,
		mod: 'gen7',
		team: 'randomHC',
		searchShow: false,
		challengeShow: false,
		ruleset: ['HP Percentage Mod', 'Cancel Mod'],
		banlist: ['Nonexistent'],
	},
	{
		name: "[Gen 7 Let's Go] Random Battle",
		mod: 'gen7letsgo',
		team: 'random',
		searchShow: false,
		ruleset: ['Obtainable', 'Allow AVs', 'HP Percentage Mod', 'Cancel Mod', 'Sleep Clause Mod'],
	},
	{
		name: "[Gen 6] Random Battle",
		mod: 'gen6',
		team: 'random',
		ruleset: ['Obtainable', 'Sleep Clause Mod', 'HP Percentage Mod', 'Cancel Mod', 'Illusion Level Mod'],
	},
	{
		name: "[Gen 6] Battle Factory",
		desc: `Randomized teams of Pok&eacute;mon for a generated Smogon tier with sets that are competitively viable.`,
		mod: 'gen6',
		team: 'randomFactory',
		searchShow: false,
		challengeShow: false,
		ruleset: ['Obtainable', 'Sleep Clause Mod', 'Team Preview', 'HP Percentage Mod', 'Cancel Mod', 'Mega Rayquaza Clause'],
		onBegin() {
			this.add(`raw|<div class="broadcast-blue"><b>Battle Factory Tier: ${this.teamGenerator.factoryTier}</b></div>`);
		},
	},
	{
		name: "[Gen 5] Random Battle",
		mod: 'gen5',
		team: 'random',
		ruleset: ['Obtainable', 'Sleep Clause Mod', 'HP Percentage Mod', 'Cancel Mod', 'Illusion Level Mod'],
	},
	{
		name: "[Gen 4] Random Battle",
		mod: 'gen4',
		team: 'random',
		ruleset: ['Obtainable', 'Sleep Clause Mod', 'HP Percentage Mod', 'Cancel Mod'],
	},
	{
		name: "[Gen 3] Random Battle",
		mod: 'gen3',
		team: 'random',
		ruleset: ['Standard'],
	},
	{
		name: "[Gen 2] Random Battle",
		mod: 'gen2',
		team: 'random',
		ruleset: ['Standard'],
	},
	{
		name: "[Gen 1] Random Battle",
		mod: 'gen1',
		team: 'random',
		ruleset: ['Standard'],
	},
	{
		name: "[Gen 1] Challenge Cup",
		desc: `Randomized teams of level-balanced Pok&eacute;mon with absolutely any legal moves.`,
		mod: 'gen1',
		team: 'randomCC',
		searchShow: false,
		challengeShow: false,
		ruleset: ['Obtainable', 'HP Percentage Mod', 'Cancel Mod', 'Desync Clause Mod', 'Sleep Clause Mod', 'Freeze Clause Mod'],
	},
	{
		name: "[Gen 1] Hackmons Cup",
		desc: `Randomized teams of level-balanced Pok&eacute;mon with absolutely any moves, types, and stats.`,
		mod: 'gen1',
		team: 'randomHC',
		searchShow: false,
		challengeShow: false,
		ruleset: ['HP Percentage Mod', 'Cancel Mod', 'Desync Clause Mod', 'Sleep Clause Mod', 'Freeze Clause Mod', 'Team Type Preview'],
		banlist: ['Nonexistent'],
		onModifySpecies(species, target, source, effect) {
			if (!target) return;
			return { ...species, ...(target.set as any).hc };
		},
		onSwitchIn(pokemon) {
			this.add('-start', pokemon, 'typechange', pokemon.getTypes(true).join('/'), '[silent]');
			for (const i in pokemon.species.baseStats) {
				if (i === 'spd') continue;
				this.add('-start', pokemon, `${pokemon.species.baseStats[i as keyof StatsTable]}${i === 'spa' ? 'spc' : i}`, '[silent]');
			}
		},
	},

	// RoA Spotlight
	///////////////////////////////////////////////////////////////////

	{
		section: "RoA Spotlight",
		column: 4,
	},
	{
		name: "[Gen 8] Ubers",
		mod: 'gen8',
		// searchShow: false,
		ruleset: ['Standard', 'Dynamax Clause'],
		banlist: ['AG', 'Shadow Tag', 'Baton Pass'],
	},
	{
		name: "[Gen 3] RU",
		mod: 'gen3',
		// searchShow: false,
		ruleset: ['Standard'],
		banlist: ['Uber', 'OU', 'UUBL', 'UU', 'RUBL', 'Smeargle + Ingrain', 'Arena Trap', 'Baton Pass', 'Swagger'],
	},
	{
		name: "[Gen 1] ZU",
		mod: 'gen1',
		// searchShow: false,
		ruleset: ['[Gen 1] PU'],
		banlist: ['PU', 'ZUBL', 'Bind', 'Clamp', 'Fire Spin', 'Wrap'],
	},
	{
		name: "[Gen 3] UUBL",
		mod: 'gen3',
		ruleset: ['[Gen 3] OU', '!One Boost Passer Clause'],
		banlist: [
			'OU', 'Smeargle + Ingrain', 'Baton Pass + Block', 'Baton Pass + Mean Look', 'Baton Pass + Spider Web', 'Flail', 'Reversal',
			'Baton Pass + Speed Boost', 'Baton Pass + Agility', 'Baton Pass + Dragon Dance',
		],
	},

	// Past Gens OU
	///////////////////////////////////////////////////////////////////

	{
		section: "Past Gens OU",
		column: 4,
	},
	{
		name: "[Gen 8] OU",
		mod: 'gen8',
		ruleset: ['Standard', 'Dynamax Clause'],
		banlist: ['Uber', 'AG', 'Arena Trap', 'Moody', 'Power Construct', 'Sand Veil', 'Shadow Tag', 'Snow Cloak', 'King\'s Rock', 'Baton Pass'],
	},
	{
		name: "[Gen 7] OU",
		mod: 'gen7',
		ruleset: ['Standard'],
		banlist: ['Uber', 'Arena Trap', 'Power Construct', 'Shadow Tag', 'Baton Pass'],
	},
	{
		name: "[Gen 6] OU",
		mod: 'gen6',
		ruleset: ['Standard', 'Swagger Clause'],
		banlist: ['Uber', 'Arena Trap', 'Shadow Tag', 'Soul Dew', 'Baton Pass'],
	},
	{
		name: "[Gen 5] OU",
		mod: 'gen5',
		ruleset: ['Standard', 'Evasion Abilities Clause', 'Sleep Moves Clause', 'Swagger Clause', 'Gems Clause', 'Baton Pass Stat Clause'],
		banlist: ['Uber', 'Arena Trap', 'Drizzle ++ Swift Swim', 'Drought ++ Chlorophyll', 'Sand Rush', 'Shadow Tag', 'King\'s Rock', 'Razor Fang', 'Soul Dew', 'Acupressure', 'Assist'],
	},
	{
		name: "[Gen 4] OU",
		mod: 'gen4',
		ruleset: ['Standard', 'Evasion Abilities Clause', 'Baton Pass Stat Trap Clause', 'Freeze Clause Mod'],
		banlist: ['AG', 'Uber', 'Arena Trap', 'Quick Claw', 'Soul Dew', 'Swagger'],
	},
	{
		name: "[Gen 3] OU",
		mod: 'gen3',
		ruleset: ['Standard', 'One Boost Passer Clause', 'Freeze Clause Mod'],
		banlist: ['Uber', 'Smeargle + Ingrain', 'Sand Veil', 'Soundproof', 'Assist', 'Baton Pass + Block', 'Baton Pass + Mean Look', 'Baton Pass + Spider Web', 'Swagger'],
	},
	{
		name: "[Gen 2] OU",
		mod: 'gen2',
		ruleset: ['Standard'],
		banlist: ['Uber', 'Mean Look + Baton Pass', 'Spider Web + Baton Pass'],
	},
	{
		name: "[Gen 1] OU",
		mod: 'gen1',
		ruleset: ['Standard'],
		banlist: ['Uber'],
	},

	// Past Gens Doubles OU
	///////////////////////////////////////////////////////////////////

	{
		section: "Past Gens Doubles OU",
		column: 4,
	},
	{
		name: "[Gen 8] Doubles OU",
		mod: 'gen8',
		gameType: 'doubles',
		ruleset: ['Standard Doubles', 'Dynamax Clause', 'Swagger Clause'],
		banlist: ['DUber', 'Power Construct', 'Shadow Tag'],
	},
	{
		name: "[Gen 7] Doubles OU",
		mod: 'gen7',
		gameType: 'doubles',
		ruleset: ['Standard Doubles', 'Swagger Clause'],
		banlist: ['DUber', 'Power Construct', 'Eevium Z', 'Dark Void'],
	},
	{
		name: "[Gen 6] Doubles OU",
		mod: 'gen6',
		gameType: 'doubles',
		ruleset: ['Standard Doubles', 'Swagger Clause'],
		banlist: ['DUber', 'Soul Dew', 'Dark Void'],
	},
	{
		name: "[Gen 5] Doubles OU",
		mod: 'gen5',
		gameType: 'doubles',
		searchShow: false,
		ruleset: ['Standard', 'Evasion Abilities Clause', 'Swagger Clause', 'Sleep Clause Mod'],
		banlist: ['DUber', 'Soul Dew', 'Dark Void', 'Gravity'],
	},
	{
		name: "[Gen 4] Doubles OU",
		mod: 'gen4',
		gameType: 'doubles',
		searchShow: false,
		ruleset: ['Standard', 'Evasion Abilities Clause'],
		banlist: ['AG', 'Uber', 'Soul Dew', 'Dark Void', 'Thunder Wave'],
		unbanlist: ['Machamp', 'Manaphy', 'Mew', 'Salamence', 'Wobbuffet', 'Wynaut'],
	},
	{
		name: "[Gen 3] Doubles OU",
		mod: 'gen3',
		gameType: 'doubles',
		searchShow: false,
		ruleset: ['Standard', '!Switch Priority Clause Mod'],
		banlist: ['Uber', 'Quick Claw', 'Soul Dew', 'Explosion', 'Self-Destruct', 'Swagger'],
		unbanlist: ['Wobbuffet', 'Wynaut'],
	},

	// Sw/Sh Singles
	///////////////////////////////////////////////////////////////////

	{
		section: "Sw/Sh Singles",
		column: 4,
	},
	{
		name: "[Gen 8] UU",
		mod: 'gen8',
		searchShow: false,
		ruleset: ['[Gen 8] OU'],
		banlist: ['OU', 'UUBL', 'Light Clay'],
	},
	{
		name: "[Gen 8] RU",
		mod: 'gen8',
		searchShow: false,
		ruleset: ['[Gen 8] UU'],
		banlist: ['UU', 'RUBL'],
	},
	{
		name: "[Gen 8] NU",
		mod: 'gen8',
		searchShow: false,
		ruleset: ['[Gen 8] RU'],
		banlist: ['RU', 'NUBL', 'Drizzle', 'Drought', 'Slush Rush'],
	},
	{
		name: "[Gen 8] PU",
		mod: 'gen8',
		searchShow: false,
		ruleset: ['[Gen 8] NU'],
		banlist: ['NU', 'PUBL'],
	},
	{
		name: "[Gen 8] LC",
		mod: 'gen8',
		searchShow: false,
		ruleset: ['Little Cup', 'Standard', 'Dynamax Clause'],
		banlist: [
			'Corsola-Galar', 'Cutiefly', 'Drifloon', 'Gastly', 'Gothita', 'Magby', 'Rufflet', 'Scraggy', 'Scyther', 'Sneasel', 'Swirlix',
			'Tangela', 'Vulpix-Alola', 'Woobat', 'Zigzagoon-Base', 'Chlorophyll', 'Moody', 'Baton Pass', 'Sticky Web',
		],
	},
	{
		name: "[Gen 8] Monotype",
		desc: `All the Pok&eacute;mon on a team must share a type.`,
		mod: 'gen8',
		searchShow: false,
		ruleset: ['Same Type Clause', 'Standard', 'Evasion Abilities Clause', 'Dynamax Clause'],
		banlist: [
			'Blaziken', 'Calyrex-Ice', 'Calyrex-Shadow', 'Dialga', 'Dracovish', 'Eternatus', 'Genesect', 'Giratina', 'Giratina-Origin', 'Groudon', 'Ho-Oh',
			'Kartana', 'Kyogre', 'Kyurem-Black', 'Kyurem-White', 'Landorus-Incarnate', 'Lugia', 'Lunala', 'Magearna', 'Marshadow', 'Mewtwo', 'Naganadel',
			'Necrozma-Dawn-Wings', 'Necrozma-Dusk-Mane', 'Palkia', 'Pheromosa', 'Rayquaza', 'Reshiram', 'Solgaleo', 'Urshifu-Single-Strike', 'Xerneas',
			'Yveltal', 'Zacian', 'Zacian-Crowned', 'Zamazenta', 'Zamazenta-Crowned', 'Zekrom', 'Zygarde-50%', 'Moody', 'Power Construct', 'Shadow Tag',
			'Damp Rock', 'Focus Band', 'King\'s Rock', 'Quick Claw', 'Smooth Rock', 'Terrain Extender', 'Acupressure', 'Baton Pass',
		],
	},
	{
		name: "[Gen 8] 1v1",
		desc: `Bring three Pok&eacute;mon to Team Preview and choose one to battle.`,
		mod: 'gen8',
		searchShow: false,
		ruleset: [
			'Picked Team Size = 1', 'Max Team Size = 3',
			'Obtainable', 'Species Clause', 'Nickname Clause', 'OHKO Clause', 'Evasion Moves Clause', 'Accuracy Moves Clause', 'Team Preview', 'HP Percentage Mod', 'Cancel Mod', 'Dynamax Clause', 'Endless Battle Clause',
		],
		banlist: [
			'Calyrex-Ice', 'Calyrex-Shadow', 'Cinderace', 'Dialga', 'Dragonite', 'Eternatus', 'Genesect', 'Giratina', 'Giratina-Origin', 'Groudon', 'Ho-Oh', 'Jirachi',
			'Kyogre', 'Kyurem-Black', 'Kyurem-White', 'Lugia', 'Lunala', 'Magearna', 'Marshadow', 'Melmetal', 'Mew', 'Mewtwo', 'Mimikyu', 'Necrozma', 'Necrozma-Dawn-Wings',
			'Necrozma-Dusk-Mane', 'Palkia', 'Rayquaza', 'Reshiram', 'Sableye', 'Snorlax', 'Solgaleo', 'Victini', 'Xerneas', 'Yveltal', 'Zacian', 'Zacian-Crowned',
			'Zamazenta', 'Zamazenta-Crowned', 'Zekrom', 'Moody', 'Power Construct', 'Bright Powder', 'Focus Band', 'Focus Sash', 'Lax Incense', 'Quick Claw',
			'Acupressure', 'Hypnosis', 'Perish Song', 'Sing',
		],
	},
	{
		name: "[Gen 8] Anything Goes",
		mod: 'gen8',
		searchShow: false,
		ruleset: ['Obtainable', 'Team Preview', 'HP Percentage Mod', 'Cancel Mod', 'Endless Battle Clause'],
	},
	{
		name: "[Gen 8] ZU",
		desc: `The unofficial usage-based tier below PU.`,
		mod: 'gen8',
		searchShow: false,
		ruleset: ['[Gen 8] PU'],
		banlist: ['PU', 'ZUBL', 'Damp Rock', 'Grassy Seed'],
	},
	{
		name: "[Gen 8] CAP",
		desc: "The Create-A-Pok&eacute;mon project is a community dedicated to exploring and understanding the competitive Pok&eacute;mon metagame by designing, creating, and playtesting new Pok&eacute;mon concepts.",
		mod: 'gen8',
		searchShow: false,
		ruleset: ['[Gen 8] OU', '+CAP'],
		banlist: ['Crucibellite'],
	},
	{
		name: "[Gen 8] Battle Stadium Singles",
		mod: 'gen8',
		searchShow: false,
		bestOfDefault: true,
		ruleset: ['Flat Rules', '!! Adjust Level = 50', 'Min Source Gen = 8', 'VGC Timer', 'Limit Two Restricted'],
		restricted: ['Restricted Legendary'],
	},
	{
		name: "[Gen 8 BDSP] OU",
		mod: 'gen8bdsp',
		searchShow: false,
		ruleset: ['Standard', 'Evasion Abilities Clause'],
		banlist: ['Uber', 'Arena Trap', 'Drizzle', 'Moody', 'Shadow Tag', 'King\'s Rock', 'Razor Fang', 'Baton Pass'],
	},
	{
		name: "[Gen 8 BDSP] Ubers",
		mod: 'gen8bdsp',
		searchShow: false,
		ruleset: ['Standard'],
		banlist: ['AG', 'Baton Pass'],
	},
	{
		name: "[Gen 8] Custom Game",
		mod: 'gen8',
		searchShow: false,
		debug: true,
		battle: { trunc: Math.trunc },
		// no restrictions, for serious (other than team preview)
		ruleset: ['Team Preview', 'Cancel Mod', 'Max Team Size = 24', 'Max Move Count = 24', 'Max Level = 9999', 'Default Level = 100'],
	},

	// Sw/Sh Doubles
	///////////////////////////////////////////////////////////////////

	{
		section: "Sw/Sh Doubles",
		column: 4,
	},
	{
		name: "[Gen 8] Doubles Ubers",
		mod: 'gen8',
		gameType: 'doubles',
		searchShow: false,
		ruleset: ['Standard Doubles', '!Gravity Sleep Clause'],
		banlist: [],
	},
	{
		name: "[Gen 8] Doubles UU",
		mod: 'gen8',
		gameType: 'doubles',
		searchShow: false,
		ruleset: ['[Gen 8] Doubles OU'],
		banlist: ['DOU', 'DBL'],
	},
	{
		name: "[Gen 8] VGC 2022",
		mod: 'gen8',
		gameType: 'doubles',
		searchShow: false,
		bestOfDefault: true,
		ruleset: ['Flat Rules', '!! Adjust Level = 50', 'Min Source Gen = 8', 'VGC Timer', 'Limit Two Restricted'],
		restricted: ['Restricted Legendary'],
	},
	{
		name: "[Gen 8] VGC 2021",
		mod: 'gen8',
		gameType: 'doubles',
		searchShow: false,
		bestOfDefault: true,
		ruleset: ['Flat Rules', '!! Adjust Level = 50', 'Min Source Gen = 8', 'VGC Timer'],
	},
	{
		name: "[Gen 8] VGC 2020",
		mod: 'gen8dlc1',
		gameType: 'doubles',
		searchShow: false,
		bestOfDefault: true,
		ruleset: ['Flat Rules', '!! Adjust Level = 50', 'Min Source Gen = 8', 'VGC Timer'],
	},
	{
		name: "[Gen 8 BDSP] Doubles OU",
		mod: 'gen8bdsp',
		gameType: 'doubles',
		searchShow: false,
		ruleset: ['Standard Doubles'],
		banlist: ['DUber', 'Dark Void'],
	},
	{
		name: "[Gen 8 BDSP] Battle Festival Doubles",
		mod: 'gen8bdsp',
		gameType: 'doubles',
		searchShow: false,
		ruleset: ['Flat Rules', 'Min Source Gen = 8'],
	},
	{
		name: "[Gen 8] Doubles Custom Game",
		mod: 'gen8',
		gameType: 'doubles',
		searchShow: false,
		battle: { trunc: Math.trunc },
		debug: true,
		// no restrictions, for serious (other than team preview)
		ruleset: ['Team Preview', 'Cancel Mod', 'Max Team Size = 24', 'Max Move Count = 24', 'Max Level = 9999', 'Default Level = 100'],
	},

	// US/UM Singles
	///////////////////////////////////////////////////////////////////
	{
		section: "US/UM Singles",
		column: 4,
	},
	{
		name: "[Gen 7] Ubers",
		mod: 'gen7',
		searchShow: false,
		ruleset: ['Standard', 'Mega Rayquaza Clause'],
		banlist: ['Baton Pass'],
	},
	{
		name: "[Gen 7] UU",
		mod: 'gen7',
		searchShow: false,
		ruleset: ['[Gen 7] OU'],
		banlist: ['OU', 'UUBL', 'Drizzle', 'Drought', 'Kommonium Z', 'Mewnium Z'],
	},
	{
		name: "[Gen 7] RU",
		mod: 'gen7',
		searchShow: false,
		ruleset: ['[Gen 7] UU'],
		banlist: ['UU', 'RUBL', 'Mimikyu', 'Aurora Veil'],
		unbanlist: ['Drought'],
	},
	{
		name: "[Gen 7] NU",
		mod: 'gen7',
		searchShow: false,
		ruleset: ['[Gen 7] RU'],
		banlist: ['RU', 'NUBL', 'Drought'],
	},
	{
		name: "[Gen 7] PU",
		mod: 'gen7',
		searchShow: false,
		ruleset: ['[Gen 7] NU'],
		banlist: ['NU', 'PUBL'],
	},
	{
		name: "[Gen 7] LC",
		mod: 'gen7',
		searchShow: false,
		ruleset: ['Little Cup', 'Standard', 'Swagger Clause'],
		banlist: [
			'Aipom', 'Cutiefly', 'Drifloon', 'Gligar', 'Gothita', 'Meditite', 'Misdreavus', 'Murkrow', 'Porygon',
			'Scyther', 'Sneasel', 'Swirlix', 'Tangela', 'Trapinch', 'Vulpix-Base', 'Wingull', 'Yanma',
			'Eevium Z', 'Baton Pass', 'Dragon Rage', 'Sonic Boom', 'Sticky Web',
		],
	},
	{
		name: "[Gen 7] Monotype",
		desc: `All the Pok&eacute;mon on a team must share a type.`,
		mod: 'gen7',
		searchShow: false,
		ruleset: ['Same Type Clause', 'Standard', 'Evasion Abilities Clause', 'Swagger Clause'],
		banlist: [
			'Aegislash', 'Arceus', 'Blaziken', 'Darkrai', 'Deoxys-Normal', 'Deoxys-Attack', 'Dialga', 'Genesect', 'Gengar-Mega', 'Giratina', 'Giratina-Origin',
			'Groudon', 'Ho-Oh', 'Hoopa-Unbound', 'Kangaskhan-Mega', 'Kartana', 'Kyogre', 'Kyurem-White', 'Lucario-Mega', 'Lugia', 'Lunala', 'Magearna',
			'Marshadow', 'Mawile-Mega', 'Medicham-Mega', 'Metagross-Mega', 'Mewtwo', 'Naganadel', 'Necrozma-Dawn-Wings', 'Necrozma-Dusk-Mane', 'Palkia',
			'Pheromosa', 'Rayquaza', 'Reshiram', 'Salamence-Mega', 'Shaymin-Sky', 'Solgaleo', 'Tapu Lele', 'Xerneas', 'Yveltal', 'Zekrom', 'Zygarde',
			'Battle Bond', 'Shadow Tag', 'Damp Rock', 'Focus Band', 'King\'s Rock', 'Quick Claw', 'Razor Fang', 'Smooth Rock', 'Terrain Extender', 'Baton Pass',
		],
	},
	{
		name: "[Gen 7] 1v1",
		desc: `Bring three Pok&eacute;mon to Team Preview and choose one to battle.`,
		mod: 'gen7',
		searchShow: false,
		ruleset: [
			'Picked Team Size = 1', 'Max Team Size = 3',
			'Obtainable', 'Species Clause', 'Nickname Clause', 'OHKO Clause', 'Swagger Clause', 'Evasion Moves Clause', 'Accuracy Moves Clause', 'Team Preview', 'HP Percentage Mod', 'Cancel Mod', 'Endless Battle Clause',
		],
		banlist: [
			'Arceus', 'Darkrai', 'Deoxys-Normal', 'Deoxys-Attack', 'Deoxys-Defense', 'Dialga', 'Giratina', 'Giratina-Origin', 'Groudon',
			'Ho-Oh', 'Kangaskhan-Mega', 'Kyogre', 'Kyurem-Black', 'Kyurem-White', 'Lugia', 'Lunala', 'Marshadow', 'Mew', 'Mewtwo',
			'Mimikyu', 'Necrozma-Dawn-Wings', 'Necrozma-Dusk-Mane', 'Palkia', 'Rayquaza', 'Reshiram', 'Salamence-Mega', 'Shaymin-Sky',
			'Snorlax', 'Solgaleo', 'Tapu Koko', 'Xerneas', 'Yveltal', 'Zekrom', 'Moody', 'Focus Sash', 'Grass Whistle', 'Hypnosis',
			'Perish Song', 'Sing', 'Detect + Fightinium Z',
		],
	},
	{
		name: "[Gen 7] Anything Goes",
		mod: 'gen7',
		searchShow: false,
		ruleset: ['Obtainable', 'Team Preview', 'HP Percentage Mod', 'Cancel Mod', 'Endless Battle Clause'],
	},
	{
		name: "[Gen 7] ZU",
		desc: `The unofficial usage-based tier below PU.`,
		mod: 'gen7',
		searchShow: false,
		ruleset: ['[Gen 7] PU'],
		banlist: ['PU', 'ZUBL'],
	},
	{
		name: "[Gen 7] CAP",
		desc: "The Create-A-Pok&eacute;mon project is a community dedicated to exploring and understanding the competitive Pok&eacute;mon metagame by designing, creating, and playtesting new Pok&eacute;mon concepts.",
		mod: 'gen7',
		searchShow: false,
		ruleset: ['[Gen 7] OU', '+CAP'],
	},
	{
		name: "[Gen 7] Battle Spot Singles",
		mod: 'gen7',
		searchShow: false,
		bestOfDefault: true,
		ruleset: ['Flat Rules', 'Min Source Gen = 6'],
		banlist: ['Battle Bond'],
	},
	{
		name: "[Gen 7 Let's Go] OU",
		mod: 'gen7letsgo',
		searchShow: false,
		ruleset: ['Standard'],
		banlist: ['Uber'],
	},
	{
		name: "[Gen 7] Custom Game",
		mod: 'gen7',
		searchShow: false,
		debug: true,
		battle: { trunc: Math.trunc },
		// no restrictions, for serious (other than team preview)
		ruleset: ['Team Preview', 'Cancel Mod', 'Max Team Size = 24', 'Max Move Count = 24', 'Max Level = 9999', 'Default Level = 100'],
	},

	// US/UM Doubles
	///////////////////////////////////////////////////////////////////

	{
		section: "US/UM Doubles",
		column: 4,
	},
	{
		name: "[Gen 7] Doubles UU",
		mod: 'gen7',
		gameType: 'doubles',
		searchShow: false,
		ruleset: ['[Gen 7] Doubles OU'],
		banlist: ['DOU', 'DBL'],
	},
	{
		name: "[Gen 7] VGC 2019",
		mod: 'gen7',
		gameType: 'doubles',
		searchShow: false,
		bestOfDefault: true,
		ruleset: ['Flat Rules', '!! Adjust Level = 50', 'Min Source Gen = 7', 'VGC Timer', 'Limit Two Restricted'],
		restricted: ['Restricted Legendary'],
		banlist: ['Unown', 'Battle Bond'],
	},
	{
		name: "[Gen 7] VGC 2018",
		mod: 'gen7',
		gameType: 'doubles',
		searchShow: false,
		bestOfDefault: true,
		ruleset: ['Flat Rules', '!! Adjust Level = 50', 'Min Source Gen = 7', 'VGC Timer', '!! Timer Starting = 300'],
		banlist: ['Oranguru + Symbiosis', 'Passimian + Defiant', 'Unown', 'Custap Berry', 'Enigma Berry', 'Jaboca Berry', 'Micle Berry', 'Rowap Berry', 'Battle Bond'],
	},
	{
		name: "[Gen 7] VGC 2017",
		mod: 'gen7sm',
		gameType: 'doubles',
		searchShow: false,
		bestOfDefault: true,
		ruleset: [
			'Flat Rules', 'Old Alola Pokedex', '!! Adjust Level = 50', 'Min Source Gen = 7',
			'VGC Timer', '!! Timer Starting = 900',
		],
		banlist: ['Mega', 'Custap Berry', 'Enigma Berry', 'Jaboca Berry', 'Micle Berry', 'Rowap Berry'],
	},
	{
		name: "[Gen 7] Battle Spot Doubles",
		mod: 'gen7',
		gameType: 'doubles',
		searchShow: false,
		bestOfDefault: true,
		ruleset: ['Flat Rules', 'Min Source Gen = 6'],
		banlist: ['Battle Bond'],
	},
	{
		name: "[Gen 7 Let's Go] Doubles OU",
		mod: 'gen7letsgo',
		gameType: 'doubles',
		searchShow: false,
		ruleset: ['Standard Doubles', 'Sleep Clause Mod'],
		banlist: ['DUber'],
	},
	{
		name: "[Gen 7] Doubles Custom Game",
		mod: 'gen7',
		gameType: 'doubles',
		searchShow: false,
		battle: { trunc: Math.trunc },
		debug: true,
		// no restrictions, for serious (other than team preview)
		ruleset: ['Team Preview', 'Cancel Mod', 'Max Team Size = 24', 'Max Move Count = 24', 'Max Level = 9999', 'Default Level = 100'],
	},

	// OR/AS Singles
	///////////////////////////////////////////////////////////////////

	{
		section: "OR/AS Singles",
		column: 4,
	},
	{
		name: "[Gen 6] Ubers",
		mod: 'gen6',
		searchShow: false,
		ruleset: ['Standard', 'Swagger Clause', 'Mega Rayquaza Clause'],
	},
	{
		name: "[Gen 6] UU",
		mod: 'gen6',
		searchShow: false,
		ruleset: ['[Gen 6] OU'],
		banlist: ['OU', 'UUBL', 'Drizzle', 'Drought'],
	},
	{
		name: "[Gen 6] RU",
		mod: 'gen6',
		searchShow: false,
		ruleset: ['[Gen 6] UU'],
		banlist: ['UU', 'RUBL'],
	},
	{
		name: "[Gen 6] NU",
		mod: 'gen6',
		searchShow: false,
		ruleset: ['[Gen 6] RU'],
		banlist: ['RU', 'NUBL'],
	},
	{
		name: "[Gen 6] PU",
		mod: 'gen6',
		searchShow: false,
		ruleset: ['[Gen 6] NU'],
		banlist: ['NU', 'PUBL', 'Chatter'],
	},
	{
		name: "[Gen 6] LC",
		mod: 'gen6',
		searchShow: false,
		ruleset: ['Standard', 'Little Cup'],
		banlist: [
			'Drifloon', 'Gligar', 'Meditite', 'Misdreavus', 'Murkrow', 'Scyther', 'Sneasel', 'Swirlix', 'Tangela', 'Yanma',
			'Baton Pass', 'Dragon Rage', 'Sonic Boom', 'Swagger',
		],
	},
	{
		name: "[Gen 6] Monotype",
		desc: `All the Pok&eacute;mon on a team must share a type.`,
		mod: 'gen6',
		searchShow: false,
		ruleset: ['Standard', 'Swagger Clause', 'Evasion Abilities Clause', 'Same Type Clause'],
		banlist: [
			'Aegislash', 'Altaria-Mega', 'Arceus', 'Blaziken', 'Darkrai', 'Deoxys-Normal', 'Deoxys-Attack', 'Deoxys-Speed', 'Dialga', 'Genesect', 'Gengar-Mega',
			'Giratina', 'Giratina-Origin', 'Greninja', 'Groudon', 'Ho-Oh', 'Hoopa-Unbound', 'Kangaskhan-Mega', 'Keldeo', 'Kyogre', 'Kyurem-White', 'Lucario-Mega',
			'Lugia', 'Mawile-Mega', 'Medicham-Mega', 'Metagross-Mega', 'Mewtwo', 'Palkia', 'Rayquaza', 'Reshiram', 'Sableye-Mega', 'Salamence-Mega', 'Shaymin-Sky',
			'Slowbro-Mega', 'Talonflame', 'Xerneas', 'Yveltal', 'Zekrom', 'Shadow Tag', 'Damp Rock', 'Focus Band', 'King\'s Rock', 'Quick Claw', 'Razor Fang',
			'Smooth Rock', 'Soul Dew', 'Baton Pass',
		],
	},
	{
		name: "[Gen 6] 1v1",
		desc: `Bring three Pok&eacute;mon to Team Preview and choose one to battle.`,
		mod: 'gen6',
		searchShow: false,
		ruleset: [
			'Max Team Size = 3', 'Picked Team Size = 1', 'Obtainable', 'Nickname Clause', 'Moody Clause', 'OHKO Clause',
			'Evasion Moves Clause', 'Accuracy Moves Clause', 'Swagger Clause', 'Endless Battle Clause', 'HP Percentage Mod',
			'Cancel Mod', 'Team Preview',
		],
		banlist: [
			'Arceus', 'Charizard-Mega-X', 'Charizard-Mega-Y', 'Deoxys-Normal', 'Deoxys-Attack', 'Deoxys-Defense', 'Dialga', 'Giratina', 'Giratina-Origin', 'Groudon',
			'Ho-Oh', 'Kangaskhan-Mega', 'Kyogre', 'Kyurem-White', 'Lugia', 'Mewtwo', 'Palkia', 'Rayquaza', 'Reshiram', 'Salamence-Mega', 'Shaymin-Sky', 'Snorlax',
			'Xerneas', 'Yveltal', 'Zekrom', 'Focus Sash', 'Soul Dew', 'Dark Void', 'Grass Whistle', 'Hypnosis', 'Perish Song', 'Sing', 'Sleep Powder', 'Yawn',
		],
	},
	{
		name: "[Gen 6] Anything Goes",
		mod: 'gen6',
		searchShow: false,
		ruleset: ['Obtainable', 'Team Preview', 'Endless Battle Clause', 'HP Percentage Mod', 'Cancel Mod'],
	},
	{
		name: "[Gen 6] ZU",
		mod: 'gen6',
		searchShow: false,
		ruleset: ['[Gen 6] PU'],
		banlist: ['PU', 'ZUBL'],
	},
	{
		name: "[Gen 6] CAP",
		desc: "The Create-A-Pok&eacute;mon project is a community dedicated to exploring and understanding the competitive Pok&eacute;mon metagame by designing, creating, and playtesting new Pok&eacute;mon concepts.",
		mod: 'gen6',
		searchShow: false,
		ruleset: ['[Gen 6] OU', '+CAP'],
		banlist: ['Cawmodore'],
	},
	{
		name: "[Gen 6] Battle Spot Singles",
		mod: 'gen6',
		searchShow: false,
		bestOfDefault: true,
		ruleset: ['Flat Rules', 'Min Source Gen = 6'],
		banlist: ['Soul Dew'],
	},
	{
		name: "[Gen 6] Custom Game",
		mod: 'gen6',
		searchShow: false,
		debug: true,
		battle: { trunc: Math.trunc },
		// no restrictions, for serious (other than team preview)
		ruleset: ['Team Preview', 'Cancel Mod', 'Max Team Size = 24', 'Max Move Count = 24', 'Max Level = 9999', 'Default Level = 100'],
	},

	// OR/AS Doubles/Triples
	///////////////////////////////////////////////////////////////////

	{
		section: "OR/AS Doubles/Triples",
		column: 4,
	},
	{
		name: "[Gen 6] VGC 2016",
		mod: 'gen6',
		gameType: 'doubles',
		searchShow: false,
		bestOfDefault: true,
		ruleset: ['Flat Rules', 'Min Source Gen = 6', 'Limit Two Restricted'],
		restricted: ['Restricted Legendary'],
		banlist: ['Soul Dew'],
	},
	{
		name: "[Gen 6] VGC 2015",
		mod: 'gen6',
		gameType: 'doubles',
		searchShow: false,
		bestOfDefault: true,
		ruleset: ['Flat Rules', 'Min Source Gen = 6'],
		banlist: ['Soul Dew', 'Articuno + Snow Cloak', 'Zapdos + Static', 'Moltres + Flame Body', 'Dragonite + Barrier'],
	},
	{
		name: "[Gen 6] VGC 2014",
		mod: 'gen6xy',
		gameType: 'doubles',
		searchShow: false,
		bestOfDefault: true,
		ruleset: ['Flat Rules', 'Kalos Pokedex', 'Min Source Gen = 6'],
	},
	{
		name: "[Gen 6] Battle Spot Doubles",
		mod: 'gen6',
		gameType: 'doubles',
		searchShow: false,
		bestOfDefault: true,
		ruleset: ['Flat Rules', 'Min Source Gen = 6'],
		banlist: ['Soul Dew'],
	},
	{
		name: "[Gen 6] Doubles Custom Game",
		mod: 'gen6',
		gameType: 'doubles',
		searchShow: false,
		battle: { trunc: Math.trunc },
		debug: true,
		// no restrictions, for serious (other than team preview)
		ruleset: ['Team Preview', 'Cancel Mod', 'Max Team Size = 24', 'Max Move Count = 24', 'Max Level = 9999', 'Default Level = 100'],
	},
	{
		name: "[Gen 6] Battle Spot Triples",
		mod: 'gen6',
		gameType: 'triples',
		searchShow: false,
		ruleset: ['Flat Rules', 'Min Source Gen = 6'],
	},
	{
		name: "[Gen 6] Triples Custom Game",
		mod: 'gen6',
		gameType: 'triples',
		searchShow: false,
		battle: { trunc: Math.trunc },
		debug: true,
		// no restrictions, for serious (other than team preview)
		ruleset: ['Team Preview', 'Cancel Mod', 'Max Team Size = 24', 'Max Move Count = 24', 'Max Level = 9999', 'Default Level = 100'],
	},

	// B2/W2 Singles
	///////////////////////////////////////////////////////////////////

	{
		section: "B2/W2 Singles",
		column: 4,
	},
	{
		name: "[Gen 5] Ubers",
		mod: 'gen5',
		searchShow: false,
		ruleset: ['Standard', 'Sleep Clause Mod'],
	},
	{
		name: "[Gen 5] UU",
		mod: 'gen5',
		searchShow: false,
		ruleset: ['Standard', 'Evasion Abilities Clause', 'Swagger Clause', 'Sleep Clause Mod'],
		banlist: ['Uber', 'OU', 'UUBL', 'Arena Trap', 'Drought', 'Sand Stream', 'Snow Warning', 'Prankster + Assist', 'Prankster + Copycat', 'Baton Pass'],
	},
	{
		name: "[Gen 5] RU",
		mod: 'gen5',
		searchShow: false,
		ruleset: ['[Gen 5] UU', 'Baton Pass Clause', '!Sleep Clause Mod', 'Sleep Moves Clause'],
		banlist: ['UU', 'RUBL', 'Shadow Tag', 'Shell Smash + Baton Pass'],
		unbanlist: ['Prankster + Assist', 'Prankster + Copycat', 'Baton Pass'],
	},
	{
		name: "[Gen 5] NU",
		mod: 'gen5',
		searchShow: false,
		ruleset: ['[Gen 5] RU', '!Sleep Moves Clause', 'Sleep Clause Mod'],
		banlist: ['RU', 'NUBL', 'Assist', 'Copycat'],
	},
	{
		name: "[Gen 5] PU",
		mod: 'gen5',
		searchShow: false,
		ruleset: ['[Gen 5] NU', 'Sleep Moves Clause'],
		banlist: ['NU', 'PUBL', 'Damp Rock'],
	},
	{
		name: "[Gen 5] LC",
		mod: 'gen5',
		searchShow: false,
		ruleset: ['Standard', 'Little Cup', 'Sleep Moves Clause'],
		banlist: [
			'Gligar', 'Meditite', 'Misdreavus', 'Murkrow', 'Scraggy', 'Scyther', 'Sneasel', 'Tangela', 'Vulpix', 'Yanma',
			'Sand Rush', 'Sand Veil', 'Berry Juice', 'Soul Dew', 'Baton Pass', 'Dragon Rage', 'Sonic Boom', 'Swagger',
		],
	},
	{
		name: "[Gen 5] Monotype",
		desc: `All the Pok&eacute;mon on a team must share a type.`,
		mod: 'gen5',
		searchShow: false,
		ruleset: ['[Gen 5] OU', 'Same Type Clause', '!Gems Clause'],
		banlist: ['Latios'],
		unbanlist: ['Cloyster'],
	},
	{
		name: "[Gen 5] 1v1",
		desc: `Bring three Pok&eacute;mon to Team Preview and choose one to battle.`,
		mod: 'gen5',
		searchShow: false,
		ruleset: [
			'Picked Team Size = 1', 'Max Team Size = 3',
			'Standard', 'Baton Pass Clause', 'Swagger Clause', 'Accuracy Moves Clause', 'Sleep Moves Clause',
		],
		banlist: [
			'Arceus', 'Blaziken', 'Cottonee', 'Darkrai', 'Deoxys', 'Dialga', 'Dragonite', 'Giratina', 'Groudon', 'Ho-Oh',
			'Jirachi', 'Kyogre', 'Kyurem-Black', 'Kyurem-White', 'Lugia', 'Mew', 'Mewtwo', 'Palkia', 'Rayquaza', 'Reshiram',
			'Shaymin-Sky', 'Thundurus-Incarnate', 'Togekiss', 'Victini', 'Whimsicott', 'Zekrom', 'Focus Band', 'Focus Sash',
			'Quick Claw', 'Soul Dew', 'Perish Song',
		],
	},
	{
		name: "[Gen 5] ZU",
		mod: 'gen5',
		searchShow: false,
		ruleset: ['[Gen 5] PU'],
		banlist: [
			// PU
			'Audino', 'Banette', 'Beheeyem', 'Bronzor', 'Dodrio', 'Duosion', 'Dwebble', 'Fraxure', 'Gabite', 'Golduck',
			'Huntail', 'Jumpluff', 'Klang', 'Krokorok', 'Mantine', 'Maractus', 'Mawile', 'Monferno', 'Murkrow', 'Natu',
			'Purugly', 'Rampardos', 'Rapidash', 'Relicanth', 'Scraggy', 'Shiftry', 'Simisage', 'Sneasel', 'Stoutland',
			'Stunfisk', 'Swanna', 'Swoobat', 'Tentacool', 'Torterra', 'Ursaring', 'Victreebel', 'Vileplume', 'Volbeat',
			'Zebstrika', 'Zweilous',
			// ZUBL
			'Articuno', 'Dragonair', 'Glalie', 'Machoke', 'Marowak', 'Omanyte', 'Regigigas', 'Trubbish', 'Whirlipede',
			'King\'s Rock', 'Quick Claw', 'Razor Fang', 'Baton Pass',
		],
		unbanlist: ['Damp Rock'],
	},
	{
		name: "[Gen 5] CAP",
		desc: "The Create-A-Pok&eacute;mon project is a community dedicated to exploring and understanding the competitive Pok&eacute;mon metagame by designing, creating, and playtesting new Pok&eacute;mon concepts.",
		mod: 'gen5',
		searchShow: false,
		ruleset: ['[Gen 5] OU', '+CAP'],
		banlist: ['Cawmodore'],
	},
	{
		name: "[Gen 5] BW1 OU",
		mod: 'gen5bw1',
		searchShow: false,
		ruleset: ['Standard', 'Sleep Clause Mod', 'Swagger Clause', 'Baton Pass Stat Clause'],
		banlist: ['Uber', 'Drizzle ++ Swift Swim', 'King\'s Rock', 'Razor Fang', 'Soul Dew'],
	},
	{
		name: "[Gen 5] GBU Singles",
		mod: 'gen5',
		searchShow: false,
		bestOfDefault: true,
		ruleset: ['Flat Rules'],
		banlist: ['Dark Void', 'Sky Drop', 'Soul Dew'],
	},
	{
		name: "[Gen 5] Custom Game",
		mod: 'gen5',
		searchShow: false,
		debug: true,
		battle: { trunc: Math.trunc },
		// no restrictions, for serious (other than team preview)
		ruleset: ['Team Preview', 'Cancel Mod', 'Max Team Size = 24', 'Max Move Count = 24', 'Max Level = 9999', 'Default Level = 100'],
	},

	// B2/W2 Doubles
	///////////////////////////////////////////////////////////////////

	{
		section: "B2/W2 Doubles",
		column: 4,
	},
	{
		name: "[Gen 5] VGC 2013",
		mod: 'gen5',
		gameType: 'doubles',
		searchShow: false,
		bestOfDefault: true,
		ruleset: ['Flat Rules'],
		banlist: ['Chatot', 'Dark Void', 'Sky Drop', 'Soul Dew'],
	},
	{
		name: "[Gen 5] VGC 2012",
		mod: 'gen5bw1',
		gameType: 'doubles',
		searchShow: false,
		bestOfDefault: true,
		ruleset: ['Flat Rules'],
		banlist: ['Dark Void', 'Sky Drop'],
	},
	{
		name: "[Gen 5] VGC 2011",
		mod: 'gen5bw1',
		gameType: 'doubles',
		searchShow: false,
		bestOfDefault: true,
		ruleset: ['Flat Rules', 'Old Unova Pokedex'],
		banlist: ['Sky Drop', 'Belue Berry', 'Durin Berry', 'Nomel Berry', 'Rabuta Berry', 'Spelon Berry', 'Watmel Berry'],
	},
	{
		name: "[Gen 5] Doubles Custom Game",
		mod: 'gen5',
		gameType: 'doubles',
		searchShow: false,
		debug: true,
		battle: { trunc: Math.trunc },
		// no restrictions, for serious (other than team preview)
		ruleset: ['Team Preview', 'Cancel Mod', 'Max Team Size = 24', 'Max Move Count = 24', 'Max Level = 9999', 'Default Level = 100'],
	},
	{
		name: "[Gen 5] Triples Custom Game",
		mod: 'gen5',
		gameType: 'triples',
		searchShow: false,
		debug: true,
		battle: { trunc: Math.trunc },
		// no restrictions, for serious (other than team preview)
		ruleset: ['Team Preview', 'Cancel Mod'],
	},

	// DPP Singles
	///////////////////////////////////////////////////////////////////

	{
		section: "DPP Singles",
		column: 4,
	},
	{
		name: "[Gen 4] Ubers",
		mod: 'gen4',
		searchShow: false,
		ruleset: ['Standard'],
		banlist: ['AG'],
	},
	{
		name: "[Gen 4] UU",
		mod: 'gen4',
		searchShow: false,
		ruleset: ['[Gen 4] OU', '!Baton Pass Stat Trap Clause', '!Freeze Clause Mod'],
		banlist: ['OU', 'UUBL', 'Baton Pass'],
		unbanlist: ['Arena Trap', 'Snow Cloak', 'Quick Claw', 'Swagger'],
	},
	{
		name: "[Gen 4] NU",
		mod: 'gen4',
		searchShow: false,
		ruleset: ['[Gen 4] UU', 'Baton Pass Clause'],
		banlist: ['UU', 'NUBL'],
		unbanlist: ['Sand Veil', 'Baton Pass'],
	},
	{
		name: "[Gen 4] PU",
		mod: 'gen4',
		searchShow: false,
		ruleset: ['[Gen 4] NU'],
		banlist: [
			'Articuno', 'Cacturne', 'Charizard', 'Cradily', 'Dodrio', 'Drifblim', 'Dusclops', 'Electrode',
			'Floatzel', 'Gardevoir', 'Gligar', 'Golem', 'Grumpig', 'Haunter', 'Hitmonchan', 'Hypno', 'Jumpluff',
			'Jynx', 'Lickilicky', 'Linoone', 'Magmortar', 'Magneton', 'Manectric', 'Medicham', 'Meganium',
			'Nidoqueen', 'Ninetales', 'Piloswine', 'Poliwrath', 'Porygon2', 'Regice', 'Regirock', 'Roselia',
			'Sandslash', 'Sharpedo', 'Shiftry', 'Skuntank', 'Slowking', 'Tauros', 'Typhlosion', 'Venomoth',
			'Vileplume',
		],
	},
	{
		name: "[Gen 4] LC",
		mod: 'gen4',
		searchShow: false,
		ruleset: ['Standard', 'Little Cup', 'Evasion Abilities Clause', 'Sleep Moves Clause'],
		banlist: [
			'Meditite', 'Misdreavus', 'Murkrow', 'Scyther', 'Sneasel', 'Tangela', 'Yanma',
			'Berry Juice', 'Deep Sea Tooth', 'Dragon Rage', 'Sonic Boom', 'Swagger',
		],
	},
	{
		name: "[Gen 4] Anything Goes",
		mod: 'gen4',
		searchShow: false,
		ruleset: ['Obtainable', 'Arceus EV Limit', 'Endless Battle Clause', 'HP Percentage Mod', 'Cancel Mod'],
	},
	{
		name: "[Gen 4] 1v1",
		desc: `Bring three Pok&eacute;mon to Team Preview and choose one to battle.`,
		mod: 'gen4',
		searchShow: false,
		ruleset: [
			'Picked Team Size = 1', 'Max Team Size = 3',
			'Standard', 'Accuracy Moves Clause', 'Sleep Moves Clause', 'Team Preview',
		],
		banlist: [
			'Arceus', 'Clefable', 'Darkrai', 'Deoxys-Attack', 'Deoxys-Normal', 'Deoxys-Defense', 'Deoxys-Speed', 'Dialga', 'Garchomp',
			'Giratina', 'Groudon', 'Ho-Oh', 'Jirachi', 'Kyogre', 'Latias', 'Latios', 'Lugia', 'Machamp', 'Manaphy', 'Mew', 'Mewtwo',
			'Palkia', 'Porygon-Z', 'Rayquaza', 'Salamence', 'Shaymin', 'Shaymin-Sky', 'Snorlax', 'Togekiss', 'Focus Band', 'Focus Sash',
			'Quick Claw', 'Soul Dew', 'Destiny Bond', 'Explosion', 'Perish Song', 'Self-Destruct',
		],
	},
	{
		name: "[Gen 4] CAP",
		desc: "The Create-A-Pok&eacute;mon project is a community dedicated to exploring and understanding the competitive Pok&eacute;mon metagame by designing, creating, and playtesting new Pok&eacute;mon concepts.",
		mod: 'gen4',
		searchShow: false,
		ruleset: ['[Gen 4] OU', '+CAP'],
	},
	{
		name: "[Gen 4] ZU",
		mod: 'gen4',
		searchShow: false,
		ruleset: ['[Gen 4] PU'],
		banlist: [
			'Ampharos', 'Armaldo', 'Bellossom', 'Dragonair', 'Electabuzz', 'Gabite', 'Gastrodon', 'Glaceon', 'Glalie',
			'Golduck', 'Gorebyss', 'Hippopotas', 'Kadabra', 'Kingler', 'Lapras', 'Machoke', 'Magmar', 'Mantine', 'Marowak',
			'Metang', 'Misdreavus', 'Monferno', 'Mr. Mime', 'Muk', 'Murkrow', 'Pinsir', 'Politoed', 'Purugly', 'Quagsire',
			'Raichu', 'Rampardos', 'Rapidash', 'Regigigas', 'Relicanth', 'Rhydon', 'Scyther', 'Sneasel', 'Snover',
			'Solrock', 'Tangela', 'Torkoal', 'Victreebel', 'Xatu', 'Walrein', 'Zangoose', 'Damp Rock',
		],
	},
	{
		name: "[Gen 4] Custom Game",
		mod: 'gen4',
		searchShow: false,
		debug: true,
		battle: { trunc: Math.trunc },
		// no restrictions
		ruleset: ['Cancel Mod', 'Max Team Size = 24', 'Max Move Count = 24', 'Max Level = 9999', 'Default Level = 100'],
	},

	// DPP Doubles
	///////////////////////////////////////////////////////////////////

	{
		section: "DPP Doubles",
		column: 4,
	},
	{
		name: "[Gen 4] VGC 2010",
		mod: 'gen4',
		gameType: 'doubles',
		searchShow: false,
		ruleset: ['Flat Rules', 'Min Team Size = 4', 'Max Team Size = 4', 'Limit Two Restricted'],
		restricted: ['Restricted Legendary'],
		banlist: ['Soul Dew'],
	},
	{
		name: "[Gen 4] VGC 2009",
		mod: 'gen4pt',
		gameType: 'doubles',
		searchShow: false,
		ruleset: ['Flat Rules', '! Adjust Level Down', 'Max Level = 50', 'Min Team Size = 4', 'Max Team Size = 4'],
		banlist: ['Tyranitar', 'Rotom', 'Judgment', 'Soul Dew'],
	},
	{
		name: "[Gen 4] Doubles Custom Game",
		mod: 'gen4',
		gameType: 'doubles',
		searchShow: false,
		debug: true,
		battle: { trunc: Math.trunc },
		// no restrictions
		ruleset: ['Cancel Mod', 'Max Team Size = 24', 'Max Move Count = 24', 'Max Level = 9999', 'Default Level = 100'],
	},

	// Past Generations
	///////////////////////////////////////////////////////////////////

	{
		section: "Past Generations",
		column: 4,
	},
	{
		name: "[Gen 3] Ubers",
		mod: 'gen3',
		searchShow: false,
		ruleset: ['Standard', 'Deoxys Camouflage Clause', 'One Baton Pass Clause'],
		banlist: ['Wobbuffet + Leftovers', 'Wynaut + Leftovers', 'Baton Pass'],
	},
	{
		name: "[Gen 3] UU",
		mod: 'gen3',
		searchShow: false,
		ruleset: ['Standard'],
		banlist: ['Uber', 'OU', 'UUBL', 'Smeargle + Ingrain', 'Arena Trap', 'Baton Pass', 'Swagger'],
	},
	{
		name: "[Gen 3] NU",
		mod: 'gen3',
		searchShow: false,
		ruleset: ['Standard'],
		banlist: ['Uber', 'OU', 'UUBL', 'UU', 'RUBL', 'RU', 'Smeargle + Ingrain'],
	},
	{
		name: "[Gen 3] PU",
		mod: 'gen3',
		searchShow: false,
		ruleset: ['Standard', 'Baton Pass Stat Clause'],
		banlist: ['Uber', 'OU', 'UUBL', 'UU', 'RUBL', 'RU', 'NUBL', 'NU', 'PUBL'],
	},
	{
		name: "[Gen 3] LC",
		mod: 'gen3',
		searchShow: false,
		ruleset: ['Standard', 'Little Cup', 'Sleep Moves Clause', 'Accuracy Moves Clause'],
		banlist: ['Chansey', 'Meditite', 'Omanyte', 'Porygon', 'Scyther', 'Wynaut', 'Zigzagoon', 'Deep Sea Tooth', 'Baton Pass', 'Dragon Rage', 'Sonic Boom', 'Swagger', 'Thunder Wave'],
	},
	{
		name: "[Gen 3] 1v1",
		desc: `Bring three Pok&eacute;mon to Team Preview and choose one to battle.`,
		mod: 'gen3',
		searchShow: false,
		ruleset: [
			'Picked Team Size = 1', 'Max Team Size = 3',
			'Standard', 'Accuracy Moves Clause', 'Sleep Moves Clause', 'Team Preview',
		],
		banlist: [
			'Clefable', 'Deoxys', 'Deoxys-Attack', 'Deoxys-Defense', 'Deoxys-Speed', 'Groudon', 'Ho-Oh', 'Kyogre', 'Latias', 'Latios',
			'Lugia', 'Mew', 'Mewtwo', 'Rayquaza', 'Slaking', 'Snorlax', 'Suicune', 'Zapdos', 'Destiny Bond', 'Explosion', 'Perish Song',
			'Self-Destruct', 'Focus Band', 'King\'s Rock', 'Quick Claw',
		],
	},
	{
		name: "[Gen 3] ZU",
		mod: 'gen3',
		searchShow: false,
		ruleset: ['Standard', 'Sleep Moves Clause', 'Baton Pass Stat Trap Clause', 'Swagger Clause'],
		banlist: ['Uber', 'OU', 'UUBL', 'UU', 'RUBL', 'RU', 'NUBL', 'NU', 'PUBL', 'PU', 'ZUBL', 'Baton Pass + Substitute'],
	},
	{
		name: "[Gen 3] Custom Game",
		mod: 'gen3',
		searchShow: false,
		debug: true,
		battle: { trunc: Math.trunc },
		ruleset: ['HP Percentage Mod', 'Cancel Mod', 'Max Team Size = 24', 'Max Move Count = 24', 'Max Level = 9999', 'Default Level = 100'],
	},
	{
		name: "[Gen 3] Doubles Custom Game",
		mod: 'gen3',
		gameType: 'doubles',
		searchShow: false,
		debug: true,
		ruleset: ['HP Percentage Mod', 'Cancel Mod', 'Max Team Size = 24', 'Max Move Count = 24', 'Max Level = 9999', 'Default Level = 100'],
	},
	{
		name: "[Gen 2] Ubers",
		mod: 'gen2',
		searchShow: false,
		ruleset: ['Standard'],
	},
	{
		name: "[Gen 2] UU",
		mod: 'gen2',
		searchShow: false,
		ruleset: ['[Gen 2] OU'],
		banlist: ['OU', 'UUBL', 'Agility + Baton Pass'],
		unbanlist: ['Mean Look + Baton Pass', 'Spider Web + Baton Pass'],
	},
	{
		name: "[Gen 2] NU",
		mod: 'gen2',
		searchShow: false,
		ruleset: ['[Gen 2] UU'],
		banlist: ['UU', 'NUBL', 'Swagger'],
		unbanlist: ['Agility + Baton Pass'],
	},
	{
		name: "[Gen 2] PU",
		mod: 'gen2',
		searchShow: false,
		ruleset: ['[Gen 2] NU'],
		banlist: ['NU', 'PUBL', 'Baton Pass + Mean Look', 'Baton Pass + Spider Web'],
		unbanlist: ['Swagger'],
	},
	{
		name: "[Gen 2] 1v1",
		mod: 'gen2',
		searchShow: false,
		ruleset: [
			'Picked Team Size = 1', 'Max Team Size = 3',
			'Standard', 'Accuracy Moves Clause', 'Sleep Moves Clause', 'Team Preview',
		],
		banlist: [
			'Alakazam', 'Celebi', 'Clefable', 'Ho-Oh', 'Lugia', 'Mew', 'Mewtwo', 'Snorlax', 'Zapdos',
			'Berserk Gene', 'Focus Band', 'King\'s Rock', 'Quick Claw', 'Attract', 'Destiny Bond',
			'Explosion', 'Perish Song', 'Present', 'Self-Destruct', 'Swagger',
		],
	},
	{
		name: "[Gen 2] ZU",
		mod: 'gen2',
		searchShow: false,
		ruleset: ['[Gen 2] PU'],
		banlist: ['PU', 'ZUBL'],
	},
	{
		name: "[Gen 2] NC 2000",
		mod: 'gen2stadium2',
		bestOfDefault: true,
		searchShow: false,
		ruleset: [
			'Picked Team Size = 3', 'Min Level = 50', 'Max Level = 55', 'Max Total Level = 155',
			'Obtainable', 'Stadium Sleep Clause', 'Freeze Clause Mod', 'Species Clause', 'Item Clause = 1', 'Endless Battle Clause', 'Cancel Mod', 'Event Moves Clause', 'Nickname Clause', 'Team Preview',
		],
		banlist: ['Uber'],
	},
	{
		name: "[Gen 2] Stadium OU",
		mod: 'gen2stadium2',
		searchShow: false,
		ruleset: ['Standard'],
		banlist: ['Uber'],
	},
	{
		name: "[Gen 2] Custom Game",
		mod: 'gen2',
		searchShow: false,
		debug: true,
		battle: { trunc: Math.trunc },
		ruleset: ['HP Percentage Mod', 'Cancel Mod', 'Max Team Size = 24', 'Max Move Count = 24', 'Max Level = 9999', 'Default Level = 100'],
	},
	{
		name: "[Gen 1] Ubers",
		mod: 'gen1',
		searchShow: false,
		ruleset: ['Standard'],
	},
	{
		name: "[Gen 1] UU",
		mod: 'gen1',
		searchShow: false,
		ruleset: ['[Gen 1] OU', 'APT Clause'],
		banlist: ['OU', 'UUBL'],
	},
	{
		name: "[Gen 1] NU",
		mod: 'gen1',
		searchShow: false,
		ruleset: ['[Gen 1] UU', '!APT Clause'],
		banlist: ['UU', 'NUBL'],
	},
	{
		name: "[Gen 1] PU",
		mod: 'gen1',
		searchShow: false,
		ruleset: ['[Gen 1] NU'],
		banlist: ['NU', 'PUBL'],
	},
	{
		name: "[Gen 1] 1v1",
		mod: 'gen1',
		searchShow: false,
		ruleset: [
			'Picked Team Size = 1', 'Max Team Size = 3',
			'Standard', 'Accuracy Moves Clause', 'Sleep Moves Clause', 'Team Preview',
		],
		banlist: ['Mew', 'Mewtwo', 'Bind', 'Clamp', 'Explosion', 'Fire Spin', 'Self-Destruct', 'Wrap'],
	},
	{
		name: "[Gen 1] Japanese OU",
		desc: `Generation 1 with Japanese battle mechanics.`,
		mod: 'gen1jpn',
		searchShow: false,
		ruleset: ['Standard'],
		banlist: ['Uber'],
	},
	{
		name: "[Gen 1] Stadium OU",
		mod: 'gen1stadium',
		searchShow: false,
		ruleset: ['Standard', 'Team Preview'],
		banlist: ['Uber',
			'Nidoking + Fury Attack + Thrash', 'Exeggutor + Poison Powder + Stomp', 'Exeggutor + Sleep Powder + Stomp',
			'Exeggutor + Stun Spore + Stomp', 'Jolteon + Focus Energy + Thunder Shock', 'Flareon + Focus Energy + Ember',
		],
	},
	{
		name: "[Gen 1] Tradebacks OU",
		desc: `RBY OU with movepool additions from the Time Capsule.`,
		mod: 'gen1',
		searchShow: false,
		ruleset: ['[Gen 1] OU', 'Allow Tradeback'],
	},
	{
		name: "[Gen 1] NC 1997",
		mod: 'gen1jpn',
		bestOfDefault: true,
		searchShow: false,
		ruleset: [
			'Picked Team Size = 3', 'Min Level = 50', 'Max Level = 55', 'Max Total Level = 155',
			'Obtainable', 'Team Preview', 'Stadium Sleep Clause', 'Species Clause', 'Nickname Clause', 'HP Percentage Mod', 'Cancel Mod', 'NC 1997 Move Legality',
		],
		banlist: ['Uber'],
	},
	{
		name: "[Gen 1] Custom Game",
		mod: 'gen1',
		searchShow: false,
		debug: true,
		battle: { trunc: Math.trunc },
		ruleset: ['HP Percentage Mod', 'Cancel Mod', 'Desync Clause Mod', 'Max Team Size = 24', 'Max Move Count = 24', 'Max Level = 9999', 'Default Level = 100'],
	},
];<|MERGE_RESOLUTION|>--- conflicted
+++ resolved
@@ -506,18 +506,6 @@
 		// searchShow: false,
 		ruleset: ['Standard OMs', '!Nickname Clause', '!Obtainable Abilities', 'Sleep Moves Clause', 'Frantic Fusions Mod', 'Terastal Clause'],
 		banlist: [
-<<<<<<< HEAD
-      	'Annihilape', 'Arceus', 'Baxcalibur', 'Blaziken', 'Calyrex-Ice', 'Calyrex-Shadow', 'Chi-Yu', 'Chien-Pao', 'Deoxys-Attack', 'Deoxys-Normal', 'Dialga', 'Dialga-Origin',
-      	'Dragapult', 'Dragonite', 'Espathra', 'Eternatus', 'Flutter Mane', 'Giratina', 'Giratina-Origin', 'Gouging Fire', 'Groudon', 'Ho-Oh', 'Kingambit', 'Koraidon',
-      	'Kyogre', 'Kyurem-Black', 'Kyurem-White', 'Landorus-Incarnate', 'Lugia', 'Lunala', 'Magearna', 'Mamoswine', 'Meowscarada', 'Mewtwo', 'Miraidon', 'Necrozma-Dawn-Wings',
-      	'Necrozma-Dusk-Mane', 'Ogerpon-Hearthflame', 'Palafin', 'Palkia', 'Palkia-Origin', 'Rayquaza', 'Reshiram', 'Sceptile', 'Shaymin-Sky', 'Sneasler', 'Solgaleo', 'Spectrier',
-      	'Ursaluna', 'Urshifu-Single-Strike', 'Weavile', 'Zacian', 'Zacian-Crowned', 'Zamazenta-Crowned', 'Zekrom', 'Arena Trap', 'Moody', 'Shadow Tag', 'Damp Rock', 'Heat Rock',
-      	'King\'s Rock', 'Light Clay', 'Razor Fang', 'Acupressure', 'Baton Pass', 'Last Respects', 'Shed Tail',
-     	],
-		restricted: [
-			'Belly Drum', 'Ceaseless Edge', 'Clangorous Soul', 'Dire Claw', 'Extreme Speed', 'Fillet Away', 'Glacial Lance', 'Glare', 'Lumina Crash', 'Rage Fist', 'Revival Blessing',
-			'Salt Cure', 'Shell Smash', 'Shift Gear', 'Surging Strikes', 'Tail Glow',
-=======
 			'Annihilape', 'Arceus', 'Baxcalibur', 'Calyrex-Ice', 'Calyrex-Shadow', 'Chi-Yu', 'Chien-Pao', 'Comfey', 'Cresselia', 'Darkrai', 'Deoxys-Normal', 'Deoxys-Attack',
 			'Deoxys-Speed', 'Dialga', 'Dialga-Origin', 'Ditto', 'Dragapult', 'Enamorus-Incarnate', 'Eternatus', 'Flutter Mane', 'Giratina', 'Giratina-Origin', 'Gouging Fire',
 			'Groudon', 'Ho-Oh', 'Hoopa-Unbound', 'Iron Boulder', 'Iron Bundle', 'Iron Moth', 'Iron Valiant', 'Keldeo', 'Koraidon', 'Komala', 'Kyogre', 'Kyurem', 'Kyurem-Black',
@@ -527,7 +515,6 @@
 			'Zekrom', 'Arena Trap', 'Contrary', 'Huge Power', 'Ice Scales', 'Illusion', 'Magnet Pull', 'Moody', 'Neutralizing Gas', 'Poison Heal', 'Pure Power', 'Shadow Tag',
 			'Stakeout', 'Stench', 'Speed Boost', 'Unburden', 'Water Bubble', 'Damp Rock', 'Heat Rock', 'King\'s Rock', 'Quick Claw', 'Razor Fang', 'Baton Pass', 'Last Respects',
 			'Revival Blessing', 'Shed Tail',
->>>>>>> 36aa7462
 		],
 	},
 	{
@@ -930,15 +917,15 @@
 		ruleset: ['Standard OMs', 'Alphabet Cup Move Legality', 'Sleep Moves Clause', 'Terastal Clause'],
 		banlist: [
 			'Annihilape', 'Arceus', 'Baxcalibur', 'Blaziken', 'Calyrex-Ice', 'Calyrex-Shadow', 'Chi-Yu', 'Chien-Pao', 'Deoxys-Attack', 'Deoxys-Normal', 'Dialga', 'Dialga-Origin',
-			'Dragapult', 'Dragonite', 'Espathra', 'Eternatus', 'Flutter Mane', 'Giratina', 'Giratina-Origin', 'Gouging Fire', 'Groudon', 'Ho-Oh', 'Kingambit', 'Koraidon',
+			'Dragapult', 'Dragonite', 'Espathra', 'Eternatus', 'Flutter Mane', 'Giratina', 'Giratina-Origin', 'Gouging Fire', 'Groudon', 'Ho-Oh', 'Iron Bundle', 'Kingambit', 'Koraidon',
 			'Kyogre', 'Kyurem-Black', 'Kyurem-White', 'Landorus-Incarnate', 'Lugia', 'Lunala', 'Magearna', 'Mamoswine', 'Meowscarada', 'Mewtwo', 'Miraidon', 'Necrozma-Dawn-Wings',
-			'Necrozma-Dusk-Mane', 'Ogerpon-Hearthflame', 'Palafin', 'Palkia', 'Palkia-Origin', 'Rayquaza', 'Reshiram', 'Sceptile', 'Shaymin-Sky', 'Sneasler', 'Solgaleo', 'Spectrier',
-			'Ursaluna', 'Urshifu-Single-Strike', 'Weavile', 'Zacian', 'Zacian-Crowned', 'Zamazenta-Crowned', 'Zekrom', 'Arena Trap', 'Moody', 'Shadow Tag', 'Damp Rock', 'Heat Rock',
+			'Necrozma-Dusk-Mane', 'Palafin', 'Palkia', 'Palkia-Origin', 'Rayquaza', 'Reshiram', 'Sceptile', 'Shaymin-Sky', 'Sneasler', 'Solgaleo', 'Spectrier', 'Ursaluna',
+			'Urshifu-Single-Strike', 'Weavile', 'Zacian', 'Zacian-Crowned', 'Zamazenta-Crowned', 'Zekrom', 'Arena Trap', 'Moody', 'Shadow Tag', 'Damp Rock', 'Heat Rock',
 			'King\'s Rock', 'Light Clay', 'Razor Fang', 'Acupressure', 'Baton Pass', 'Last Respects', 'Shed Tail',
 		],
 		restricted: [
 			'Belly Drum', 'Ceaseless Edge', 'Clangorous Soul', 'Dire Claw', 'Extreme Speed', 'Fillet Away', 'Glacial Lance', 'Glare', 'Lumina Crash', 'Rage Fist', 'Revival Blessing',
-			'Salt Cure', 'Shell Smash', 'Shift Gear', 'Surging Strikes', 'Tail Glow',
+			'Salt Cure', 'Shell Smash', 'Shift Gear', 'Surging Strikes', 'Tail Glow', 'Triple Arrows',
 		],
 	},
 	{
