// Note: This is the list of formats
// The rules that formats use are stored in data/rulesets.ts
/*
If you want to add custom formats, create a file in this folder named: "custom-formats.ts"

Paste the following code into the file and add your desired formats and their sections between the brackets:
--------------------------------------------------------------------------------
// Note: This is the list of formats
// The rules that formats use are stored in data/rulesets.ts

export const Formats: FormatList = [
];
--------------------------------------------------------------------------------

If you specify a section that already exists, your format will be added to the bottom of that section.
New sections will be added to the bottom of the specified column.
The column value will be ignored for repeat sections.
*/

export const Formats: FormatList = [

	// Sw/Sh Singles
	///////////////////////////////////////////////////////////////////

	{
		section: "Sw/Sh Singles",
	},
	{
		name: "[Gen 8] Random Battle",
		desc: `Randomized teams of level-balanced Pok&eacute;mon with sets that are generated to be competitively viable.`,
		threads: [
			`&bullet; <a href="https://www.smogon.com/forums/threads/3656537/">Random Battle Suggestions</a>`,
		],

		mod: 'gen8',
		team: 'random',
		ruleset: ['PotD', 'Species Clause', 'HP Percentage Mod', 'Cancel Mod', 'Sleep Clause Mod'],
	},
	{
		name: "[Gen 8] Unrated Random Battle",

		mod: 'gen8',
		team: 'random',
		challengeShow: false,
		rated: false,
		ruleset: ['Species Clause', 'HP Percentage Mod', 'Cancel Mod', 'Sleep Clause Mod'],
	},
	{
		name: "[Gen 8] Free-For-All Random Battle",

		mod: 'gen8',
		team: 'random',
		gameType: 'freeforall',
		tournamentShow: false,
		rated: false,
		ruleset: ['Obtainable', 'Species Clause', 'HP Percentage Mod', 'Cancel Mod', 'Sleep Clause Mod'],
	},
	{
		name: "[Gen 8] Random Battle (Blitz)",

		mod: 'gen8',
		team: 'random',
		ruleset: ['[Gen 8] Random Battle', 'Blitz'],
	},
	{
		name: "[Gen 8] Multi Random Battle",

		mod: 'gen8',
		team: 'random',
		gameType: 'multi',
		searchShow: false,
		tournamentShow: false,
		rated: false,
		ruleset: [
			'Max Team Size = 3',
			'Obtainable', 'Species Clause', 'HP Percentage Mod', 'Cancel Mod', 'Sleep Clause Mod',
		],
	},
	{
		name: "[Gen 8] OU",
		threads: [
			`&bullet; <a href="https://www.smogon.com/forums/threads/3672210/">OU Metagame Discussion</a>`,
			`&bullet; <a href="https://www.smogon.com/forums/threads/3672556/">OU Sample Teams</a>`,
			`&bullet; <a href="https://www.smogon.com/forums/threads/3674058/">OU Viability Rankings</a>`,
		],

		mod: 'gen8',
		ruleset: ['Standard', 'Dynamax Clause'],
<<<<<<< HEAD
		banlist: ['Uber', 'Arena Trap', 'Moody', 'Power Construct', 'Shadow Tag', 'Baton Pass', 'Soul Dew',],
=======
		banlist: [
			'Uber', 'AG', 'Arena Trap', 'Moody', 'Power Construct', 'Sand Veil', 'Shadow Tag', 'Snow Cloak',
			'Bright Powder', 'King\'s Rock', 'Lax Incense', 'Baton Pass',
		],
>>>>>>> c8083702
	},
	{
		name: "[Gen 8] OU (Blitz)",

		mod: 'gen8',
		ruleset: ['[Gen 8] OU', 'Blitz'],
	},
	{
<<<<<<< HEAD
		name: "[Gen 8 DLC 1] OU",

		mod: 'gen8dlc1',
		searchShow: false,
		ruleset: ['Standard', 'Dynamax Clause'],
		banlist: [
			'Cinderace', 'Darmanitan-Galar', 'Dracovish', 'Eternatus', 'Kyurem-Black', 'Kyurem-White', 'Lunala', 'Magearna', 'Marshadow',
			'Melmetal', 'Mewtwo', 'Necrozma-Dusk-Mane', 'Necrozma-Dawn-Wings', 'Reshiram', 'Solgaleo', 'Zacian', 'Zamazenta', 'Zekrom',
			'Arena Trap', 'Moody', 'Shadow Tag', 'Baton Pass','Soul Dew',
		],
	},
	{
=======
>>>>>>> c8083702
		name: "[Gen 8] Ubers",
		threads: [
			`&bullet; <a href="https://www.smogon.com/forums/threads/3676539/">Ubers Metagame Discussion</a>`,
			`&bullet; <a href="https://www.smogon.com/forums/threads/3675564/">Ubers Sample Teams</a>`,
			`&bullet; <a href="https://www.smogon.com/forums/threads/3675194/">Ubers Viability Rankings</a>`,
		],

		mod: 'gen8',
		ruleset: ['Standard', 'Dynamax Clause'],
		banlist: ['AG', 'Shadow Tag', 'Baton Pass'],
	},
	{
		name: "[Gen 8] UU",
		threads: [
			`&bullet; <a href="https://www.smogon.com/forums/threads/3681331/">UU Metagame Discussion</a>`,
			`&bullet; <a href="https://www.smogon.com/forums/threads/3679621/">UU Sample Teams</a>`,
			`&bullet; <a href="https://www.smogon.com/forums/threads/3674793/">UU Viability Rankings</a>`,
		],

		mod: 'gen8',
		ruleset: ['[Gen 8] OU'],
		banlist: ['OU', 'UUBL', 'Light Clay'],
	},
	{
		name: "[Gen 8] RU",
		threads: [
			`&bullet; <a href="https://www.smogon.com/forums/threads/3687060/">RU Metagame Discussion</a>`,
			`&bullet; <a href="https://www.smogon.com/forums/threads/3661013/">RU Sample Teams</a>`,
			`&bullet; <a href="https://www.smogon.com/forums/threads/3676023/">RU Viability Rankings</a>`,
		],

		mod: 'gen8',
		ruleset: ['[Gen 8] UU'],
		banlist: ['UU', 'RUBL'],
	},
	{
		name: "[Gen 8] NU",
		threads: [
			`&bullet; <a href="https://www.smogon.com/forums/threads/3687023/">NU Metagame Discussion</a>`,
			`&bullet; <a href="https://www.smogon.com/forums/threads/3673598/">NU Sample Teams</a>`,
			`&bullet; <a href="https://www.smogon.com/forums/threads/3676265/">NU Viability Rankings</a>`,
		],

		mod: 'gen8',
		ruleset: ['[Gen 8] RU'],
		banlist: ['RU', 'NUBL', 'Drizzle', 'Drought', 'Slush Rush'],
	},
	{
		name: "[Gen 8] PU",
		threads: [
			`&bullet; <a href="https://www.smogon.com/forums/threads/3686048/">PU Metagame Discussion</a>`,
			`&bullet; <a href="https://www.smogon.com/forums/threads/3676106/">PU Viability Rankings</a>`,
		],

		mod: 'gen8',
		ruleset: ['[Gen 8] NU'],
		banlist: ['NU', 'PUBL'],
	},
<<<<<<< HEAD
	// {
		// name: "[Gen 8] LC",
		// threads: [
			// `&bullet; <a href="https://www.smogon.com/forums/threads/3656348/">LC Metagame Discussion</a>`,
			// `&bullet; <a href="https://www.smogon.com/forums/threads/3661419/">LC Sample Teams</a>`,
			// `&bullet; <a href="https://www.smogon.com/forums/threads/3657374/">LC Viability Rankings</a>`,
		// ],

		// mod: 'gen8',
		// maxLevel: 5,
		// ruleset: ['Little Cup', 'Standard', 'Dynamax Clause'],
		// banlist: [
			// 'Corsola-Galar', 'Cutiefly', 'Drifloon', 'Gastly', 'Gothita', 'Rufflet', 'Scyther', 'Sneasel', 'Swirlix', 'Tangela', 'Vulpix-Alola',
			// 'Chlorophyll', 'Moody', 'Baton Pass',
		// ],
	// },
=======
	{
		name: "[Gen 8] LC",
		threads: [
			`&bullet; <a href="https://www.smogon.com/forums/threads/3656348/">LC Metagame Discussion</a>`,
			`&bullet; <a href="https://www.smogon.com/forums/threads/3661419/">LC Sample Teams</a>`,
			`&bullet; <a href="https://www.smogon.com/forums/threads/3657374/">LC Viability Rankings</a>`,
		],

		mod: 'gen8',
		ruleset: ['Little Cup', 'Standard', 'Dynamax Clause'],
		banlist: [
			'Corsola-Galar', 'Cutiefly', 'Drifloon', 'Gastly', 'Gothita', 'Rufflet', 'Scraggy', 'Scyther', 'Sneasel', 'Swirlix', 'Tangela', 'Vullaby', 'Vulpix-Alola', 'Woobat', 'Zigzagoon-Base',
			'Chlorophyll', 'Moody', 'Baton Pass', 'Sticky Web',
		],
	},
>>>>>>> c8083702
	{
		name: "[Gen 8] Monotype",
		desc: `All the Pok&eacute;mon on a team must share a type.`,
		threads: [
			`&bullet; <a href="https://www.smogon.com/forums/threads/3672167/">Monotype Metagame Discussion</a>`,
			`&bullet; <a href="https://www.smogon.com/forums/threads/3673391/">Monotype Sample Teams</a>`,
			`&bullet; <a href="https://www.smogon.com/forums/threads/3673165">Monotype Viability Rankings</a>`,
		],

		mod: 'gen8',
		ruleset: ['Same Type Clause', 'Standard', 'Dynamax Clause'],
		banlist: [
			'Blaziken', 'Calyrex-Ice', 'Calyrex-Shadow', 'Dialga', 'Dracovish', 'Eternatus', 'Genesect', 'Giratina', 'Giratina-Origin', 'Groudon', 'Ho-Oh',
			'Kartana', 'Kyogre', 'Kyurem-Black', 'Kyurem-White', 'Landorus-Base', 'Lugia', 'Lunala', 'Magearna', 'Marshadow', 'Mewtwo', 'Naganadel',
			'Necrozma-Dawn-Wings', 'Necrozma-Dusk-Mane', 'Palkia', 'Pheromosa', 'Rayquaza', 'Reshiram', 'Solgaleo', 'Urshifu-Base', 'Xerneas', 'Yveltal',
			'Zacian', 'Zacian-Crowned', 'Zamazenta', 'Zamazenta-Crowned', 'Zekrom', 'Zygarde-Base', 'Moody', 'Power Construct', 'Shadow Tag', 'Bright Powder',
			'Damp Rock', 'Focus Band', 'King\'s Rock', 'Lax Incense', 'Quick Claw', 'Smooth Rock', 'Terrain Extender', 'Baton Pass',
		],
	},
	{
		name: "[Gen 8] 1v1",
		desc: `Bring three Pok&eacute;mon to Team Preview and choose one to battle.`,
		threads: [
			`&bullet; <a href="https://www.smogon.com/forums/threads/3656364/">1v1 Metagame Discussion</a>`,
			`&bullet; <a href="https://www.smogon.com/forums/threads/3664157/">1v1 Sample Teams</a>`,
			`&bullet; <a href="https://www.smogon.com/forums/threads/3657779/">1v1 Viability Rankings</a>`,
		],

		mod: 'gen8',
<<<<<<< HEAD
		teamLength: {
			validate: [1, 3],
			battle: 1,
		},
		ruleset: ['Species Clause', 'Nickname Clause', 'OHKO Clause', 'Evasion Moves Clause', 'Accuracy Moves Clause', 'Team Preview', 'HP Percentage Mod', 'Cancel Mod', 'Dynamax Clause', 'Endless Battle Clause'],
=======
		ruleset: [
			'Picked Team Size = 1', 'Max Team Size = 3',
			'Obtainable', 'Species Clause', 'Nickname Clause', 'OHKO Clause', 'Evasion Moves Clause', 'Accuracy Moves Clause', 'Team Preview', 'HP Percentage Mod', 'Cancel Mod', 'Dynamax Clause', 'Endless Battle Clause',
		],
>>>>>>> c8083702
		banlist: [
			'Calyrex-Ice', 'Calyrex-Shadow', 'Cinderace', 'Dialga', 'Dragonite', 'Eternatus', 'Genesect', 'Giratina', 'Giratina-Origin', 'Groudon', 'Ho-Oh', 'Jirachi',
			'Kyogre', 'Kyurem-Black', 'Kyurem-White', 'Lugia', 'Lunala', 'Magearna', 'Marshadow', 'Melmetal', 'Mew', 'Mewtwo', 'Mimikyu', 'Necrozma', 'Necrozma-Dawn-Wings',
			'Necrozma-Dusk-Mane', 'Palkia', 'Rayquaza', 'Reshiram', 'Sableye', 'Snorlax', 'Solgaleo', 'Victini', 'Xerneas', 'Yveltal', 'Zacian', 'Zacian-Crowned',
			'Zamazenta', 'Zamazenta-Crowned', 'Zekrom', 'Moody', 'Power Construct', 'Bright Powder', 'Focus Band', 'Focus Sash', 'Lax Incense', 'Quick Claw', 'Perish Song',
		],
	},
	{
		name: "[Gen 8] Anything Goes",
		threads: [
			`&bullet; <a href="https://www.smogon.com/forums/threads/3672172/">AG Metagame Discussion</a>`,
			`&bullet; <a href="https://www.smogon.com/forums/threads/3675040/">AG Sample Teams</a>`,
			`&bullet; <a href="https://www.smogon.com/forums/threads/3672899/">AG Viability Rankings</a>`,
		],

		mod: 'gen8',
		ruleset: ['Team Preview', 'HP Percentage Mod', 'Cancel Mod', 'Endless Battle Clause'],
	},
	{
		name: "[Gen 8] ZU",
		desc: `The unofficial usage-based tier below PU.`,
		threads: [
			`&bullet; <a href="https://www.smogon.com/forums/threads/3687415/">ZU Metagame Discussion</a>`,
			`&bullet; <a href="https://www.smogon.com/forums/threads/3680071/">ZU Sample Teams</a>`,
			`&bullet; <a href="https://www.smogon.com/forums/threads/3678037/">ZU Viability Rankings</a>`,
		],

		mod: 'gen8',
		ruleset: ['[Gen 8] PU'],
		banlist: [
			'PU', 'Arctovish', 'Aurorus', 'Centiskorch', 'Drampa', 'Exeggutor-Alola', 'Gallade', 'Haunter', 'Magmortar', 'Magneton', 'Omastar',
			'Rotom-Frost', 'Turtonator', 'Vanilluxe', 'Vikavolt', 'Silvally-Dragon', 'Silvally-Ground', 'Sneasel', 'Damp Rock', 'Grassy Seed',
		],
	},
	{
		name: "[Gen 8] LC UU",
		threads: [
			`&bullet; <a href="https://www.smogon.com/forums/threads/3660866/">LC UU</a>`,
		],

		mod: 'gen8',
		searchShow: false,
		ruleset: ['[Gen 8] LC'],
		banlist: [
			// LC OU
			'Abra', 'Carvanha', 'Croagunk', 'Diglett-Base', 'Dwebble', 'Ferroseed', 'Foongus', 'Frillish', 'Grookey',
			'Koffing', 'Larvesta', 'Magnemite', 'Mareanie', 'Mienfoo', 'Mudbray', 'Munchlax', 'Natu', 'Onix', 'Pawniard',
			'Ponyta', 'Ponyta-Galar', 'Porygon', 'Slowpoke-Base', 'Staryu', 'Timburr', 'Trapinch', 'Tyrunt', 'Vulpix',
			// LC UUBL
			'Farfetch\u2019d-Galar', 'Scorbunny', 'Shellder', 'Wingull',
		],
	},
	{
		name: "[Gen 8] CAP",
		threads: [
			`&bullet; <a href="https://www.smogon.com/forums/threads/3656824/">CAP Metagame Discussion</a>`,
			`&bullet; <a href="https://www.smogon.com/forums/threads/3671157/">CAP Sample Teams</a>`,
			`&bullet; <a href="https://www.smogon.com/forums/threads/3674024/">CAP Viability Rankings</a>`,
		],

		mod: 'gen8',
		ruleset: ['[Gen 8] OU', '+CAP'],
		banlist: ['Crucibellite'],
	},
	{
		name: "[Gen 8] CAP LC",
		threads: [
			`&bullet; <a href="https://www.smogon.com/forums/threads/3691918/">CAP LC Metagame Discussion</a>`,
			`&bullet; <a href="https://www.smogon.com/forums/posts/8997714/">CAP LC Sample Teams</a>`,
			`&bullet; <a href="https://www.smogon.com/forums/posts/8997713/">CAP LC Viability Rankings</a>`,
		],

		mod: 'gen8',
		searchShow: false,
		ruleset: ['[Gen 8] LC', '+CAP'],
		banlist: ['Cawdet'],
	},
	{
		name: "[Gen 8] Battle Stadium Singles",

		mod: 'gen8',
		ruleset: ['Flat Rules', '!! Adjust Level = 50', 'Min Source Gen = 8', 'Limit Two Restricted'],
		restricted: ['Restricted Legendary'],
	},
	{
		name: "[Gen 8] Custom Game",

		mod: 'gen8',
		searchShow: false,
		debug: true,
		battle: {trunc: Math.trunc},
		// no restrictions, for serious (other than team preview)
		ruleset: ['Team Preview', 'Cancel Mod', 'Max Team Size = 24', 'Max Move Count = 24', 'Max Level = 9999', 'Default Level = 100'],
	},

	// Sw/Sh Doubles
	///////////////////////////////////////////////////////////////////

	{
		section: "Sw/Sh Doubles",
	},
	{
		name: "[Gen 8] Random Doubles Battle",

		mod: 'gen8',
		gameType: 'doubles',
		team: 'random',
		ruleset: ['PotD', 'Species Clause', 'HP Percentage Mod', 'Cancel Mod'],
	},
	{
		name: "[Gen 8] Doubles OU",
		threads: [
			`&bullet; <a href="https://www.smogon.com/forums/threads/3689189/">Doubles OU Metagame Discussion</a>`,
			`&bullet; <a href="https://www.smogon.com/forums/threads/3658826/">Doubles OU Sample Teams</a>`,
			`&bullet; <a href="https://www.smogon.com/forums/threads/3673519/">Doubles OU Viability Rankings</a>`,
		],

		mod: 'gen8',
		gameType: 'doubles',
		ruleset: ['Standard Doubles', 'Dynamax Clause', 'Swagger Clause'],
		banlist: ['DUber', 'Power Construct', 'Shadow Tag'],
	},
	{
		name: "[Gen 8] Doubles Ubers",
		threads: [
			`&bullet; <a href="https://www.smogon.com/forums/threads/3661142/">Doubles Ubers</a>`,
		],

		mod: 'gen8',
		gameType: 'doubles',
		ruleset: ['Standard Doubles', '!Gravity Sleep Clause'],
		banlist: [],
	},
	{
		name: "[Gen 8] Doubles UU",
		threads: [
			`&bullet; <a href="https://www.smogon.com/forums/threads/3658504/">Doubles UU</a>`,
		],

		mod: 'gen8',
		gameType: 'doubles',
		ruleset: ['[Gen 8] Doubles OU'],
		banlist: ['DOU', 'DBL'],
	},
	{
		name: "[Gen 8] Doubles LC",
		threads: [
			`&bullet; <a href="https://www.smogon.com/forums/threads/3658672/">Doubles LC</a>`,
		],

		mod: 'gen8',
		gameType: 'doubles',
		searchShow: false,
		ruleset: ['Standard Doubles', 'Little Cup', 'Dynamax Clause', 'Swagger Clause', 'Sleep Clause Mod'],
		banlist: ['Corsola-Galar', 'Cutiefly', 'Ponyta-Base', 'Scyther', 'Sneasel', 'Swirlix', 'Tangela', 'Vulpix', 'Vulpix-Alola'],
	},
	{
		name: "[Gen 8] VGC 2022",
		threads: [
			`&bullet; <a href="https://www.smogon.com/forums/threads/3677186/">VGC 2022 Metagame Discussion</a>`,
			`&bullet; <a href="https://www.smogon.com/forums/threads/3695848/">VGC 2022 Sample Teams</a>`,
			`&bullet; <a href="https://www.smogon.com/forums/threads/3696395/">VGC 2022 Viability Rankings</a>`,
		],

		mod: 'gen8',
		gameType: 'doubles',
		ruleset: ['Flat Rules', '!! Adjust Level = 50', 'Min Source Gen = 8', 'VGC Timer', 'Limit Two Restricted'],
		restricted: ['Restricted Legendary'],
	},
	{
		name: "[Gen 8] VGC 2021",

		mod: 'gen8',
		gameType: 'doubles',
		searchShow: false,
		ruleset: ['Flat Rules', '!! Adjust Level = 50', 'Min Source Gen = 8', 'VGC Timer'],
	},
	{
		name: "[Gen 8] VGC 2020",

		mod: 'gen8dlc1',
		gameType: 'doubles',
		searchShow: false,
		ruleset: ['Flat Rules', '!! Adjust Level = 50', 'Min Source Gen = 8', 'VGC Timer'],
	},
	{
		name: "[Gen 8] 2v2 Doubles",
		desc: `Double battle where you bring four Pok&eacute;mon to Team Preview and choose only two.`,
		threads: [
			`&bullet; <a href="https://www.smogon.com/forums/threads/3656321/">2v2 Doubles</a>`,
		],

		mod: 'gen8',
		gameType: 'doubles',
		ruleset: [
			'Picked Team Size = 2', 'Max Team Size = 4',
			'Standard Doubles', 'Accuracy Moves Clause', 'Dynamax Clause', 'Sleep Clause Mod',
		],
		banlist: [
			'Calyrex-Ice', 'Calyrex-Shadow', 'Dialga', 'Eternatus', 'Giratina', 'Giratina-Origin', 'Groudon', 'Ho-Oh', 'Jirachi', 'Kyogre',
			'Kyurem-White', 'Lugia', 'Lunala', 'Magearna', 'Marshadow', 'Melmetal', 'Mewtwo', 'Necrozma-Dawn-Wings', 'Necrozma-Dusk-Mane', 'Palkia',
			'Rayquaza', 'Reshiram', 'Solgaleo', 'Urshifu-Base', 'Xerneas', 'Yveltal', 'Zacian', 'Zacian-Crowned', 'Zamazenta', 'Zamazenta-Crowned',
			'Zekrom', 'Power Construct', 'Focus Sash', 'Ally Switch', 'Final Gambit', 'Perish Song', 'Swagger',
		],
	},
	{
		name: '[Gen 8] Metronome Battle',
		threads: [
			`&bullet; <a href="https://www.smogon.com/forums/threads/3632075/">Metronome Battle</a>`,
		],

		mod: 'gen8',
		gameType: 'doubles',
		ruleset: [
			'Max Team Size = 2',
			'HP Percentage Mod', 'Cancel Mod',
		],
		banlist: [
			'Pokestar Spirit', 'Shedinja + Sturdy', 'Battle Bond', 'Cheek Pouch', 'Cursed Body', 'Dry Skin', 'Fur Coat', 'Gorilla Tactics',
			'Grassy Surge', 'Huge Power', 'Ice Body', 'Iron Barbs', 'Libero', 'Moody', 'Neutralizing Gas', 'Parental Bond', 'Perish Body', 'Poison Heal',
			'Power Construct', 'Pressure', 'Protean', 'Pure Power', 'Rain Dish', 'Rough Skin', 'Sand Spit', 'Sand Stream', 'Snow Warning', 'Stamina',
			'Volt Absorb', 'Water Absorb', 'Wonder Guard', 'Abomasite', 'Aguav Berry', 'Assault Vest', 'Berry', 'Berry Juice', 'Berserk Gene',
			'Black Sludge', 'Enigma Berry', 'Figy Berry', 'Gold Berry', 'Iapapa Berry', 'Kangaskhanite', 'Leftovers', 'Mago Berry', 'Medichamite',
			'Steel Memory', 'Oran Berry', 'Rocky Helmet', 'Shell Bell', 'Sitrus Berry', 'Wiki Berry', 'Harvest + Jaboca Berry', 'Harvest + Rowap Berry',
		],
		onValidateSet(set) {
			const species = this.dex.species.get(set.species);
			if (species.types.includes('Steel')) {
				return [`${species.name} is a Steel-type, which is banned from Metronome Battle.`];
			}
			if (species.bst > 625) {
				return [`${species.name} is banned.`, `(Pok\u00e9mon with a BST higher than 625 are banned)`];
			}
			const item = this.dex.items.get(set.item);
			if (set.item && item.megaStone) {
				const megaSpecies = this.dex.species.get(item.megaStone);
				if (species.baseSpecies === item.megaEvolves && megaSpecies.bst > 625) {
					return [
						`${set.name || set.species}'s item ${item.name} is banned.`, `(Pok\u00e9mon with a BST higher than 625 are banned)`,
					];
				}
			}
			if (set.moves.length !== 1 || this.dex.moves.get(set.moves[0]).id !== 'metronome') {
				return [`${set.name || set.species} has illegal moves.`, `(Pok\u00e9mon can only have one Metronome in their moveset)`];
			}
		},
	},
	{
		name: "[Gen 8] Doubles Custom Game",

		mod: 'gen8',
		gameType: 'doubles',
		searchShow: false,
		battle: {trunc: Math.trunc},
		debug: true,
		// no restrictions, for serious (other than team preview)
		ruleset: ['Team Preview', 'Cancel Mod', 'Max Team Size = 24', 'Max Move Count = 24', 'Max Level = 9999', 'Default Level = 100'],
	},

	// National Dex
	///////////////////////////////////////////////////////////////////

	{
		section: "National Dex",
	},
	{
		name: "[Gen 8] National Dex",
		threads: [
			`&bullet; <a href="https://www.smogon.com/forums/threads/3666135/">National Dex Metagame Discussion</a>`,
			`&bullet; <a href="https://www.smogon.com/forums/threads/3667921/">National Dex Sample Teams</a>`,
			`&bullet; <a href="https://www.smogon.com/forums/threads/3666572/">National Dex Viability Rankings</a>`,
		],

		mod: 'gen8',
		ruleset: ['Standard NatDex', 'OHKO Clause', 'Evasion Moves Clause', 'Species Clause', 'Dynamax Clause', 'Sleep Clause Mod'],
		banlist: [
			'Alakazam-Mega', 'Arceus', 'Blastoise-Mega', 'Blaziken-Mega', 'Calyrex-Ice', 'Calyrex-Shadow', 'Cinderace', 'Darkrai',
			'Darmanitan-Galar', 'Deoxys-Attack', 'Deoxys-Base', 'Deoxys-Speed', 'Dialga', 'Dracovish', 'Dragapult', 'Eternatus',
			'Genesect', 'Gengar-Mega', 'Giratina', 'Giratina-Origin', 'Groudon', 'Ho-Oh', 'Kangaskhan-Mega', 'Kyogre', 'Kyurem-Black',
			'Kyurem-White', 'Landorus-Base', 'Lucario-Mega', 'Lugia', 'Lunala', 'Magearna', 'Marshadow', 'Metagross-Mega', 'Mewtwo',
			'Naganadel', 'Necrozma-Dawn-Wings', 'Necrozma-Dusk-Mane', 'Necrozma-Ultra', 'Palkia', 'Pheromosa', 'Rayquaza', 'Reshiram',
			'Salamence-Mega', 'Shaymin-Sky', 'Solgaleo', 'Spectrier', 'Tornadus-Therian', 'Urshifu-Base', 'Xerneas', 'Yveltal', 'Zacian',
			'Zacian-Crowned', 'Zamazenta', 'Zamazenta-Crowned', 'Zekrom', 'Zygarde-Base', 'Zygarde-Complete', 'Arena Trap', 'Moody',
			'Power Construct', 'Sand Veil', 'Shadow Tag', 'Snow Cloak', 'Bright Powder', 'King\'s Rock', 'Lax Incense', 'Razor Fang',
			'Quick Claw', 'Baton Pass',
		],
	},
	{
		name: "[Gen 8] National Dex UU",
		threads: [
			`&bullet; <a href="https://www.smogon.com/forums/threads/3660920/">National Dex UU Metagame Discussion</a>`,
			`&bullet; <a href="https://www.smogon.com/forums/threads/3672486/">National Dex UU Sample Teams</a>`,
			`&bullet; <a href="https://www.smogon.com/forums/threads/3672482/">National Dex UU Viability Rankings</a>`,
		],

		mod: 'gen8',
		ruleset: ['[Gen 8] National Dex'],
		banlist: [
			// National Dex OU
			'Blissey', 'Chansey', 'Charizard-Mega-X', 'Charizard-Mega-Y', 'Clefable', 'Corviknight', 'Diancie-Mega', 'Excadrill',
			'Ferrothorn', 'Garchomp', 'Gliscor', 'Greninja', 'Heatran', 'Kartana', 'Kommo-o', 'Kyurem', 'Landorus-Therian', 'Lopunny-Mega',
			'Magnezone', 'Mawile-Mega', 'Pelipper', 'Rillaboom', 'Scizor-Mega', 'Serperior', 'Slowbro-Base', 'Swampert-Mega', 'Tapu Fini',
			'Tapu Koko', 'Tapu Lele', 'Toxapex', 'Tyranitar', 'Victini', 'Volcarona', 'Weavile', 'Zapdos-Base',
			'ND UUBL', // National Dex UUBL
			'Drizzle', 'Drought',
			// Slowbronite is banned so it doesn't validate on Galarian Slowbro
			'Slowbronite',
		],
		// Used to distinguish UU from below UU in the client
		restricted: [
			'Aegislash', 'Altaria-Mega', 'Amoonguss', 'Azumarill', 'Beedrill-Mega', 'Breloom', 'Celesteela', 'Chandelure', 'Donphan', 'Dracozolt',
			'Dragonite', 'Feraligatr', 'Gastrodon', 'Hatterene', 'Hippowdon', 'Infernape', 'Keldeo', 'Krookodile', 'Mamoswine', 'Mandibuzz',
			'Manectric-Mega', 'Melmetal', 'Mienshao', 'Moltres-Base', 'Nidoking', 'Nidoqueen', 'Nihilego', 'Quagsire', 'Regieleki', 'Ribombee',
			'Rotom-Heat', 'Rotom-Wash', 'Salamence', 'Scizor', 'Skarmory', 'Slowking-Base', 'Swampert-Base', 'Talonflame', 'Tangrowth', 'Tornadus-Base',
			'Umbreon', 'Urshifu-Rapid-Strike',
		],
	},
	{
		name: "[Gen 8] National Dex Monotype",
		threads: [
			`&bullet; <a href="https://www.smogon.com/forums/threads/3677638/">National Dex Monotype Metagame Discussion</a>`,
			`&bullet; <a href="https://www.smogon.com/forums/threads/3677637/">National Dex Monotype Sample Teams</a>`,
			`&bullet; <a href="https://www.smogon.com/forums/threads/3677636/">National Dex Monotype Viability Rankings</a>`,
		],

		mod: 'gen8',
		ruleset: ['Standard NatDex', 'Same Type Clause', 'Species Clause', 'OHKO Clause', 'Evasion Moves Clause', 'Dynamax Clause', 'Sleep Clause Mod'],
		banlist: [
			'Arceus', 'Blastoise-Mega', 'Blaziken', 'Calyrex-Ice', 'Calyrex-Shadow', 'Darkrai', 'Deoxys-Base', 'Deoxys-Attack', 'Dialga', 'Dracovish', 'Dragapult',
			'Eternatus', 'Genesect', 'Gengar-Mega', 'Giratina', 'Giratina-Origin', 'Groudon', 'Ho-Oh', 'Hoopa-Unbound', 'Kangaskhan-Mega', 'Kartana', 'Kyogre',
			'Kyurem-Black', 'Kyurem-White', 'Lucario-Mega', 'Lugia', 'Lunala', 'Magearna', 'Marshadow', 'Mawile-Mega', 'Medicham-Mega', 'Metagross-Mega', 'Mewtwo',
			'Moltres-Galar', 'Naganadel', 'Necrozma-Dawn-Wings', 'Necrozma-Dusk-Mane', 'Palkia', 'Pheromosa', 'Rayquaza', 'Reshiram', 'Salamence-Mega', 'Shaymin-Sky',
			'Solgaleo', 'Spectrier', 'Urshifu-Base', 'Xerneas', 'Yveltal', 'Zacian', 'Zacian-Crowned', 'Zamazenta', 'Zamazenta-Crowned', 'Zekrom', 'Zygarde-Base',
			'Battle Bond', 'Moody', 'Power Construct', 'Shadow Tag',
			'Bright Powder', 'Damp Rock', 'Focus Band', 'King\'s Rock', 'Lax Incense', 'Quick Claw', 'Smooth Rock', 'Terrain Extender', 'Baton Pass',
		],
	},
	{
		name: "[Gen 8] National Dex AG",
		threads: [
			`&bullet; <a href="https://www.smogon.com/forums/threads/3672423/">National Dex AG</a>`,
		],

		mod: 'gen8',
		ruleset: ['Standard NatDex'],
	},

	// Pet Mods
	///////////////////////////////////////////////////////////////////

	{
		section: "Pet Mods",
	},
	{
		name: "[Gen 8] Alternatium",
		desc: `A metagame made up of only Pok&eacute;mon with alternate forms, with all of them being separate and unique.`,
		threads: [
			`&bullet; <a href="https://www.smogon.com/forums/threads/3683767/">Alternatium</a>`,
			`&bullet; <a href="https://docs.google.com/spreadsheets/d/1bvvkPg1CrUBJFJJeuwkts8elfJcEcahGOoHm-vGBXOI/edit?usp=sharing">Spreadsheet</a>`,
		],

		mod: 'alternatium',
		ruleset: ['Standard NatDex', 'Z-Move Clause', 'OHKO Clause', 'Evasion Moves Clause', 'Dynamax Clause', 'Sleep Clause Mod'],
		banlist: ['All Pokemon', 'Past'],
		unbanlist: [
			'Silvally', 'Silvally-Bug', 'Silvally-Dark', 'Silvally-Dragon', 'Silvally-Electric', 'Silvally-Fairy', 'Silvally-Fighting', 'Silvally-Fire', 'Silvally-Flying', 'Silvally-Ghost',
			'Silvally-Grass', 'Silvally-Ground', 'Silvally-Ice', 'Silvally-Poison', 'Silvally-Psychic', 'Silvally-Rock', 'Silvally-Steel', 'Silvally-Water', 'Pikachu', 'Pikachu-Rock-Star',
			'Pikachu-Belle', 'Pikachu-Idol', 'Pikachu-PhD', 'Pikachu-Libre', 'Pikachu-Partner', 'Pikachu-Starter', 'Darmanitan', 'Darmanitan-Zen', 'Darmanitan-Galar', 'Darmanitan-Galar-Zen',
			'Aegishield', 'Aegislash', 'Zacian', 'Zacian-Crowned', 'Zamazenta', 'Zamazenta-Crowned', 'Rotom', 'Rotom-Heat', 'Rotom-Wash', 'Rotom-Frost', 'Rotom-Fan', 'Rotom-Mow', 'Dugtrio',
			'Dugtrio-Alola', 'Muk', 'Muk-Oilslick', 'Slowbro', 'Slowbro-Galar', 'Slowking', 'Slowking-Galar', 'Tornadus', 'Cummulus', 'Thundurus', 'Thundurus-Therian', 'Landorus', 'Landorus-Bengal',
			'Vivillon-Fancy', 'Vivillon', 'Vivillon-Pokeball', 'Genesect', 'Genesect-Password', 'Genesect-Molten', 'Genesect-Freezer', 'Genesect-Type-Delta', 'Groudon', 'Groudon-Primal', 'Kyogre',
			'Kyogre-Primal', 'Deoxys-Wood', 'Deoxys-Gem', 'Deoxys-Tank', 'Deoxys-Speed', 'Sandslash-Lustrous', 'Sandslash-Alola', 'Ninetales-Steamwork', 'Ninetales-Alola', 'Giratina', 'Giratina-Shadow',
			'Eternatus', 'Manustorm', 'Exeggutor', 'Exeggutor-Lighthouse', 'Weezing', 'Weezing-King', 'Raticate', 'Raticate-Alola', 'Linoone', 'Linoone-Punk', 'Catastroform', 'Castform-Firestorm',
			'Castform-Thunderstorm', 'Castform-Snowy', 'Wormadam', 'Wormadam-Sandy', 'Fibormadam', 'Farfetch\u2019d', 'Farfetch\u2019d-Galar', 'Corsola', 'Corsoul', 'Shaymin', 'Shaymin-Sky', 'Keldeo',
			'Swordeo', 'Meloetta', 'Meloetta-Fighter', 'Lycanday', 'Lycanroc-Spectre', 'Lycanroc-Dusk', 'Gourgeist', 'Gourgeist-Fae', 'Gourgeist-Pulpy', 'Supergeist', 'Cramorant', 'Cramorant-Swimmer',
			'Cramorant-Gorging', 'Eiscue', 'Eiscue-Noice', 'Mimikyu', 'Mimikyu-Sparkstone', 'Morpeko-Marsh', 'Morvilant', 'Zygarde-Wyrm', 'Zygarde-Canid', 'Zygarde-Goliath',
		],
		onValidateTeam(team, format) {
			const speciesTable = new Set<string>();
			for (const set of team) {
				const species = this.dex.species.get(set.species);
				if (speciesTable.has(species.id)) {
					return [
						`You are limited to one of each Pokémon by Species Clause (except for different formes).`,
						`(You have more than one ${species.id}.)`,
					];
				}
				speciesTable.add(species.id);
			}
		},
	},
	{
		name: "[Gen 8] Random Dex",
		desc: `A micrometagame project consisting of 80 randomly selected fully-evolved Pok&eacute;mon.`,
		threads: [
			`&bullet; <a href="https://www.smogon.com/forums/threads/3690182/">Random Dex</a>`,
		],

<<<<<<< HEAD
		mod: 'ccapm2',
		searchShow: false,
		ruleset: ['!Obtainable Abilities', 'Species Clause', 'Nickname Clause', '2 Ability Clause', 'OHKO Clause', 'Evasion Moves Clause', 'Team Preview', 'HP Percentage Mod', 'Cancel Mod', 'Dynamax Clause', 'Sleep Clause Mod', 'Endless Battle Clause'],
		banlist: ['All Pokemon', 'All Abilities', 'Baton Pass'],
=======
		mod: 'randomdex',
		ruleset: ['Standard NatDex', 'OHKO Clause', 'Evasion Moves Clause', 'Species Clause', 'Dynamax Clause', 'Sleep Clause Mod'],
		banlist: ['All Pokemon', 'Past', 'Arena Trap', 'Moody', 'Shadow Tag', 'Baton Pass', 'Bright Powder', 'Lax Incense', 'King\'s Rock', 'Razor Fang', 'Kangaskhanite', 'Medichamite', 'Kommonium Z'],
>>>>>>> c8083702
		unbanlist: [
			'Absol', 'Absol-Mega', 'Appletun', 'Articuno', 'Aurorus', 'Basculin', 'Beartic', 'Bisharp', 'Calyrex', 'Camerupt', 'Camerupt-Mega',
			'Celesteela', 'Cloyster', 'Crawdaunt', 'Cursola', 'Dedenne', 'Delibird', 'Eelektross', 'Espeon', 'Flapple', 'Flareon', 'Flygon',
			'Galvantula', 'Girafarig', 'Glaceon', 'Goodra', 'Gourgeist', 'Grimmsnarl', 'Guzzlord', 'Heliolisk', 'Hitmonchan', 'Hitmonlee',
			'Hitmontop', 'Incineroar', 'Indeedee', 'Jolteon', 'Kangaskhan', 'Kommo-o', 'Lanturn', 'Leafeon', 'Leavanny', 'Ludicolo', 'Lunatone',
			'Luvdisc', 'Machamp', 'Mandibuzz', 'Medicham', 'Nihilego', 'Palossand', 'Pidgeot', 'Pidgeot-Mega', 'Probopass', 'Pyroar', 'Sawk',
			'Sceptile', 'Sceptile-Mega', 'Scolipede', 'Shiftry', 'Simisage', 'Slowbro', 'Slowbro-Mega', 'Slowking', 'Swoobat', 'Sylveon',
			'Tapu Bulu', 'Tapu Fini', 'Tauros', 'Typhlosion', 'Umbreon', 'Ursaring', 'Vaporeon', 'Whiscash', 'Wishiwashi', 'Zebstrika', 'Absolite',
			'Pidgeotite', 'Sceptilite', 'Cameruptite', 'Slowbronite',
		],
	},
	{
		name: "[Gen 6] NEXT OU",
		threads: [
			`&bullet; <a href="https://www.smogon.com/forums/threads/3476151/">Gen-NEXT Development Thread</a>`,
		],

		mod: 'gennext',
		searchShow: false,
		challengeShow: false,
		ruleset: ['Obtainable', 'Standard NEXT', 'Team Preview'],
		banlist: ['Uber'],
	},

	// OM of the Month
	///////////////////////////////////////////////////////////////////

	{
		section: "OM of the Month",
		column: 2,
	},
	{
		name: "[Gen 8] Shared Power",
		desc: `Once a Pok&eacute;mon switches in, its ability is shared with the rest of the team.`,
		threads: [
			`&bullet; <a href="https://www.smogon.com/forums/threads/3660877/">Shared Power</a>`,
		],

		mod: 'sharedpower',
		// searchShow: false,
		ruleset: ['Standard', 'Dynamax Clause'],
		banlist: [
			'Calyrex-Ice', 'Calyrex-Shadow', 'Darmanitan-Galar', 'Dialga', 'Dracovish', 'Eternatus', 'Genesect', 'Giratina',
			'Giratina-Origin', 'Groudon', 'Ho-Oh', 'Kyogre', 'Kyurem-Black', 'Kyurem-White', 'Lugia', 'Lunala', 'Magearna',
			'Marshadow', 'Melmetal', 'Mewtwo', 'Naganadel', 'Necrozma-Dawn-Wings', 'Necrozma-Dusk-Mane', 'Palkia',
			'Pheromosa', 'Rayquaza', 'Reshiram', 'Shedinja', 'Solgaleo', 'Urshifu-Base', 'Urshifu-Rapid-Strike',
			'Xerneas', 'Yveltal', 'Zacian', 'Zacian-Crowned', 'Zamazenta', 'Zamazenta-Crowned', 'Zekrom',
			'Arena Trap', 'Contrary', 'Drizzle ++ Swift Swim', 'Drought ++ Chlorophyll', 'Electric Surge ++ Surge Surfer',
			'Fur Coat', 'Guts', 'Harvest', 'Huge Power', 'Imposter', 'Innards Out', 'Libero', 'Magic Bounce', 'Magic Guard',
			'Magnet Pull', 'Mold Breaker', 'Moody', 'Neutralizing Gas', 'Power Construct', 'Queenly Majesty', 'Quick Draw',
			'Regenerator', 'Sand Rush', 'Sand Veil', 'Shadow Tag', 'Simple', 'Snow Cloak', 'Snow Warning ++ Slush Rush',
			'Speed Boost', 'Stakeout', 'Steelworker ++ Steely Spirit', 'Stench', 'Tinted Lens', 'Triage', 'Unaware',
			'Unburden', 'Water Bubble', 'King\'s Rock', 'Baton Pass',
		],
		getSharedPower(pokemon) {
			const sharedPower = new Set<string>();
			for (const ally of pokemon.side.pokemon) {
				if (ally.previouslySwitchedIn > 0) {
					if (pokemon.battle.dex.currentMod !== 'sharedpower' && ['trace', 'mirrorarmor'].includes(ally.baseAbility)) {
						sharedPower.add('noability');
						continue;
					}
					sharedPower.add(ally.baseAbility);
				}
			}
			sharedPower.delete(pokemon.baseAbility);
			return sharedPower;
		},
		onBeforeSwitchIn(pokemon) {
			let format = this.format;
			if (!format.getSharedPower) format = this.dex.formats.get('gen8sharedpower');
			for (const ability of format.getSharedPower!(pokemon)) {
				const effect = 'ability:' + ability;
				pokemon.volatiles[effect] = {id: this.toID(effect), target: pokemon};
				if (!pokemon.m.abils) pokemon.m.abils = [];
				if (!pokemon.m.abils.includes(effect)) pokemon.m.abils.push(effect);
			}
		},
		onSwitchInPriority: 2,
		onSwitchIn(pokemon) {
			let format = this.format;
			if (!format.getSharedPower) format = this.dex.formats.get('gen8sharedpower');
			for (const ability of format.getSharedPower!(pokemon)) {
				if (ability === 'noability') {
					this.hint(`Mirror Armor and Trace break in Shared Power formats that don't use Shared Power as a base, so they get removed from non-base users.`);
				}
				const effect = 'ability:' + ability;
				delete pokemon.volatiles[effect];
				pokemon.addVolatile(effect);
			}
		},
	},
	{
		name: "[Gen 8] Cross Evolution",
		desc: `Give a Pok&eacute;mon a Pok&eacute;mon name of the next evolution stage as a nickname to inherit stat changes, typing, abilities, and up to 2 moves from the next stage Pok&eacute;mon.`,
		threads: [
			`&bullet; <a href="https://www.smogon.com/forums/threads/3657562/">Cross Evolution</a>`,
		],

		mod: 'gen8',
		// searchShow: false,
		ruleset: ['Standard', 'Overflow Stat Mod', 'Dynamax Clause', '2 Ability Clause'],
		banlist: ['Corsola-Galar', 'Sneasel', 'Type: Null', 'Arena Trap', 'Ice Scales', 'Moody', 'King\'s Rock', 'Baton Pass'],
		restricted: ['Chansey', 'Lunala', 'Shedinja', 'Solgaleo', 'Gorilla Tactics', 'Huge Power', 'Pure Power', 'Shadow Tag'],
		onValidateTeam(team) {
			const names = new Set<ID>();
			for (const set of team) {
				const name = set.name;
				if (names.has(this.dex.toID(name))) {
					return [
						`Your Pok\u00e9mon must have different nicknames.`,
						`(You have more than one Pok\u00e9mon named '${name}')`,
					];
				}
				names.add(this.dex.toID(name));
			}
			if (!names.size) {
				return [
					`${this.format.name} works using nicknames; your team has 0 nicknamed Pok\u00e9mon.`,
					`(If this was intentional, add a nickname to one Pok\u00e9mon that isn't the name of a Pok\u00e9mon species.)`,
				];
			}
		},
		checkCanLearn(move, species, lsetData, set) {
			// @ts-ignore
			if (!set.sp?.exists || !set.crossSpecies?.exists) {
				return this.checkCanLearn(move, species, lsetData, set);
			}
			// @ts-ignore
			const problem = this.checkCanLearn(move, set.sp);
			if (!problem) return null;
			// @ts-ignore
			if (!set.crossMovesLeft) return problem;
			// @ts-ignore
			if (this.checkCanLearn(move, set.crossSpecies)) return problem;
			// @ts-ignore
			set.crossMovesLeft--;
			return null;
		},
		validateSet(set, teamHas) {
			const crossSpecies = this.dex.species.get(set.name);
			let problems = this.dex.formats.get('Pokemon').onChangeSet?.call(this, set, this.format) || null;
			if (Array.isArray(problems) && problems.length) return problems;
			const crossNonstandard = (!this.ruleTable.has('standardnatdex') && crossSpecies.isNonstandard === 'Past') ||
				crossSpecies.isNonstandard === 'Future';
			const crossIsCap = !this.ruleTable.has('+pokemontag:cap') && crossSpecies.isNonstandard === 'CAP';
			if (!crossSpecies.exists || crossNonstandard || crossIsCap) return this.validateSet(set, teamHas);
			const species = this.dex.species.get(set.species);
			const check = this.checkSpecies(set, species, species, {});
			if (check) return [check];
			const nonstandard = !this.ruleTable.has('standardnatdex') && species.isNonstandard === 'Past';
			const isCap = !this.ruleTable.has('+pokemontag:cap') && species.isNonstandard === 'CAP';
			if (!species.exists || nonstandard || isCap || species === crossSpecies) return this.validateSet(set, teamHas);
			if (!species.nfe) return [`${species.name} cannot cross evolve because it doesn't evolve.`];
			const crossIsUnreleased = (crossSpecies.tier === "Unreleased" && crossSpecies.isNonstandard === "Unobtainable");
			if (crossSpecies.battleOnly || crossIsUnreleased || !crossSpecies.prevo) {
				return [`${species.name} cannot cross evolve into ${crossSpecies.name} because it isn't an evolution.`];
			}
			if (this.ruleTable.isRestrictedSpecies(crossSpecies)) {
				return [`${species.name} cannot cross evolve into ${crossSpecies.name} because it is banned.`];
			}
			const crossPrevoSpecies = this.dex.species.get(crossSpecies.prevo);
			if (!crossPrevoSpecies.prevo !== !species.prevo) {
				return [
					`${species.name} cannot cross evolve into ${crossSpecies.name} because they are not consecutive evolution stages.`,
				];
			}
			const item = this.dex.items.get(set.item);
			if (item.itemUser?.length) {
				if (!item.itemUser.includes(crossSpecies.name) || crossSpecies.name !== species.name) {
					return [`${species.name} cannot use ${item.name} because it is cross evolved into ${crossSpecies.name}.`];
				}
			}
			const ability = this.dex.abilities.get(set.ability);
			if (!this.ruleTable.isRestricted(`ability:${ability.id}`) || Object.values(species.abilities).includes(ability.name)) {
				set.species = crossSpecies.name;
			}

			// @ts-ignore
			set.sp = species;
			// @ts-ignore
			set.crossSpecies = crossSpecies;
			// @ts-ignore
			set.crossMovesLeft = 2;
			problems = this.validateSet(set, teamHas);
			set.name = crossSpecies.name;
			set.species = species.name;
			return problems;
		},
		onModifySpecies(species, target, source, effect) {
			if (!target) return; // chat
			if (effect && ['imposter', 'transform'].includes(effect.id)) return;
			if (target.set.name === target.set.species) return;
			const crossSpecies = this.dex.species.get(target.set.name);
			if (!crossSpecies.exists) return;
			if (species.battleOnly || !species.nfe) return;
			const crossIsUnreleased = (crossSpecies.tier === "Unreleased" && crossSpecies.isNonstandard === "Unobtainable");
			if (crossSpecies.battleOnly || crossIsUnreleased || !crossSpecies.prevo) return;
			const crossPrevoSpecies = this.dex.species.get(crossSpecies.prevo);
			if (!crossPrevoSpecies.prevo !== !species.prevo) return;

			const mixedSpecies = this.dex.deepClone(species);
			mixedSpecies.weightkg =
				Math.max(0.1, +(species.weightkg + crossSpecies.weightkg - crossPrevoSpecies.weightkg)).toFixed(1);
			mixedSpecies.nfe = false;
			mixedSpecies.evos = [];
			mixedSpecies.eggGroups = crossSpecies.eggGroups;
			mixedSpecies.abilities = crossSpecies.abilities;
			mixedSpecies.bst = 0;
			let i: StatID;
			for (i in species.baseStats) {
				const statChange = crossSpecies.baseStats[i] - crossPrevoSpecies.baseStats[i];
				mixedSpecies.baseStats[i] = this.clampIntRange(species.baseStats[i] + statChange, 1, 255);
				mixedSpecies.bst += mixedSpecies.baseStats[i];
			}
			if (crossSpecies.types[0] !== crossPrevoSpecies.types[0]) mixedSpecies.types[0] = crossSpecies.types[0];
			if (crossSpecies.types[1] !== crossPrevoSpecies.types[1]) {
				mixedSpecies.types[1] = crossSpecies.types[1] || crossSpecies.types[0];
			}
			if (mixedSpecies.types[0] === mixedSpecies.types[1]) mixedSpecies.types = [mixedSpecies.types[0]];

			return mixedSpecies;
		},
		onBegin() {
			for (const pokemon of this.getAllPokemon()) {
				pokemon.baseSpecies = pokemon.species;
			}
		},
	},

	// Other Metagames
	///////////////////////////////////////////////////////////////////

	{
		section: "Other Metagames",
		column: 2,
	},
	{
		name: "[Gen 8] Balanced Hackmons",
		desc: `Anything that can be hacked in-game and is usable in local battles is allowed.`,
		threads: [
			`&bullet; <a href="https://www.smogon.com/forums/threads/3656408/">Balanced Hackmons</a>`,
			`&bullet; <a href="https://www.smogon.com/forums/threads/3659817/">BH Resources</a>`,
		],

		mod: 'gen8',
		ruleset: ['-Nonexistent', 'OHKO Clause', 'Evasion Moves Clause', 'Forme Clause', 'Team Preview', 'HP Percentage Mod', 'Cancel Mod', 'Dynamax Clause', 'Sleep Moves Clause', 'Endless Battle Clause'],
		banlist: [
			'Calyrex-Shadow', 'Cramorant-Gorging', 'Darmanitan-Galar-Zen', 'Eternatus-Eternamax', 'Shedinja', 'Zacian-Crowned',
			'Arena Trap', 'Contrary', 'Gorilla Tactics', 'Huge Power', 'Illusion', 'Innards Out', 'Intrepid Sword', 'Libero',
			'Magnet Pull', 'Moody', 'Neutralizing Gas', 'Parental Bond', 'Protean', 'Pure Power', 'Shadow Tag', 'Stakeout',
			'Water Bubble', 'Wonder Guard', 'Comatose + Sleep Talk', 'Rusted Sword', 'Court Change', 'Bolt Beak', 'Double Iron Bash',
			'Octolock', 'Shell Smash',
		],
		onChangeSet(set) {
			const item = this.dex.toID(set.item);
			if (set.species === 'Zacian' && item === 'rustedsword') {
				set.species = 'Zacian-Crowned';
				set.ability = 'Intrepid Sword';
				const ironHead = set.moves.indexOf('ironhead');
				if (ironHead >= 0) {
					set.moves[ironHead] = 'behemothblade';
				}
			}
			if (set.species === 'Zamazenta' && item === 'rustedshield') {
				set.species = 'Zamazenta-Crowned';
				set.ability = 'Dauntless Shield';
				const ironHead = set.moves.indexOf('ironhead');
				if (ironHead >= 0) {
					set.moves[ironHead] = 'behemothbash';
				}
			}
		},
	},
	{
		name: "[Gen 8] Almost Any Ability",
		desc: `Pok&eacute;mon have access to almost any ability.`,
		threads: [
			`&bullet; <a href="https://www.smogon.com/forums/threads/3656414/">Almost Any Ability</a>`,
			`&bullet; <a href="https://www.smogon.com/forums/threads/3682690/">AAA Resources</a>`,
		],

		mod: 'gen8',
		ruleset: ['Obtainable', '!Obtainable Abilities', 'Species Clause', 'Nickname Clause', '2 Ability Clause', 'OHKO Clause', 'Evasion Moves Clause', 'Team Preview', 'HP Percentage Mod', 'Cancel Mod', 'Dynamax Clause', 'Sleep Moves Clause', 'Endless Battle Clause'],
		banlist: [
			'Archeops', 'Blacephalon', 'Buzzwole', 'Calyrex-Ice', 'Calyrex-Shadow', 'Dialga', 'Dracovish', 'Dragapult', 'Dragonite', 'Eternatus', 'Gengar', 'Giratina',
			'Giratina-Origin', 'Groudon', 'Ho-Oh', 'Kartana', 'Keldeo', 'Kyogre', 'Kyurem', 'Kyurem-Black', 'Kyurem-White', 'Lugia', 'Lunala', 'Magearna', 'Marshadow',
			'Melmetal', 'Mewtwo', 'Naganadel', 'Necrozma-Dawn-Wings', 'Necrozma-Dusk-Mane', 'Noivern', 'Palkia', 'Pheromosa', 'Rayquaza', 'Regigigas', 'Reshiram', 'Shedinja',
			'Solgaleo', 'Spectrier', 'Urshifu-Base', 'Urshifu-Rapid-Strike', 'Victini', 'Weavile', 'Xerneas', 'Yveltal', 'Zacian', 'Zacian-Crowned', 'Zamazenta-Base', 'Zekrom',
			'Zeraora', 'Zygarde-Base', 'Arena Trap', 'Comatose', 'Contrary', 'Fluffy', 'Fur Coat', 'Gorilla Tactics', 'Huge Power', 'Ice Scales', 'Illusion', 'Imposter',
			'Innards Out', 'Intrepid Sword', 'Libero', 'Magnet Pull', 'Moody', 'Neutralizing Gas', 'Parental Bond', 'Poison Heal', 'Protean', 'Pure Power', 'Shadow Tag',
			'Simple', 'Stakeout', 'Speed Boost', 'Water Bubble', 'Wonder Guard', 'King\'s Rock', 'Baton Pass',
		],
		onValidateSet(set) {
			// Temporary fix until battle-only is implemented properly
			if (this.toID(set.species) === 'zamazentacrowned' && this.toID(set.ability) !== 'dauntlessshield') {
				return [`Zamazenta-Crowned can only use Dauntless Shield because it is a battle-only forme.`];
			}
			if (this.toID(set.species) === 'zaciancrowned' && this.toID(set.ability) !== 'intrepidsword') {
				return [`Zacian-Crowned can only use Intrepid Sword because it is a battle-only forme.`];
			}
		},
	},
	{
		name: "[Gen 8] Mix and Mega",
		desc: `Mega evolve any Pok&eacute;mon with any mega stone and no limit. Boosts based on mega evolution from gen 7.`,
		threads: [
			`&bullet; <a href="https://www.smogon.com/forums/threads/3656469/">Mix and Mega</a>`,
			`&bullet; <a href="https://www.smogon.com/forums/threads/3659028/">M&amp;M Resources</a>`,
		],

		mod: 'mixandmega',
		ruleset: ['Species Clause', 'Nickname Clause', 'OHKO Clause', 'Evasion Moves Clause', 'Team Preview', 'HP Percentage Mod', 'Cancel Mod', 'Overflow Stat Mod', 'Dynamax Clause', 'Sleep Clause Mod', 'Endless Battle Clause'],
		banlist: [
			'Calyrex-Shadow', 'Eternatus', 'Kyogre', 'Zacian',
			'Beedrillite', 'Blazikenite', 'Gengarite', 'Kangaskhanite', 'Mawilite', 'Medichamite', 'Pidgeotite',
			'Moody', 'Shadow Tag', 'Baton Pass', 'Electrify',
		],
		restricted: [
			'Calyrex-Ice', 'Dialga', 'Gengar', 'Giratina', 'Groudon', 'Ho-Oh', 'Kyurem-Black', 'Kyurem-White',
			'Lugia', 'Lunala', 'Marshadow', 'Melmetal', 'Mewtwo', 'Naganadel', 'Necrozma-Dawn-Wings', 'Necrozma-Dusk-Mane',
			'Palkia', 'Pheromosa', 'Rayquaza', 'Regigigas', 'Reshiram', 'Urshifu', 'Urshifu-Rapid-Strike', 'Xerneas',
			'Yveltal', 'Zekrom', 'Zygarde-Complete',
		],
		onValidateTeam(team) {
			const itemTable = new Set<ID>();
			for (const set of team) {
				const item = this.dex.items.get(set.item);
				if (!item.megaStone) continue;
				const species = this.dex.species.get(set.species);
				if (species.isNonstandard) return [`${species.baseSpecies} does not exist in gen 8.`];
				if (this.ruleTable.isRestrictedSpecies(species) || this.toID(set.ability) === 'powerconstruct') {
					return [`${species.name} is not allowed to hold ${item.name}.`];
				}
				if (itemTable.has(item.id)) {
					return [`You are limited to one of each mega stone.`, `(You have more than one ${item.name})`];
				}
				itemTable.add(item.id);
			}
		},
		onBegin() {
			for (const pokemon of this.getAllPokemon()) {
				pokemon.m.originalSpecies = pokemon.baseSpecies.name;
			}
		},
		onSwitchIn(pokemon) {
			// @ts-ignore
			const oMegaSpecies = this.dex.species.get(pokemon.species.originalMega);
			if (oMegaSpecies.exists && pokemon.m.originalSpecies !== oMegaSpecies.baseSpecies) {
				// Place volatiles on the Pokémon to show its mega-evolved condition and details
				this.add('-start', pokemon, oMegaSpecies.requiredItem || oMegaSpecies.requiredMove, '[silent]');
				const oSpecies = this.dex.species.get(pokemon.m.originalSpecies);
				if (oSpecies.types.length !== pokemon.species.types.length || oSpecies.types[1] !== pokemon.species.types[1]) {
					this.add('-start', pokemon, 'typechange', pokemon.species.types.join('/'), '[silent]');
				}
			}
		},
		onSwitchOut(pokemon) {
			// @ts-ignore
			const oMegaSpecies = this.dex.species.get(pokemon.species.originalMega);
			if (oMegaSpecies.exists && pokemon.m.originalSpecies !== oMegaSpecies.baseSpecies) {
				this.add('-end', pokemon, oMegaSpecies.requiredItem || oMegaSpecies.requiredMove, '[silent]');
			}
		},
	},
	{
<<<<<<< HEAD
		name: "[Gen 8] Almost Any Ability",
		desc: `Pok&eacute;mon have access to almost any ability.`,
		threads: [
			`&bullet; <a href="https://www.smogon.com/forums/threads/3656414/">Almost Any Ability</a>`,
		],

		mod: 'gen8',
		ruleset: ['!Obtainable Abilities', 'Species Clause', 'Nickname Clause', '2 Ability Clause', 'OHKO Clause', 'Evasion Moves Clause', 'Team Preview', 'HP Percentage Mod', 'Cancel Mod', 'Dynamax Clause', 'Sleep Clause Mod', 'Endless Battle Clause'],
		banlist: [
			'Calyrex-Ice', 'Calyrex-Shadow', 'Dialga', 'Dracovish', 'Dragapult', 'Dragonite', 'Eternatus', 'Giratina', 'Groudon', 'Ho-Oh', 'Kartana', 'Keldeo', 'Kyogre',
			'Kyurem-Black', 'Kyurem-White', 'Lugia', 'Lunala', 'Magearna', 'Marshadow', 'Melmetal', 'Mewtwo', 'Necrozma-Dawn-Wings', 'Necrozma-Dusk-Mane', 'Palkia',
			'Pheromosa', 'Rayquaza', 'Regigigas', 'Reshiram', 'Shedinja', 'Solgaleo', 'Urshifu', 'Urshifu-Rapid-Strike', 'Xerneas', 'Yveltal', 'Zacian', 'Zamazenta', 'Zekrom',
			'Arena Trap', 'Comatose', 'Contrary', 'Fluffy', 'Fur Coat', 'Gorilla Tactics', 'Huge Power', 'Ice Scales', 'Illusion', 'Imposter', 'Innards Out', 'Intrepid Sword', 'Libero',
			'Moody', 'Neutralizing Gas', 'Parental Bond', 'Power Construct', 'Protean', 'Pure Power', 'Shadow Tag', 'Simple', 'Stakeout', 'Speed Boost', 'Water Bubble', 'Wonder Guard',
			'Baton Pass',
		],
	},
	{
=======
>>>>>>> c8083702
		name: "[Gen 8] STABmons",
		desc: `Pok&eacute;mon can use any move of their typing, in addition to the moves they can normally learn.`,
		threads: [
			`&bullet; <a href="https://www.smogon.com/forums/threads/3656429/">STABmons</a>`,
			`&bullet; <a href="https://www.smogon.com/forums/threads/3695169/">STABmons Resources</a>`,
		],

		mod: 'gen8',
		ruleset: ['Standard', 'STABmons Move Legality', 'Dynamax Clause', 'Sleep Moves Clause', '!Sleep Clause Mod'],
		banlist: [
			'Aegislash', 'Blacephalon', 'Calyrex-Ice', 'Calyrex-Shadow', 'Darmanitan-Galar', 'Dialga', 'Dracovish', 'Dragapult', 'Dragonite', 'Eternatus',
			'Genesect', 'Garchomp', 'Giratina', 'Giratina-Origin', 'Groudon', 'Ho-Oh', 'Kartana', 'Kyogre', 'Kyurem-Black', 'Kyurem-White', 'Landorus',
			'Landorus-Therian', 'Lugia', 'Lunala', 'Magearna', 'Marshadow', 'Mewtwo', 'Naganadel', 'Necrozma-Dawn-Wings', 'Necrozma-Dusk-Mane', 'Palkia',
			'Pheromosa', 'Porygon-Z', 'Rayquaza', 'Reshiram', 'Silvally', 'Solgaleo', 'Spectrier', 'Tapu Bulu', 'Tapu Koko', 'Tapu Lele', 'Thundurus-Base',
			'Urshifu-Base', 'Xerneas', 'Yveltal', 'Zacian', 'Zacian-Crowned', 'Zamazenta', 'Zamazenta-Crowned', 'Zapdos-Galar', 'Zekrom', 'Zygarde-Base',
			'Arena Trap', 'Magnet Pull', 'Moody', 'Power Construct', 'Shadow Tag', 'King\'s Rock', 'Baton Pass',
		],
		restricted: [
<<<<<<< HEAD
			'Acupressure', 'Belly Drum', 'Bolt Beak', 'Double Iron Bash', 'Electrify', 'Extreme Speed', 'Fishious Rend',
			'Geomancy', 'Lovely Kiss', 'Shell Smash', 'Shift Gear', 'Spore', 'Thousand Arrows', 'V-create', 'Wicked Blow',
		],
	},
	{
		name: "[Gen 8] Camomons",
		desc: `Pok&eacute;mon change type to match their first two moves.`,
		threads: [
			`&bullet; <a href="https://www.smogon.com/forums/threads/3656413/">Camomons</a>`,
		],

		mod: 'gen8',
		ruleset: ['Species Clause', 'Nickname Clause', 'OHKO Clause', 'Evasion Moves Clause', 'Team Preview', 'HP Percentage Mod', 'Cancel Mod', 'Dynamax Clause', 'Sleep Clause Mod', 'Endless Battle Clause'],
		banlist: [
			'Calyrex-Ice', 'Calyrex-Shadow', 'Darmanitan-Galar', 'Dialga', 'Dragonite', 'Eternatus', 'Genesect', 'Giratina', 'Groudon', 'Ho-Oh',
			'Kartana', 'Kyogre', 'Kyurem-Black', 'Kyurem-White', 'Lugia', 'Lunala', 'Marshadow', 'Mewtwo', 'Necrozma-Dawn-Wings', 'Necrozma-Dusk-Mane',
			'Palkia', 'Rayquaza', 'Reshiram', 'Shedinja', 'Solgaleo', 'Xerneas', 'Yveltal', 'Zacian', 'Zamazenta', 'Zekrom', 'Zygarde-Base',
			'Arena Trap', 'Moody', 'Power Construct', 'Shadow Tag', 'Baton Pass',
=======
			'Acupressure', 'Astral Barrage', 'Belly Drum', 'Bolt Beak', 'Clangorous Soul', 'Double Iron Bash', 'Electrify', 'Extreme Speed', 'Fishious Rend',
			'Geomancy', 'Glacial Lance', 'Oblivion Wing', 'Precipice Blades', 'Shell Smash', 'Shift Gear', 'Thousand Arrows', 'Thunderous Kick', 'V-create',
			'Wicked Blow',
>>>>>>> c8083702
		],
	},
	{
		name: "[Gen 8] NFE",
		desc: `Only Pok&eacute;mon that can evolve are allowed.`,
		threads: [
			`&bullet; <a href="https://www.smogon.com/forums/threads/3656332/">NFE Metagame Discussion</a>`,
			`&bullet; <a href="https://www.smogon.com/forums/threads/3672463/">NFE Resources</a>`,
		],

		mod: 'gen8',
		ruleset: ['Not Fully Evolved', 'Standard', 'Dynamax Clause'],
		banlist: [
			'Chansey', 'Doublade', 'Haunter', 'Kadabra', 'Magneton', 'Mr. Mime-Galar', 'Pawniard', 'Pikachu', 'Porygon2',
			'Rhydon', 'Scyther', 'Sneasel', 'Type: Null', 'Vulpix-Base', 'Arena Trap', 'Shadow Tag', 'Baton Pass',
		],
	},
	{
		name: "[Gen 8] Godly Gift",
		desc: `Each Pok&eacute;mon receives one base stat from a God (AG/Uber Pok&eacute;mon) depending on its position in the team. If there is no Uber Pok&eacute;mon, it uses the Pok&eacute;mon in the first slot.`,
		threads: [
			`&bullet; <a href="https://www.smogon.com/forums/threads/3660461/">Godly Gift</a>`,
		],

		mod: 'gen8',
		ruleset: ['Standard', 'Dynamax Clause', 'Sleep Moves Clause'],
		banlist: [
			'Blissey', 'Calyrex-Shadow', 'Chansey', 'Dragapult', 'Eternatus', 'Hawlucha', 'Marowak-Alola', 'Melmetal', 'Pikachu',
			'Toxapex', 'Xerneas', 'Zacian', 'Zacian-Crowned', 'Uber > 1', 'AG ++ Uber > 1', 'Arena Trap', 'Huge Power', 'Moody',
			'Pure Power', 'Shadow Tag', 'Swift Swim', 'Bright Powder', 'Focus Band', 'King\'s Rock', 'Lax Incense', 'Quick Claw',
			'Baton Pass',
		],
		onValidateTeam(team) {
			const gods = new Set<string>();
			for (const set of team) {
				let species = this.dex.species.get(set.species);
				if (typeof species.battleOnly === 'string') species = this.dex.species.get(species.battleOnly);
				if (['ag', 'uber'].includes(this.toID(species.tier)) || this.toID(set.ability) === 'powerconstruct') {
					gods.add(species.name);
				}
			}
			if (gods.size > 1) {
				return [`You have too many Gods.`, `(${Array.from(gods).join(', ')} are Gods.)`];
			}
		},
		onModifySpeciesPriority: 3,
		onModifySpecies(species, target, source) {
			if (source || !target?.side) return;
			const god = target.side.team.find(set => {
				let godSpecies = this.dex.species.get(set.species);
				const validator = this.dex.formats.getRuleTable(this.dex.formats.get(`gen${this.gen}ou`));
				if (this.toID(set.ability) === 'powerconstruct') {
					return true;
				}
				if (set.item) {
					const item = this.dex.items.get(set.item);
					if (item.megaEvolves === set.species) godSpecies = this.dex.species.get(item.megaStone);
				}
				const isBanned = validator.isBannedSpecies(godSpecies);
				return isBanned;
			}) || target.side.team[0];
			const stat = Dex.stats.ids()[target.side.team.indexOf(target.set)];
			const newSpecies = this.dex.deepClone(species);
			let godSpecies = this.dex.species.get(god.species);
			if (godSpecies.forme === 'Crowned') {
				godSpecies = this.dex.species.get(godSpecies.changesFrom || godSpecies.baseSpecies);
			}
			newSpecies.bst -= newSpecies.baseStats[stat];
			newSpecies.baseStats[stat] = godSpecies.baseStats[stat];
			newSpecies.bst += newSpecies.baseStats[stat];
			return newSpecies;
		},
	},
	{
		name: "[Gen 8] Free-For-All",
		threads: [
			`&bullet; <a href="https://www.smogon.com/forums/threads/3681641/">Free-For-All</a>`,
		],

		mod: 'gen8',
		gameType: 'freeforall',
		rated: false,
		tournamentShow: false,
		ruleset: ['Standard Doubles', 'Sleep Clause Mod', 'Dynamax Clause', '!Gravity Sleep Clause'],
		banlist: [
			'Calyrex-Ice', 'Calyrex-Shadow', 'Dialga', 'Dracovish', 'Eternatus', 'Giratina', 'Giratina-Origin', 'Groudon', 'Ho-Oh', 'Kyogre',
			'Kyurem-White', 'Lugia', 'Lunala', 'Magearna', 'Marshadow', 'Mewtwo', 'Necrozma-Dawn-Wings', 'Necrozma-Dusk-Mane', 'Palkia', 'Rayquaza',
			'Reshiram', 'Solgaleo', 'Urshifu-Base', 'Xerneas', 'Yveltal', 'Zacian', 'Zacian-Crowned', 'Zamazenta', 'Zamazenta-Crowned', 'Zekrom',
			'Zygarde-Complete', 'Moody', 'Power Construct', 'Shadow Tag', 'Acupressure', 'Aromatic Mist', 'Baton Pass', 'Coaching', 'Court Change',
			'Decorate', 'Final Gambit', 'Flatter', 'Floral Healing', 'Flower Shield', 'Follow Me', 'Heal Pulse', 'Rage Powder', 'Swagger',
		],
	},
	{
		section: "BD/SP",
		column: 2,
	},
	{
		name: "[Gen 8 BDSP] Random Battle",
		desc: `Randomized teams of level-balanced Pok&eacute;mon with sets that are generated to be competitively viable.`,
		threads: [
			`&bullet; <a href="https://www.smogon.com/forums/threads/3693955/">BDSP Random Battle Set Discussion</a>`,
		],

		mod: 'gen8bdsp',
		team: 'random',
		ruleset: ['[Gen 8] Random Battle', '!PotD'],
	},
	{
		name: "[Gen 8 BDSP] OU",
		threads: [
			`&bullet; <a href="https://www.smogon.com/forums/threads/3693629/">BDSP OU Metagame Discussion</a>`,
			`&bullet; <a href="https://www.smogon.com/forums/threads/3693721/">BDSP OU Sample Teams</a>`,
			`&bullet; <a href="https://www.smogon.com/forums/threads/3696088/">BDSP OU Viability Rankings</a>`,
		],

		mod: 'gen8bdsp',
		ruleset: ['Standard'],
		banlist: [
			'Uber', 'Arena Trap', 'Drizzle', 'Moody', 'Sand Veil', 'Shadow Tag', 'Snow Cloak',
			'Bright Powder', 'King\'s Rock', 'Lax Incense', 'Razor Fang', 'Baton Pass',
		],
	},
	{
		name: "[Gen 8 BDSP] Ubers",
		threads: [
			`&bullet; <a href="https://www.smogon.com/forums/threads/3694036/">BDSP Ubers Discussion &amp; Resources</a>`,
		],

		mod: 'gen8bdsp',
		ruleset: ['Standard'],
		banlist: ['AG', 'Baton Pass'],
	},
	{
		name: "[Gen 8 BDSP] UU",
		threads: [
			`&bullet; <a href="https://www.smogon.com/forums/threads/3694307/">BDSP UU</a>`,
		],

		mod: 'gen8bdsp',
		ruleset: ['[Gen 8 BDSP] OU'],
		banlist: ['OU', 'UUBL'],
	},
	{
		name: "[Gen 8 BDSP] RU",
		threads: [
			`&bullet; <a href="https://www.smogon.com/forums/threads/3695563/">BDSP RU</a>`,
		],

		mod: 'gen8bdsp',
		ruleset: ['[Gen 8 BDSP] UU'],
		banlist: ['UU', 'RUBL', 'Drought'],
	},
	{
		name: "[Gen 8 BDSP] NU",
		threads: [
			`&bullet; <a href="https://www.smogon.com/forums/threads/3697080/">BDSP NU</a>`,
		],

		mod: 'gen8bdsp',
		ruleset: ['[Gen 8 BDSP] RU'],
		banlist: ['RU', 'NUBL', 'Damp Rock', 'Heat Rock'],
	},
	{
		name: "[Gen 8 BDSP] LC",
		threads: [
			`&bullet; <a href="https://www.smogon.com/forums/threads/3696004/">BDSP LC</a>`,
		],

		mod: 'gen8bdsp',
		ruleset: ['Little Cup', 'Standard'],
		banlist: ['Gligar', 'Meditite', 'Misdreavus', 'Murkrow', 'Scyther', 'Sneasel', 'Tangela', 'Vulpix', 'Yanma', 'Moody', 'Baton Pass', 'Sticky Web'],
	},
	{
		name: "[Gen 8 BDSP] Monotype",
		threads: [
			`&bullet; <a href="https://www.smogon.com/forums/threads/3694267/">BDSP Monotype</a>`,
		],

		mod: 'gen8bdsp',
		ruleset: ['Standard', 'Same Type Clause'],
		banlist: [
			'Dialga', 'Giratina', 'Giratina-Origin', 'Groudon', 'Ho-Oh', 'Kyogre', 'Lugia', 'Mewtwo', 'Palkia', 'Rayquaza',
			'Arena Trap', 'Moody', 'Shadow Tag', 'Damp Rock', 'King\'s Rock', 'Razor Fang', 'Baton Pass',
		],
	},
	{
		name: "[Gen 8 BDSP] CAP",
		threads: [
			`&bullet; <a href="https://www.smogon.com/forums/threads/3694238/">BDSP CAP</a>`,
		],

		mod: 'gen8bdsp',
		searchShow: false,
		ruleset: ['[Gen 8 BDSP] OU', '+CAP'],
	},
	{
		name: "[Gen 8 BDSP] 3v3 Singles",
		threads: [
			`&bullet; <a href="https://www.smogon.com/forums/threads/3695092/">BDSP 3v3 Singles</a>`,
		],

		mod: 'gen8bdsp',
		ruleset: ['Flat Rules', 'Min Source Gen = 8'],
	},
	{
		name: "[Gen 8 BDSP] Doubles OU",
		threads: [
			`&bullet; <a href="https://www.smogon.com/forums/threads/3693891/">BDSP Doubles OU</a>`,
		],

		mod: 'gen8bdsp',
		gameType: 'doubles',
		ruleset: ['Standard Doubles'],
		banlist: ['DUber'],
	},
	{
		name: "[Gen 8 BDSP] Battle Festival Doubles",
		threads: [
			`&bullet; <a href="https://www.smogon.com/forums/threads/3694269/">Battle Festival Doubles</a>`,
		],

		mod: 'gen8bdsp',
		gameType: 'doubles',
		ruleset: ['Flat Rules', 'Min Source Gen = 8'],
	},
	{
		name: "[Gen 8 BDSP] Pure Hackmons",
		desc: `Anything that can be hacked in-game and is usable in local battles is allowed.`,
		threads: [
			`&bullet; <a href="https://www.smogon.com/forums/threads/3693868/">Pure Hackmons</a>`,
		],

		mod: 'gen8bdsp',
		searchShow: false,
		ruleset: ['-Nonexistent', 'Team Preview', 'HP Percentage Mod', 'Cancel Mod', 'Endless Battle Clause'],
	},
	{
		section: "Challengeable OMs",
		column: 2,
	},
	{
		name: "[Gen 8] Camomons",
		desc: `Pok&eacute;mon change type to match their first two moves.`,
		threads: [
			`&bullet; <a href="https://www.smogon.com/forums/threads/3656413/">Camomons</a>`,
		],

		mod: 'gen8',
		searchShow: false,
		ruleset: ['Standard', 'Dynamax Clause', 'Camomons Mod'],
		banlist: [
			'Calyrex-Ice', 'Calyrex-Shadow', 'Darmanitan-Galar', 'Dialga', 'Dracovish', 'Dragonite', 'Eternatus', 'Genesect', 'Giratina', 'Giratina-Origin',
			'Groudon', 'Ho-Oh', 'Hydreigon', 'Kartana', 'Kyogre', 'Kyurem', 'Kyurem-Black', 'Kyurem-White', 'Landorus-Base', 'Lugia', 'Lunala', 'Marshadow',
			'Mew', 'Mewtwo', 'Naganadel', 'Necrozma-Dawn-Wings', 'Necrozma-Dusk-Mane', 'Palkia', 'Pheromosa', 'Rayquaza', 'Reshiram', 'Shedinja', 'Solgaleo',
			'Spectrier', 'Tornadus-Therian', 'Volcarona', 'Xerneas', 'Yveltal', 'Zacian', 'Zacian-Crowned', 'Zamazenta', 'Zamazenta-Crowned', 'Zekrom', 'Zeraora',
			'Zygarde-Base', 'Arena Trap', 'Moody', 'Power Construct', 'Shadow Tag', 'Baton Pass', 'Calm Mind',
		],
	},
	{
		name: "[Gen 8] Inheritance",
		desc: `Pok&eacute;mon may use the ability and moves of another, as long as they forfeit their own learnset.`,
		threads: [
			`&bullet; <a href="https://www.smogon.com/forums/threads/3656811/">Inheritance</a>`,
		],

		mod: 'gen8',
		searchShow: false,
		ruleset: ['Standard', '2 Ability Clause', 'Dynamax Clause'],
		banlist: [
			'Blacephalon', 'Blaziken', 'Butterfree', 'Calyrex-Ice', 'Calyrex-Shadow', 'Chansey', 'Combusken', 'Cresselia', 'Darmanitan-Galar', 'Dialga', 'Dracovish',
			'Eternatus', 'Giratina', 'Giratina-Origin', 'Groudon', 'Ho-Oh', 'Kartana', 'Kyogre', 'Kyurem-Black', 'Kyurem-White', 'Landorus-Base', 'Lugia', 'Lunala',
			'Magearna', 'Marshadow', 'Melmetal', 'Mewtwo', 'Natu', 'Necrozma-Dawn-Wings', 'Necrozma-Dusk-Mane', 'Palkia', 'Pheromosa', 'Rayquaza', 'Regieleki',
			'Regigigas', 'Reshiram', 'Sableye', 'Shedinja', 'Solgaleo', 'Spectrier', 'Tapu Koko', 'Toxtricity', 'Torkoal', 'Urshifu-Base', 'Xatu', 'Xerneas', 'Yveltal',
			'Zacian', 'Zacian-Crowned', 'Zamazenta', 'Zamazenta-Crowned', 'Zeraora', 'Zekrom', 'Arena Trap', 'Contrary', 'Drizzle', 'Huge Power', 'Imposter', 'Innards Out',
			'Libero', 'Moody', 'Power Construct', 'Pure Power', 'Quick Draw', 'Shadow Tag', 'Sheer Force', 'Simple', 'Unaware', 'Unburden', 'Water Bubble', 'King\'s Rock',
			'Quick Claw', 'Baton Pass', 'Bolt Beak', 'Fishious Rend', 'Shell Smash', 'Thousand Arrows',
		],
		getEvoFamily(speciesid) {
			let species = Dex.species.get(speciesid);
			while (species.prevo) {
				species = Dex.species.get(species.prevo);
			}
			return species.id;
		},
		validateSet(set, teamHas) {
			const unreleased = (pokemon: Species) => pokemon.tier === "Unreleased" && pokemon.isNonstandard === "Unobtainable";
			if (!teamHas.abilityMap) {
				teamHas.abilityMap = Object.create(null);
				for (const pokemon of Dex.species.all()) {
					if (pokemon.isNonstandard || unreleased(pokemon)) continue;
					if (pokemon.requiredAbility || pokemon.requiredItem || pokemon.requiredMove) continue;
					if (this.ruleTable.isBannedSpecies(pokemon)) continue;

					for (const key of Object.values(pokemon.abilities)) {
						const abilityId = this.dex.toID(key);
						if (abilityId in teamHas.abilityMap) {
							teamHas.abilityMap[abilityId][pokemon.evos ? 'push' : 'unshift'](pokemon.id);
						} else {
							teamHas.abilityMap[abilityId] = [pokemon.id];
						}
					}
				}
			}

			const problem = this.validateForme(set);
			if (problem.length) return problem;

			const species = this.dex.species.get(set.species);
			if (!species.exists || species.num < 1) return [`The Pok\u00e9mon "${set.species}" does not exist.`];
			if (species.isNonstandard || unreleased(species)) {
				return [`${species.name} is not obtainable in Generation ${this.dex.gen}.`];
			}

			const name = set.name;
			if (this.ruleTable.isBannedSpecies(species)) {
				return this.validateSet(set, teamHas);
			}

			const ability = this.dex.abilities.get(set.ability);
			if (!ability.exists || ability.isNonstandard) return [`${name} needs to have a valid ability.`];
			const pokemonWithAbility = teamHas.abilityMap[ability.id];
			if (!pokemonWithAbility) return [`${ability.name} is not available on a legal Pok\u00e9mon.`];

			(this.format as any).debug = true;

			if (!teamHas.abilitySources) teamHas.abilitySources = Object.create(null);
			const validSources: string[] = teamHas.abilitySources[this.dex.toID(set.species)] = []; // Evolution families

			let canonicalSource = ''; // Specific for the basic implementation of Donor Clause (see onValidateTeam).

			for (const donor of pokemonWithAbility) {
				const donorSpecies = this.dex.species.get(donor);
				let format = this.format;
				if (!format.getEvoFamily) format = this.dex.formats.get('gen8inheritance');
				const evoFamily = format.getEvoFamily!(donorSpecies.id);
				if (validSources.includes(evoFamily)) continue;

				set.species = donorSpecies.name;
				set.name = donorSpecies.baseSpecies;
				const problems = this.validateSet(set, teamHas) || [];
				if (!problems.length) {
					validSources.push(evoFamily);
					canonicalSource = donorSpecies.name;
				}
				// Specific for the basic implementation of Donor Clause (see onValidateTeam).
				if (validSources.length > 1) break;
			}
			(this.format as any).debug = false;

			set.name = name;
			set.species = species.name;
			if (!validSources.length) {
				if (pokemonWithAbility.length > 1) return [`${name}'s set is illegal.`];
				return [`${name} has an illegal set with an ability from ${this.dex.species.get(pokemonWithAbility[0]).name}.`];
			}

			// Protocol: Include the data of the donor species in the `ability` data slot.
			// Afterwards, we are going to reset the name to what the user intended.
			set.ability = `${set.ability}0${canonicalSource}`;
			return null;
		},
		onValidateTeam(team, f, teamHas) {
			if (this.ruleTable.has('2abilityclause')) {
				const abilityTable = new Map<string, number>();
				const base: {[k: string]: string} = {
					airlock: 'cloudnine',
					battlearmor: 'shellarmor',
					clearbody: 'whitesmoke',
					dazzling: 'queenlymajesty',
					emergencyexit: 'wimpout',
					filter: 'solidrock',
					gooey: 'tanglinghair',
					insomnia: 'vitalspirit',
					ironbarbs: 'roughskin',
					libero: 'protean',
					minus: 'plus',
					moxie: 'chillingneigh',
					powerofalchemy: 'receiver',
					propellertail: 'stalwart',
					teravolt: 'moldbreaker',
					turboblaze: 'moldbreaker',
				};
				for (const set of team) {
					let ability = this.toID(set.ability.split('0')[0]);
					if (!ability) continue;
					if (ability in base) ability = base[ability] as ID;
					if ((abilityTable.get(ability) || 0) >= 2) {
						return [
							`You are limited to two of each ability by 2 Ability Clause.`,
							`(You have more than two ${this.dex.abilities.get(ability).name} variants)`,
						];
					}
					abilityTable.set(ability, (abilityTable.get(ability) || 0) + 1);
				}
			}

			// Donor Clause
			const evoFamilyLists = [];
			for (const set of team) {
				const abilitySources = teamHas.abilitySources?.[this.dex.toID(set.species)];
				if (!abilitySources) continue;
				let format = this.format;
				if (!format.getEvoFamily) format = this.dex.formats.get('gen8inheritance');
				evoFamilyLists.push(abilitySources.map(format.getEvoFamily!));
			}

			// Checking actual full incompatibility would require expensive algebra.
			// Instead, we only check the trivial case of multiple Pokémon only legal for exactly one family. FIXME?
			const requiredFamilies = Object.create(null);
			for (const evoFamilies of evoFamilyLists) {
				if (evoFamilies.length !== 1) continue;
				const [familyId] = evoFamilies;
				if (!(familyId in requiredFamilies)) requiredFamilies[familyId] = 1;
				requiredFamilies[familyId]++;
				if (requiredFamilies[familyId] > 2) {
					return [
						`You are limited to up to two inheritances from each evolution family by the Donor Clause.`,
						`(You inherit more than twice from ${this.dex.species.get(familyId).name}).`,
					];
				}
			}
		},
		onBegin() {
			for (const pokemon of this.getAllPokemon()) {
				if (pokemon.baseAbility.includes('0')) {
					const donor = pokemon.baseAbility.split('0')[1];
					pokemon.m.donor = this.toID(donor);
					pokemon.baseAbility = this.toID(pokemon.baseAbility.split('0')[0]);
					pokemon.ability = pokemon.baseAbility;
				}
			}
		},
		onSwitchIn(pokemon) {
			if (!pokemon.m.donor) return;
			const donorTemplate = this.dex.species.get(pokemon.m.donor);
			if (!donorTemplate.exists) return;
			// Place volatiles on the Pokémon to show the donor details.
			this.add('-start', pokemon, donorTemplate.name, '[silent]');
		},
	},
	{
		name: "[Gen 8] Linked",
		desc: `The first two moves in a Pok&eacute;mon's moveset are used simultaneously.`,
		threads: [
			`&bullet; <a href="https://www.smogon.com/forums/threads/3660421/">Linked</a>`,
		],

		mod: 'linked',
		searchShow: false,
		ruleset: ['Standard', 'Dynamax Clause'],
		banlist: [
			'Calyrex-Ice', 'Calyrex-Shadow', 'Cinderace', 'Cloyster', 'Darmanitan-Galar', 'Dialga', 'Dracovish', 'Eternatus', 'Genesect', 'Giratina',
			'Giratina-Origin', 'Groudon', 'Ho-Oh', 'Kartana', 'Kyogre', 'Kyurem', 'Kyurem-Black', 'Kyurem-White', 'Landorus-Base', 'Lugia', 'Lunala',
			'Magearna', 'Marshadow', 'Mewtwo', 'Naganadel', 'Necrozma-Dawn-Wings', 'Necrozma-Dusk-Mane', 'Palkia', 'Pheromosa', 'Rayquaza', 'Reshiram',
			'Solgaleo', 'Spectrier', 'Urshifu-Base', 'Volcarona', 'Xerneas', 'Yveltal', 'Zacian', 'Zacian-Crowned', 'Zamazenta', 'Zamazenta-Crowned',
			'Zekrom', 'Zygarde-Base', 'Zygarde-Complete', 'Arena Trap', 'Chlorophyll', 'Moody', 'Power Construct', 'Sand Rush', 'Sand Veil', 'Shadow Tag',
			'Slush Rush', 'Snow Cloak', 'Speed Boost', 'Surge Surfer', 'Swift Swim', 'Unburden', 'Bright Powder', 'King\'s Rock', 'Lax Incense', 'Baton Pass',
		],
		restricted: [
			'Baneful Bunker', 'Bounce', 'Protect', 'Detect', 'Dig', 'Dive', 'Fly', 'King\'s Shield', 'Nature\'s Madness', 'Night Shade',
			'Obstruct', 'Phantom Force', 'Seismic Toss', 'Shadow Force', 'Sky Drop', 'Spiky Shield', 'Super Fang', 'Trick Room',
		],
		onValidateSet(set) {
			const problems = [];
			for (const [i, moveid] of set.moves.entries()) {
				const move = this.dex.moves.get(moveid);
				if ([0, 1].includes(i) && this.ruleTable.isRestricted(`move:${move.id}`)) {
					problems.push(`${set.name || set.species}'s move ${move.name} cannot be linked.`);
				}
			}
			return problems;
		},
	},
	{
		name: "[Gen 8] Multibility",
		desc: `Run a second ability at the cost of giving up a Pok&eacute;mon's item slot.`,
		threads: [
			`&bullet; <a href="https://www.smogon.com/forums/threads/3688892/">Multibility</a>`,
		],

		mod: 'gen8',
		searchShow: false,
		ruleset: ['Standard', 'Dynamax Clause', '2 Ability Clause', 'Sleep Moves Clause', '!Sleep Clause Mod'],
		banlist: [
			'Calyrex-Ice', 'Calyrex-Shadow', 'Cinderace', 'Darmanitan-Galar', 'Dialga', 'Dracovish', 'Dragonite', 'Eternatus',
			'Genesect', 'Giratina', 'Giratina-Origin', 'Groudon', 'Ho-Oh', 'Kartana', 'Kyogre', 'Kyurem-Black', 'Kyurem-White',
			'Lugia', 'Lunala', 'Magearna', 'Marshadow', 'Melmetal', 'Mewtwo', 'Naganadel', 'Necrozma-Dawn-Wings', 'Necrozma-Dusk-Mane',
			'Palkia', 'Pheromosa', 'Rayquaza', 'Reshiram', 'Shedinja', 'Solgaleo', 'Spectrier', 'Urshifu-Base', 'Xerneas',
			'Yveltal', 'Zacian', 'Zacian-Crowned', 'Zamazenta', 'Zamazenta-Crowned', 'Zekrom', 'Zygarde-Base', 'Arena Trap',
			'Chlorophyll', 'Magnet Pull', 'Moody', 'Power Construct', 'Sand Rush', 'Shadow Tag', 'Slush Rush', 'Swift Swim',
			'Stench', 'Trace', 'King\'s Rock', 'Baton Pass',
		],
		restricted: [
			'Comatose', 'Contrary', 'Fluffy', 'Fur Coat', 'Huge Power', 'Ice Scales', 'Illusion', 'Imposter', 'Innards Out',
			'Intrepid Sword', 'Libero', 'Neutralizing Gas', 'Parental Bond', 'Protean', 'Pure Power', 'Simple', 'Speed Boost',
			'Stakeout', 'Tinted Lens', 'Unaware', 'Water Bubble', 'Wonder Guard',
			'Emergency Exit + Regenerator', 'Wimp Out + Regenerator',
		],
		validateSet(set, teamHas) {
			const ability = this.dex.abilities.get(set.ability);
			const item = this.dex.abilities.get(set.item);
			if (!item.exists) return this.validateSet(set, teamHas);
			const problems = [];
			if (item.isNonstandard && !this.ruleTable.has(`+ability:${item.id}`)) {
				problems.push(`${item.name} is banned.`);
			}
			if (ability.id === item.id) {
				problems.push(`${set.species} has ${ability.name} as an ability and as an item.`);
			}
			if (this.ruleTable.isRestricted(`ability:${item.id}`) || this.ruleTable.isBanned(`ability:${item.id}`)) {
				problems.push(`${set.species}'s second ability (${item.name}) can only be used as an ability.`);
			}
			if ((ability.id === 'regenerator' && ['emergencyexit', 'wimpout'].includes(item.id)) ||
				(item.id === 'regenerator' && ['emergencyexit', 'wimpout'].includes(ability.id))) {
				problems.push(`${ability.name} and ${item.name} are banned together.`);
			}
			const itemStr = set.item;
			set.item = '';
			const problem = this.validateSet(set, teamHas);
			if (problem?.length) problems.push(...problem);
			set.item = itemStr;
			return problems;
		},
		onValidateTeam(team) {
			if (!this.ruleTable.has('2abilityclause')) return;
			const abilityTable = new Map<string, number>();
			const base: {[k: string]: string} = {
				airlock: 'cloudnine',
				battlearmor: 'shellarmor',
				clearbody: 'whitesmoke',
				dazzling: 'queenlymajesty',
				emergencyexit: 'wimpout',
				filter: 'solidrock',
				gooey: 'tanglinghair',
				insomnia: 'vitalspirit',
				ironbarbs: 'roughskin',
				libero: 'protean',
				minus: 'plus',
				moxie: 'chillingneigh',
				powerofalchemy: 'receiver',
				propellertail: 'stalwart',
				teravolt: 'moldbreaker',
				turboblaze: 'moldbreaker',
			};
			const abilities: [string, string][] = [];
			for (const set of team) {
				abilities.push([set.ability, set.item].map((abil) => {
					const id = this.toID(abil);
					return base[id] || id;
				}) as [string, string]);
			}
			for (const [abilityid, itemid] of abilities) {
				const ability = this.dex.abilities.get(abilityid);
				const item = this.dex.abilities.get(itemid);
				if (ability.exists) abilityTable.set(ability.id, (abilityTable.get(ability.id) || 0) + 1);
				if (item.exists) abilityTable.set(item.id, (abilityTable.get(item.id) || 0) + 1);
			}
			for (const [abilityid, size] of abilityTable) {
				if (size > 2) {
					return [
						`You are limited to two of each ability by 2 Ability Clause.`,
						`(You have more than two ${this.dex.abilities.get(abilityid).name} variants)`,
					];
				}
			}
		},
		onSwitchOut(pokemon) {
			const item = this.dex.abilities.get(pokemon.item);
			if (item.exists) {
				this.singleEvent('End', item, pokemon.itemState, pokemon);
			}
		},
		onFaint(pokemon) {
			const item = this.dex.abilities.get(pokemon.item);
			if (item.exists) {
				this.singleEvent('End', item, pokemon.itemState, pokemon);
			}
		},
		field: {
			suppressingWeather() {
				for (const pokemon of this.battle.getAllActive()) {
					const item = this.battle.dex.abilities.get(pokemon.item);
					if (pokemon && !pokemon.ignoringAbility() &&
						(pokemon.getAbility().suppressWeather || (item.exists && item.suppressWeather))) {
						return true;
					}
				}
				return false;
			},
		},
		pokemon: {
			getItem() {
				const ability = this.battle.dex.abilities.get(this.item);
				if (!ability.exists) return Object.getPrototypeOf(this).getItem.call(this);
				return {...ability, ignoreKlutz: true, onTakeItem: false};
			},
			hasItem(item) {
				const ownItem = this.item;
				if (this.battle.dex.abilities.get(ownItem).exists) return false;
				if (this.ignoringItem()) return false;
				if (!Array.isArray(item)) return ownItem === this.battle.toID(item);
				return item.map(this.battle.toID).includes(ownItem);
			},
			hasAbility(ability) {
				if (this.ignoringAbility()) return false;
				if (Array.isArray(ability)) return ability.some(abil => this.hasAbility(abil));
				const abilityid = this.battle.toID(ability);
				const item = this.battle.dex.abilities.get(this.item);
				return this.ability === abilityid || (item.exists && item.id === abilityid);
			},
			ignoringAbility() {
				// Check if any active pokemon have the ability Neutralizing Gas
				let neutralizinggas = false;
				for (const pokemon of this.battle.getAllActive()) {
					// can't use hasAbility because it would lead to infinite recursion
					if ((pokemon.ability === ('neutralizinggas' as ID) || pokemon.item === ('neutralizinggas' as ID)) &&
						!pokemon.volatiles['gastroacid'] && !pokemon.abilityState.ending) {
						neutralizinggas = true;
						break;
					}
				}
				return !!(
					(this.battle.gen >= 5 && !this.isActive) ||
					((this.volatiles['gastroacid'] || (neutralizinggas && this.ability !== ('neutralizinggas' as ID) &&
						this.item !== ('neutralizinggas' as ID))) && !this.getAbility().isPermanent));
			},
			ignoringItem() {
				let nGas = false;
				for (const pokemon of this.battle.getAllActive()) {
					// can't use hasAbility because it would lead to infinite recursion
					if (((pokemon.ability === ('neutralizinggas' as ID) && !pokemon.abilityState.ending) ||
						(pokemon.item === ('neutralizinggas' as ID) && !pokemon.itemState.ending)) &&
						!pokemon.volatiles['gastroacid'] && !pokemon.abilityState.ending) {
						nGas = true;
						break;
					}
				}
				const item = this.battle.dex.abilities.get(this.item);
				return !!((this.battle.gen >= 5 && !this.isActive) ||
					(this.hasAbility('klutz') && !this.getItem().ignoreKlutz) ||
					this.volatiles['embargo'] || this.battle.field.pseudoWeather['magicroom'] ||
					(item.exists && item.id !== 'neutralizinggas' && (nGas || this.volatiles['gastroacid'])));
			},
			takeItem(source) {
				if (!this.isActive) return false;
				if (!this.item) return false;
				if (this.battle.dex.abilities.get(this.item).exists) return false;
				if (!source) source = this;
				if (this.battle.gen === 4) {
					if (this.battle.toID(this.ability) === 'multitype') return false;
					if (source && this.battle.toID(source.ability) === 'multitype') return false;
				}
				const item = this.getItem();
				if (this.battle.runEvent('TakeItem', this, source, null, item)) {
					this.item = '';
					this.itemState = {id: '', target: this};
					this.pendingStaleness = undefined;
					return item;
				}
				return false;
			},
		},
	},
	{
		name: "[Gen 8] Nature Swap",
		desc: `Pok&eacute;mon have their base stats swapped depending on their nature.`,
		threads: [
			`&bullet; <a href="http://www.smogon.com/forums/threads/3673622/">Nature Swap</a>`,
		],

		mod: 'gen8',
		searchShow: false,
		ruleset: ['Standard', 'Dynamax Clause'],
		banlist: [
			'Blissey', 'Calyrex-Ice', 'Calyrex-Shadow', 'Chansey', 'Cloyster', 'Dialga', 'Eternatus', 'Genesect', 'Giratina',
			'Giratina-Origin', 'Groudon', 'Ho-Oh', 'Kyogre', 'Kyurem-Black', 'Kyurem-White', 'Landorus-Base', 'Lugia', 'Lunala',
			'Marshadow', 'Melmetal', 'Mewtwo', 'Naganadel', 'Necrozma-Dawn-Wings', 'Necrozma-Dusk-Mane', 'Palkia', 'Rayquaza', 'Reshiram',
			'Solgaleo', 'Xerneas', 'Yveltal', 'Zacian', 'Zacian-Crowned', 'Zamazenta', 'Zamazenta-Crowned', 'Zekrom', 'Zygarde-Base',
			'Arena Trap', 'Moody', 'Power Construct', 'Shadow Tag', 'Baton Pass',
		],
		battle: {
			spreadModify(baseStats, set) {
				const modStats: SparseStatsTable = {atk: 10, def: 10, spa: 10, spd: 10, spe: 10};
				const tr = this.trunc;
				const nature = this.dex.natures.get(set.nature);
				let statName: keyof StatsTable;
				for (statName in modStats) {
					const stat = baseStats[statName];
					let usedStat = statName;
					if (nature.plus) {
						if (statName === nature.minus) {
							usedStat = nature.plus;
						} else if (statName === nature.plus) {
							usedStat = nature.minus!;
						}
					}
					modStats[statName] = tr(tr(2 * stat + set.ivs[usedStat] + tr(set.evs[usedStat] / 4)) * set.level / 100 + 5);
				}
				if ('hp' in baseStats) {
					const stat = baseStats['hp'];
					modStats['hp'] = tr(tr(2 * stat + set.ivs['hp'] + tr(set.evs['hp'] / 4) + 100) * set.level / 100 + 10);
				}
				return this.natureModify(modStats as StatsTable, set);
			},
			natureModify(stats, set) {
				const tr = this.trunc;
				const nature = this.dex.natures.get(set.nature);
				let s: StatIDExceptHP;
				if (nature.plus) {
					s = nature.minus!;
					const stat = this.ruleTable.has('overflowstatmod') ? Math.min(stats[s], 595) : stats[s];
					stats[s] = this.ruleTable.has('overflowstatmod') ? Math.min(stats[nature.plus], 728) : stats[nature.plus];
					stats[nature.plus] = tr(tr(stat * 110, 16) / 100);
				}
				return stats;
			},
		},
	},
	{
		name: "[Gen 8] Pokebilities",
		desc: `Pok&eacute;mon have all of their released abilities simultaneously.`,
		threads: [
			`&bullet; <a href="https://www.smogon.com/forums/threads/3679692/">Pok&eacute;bilities</a>`,
		],
		mod: 'pokebilities',
		searchShow: false,
		ruleset: ['Standard', 'Dynamax Clause'],
		banlist: [
			'Calyrex-Ice', 'Calyrex-Shadow', 'Cinderace', 'Conkeldurr', 'Darmanitan-Galar', 'Dialga', 'Dracovish', 'Dracozolt',
			'Eternatus', 'Excadrill', 'Genesect', 'Giratina', 'Giratina-Origin', 'Groudon', 'Ho-Oh', 'Kyogre', 'Kyurem-Black',
			'Kyurem-White', 'Landorus-Base', 'Lugia', 'Lunala', 'Magearna', 'Marshadow', 'Mewtwo', 'Naganadel', 'Necrozma-Dawn-Wings',
			'Necrozma-Dusk-Mane', 'Palkia', 'Pheromosa', 'Porygon-Z', 'Rayquaza', 'Reshiram', 'Solgaleo', 'Spectrier', 'Urshifu-Base',
			'Xerneas', 'Yveltal', 'Zacian', 'Zacian-Crowned', 'Zamazenta-Base', 'Zekrom', 'Zygarde-Base', 'Power Construct',
			'Baton Pass', 'King\'s Rock',
			// Moody users
			'Glalie', 'Octillery', 'Remoraid', 'Snorunt',
			// Shadow Tag/Arena Trap
			'Diglett-Base', 'Dugtrio-Base', 'Gothita', 'Gothitelle', 'Gothorita', 'Trapinch', 'Wobbuffet', 'Wynaut',
		],
		onValidateSet(set) {
			const species = this.dex.species.get(set.species);
			const unSeenAbilities = Object.keys(species.abilities)
				.filter(key => key !== 'S' && (key !== 'H' || !species.unreleasedHidden))
				.map(key => species.abilities[key as "0" | "1" | "H" | "S"])
				.filter(ability => ability !== set.ability);
			if (unSeenAbilities.length && this.toID(set.ability) !== this.toID(species.abilities['S'])) {
				for (const abilityName of unSeenAbilities) {
					const banReason = this.ruleTable.check('ability:' + this.toID(abilityName));
					if (banReason) {
						return [`${set.name}'s ability ${abilityName} is ${banReason}.`];
					}
				}
			}
		},
		onBegin() {
			for (const pokemon of this.getAllPokemon()) {
				if (pokemon.ability === this.toID(pokemon.species.abilities['S'])) {
					continue;
				}
				pokemon.m.innates = Object.keys(pokemon.species.abilities)
					.filter(key => key !== 'S' && (key !== 'H' || !pokemon.species.unreleasedHidden))
					.map(key => this.toID(pokemon.species.abilities[key as "0" | "1" | "H" | "S"]))
					.filter(ability => ability !== pokemon.ability);
			}
		},
		onSwitchInPriority: 2,
		onSwitchIn(pokemon) {
			if (pokemon.m.innates) {
				for (const innate of pokemon.m.innates) {
					pokemon.addVolatile("ability:" + innate, pokemon);
				}
			}
		},
		onAfterMega(pokemon) {
			for (const innate of Object.keys(pokemon.volatiles).filter(i => i.startsWith('ability:'))) {
				pokemon.removeVolatile(innate);
			}
			pokemon.m.innates = undefined;
		},
	},
	{
		name: "[Gen 8] Trademarked",
		desc: `Sacrifice your Pok&eacute;mon's ability for a status move that activates on switch-in.`,
		threads: [
			`&bullet; <a href="https://www.smogon.com/forums/threads/3656980/">Trademarked</a>`,
		],

		mod: 'gen8',
		// While bugs are being fixed
		searchShow: false,
		challengeShow: false,
		tournamentShow: false,
		ruleset: ['Standard', 'Dynamax Clause'],
		banlist: [
			'Calyrex-Ice', 'Calyrex-Shadow', 'Darmanitan-Galar', 'Dialga', 'Dracovish', 'Dragapult', 'Eternatus', 'Kyurem-Black', 'Kyurem-White', 'Giratina',
			'Giratina-Origin', 'Genesect', 'Groudon', 'Ho-Oh', 'Kartana', 'Kyogre', 'Lugia', 'Lunala', 'Magearna', 'Marowak-Alola', 'Marshadow', 'Melmetal',
			'Mewtwo', 'Naganadel', 'Necrozma-Dawn-Wings', 'Necrozma-Dusk-Mane', 'Palkia', 'Pheromosa', 'Rayquaza', 'Reshiram', 'Solgaleo', 'Spectrier',
			'Urshifu-Base', 'Victini', 'Xerneas', 'Yveltal', 'Zacian', 'Zacian-Crowned', 'Zamazenta', 'Zamazenta-Crowned', 'Zekrom', 'Zygarde-Base',
			'Arena Trap', 'Moody', 'Neutralizing Gas', 'Power Construct', 'Shadow Tag', 'Baton Pass',
		],
		restricted: [
			'Baneful Bunker', 'Block', 'Copycat', 'Corrosive Gas', 'Detect', 'Destiny Bond', 'Disable', 'Encore', 'Fairy Lock', 'Hypnosis', 'Ingrain',
			'Instruct', 'Lovely Kiss', 'King\'s Shield', 'Mat Block', 'Mean Look', 'Memento', 'move:Metronome', 'Obstruct', 'Octolock', 'Nature Power',
			'Parting Shot', 'Psycho Shift', 'Protect', 'Roar', 'Sing', 'Skill Swap', 'Sleep Powder', 'Sleep Talk', 'Spiky Shield', 'Spore', 'Substitute',
			'Switcheroo', 'Teleport', 'Trick', 'Whirlwind', 'Wish', 'Yawn',
		],
		onValidateTeam(team, format, teamHas) {
			const problems = [];
			for (const trademark in teamHas.trademarks) {
				if (teamHas.trademarks[trademark] > 1) {
					problems.push(`You are limited to 1 of each Trademark.`, `(You have ${teamHas.trademarks[trademark]} Pok\u00e9mon with ${trademark} as a Trademark.)`);
				}
			}
			return problems;
		},
		validateSet(set, teamHas) {
			const dex = this.dex;
			const ability = dex.moves.get(set.ability);
			if (!ability.exists) { // Not even a real move
				return this.validateSet(set, teamHas);
			}
			// Absolute trademark bans
			if (ability.category !== 'Status') {
				return [`${ability.name} is not a status move, and cannot be used as a trademark.`];
			}
			if (ability.forceSwitch || ability.selfSwitch) {
				return [
					`Force-switching and self-switching moves are banned from being used as trademarks.`,
					`(${ability.name} is a ${ability.forceSwitch ? 'force' : 'self'}-switching move.)`,
				];
			}
			const irrevokablyRestricted = [
				'Assist', 'Copycat', 'Metronome', 'Mirror Move', 'Sleep Talk', // Could call another unsafe trademark
				'Recycle', 'Trace', // Causes endless turns
				'Skill Swap', // Self-propagates indefinitely
			];
			for (const m of set.moves) {
				const move = dex.moves.get(m);
				if (irrevokablyRestricted.includes(move.name)) {
					return [`${move.name} is banned from Trademark, irrespective of custom rules, because it can cause endless turns.`];
				}
			}
			if (irrevokablyRestricted.includes(ability.name)) {
				return [`${ability.name} cannot safely function as a trademark.`];
			}
			// Contingent trademark bans
			if (this.ruleTable.isRestricted(`move:${ability.id}`)) {
				return [`${ability.name} is restricted from being used as a trademark.`];
			}
			if (set.moves.map(this.toID).includes(ability.id)) {
				return [`${set.name} may not use ${ability.name} as both a trademark and one of its moves simultaneously.`];
			}
			const customRules = this.format.customRules || [];
			if (!customRules.includes('!obtainableabilities')) customRules.push('!obtainableabilities');

			const TeamValidator: typeof import('../sim/team-validator').TeamValidator =
				require('../sim/team-validator').TeamValidator;

			const validator = new TeamValidator(dex.formats.get(`${this.format.id}@@@${customRules.join(',')}`));
			const moves = set.moves;
			set.moves = [ability.id];
			set.ability = dex.species.get(set.species).abilities['0'];
			let problems = validator.validateSet(set, {}) || [];
			if (problems.length) return problems;
			set.moves = moves;
			set.ability = dex.species.get(set.species).abilities['0'];
			problems = problems.concat(validator.validateSet(set, teamHas) || []);
			set.ability = ability.id;
			if (!teamHas.trademarks) teamHas.trademarks = {};
			teamHas.trademarks[ability.name] = (teamHas.trademarks[ability.name] || 0) + 1;
			return problems.length ? problems : null;
		},
		pokemon: {
			getAbility() {
				const move = this.battle.dex.moves.get(this.battle.toID(this.ability));
				if (!move.exists) return Object.getPrototypeOf(this).getAbility.call(this);
				return {
					id: move.id,
					name: move.name,
					onStart(this: Battle, pokemon: Pokemon) {
						this.add('-activate', pokemon, 'ability: ' + move.name);
						this.actions.useMove(move, pokemon);
					},
					toString() {
						return "";
					},
				};
			},
		},
	},
	{
		name: "[Gen 8] The Loser's Game",
		desc: `The first player to lose all of their Pok&eacute;mon wins.`,
		threads: [
			`&bullet; <a href="https://www.smogon.com/forums/threads/3657270/">The Loser's Game</a>`,
		],

		mod: 'gen8',
		searchShow: false,
		ruleset: ['Standard', '!OHKO Clause', 'Picked Team Size = 6', 'Adjust Level = 100'],
		banlist: [
			'Sandshrew-Alola', 'Shedinja', 'Infiltrator', 'Magic Guard', 'Choice Scarf',
			'Explosion', 'Final Gambit', 'Healing Wish', 'Lunar Dance', 'Magic Room', 'Memento', 'Misty Explosion', 'Self-Destruct',
		],
		onValidateTeam(team) {
			const familyTable = new Set<ID>();
			for (const set of team) {
				let species = this.dex.species.get(set.species);
				while (species.prevo) {
					species = this.dex.species.get(species.prevo);
				}
				if (familyTable.has(species.id)) {
					return [
						`You are limited to one Pok&eacute;mon from each family by the Family Clause.`,
						`(You have more than one evolution of ${species.name}.)`,
					];
				}
				familyTable.add(species.id);
			}
		},
		battle: {
			tiebreak() {
				if (this.ended) return false;

				this.inputLog.push(`>tiebreak`);
				this.add('message', "Time's up! Going to tiebreaker...");
				const notFainted = this.sides.map(side => (
					side.pokemon.filter(pokemon => !pokemon.fainted).length
				));
				this.add('-message', this.sides.map((side, i) => (
					`${side.name}: ${notFainted[i]} Pokemon left`
				)).join('; '));
				const maxNotFainted = Math.max(...notFainted);
				let tiedSides = this.sides.filter((side, i) => notFainted[i] === maxNotFainted);
				if (tiedSides.length <= 1) {
					return this.win(tiedSides[1]);
				}

				const hpPercentage = tiedSides.map(side => (
					side.pokemon.map(pokemon => pokemon.hp / pokemon.maxhp).reduce((a, b) => a + b) * 100 / 6
				));
				this.add('-message', tiedSides.map((side, i) => (
					`${side.name}: ${Math.round(hpPercentage[i])}% total HP left`
				)).join('; '));
				const maxPercentage = Math.max(...hpPercentage);
				tiedSides = tiedSides.filter((side, i) => hpPercentage[i] === maxPercentage);
				if (tiedSides.length <= 1) {
					return this.win(tiedSides[1]);
				}

				const hpTotal = tiedSides.map(side => (
					side.pokemon.map(pokemon => pokemon.hp).reduce((a, b) => a + b)
				));
				this.add('-message', tiedSides.map((side, i) => (
					`${side.name}: ${Math.round(hpTotal[i])} total HP left`
				)).join('; '));
				const maxTotal = Math.max(...hpTotal);
				tiedSides = tiedSides.filter((side, i) => hpTotal[i] === maxTotal);
				if (tiedSides.length <= 1) {
					return this.win(tiedSides[1]);
				}
				return this.tie();
			},
			faintMessages(lastFirst) {
				if (this.ended) return;
				const length = this.faintQueue.length;
				if (!length) return false;
				if (lastFirst) {
					this.faintQueue.unshift(this.faintQueue[this.faintQueue.length - 1]);
					this.faintQueue.pop();
				}
				let faintData;
				while (this.faintQueue.length) {
					faintData = this.faintQueue.shift()!;
					const pokemon: Pokemon = faintData.target;
					if (!pokemon.fainted &&
						this.runEvent('BeforeFaint', pokemon, faintData.source, faintData.effect)) {
						this.add('faint', pokemon);
						pokemon.side.pokemonLeft--;
						this.runEvent('Faint', pokemon, faintData.source, faintData.effect);
						this.singleEvent('End', pokemon.getAbility(), pokemon.abilityState, pokemon);
						pokemon.clearVolatile(false);
						pokemon.fainted = true;
						pokemon.isActive = false;
						pokemon.isStarted = false;
						pokemon.side.faintedThisTurn = pokemon;
					}
				}

				if (this.gen <= 1) {
					// in gen 1, fainting skips the rest of the turn
					// residuals don't exist in gen 1
					this.queue.clear();
				} else if (this.gen <= 3 && this.gameType === 'singles') {
					// in gen 3 or earlier, fainting in singles skips to residuals
					for (const pokemon of this.getAllActive()) {
						if (this.gen <= 2) {
							// in gen 2, fainting skips moves only
							this.queue.cancelMove(pokemon);
						} else {
							// in gen 3, fainting skips all moves and switches
							this.queue.cancelAction(pokemon);
						}
					}
				}

				if (!this.p1.pokemonLeft && !this.p2.pokemonLeft) {
					this.win(faintData ? faintData.target.side.foe : null);
					return true;
				}
				if (!this.p1.pokemonLeft) {
					this.win(this.p1);
					return true;
				}
				if (!this.p2.pokemonLeft) {
					this.win(this.p2);
					return true;
				}
				if (faintData) {
					this.runEvent('AfterFaint', faintData.target, faintData.source, faintData.effect, length);
				}
				return false;
			},
		},
	},

	// Randomized Metas
	///////////////////////////////////////////////////////////////////

	{
		section: "Randomized Metas",
		column: 2,
	},
	{
		name: "[Gen 8] Monotype Random Battle",

		mod: 'gen8',
		team: 'random',
		ruleset: ['Obtainable', 'Same Type Clause', 'HP Percentage Mod', 'Cancel Mod', 'Sleep Clause Mod'],
	},
	{
		name: "[Gen 8] Random Battle (No Dmax)",

		mod: 'gen8',
		team: 'random',
		searchShow: false,
		ruleset: ['[Gen 8] Random Battle', 'Dynamax Clause'],
	},
	{
		name: "[Gen 8] Random Battle Mayhem",
		desc: `[Gen 8] Random Battle (No Dmax) with Team Preview and elements of Camomons, Inverse, Scalemons, and Shared Power.`,

		mod: 'sharedpower',
		team: 'random',
		ruleset: ['[Gen 8] Random Battle', 'Team Preview', 'Dynamax Clause', 'Camomons Mod', 'Inverse Mod', 'Scalemons Mod'],
		onBeforeSwitchIn(pokemon) {
			let format = this.format;
			if (!format.getSharedPower) format = this.dex.formats.get('gen8sharedpower');
			for (const ability of format.getSharedPower!(pokemon)) {
				const effect = 'ability:' + ability;
				pokemon.volatiles[effect] = {id: this.toID(effect), target: pokemon};
				if (!pokemon.m.abils) pokemon.m.abils = [];
				if (!pokemon.m.abils.includes(effect)) pokemon.m.abils.push(effect);
			}
		},
		onSwitchInPriority: 2,
		onSwitchIn(pokemon) {
			let format = this.format;
			if (!format.getSharedPower) format = this.dex.formats.get('gen8sharedpower');
			for (const ability of format.getSharedPower!(pokemon)) {
				if (ability === 'noability') {
					this.hint(`Mirror Armor and Trace break in Shared Power formats that don't use Shared Power as a base, so they get removed from non-base users.`);
				}
				const effect = 'ability:' + ability;
				delete pokemon.volatiles[effect];
				pokemon.addVolatile(effect);
			}
		},
	},
	{
		name: "[Gen 8] BSS Factory",
		desc: `Randomized 3v3 Singles featuring Pok&eacute;mon and movesets popular in Battle Stadium Singles.`,
		threads: [
			`&bullet; <a href="https://www.smogon.com/forums/threads/3675374/">Information and Suggestions Thread</a>`,
		],

		team: 'randomBSSFactory',
		ruleset: ['Flat Rules'],
	},
	{
		name: "[Gen 8] Super Staff Bros 4",
		desc: "The fourth iteration of Super Staff Bros is here! Battle with a random team of pokemon created by the sim staff.",
		threads: [
			`&bullet; <a href="https://www.smogon.com/articles/super-staff-bros-4">Introduction &amp; Roster</a>`,
			`&bullet; <a href="https://www.smogon.com/forums/threads/super-staff-bros-4-discussion-thread.3675237/">Discussion Thread</a>`,
		],

		mod: 'ssb',
		team: 'randomStaffBros',
		ruleset: ['Dynamax Clause', 'HP Percentage Mod', 'Cancel Mod', 'Sleep Clause Mod'],
		onBegin() { // TODO look into making an event to put this right after turn|1
			// https://discordapp.com/channels/630837856075513856/630845310033330206/716126469528485909
			// Requires client change
			this.add(`raw|<div class='broadcast-green'><b>Wondering what all these custom moves, abilities, and items do?<br />Check out the <a href="https://www.smogon.com/articles/super-staff-bros-4" target="_blank">Super Staff Bros 4 Guide</a> or use /ssb to find out!</b></div>`);

			this.add('message', [
				'THE BATTLE FOR SURVIVAL BEGINS!', 'WHO WILL SURVIVE?', 'GET READY TO KEEP UP!', 'GET READY!', 'DARE TO BELIEVE YOU CAN SURVIVE!', 'THERE CAN BE ONLY ONE WINNER!', 'GET READY FOR THE FIGHT OF YOUR LIFE!', 'WHO WILL PREVAIL?', 'ONLY ONE TEAM WILL BE LEFT STANDING!', 'BATTLE WITHOUT LIMITS!',
			][this.random(10)]);
			this.add('message', 'FIGHT!');
		},
		onSwitchInPriority: 100,
		onSwitchIn(pokemon) {
			let name: string = this.toID(pokemon.illusion ? pokemon.illusion.name : pokemon.name);
			if (this.dex.species.get(name).exists || this.dex.moves.get(name).exists || this.dex.abilities.get(name).exists) {
				// Certain pokemon have volatiles named after their id
				// To prevent overwriting those, and to prevent accidentaly leaking
				// that a pokemon is on a team through the onStart even triggering
				// at the start of a match, users with pokemon names will need their
				// statuses to end in "user".
				name = name + 'user';
			}
			// Add the mon's status effect to it as a volatile.
			const status = this.dex.conditions.get(name);
			if (status?.exists) {
				pokemon.addVolatile(name, pokemon);
			}
			if (pokemon.m.hasBounty) this.add('-start', pokemon, 'bounty', '[silent]');
			const details = pokemon.species.name + (pokemon.level === 100 ? '' : ', L' + pokemon.level) +
				(pokemon.gender === '' ? '' : ', ' + pokemon.gender) + (pokemon.set.shiny ? ', shiny' : '');
			if (pokemon.m.nowShiny) this.add('replace', pokemon, details);
		},
		onFaint(target, source, effect) {
			if (effect?.effectType !== 'Move') return;
			if (!target.m.hasBounty) return;
			if (source) {
				this.add('-message', `${source.name} received the bounty!`);
				this.boost({atk: 1, def: 1, spa: 1, spd: 1, spe: 1}, source, target, effect);
			}
		},
	},
	{
		name: "[Gen 8] Challenge Cup",

		mod: 'gen8',
<<<<<<< HEAD
		team: 'random',
		ruleset: ['Same Type Clause', 'HP Percentage Mod', 'Cancel Mod', 'Sleep Clause Mod'],
=======
		team: 'randomCC',
		searchShow: false,
		ruleset: ['Obtainable', 'HP Percentage Mod', 'Cancel Mod'],
>>>>>>> c8083702
	},
	{
		name: "[Gen 8] Challenge Cup 1v1",

		mod: 'gen8',
		team: 'randomCC',
<<<<<<< HEAD
		teamLength: {
			battle: 1,
		},
		ruleset: ['HP Percentage Mod', 'Cancel Mod', 'Team Preview', 'Dynamax Clause'],
=======
		ruleset: ['[Gen 8] Challenge Cup', 'Team Preview', 'Dynamax Clause', 'Picked Team Size = 1'],
>>>>>>> c8083702
	},
	{
		name: "[Gen 8] Challenge Cup 2v2",

		mod: 'gen8',
		team: 'randomCC',
		gameType: 'doubles',
		searchShow: false,
<<<<<<< HEAD
		ruleset: ['HP Percentage Mod', 'Cancel Mod', 'Team Preview', 'Dynamax Clause'],
=======
		ruleset: ['[Gen 8] Challenge Cup 1v1', '!! Picked Team Size = 2'],
>>>>>>> c8083702
	},
	{
		name: "[Gen 8] Hackmons Cup",
		desc: `Randomized teams of level-balanced Pok&eacute;mon with absolutely any ability, moves, and item.`,

		mod: 'gen8',
		team: 'randomHC',
		ruleset: ['HP Percentage Mod', 'Cancel Mod'],
		banlist: ['Nonexistent'],
	},
	{
		name: "[Gen 8] Doubles Hackmons Cup",

		mod: 'gen8',
		gameType: 'doubles',
		team: 'randomHC',
		searchShow: false,
		ruleset: ['HP Percentage Mod', 'Cancel Mod'],
<<<<<<< HEAD
=======
		banlist: ['Nonexistent'],
>>>>>>> c8083702
	},
	{
		name: "[Gen 8] CAP 1v1",
		desc: `Randomly generated 1v1-style teams only including Pok&eacute;mon made by the Create-A-Pok&eacute;mon Project.`,
		threads: [
			`&bullet; <a href="https://www.smogon.com/forums/threads/3663533/">CAP 1v1</a>`,
		],

		mod: 'gen8',
		searchShow: false,
		team: 'randomCAP1v1',
		ruleset: [
			'Picked Team Size = 1',
			'Max Team Size = 3',
			'Species Clause', 'Team Preview', 'HP Percentage Mod', 'Cancel Mod', 'Sleep Clause Mod', 'Dynamax Clause',
		],
	},
	{
		name: "[Gen 7] Random Battle",
		desc: `Randomized teams of level-balanced Pok&eacute;mon with sets that are generated to be competitively viable.`,
		threads: [
			`&bullet; <a href="https://www.smogon.com/forums/threads/3591157/">Sets and Suggestions</a>`,
			`&bullet; <a href="https://www.smogon.com/forums/threads/3616946/">Role Compendium</a>`,
		],

		mod: 'gen7',
		team: 'random',
		ruleset: ['Obtainable', 'Sleep Clause Mod', 'HP Percentage Mod', 'Cancel Mod'],
	},
	{
		name: "[Gen 7] Random Doubles Battle",
		threads: [`&bullet; <a href="https://www.smogon.com/forums/threads/3601525/">Sets and Suggestions</a>`],

		mod: 'gen7',
		gameType: 'doubles',
		team: 'random',
		searchShow: false,
		ruleset: ['Obtainable', 'HP Percentage Mod', 'Cancel Mod'],
	},
	{
		name: "[Gen 7] Battle Factory",
		desc: `Randomized teams of Pok&eacute;mon for a generated Smogon tier with sets that are competitively viable.`,

		mod: 'gen7',
		team: 'randomFactory',
		ruleset: ['Obtainable', 'Sleep Clause Mod', 'Team Preview', 'HP Percentage Mod', 'Cancel Mod', 'Mega Rayquaza Clause'],
	},
	{
		name: "[Gen 7] Monotype Battle Factory",
		desc: `Randomized teams of Pok&eacute;mon with competitively-viable sets that all share a type.`,

		mod: 'gen7',
		team: 'randomFactory',
		ruleset: ['[Gen 7] Battle Factory', 'Same Type Clause'],
	},
	{
		name: "[Gen 7] BSS Factory",
		desc: `Randomized 3v3 Singles featuring Pok&eacute;mon and movesets popular in Battle Spot Singles.`,
		threads: [
			`&bullet; <a href="https://www.smogon.com/forums/threads/3604845/">Information and Suggestions Thread</a>`,
		],

		mod: 'gen7',
		team: 'randomBSSFactory',
		searchShow: false,
		ruleset: ['Flat Rules'],
	},
	{
		name: "[Gen 7] Hackmons Cup",
		desc: `Randomized teams of level-balanced Pok&eacute;mon with absolutely any ability, moves, and item.`,

		mod: 'gen7',
		team: 'randomHC',
		searchShow: false,
		ruleset: ['HP Percentage Mod', 'Cancel Mod'],
		banlist: ['Nonexistent'],
	},
	{
		name: "[Gen 7 Let's Go] Random Battle",

		mod: 'gen7letsgo',
		team: 'random',
		searchShow: false,
		ruleset: ['Obtainable', 'Allow AVs', 'HP Percentage Mod', 'Cancel Mod', 'Sleep Clause Mod'],
	},
	{
		name: "[Gen 6] Random Battle",

		mod: 'gen6',
		team: 'random',
		ruleset: ['Obtainable', 'Sleep Clause Mod', 'HP Percentage Mod', 'Cancel Mod'],
	},
	{
		name: "[Gen 6] Battle Factory",
		desc: `Randomized teams of Pok&eacute;mon for a generated Smogon tier with sets that are competitively viable.`,

		mod: 'gen6',
		team: 'randomFactory',
		searchShow: false,
		ruleset: ['Obtainable', 'Sleep Clause Mod', 'Team Preview', 'HP Percentage Mod', 'Cancel Mod', 'Mega Rayquaza Clause'],
	},
	{
		name: "[Gen 5] Random Battle",

		mod: 'gen5',
		team: 'random',
		ruleset: ['Obtainable', 'Sleep Clause Mod', 'HP Percentage Mod', 'Cancel Mod'],
	},
	{
		name: "[Gen 4] Random Battle",

		mod: 'gen4',
		team: 'random',
		ruleset: ['Obtainable', 'Sleep Clause Mod', 'HP Percentage Mod', 'Cancel Mod'],
	},
	{
		name: "[Gen 3] Random Battle",

		mod: 'gen3',
		team: 'random',
		ruleset: ['Standard'],
	},
	{
		name: "[Gen 2] Random Battle",

		mod: 'gen2',
		team: 'random',
		ruleset: ['Standard'],
	},
	{
		name: "[Gen 1] Random Battle",

		mod: 'gen1',
		team: 'random',
		ruleset: ['Standard'],
	},
	{
		name: "[Gen 1] Challenge Cup",

		mod: 'gen1',
		team: 'randomCC',
		searchShow: false,
		ruleset: ['Obtainable', 'HP Percentage Mod', 'Cancel Mod', 'Desync Clause Mod', 'Sleep Clause Mod', 'Freeze Clause Mod'],
	},
	{
		name: "[Gen 1] Hackmons Cup",
		desc: `Randomized teams of level-balanced Pok&eacute;mon with absolutely any moves, types, and stats.`,

		mod: 'gen1',
		team: 'randomHC',
		searchShow: false,
		ruleset: ['HP Percentage Mod', 'Cancel Mod', 'Desync Clause Mod', 'Sleep Clause Mod', 'Freeze Clause Mod', 'Team Type Preview'],
		banlist: ['Nonexistent'],
		onModifySpecies(species, target, source, effect) {
			if (!target) return;
			return {...species, ...(target.set as any).hc};
		},
		onSwitchIn(pokemon) {
			this.add('-start', pokemon, 'typechange', pokemon.getTypes(true).join('/'), '[silent]');
			for (const i in pokemon.species.baseStats) {
				if (i === 'spd') continue;
				this.add('-start', pokemon, `${pokemon.species.baseStats[i as keyof StatsTable]}${i === 'spa' ? 'spc' : i}`, '[silent]');
			}
		},
	},

	// RoA Spotlight
	///////////////////////////////////////////////////////////////////

	{
		section: "RoA Spotlight",
		column: 3,
	},
	{
		name: "[Gen 4] UU",
		threads: [
			`&bullet; <a href="https://www.smogon.com/forums/threads/3532624/">DPP UU Metagame Discussion</a>`,
			`&bullet; <a href="https://www.smogon.com/forums/threads/3503638/">DPP UU Viability Rankings</a>`,
		],

		mod: 'gen4',
		// searchShow: false,
		ruleset: ['[Gen 4] OU'],
		banlist: ['OU', 'UUBL'],
		unbanlist: ['Arena Trap', 'Swagger'],
	},
	{
		name: "[Gen 7] LC",
		threads: [
			`&bullet; <a href="https://www.smogon.com/dex/sm/formats/lc/">USM LC Banlist</a>`,
			`&bullet; <a href="https://www.smogon.com/forums/threads/3639319/">USM LC Sample Teams</a>`,
			`&bullet; <a href="https://www.smogon.com/forums/threads/3621440/">USM LC Viability Rankings</a>`,
		],

		mod: 'gen7',
		// searchShow: false,
		ruleset: ['Little Cup', 'Standard', 'Swagger Clause'],
		banlist: [
			'Aipom', 'Cutiefly', 'Drifloon', 'Gligar', 'Gothita', 'Meditite', 'Misdreavus', 'Murkrow', 'Porygon',
			'Scyther', 'Sneasel', 'Swirlix', 'Tangela', 'Trapinch', 'Vulpix-Base', 'Wingull', 'Yanma',
			'Eevium Z', 'Baton Pass', 'Dragon Rage', 'Sonic Boom', 'Sticky Web',
		],
	},
	{
		name: "[Gen 5] PU",
		threads: [
			`&bullet; <a href="https://www.smogon.com/forums/posts/7326932/">BW2 PU</a>`,
		],

		mod: 'gen5',
		// searchShow: false,
		ruleset: ['[Gen 5] NU', 'Sleep Moves Clause'],
		banlist: ['NU', 'PUBL'],
	},

	// Past Gens OU
	///////////////////////////////////////////////////////////////////

	{
		section: "Past Gens OU",
		column: 3,
	},
	{
		name: "[Gen 7] OU",
		threads: [
			`&bullet; <a href="https://www.smogon.com/dex/sm/tags/ou/">USM OU Banlist</a>`,
			`&bullet; <a href="https://www.smogon.com/forums/posts/8162240/">USM OU Sample Teams</a>`,
			`&bullet; <a href="https://www.smogon.com/forums/threads/3667522/">USM OU Viability Rankings</a>`,
		],

		mod: 'gen7',
		ruleset: ['Standard'],
		banlist: ['Uber', 'Arena Trap', 'Power Construct', 'Shadow Tag', 'Baton Pass'],
	},
	{
		name: "[Gen 6] OU",
		threads: [
			`&bullet; <a href="https://www.smogon.com/dex/xy/tags/ou/">ORAS OU Banlist</a>`,
			`&bullet; <a href="https://www.smogon.com/forums/posts/8133793/">ORAS OU Sample Teams</a>`,
			`&bullet; <a href="https://www.smogon.com/forums/threads/3623399/">ORAS OU Viability Rankings</a>`,
		],

		mod: 'gen6',
		ruleset: ['Standard', 'Swagger Clause'],
		banlist: ['Uber', 'Arena Trap', 'Shadow Tag', 'Soul Dew', 'Baton Pass'],
	},
	{
		name: "[Gen 5] OU",
		threads: [
			`&bullet; <a href="https://www.smogon.com/forums/threads/3686880/">BW2 Sample Teams</a>`,
			`&bullet; <a href="https://www.smogon.com/forums/threads/3668699/">BW2 OU Viability Rankings</a>`,
		],

		mod: 'gen5',
		ruleset: ['Standard', 'Evasion Abilities Clause', 'Sleep Moves Clause', 'Swagger Clause'],
		banlist: ['Uber', 'Arena Trap', 'Drizzle ++ Swift Swim', 'Drought ++ Chlorophyll', 'Sand Rush', 'Shadow Tag', 'King\'s Rock', 'Razor Fang', 'Soul Dew', 'Assist', 'Baton Pass'],
	},
	{
		name: "[Gen 4] OU",
		threads: [
			`&bullet; <a href="https://www.smogon.com/forums/threads/3685887/">DPP OU Metagame Discussion</a>`,
			`&bullet; <a href="https://www.smogon.com/forums/threads/3687351/">DPP Sample Teams</a>`,
			`&bullet; <a href="https://www.smogon.com/forums/threads/3683332/">DPP OU Viability Rankings</a>`,
		],

		mod: 'gen4',
		ruleset: ['Standard'],
		banlist: ['AG', 'Uber', 'Arena Trap', 'Sand Veil', 'Swinub + Snow Cloak', 'Piloswine + Snow Cloak', 'Mamoswine + Snow Cloak', 'Soul Dew', 'Baton Pass', 'Swagger'],
	},
	{
		name: "[Gen 3] OU",
		threads: [
			`&bullet; <a href="https://www.smogon.com/forums/threads/3687813/">ADV Sample Teams</a>`,
			`&bullet; <a href="https://www.smogon.com/forums/threads/3503019/">ADV OU Viability Rankings</a>`,
		],

		mod: 'gen3',
		ruleset: ['Standard', 'One Boost Passer Clause'],
		banlist: ['Uber', 'Sand Veil', 'Assist', 'Baton Pass + Mean Look', 'Baton Pass + Spider Web', 'Smeargle + Ingrain'],
	},
	{
		name: "[Gen 2] OU",
		threads: [
			`&bullet; <a href="https://www.smogon.com/forums/threads/3688523/">GSC Sample Teams</a>`,
			`&bullet; <a href="https://www.smogon.com/forums/threads/3633233/">GSC OU Viability Rankings</a>`,
		],

		mod: 'gen2',
		ruleset: ['Standard'],
		banlist: ['Uber'],
	},
	{
		name: "[Gen 1] OU",
		threads: [
			`&bullet; <a href="https://www.smogon.com/forums/threads/3689726/">RBY Sample Teams</a>`,
			`&bullet; <a href="https://www.smogon.com/forums/threads/3685861/">RBY OU Viability Rankings</a>`,
		],

		mod: 'gen1',
		ruleset: ['Standard'],
		banlist: ['Uber'],
	},

	// Retro Other Metagames
	///////////////////////////////////////////////////////////////////
	{
		section: "Retro Other Metagames",
		column: 3,
	},
	{
		name: "[Gen 7] Balanced Hackmons",
		desc: `Anything that can be hacked in-game and is usable in local battles is allowed.`,
		threads: [
			`&bullet; <a href="https://www.smogon.com/forums/posts/8407209/">USM Balanced Hackmons</a>`,
		],

		mod: 'gen7',
		ruleset: ['-Nonexistent', '2 Ability Clause', 'OHKO Clause', 'Evasion Moves Clause', 'Forme Clause', 'CFZ Clause', 'Team Preview', 'HP Percentage Mod', 'Cancel Mod', 'Sleep Clause Mod', 'Endless Battle Clause'],
		banlist: [
			'Groudon-Primal', 'Rayquaza-Mega', 'Gengarite', 'Comatose + Sleep Talk', 'Chatter',
			'Arena Trap', 'Contrary', 'Huge Power', 'Illusion', 'Innards Out', 'Magnet Pull', 'Moody', 'Parental Bond', 'Protean', 'Psychic Surge', 'Pure Power', 'Shadow Tag', 'Stakeout', 'Water Bubble', 'Wonder Guard',
		],
	},
	{
		name: "[Gen 7] Mix and Mega",
		desc: `Mega Stones and Primal Orbs can be used on almost any Pok&eacute;mon with no Mega Evolution limit.`,
		threads: [
			`&bullet; <a href="https://www.smogon.com/forums/posts/8778656/">USM Mix and Mega</a>`,
		],

		mod: 'gen7mixandmega',
		ruleset: ['Standard', 'Mega Rayquaza Clause', 'Overflow Stat Mod'],
		banlist: ['Shadow Tag', 'Gengarite', 'Baton Pass', 'Electrify'],
		restricted: [
			'Arceus', 'Deoxys', 'Dialga', 'Dragonite', 'Giratina', 'Groudon', 'Ho-Oh', 'Kyogre', 'Kyurem', 'Landorus-Therian', 'Lugia',
			'Lunala', 'Marshadow', 'Mewtwo', 'Naganadel', 'Necrozma', 'Palkia', 'Pheromosa', 'Rayquaza', 'Regigigas', 'Reshiram', 'Shuckle',
			'Slaking', 'Solgaleo', 'Xerneas', 'Yveltal', 'Zekrom',
			'Beedrillite', 'Blazikenite', 'Kangaskhanite', 'Mawilite', 'Medichamite', 'Pidgeotite', 'Ultranecrozium Z',
		],
		unbanlist: ['Deoxys-Defense', 'Kyurem-Base', 'Necrozma-Base'],
		onValidateTeam(team) {
			const itemTable = new Set<ID>();
			for (const set of team) {
				const item = this.dex.items.get(set.item);
				if (!item.exists) continue;
				if (itemTable.has(item.id) && (item.megaStone || item.onPrimal)) {
					return [
						`You are limited to one of each Mega Stone and Primal Orb.`,
						`(You have more than one ${item.name}.)`,
					];
				}
				itemTable.add(item.id);
			}
		},
		onValidateSet(set) {
			const species = this.dex.species.get(set.species);
			const item = this.dex.items.get(set.item);
			if (!item.megaEvolves && !item.onPrimal && item.id !== 'ultranecroziumz') return;
			if (species.baseSpecies === item.megaEvolves || (item.onPrimal && item.itemUser?.includes(species.baseSpecies)) ||
				(species.name.startsWith('Necrozma-') && item.id === 'ultranecroziumz')) {
				return;
			}
			if (this.ruleTable.isRestricted(`item:${item.id}`) || this.ruleTable.isRestrictedSpecies(species) ||
				set.ability === 'Power Construct') {
				return [`${set.species} is not allowed to hold ${item.name}.`];
			}
		},
		onBegin() {
			for (const pokemon of this.getAllPokemon()) {
				pokemon.m.originalSpecies = pokemon.baseSpecies.name;
			}
		},
		onSwitchIn(pokemon) {
			// @ts-ignore
			const oMegaSpecies = this.dex.species.get(pokemon.species.originalMega);
			if (oMegaSpecies.exists && pokemon.m.originalSpecies !== oMegaSpecies.baseSpecies) {
				this.add('-start', pokemon, oMegaSpecies.requiredItem || oMegaSpecies.requiredMove, '[silent]');
				const oSpecies = this.dex.species.get(pokemon.m.originalSpecies);
				if (oSpecies.types.length !== pokemon.species.types.length || oSpecies.types[1] !== pokemon.species.types[1]) {
					this.add('-start', pokemon, 'typechange', pokemon.species.types.join('/'), '[silent]');
				}
			}
		},
		onSwitchOut(pokemon) {
			// @ts-ignore
			const oMegaSpecies = this.dex.species.get(pokemon.species.originalMega);
			if (oMegaSpecies.exists && pokemon.m.originalSpecies !== oMegaSpecies.baseSpecies) {
				this.add('-start', pokemon, oMegaSpecies.requiredItem || oMegaSpecies.requiredMove, '[silent]');
			}
		},
	},
	{
		name: "[Gen 7] STABmons",
		desc: `Pok&eacute;mon can use any move of their typing, in addition to the moves they can normally learn.`,
		threads: [
			`&bullet; <a href="https://www.smogon.com/forums/posts/8697545/">USM STABmons</a>`,
		],

		mod: 'gen7',
		searchShow: false,
		ruleset: ['[Gen 7] OU', 'STABmons Move Legality'],
		banlist: ['Aerodactyl', 'Aerodactyl-Mega', 'Araquanid', 'Blacephalon', 'Kartana', 'Komala', 'Kyurem-Black', 'Porygon-Z', 'Silvally', 'Tapu Koko', 'Tapu Lele', 'Thundurus', 'Thundurus-Therian', 'King\'s Rock', 'Razor Fang'],
		restricted: ['Acupressure', 'Belly Drum', 'Chatter', 'Extreme Speed', 'Geomancy', 'Lovely Kiss', 'Shell Smash', 'Shift Gear', 'Spore', 'Thousand Arrows'],
	},
	{
		name: "[Gen 6] Almost Any Ability",
		desc: `Pok&eacute;mon have access to almost any ability.`,
		threads: [
			`&bullet; <a href="https://www.smogon.com/forums/posts/8772336/">ORAS Almost Any Ability</a>`,
		],

		mod: 'gen6',
		searchShow: false,
		ruleset: ['[Gen 6] OU', '2 Ability Clause', 'AAA Restricted Abilities', '!Obtainable Abilities'],
		banlist: ['Archeops', 'Bisharp', 'Chatot', 'Dragonite', 'Keldeo', 'Kyurem-Black', 'Mamoswine', 'Regigigas', 'Shedinja', 'Slaking', 'Smeargle', 'Snorlax', 'Suicune', 'Terrakion', 'Weavile', 'Dynamic Punch', 'Zap Cannon'],
		unbanlist: ['Aegislash', 'Blaziken', 'Deoxys-Defense', 'Deoxys-Speed', 'Genesect', 'Greninja', 'Landorus'],
		restricted: ['Arena Trap', 'Contrary', 'Fur Coat', 'Huge Power', 'Illusion', 'Imposter', 'Parental Bond', 'Protean', 'Pure Power', 'Simple', 'Speed Boost', 'Wonder Guard'],
	},
	{
		name: "[Gen 6] Pure Hackmons",
		desc: `Anything that can be hacked in-game and is usable in local battles is allowed.`,
		threads: [
			`&bullet; <a href="https://www.smogon.com/forums/posts/8111004/">ORAS Pure Hackmons</a>`,
		],

		mod: 'gen6',
		ruleset: ['-Nonexistent', 'Team Preview', 'HP Percentage Mod', 'Cancel Mod', 'Endless Battle Clause', 'EV limit = 510'],
	},
	{
		name: "[Gen 5] ZU",
		threads: [
			`&bullet; <a href="https://www.smogon.com/forums/posts/8034680/">BW2 ZU</a>`,
		],

		mod: 'gen5',
		ruleset: ['[Gen 5] PU'],
		banlist: ['PU', 'Dragonair', 'Glalie', 'Machoke', 'Marowak', 'Omanyte', 'Regigigas', 'Trubbish', 'Whirlipede', 'Baton Pass'],
	},

	// US/UM Singles
	///////////////////////////////////////////////////////////////////
	{
		section: "US/UM Singles",
		column: 3,
	},
	{
		name: "[Gen 7] Ubers",
		threads: [
			`&bullet; <a href="https://www.smogon.com/forums/posts/8286276/">USM Ubers</a>`,
		],

		mod: 'gen7',
		// searchShow: false,
		ruleset: ['Standard', 'Mega Rayquaza Clause'],
		banlist: ['Baton Pass'],
	},
	{
		name: "[Gen 7] UU",
		threads: [
			`&bullet; <a href="https://www.smogon.com/forums/threads/3621217/">USM UU Sample Teams</a>`,
			`&bullet; <a href="https://www.smogon.com/forums/threads/3641346/">USM UU Viability Rankings</a>`,
		],

		mod: 'gen7',
		searchShow: false,
		ruleset: ['[Gen 7] OU'],
		banlist: ['OU', 'UUBL', 'Drizzle', 'Drought', 'Kommonium Z', 'Mewnium Z'],
	},
	{
		name: "[Gen 7] RU",
		threads: [
			`&bullet; <a href="https://www.smogon.com/forums/threads/3645338/">USM RU Sample Teams</a>`,
			`&bullet; <a href="https://www.smogon.com/forums/threads/3645873/">USM RU Viability Rankings</a>`,
		],

		mod: 'gen7',
		searchShow: false,
		ruleset: ['[Gen 7] UU'],
		banlist: ['UU', 'RUBL', 'Mimikyu', 'Aurora Veil'],
		unbanlist: ['Drought'],
	},
	{
		name: "[Gen 7] NU",
		threads: [
			`&bullet; <a href="https://www.smogon.com/forums/threads/3632667/">USM NU Sample Teams</a>`,
			`&bullet; <a href="https://www.smogon.com/forums/threads/3645166/">USM NU Viability Rankings</a>`,
		],

		mod: 'gen7',
		searchShow: false,
		ruleset: ['[Gen 7] RU'],
		banlist: ['RU', 'NUBL', 'Drought'],
	},
	{
		name: "[Gen 7] PU",
		threads: [
			`&bullet; <a href="https://www.smogon.com/forums/threads/3611496/">USM PU Sample Teams</a>`,
			`&bullet; <a href="https://www.smogon.com/forums/threads/3614892/">USM PU Viability Rankings</a>`,
		],

		mod: 'gen7',
		searchShow: false,
		ruleset: ['[Gen 7] NU'],
		banlist: ['NU', 'PUBL'],
	},
	{
		name: "[Gen 7] Monotype",
		desc: `All the Pok&eacute;mon on a team must share a type.`,
		threads: [
			`&bullet; <a href="https://www.smogon.com/forums/posts/8411581/">USM Monotype</a>`,
		],

		mod: 'gen7',
		searchShow: false,
		ruleset: ['Same Type Clause', 'Standard', 'Swagger Clause'],
		banlist: [
			'Aegislash', 'Arceus', 'Blaziken', 'Darkrai', 'Deoxys-Base', 'Deoxys-Attack', 'Dialga', 'Genesect', 'Gengar-Mega', 'Giratina', 'Giratina-Origin',
			'Groudon', 'Ho-Oh', 'Hoopa-Unbound', 'Kangaskhan-Mega', 'Kartana', 'Kyogre', 'Kyurem-White', 'Lucario-Mega', 'Lugia', 'Lunala', 'Magearna',
			'Marshadow', 'Mawile-Mega', 'Medicham-Mega', 'Metagross-Mega', 'Mewtwo', 'Naganadel', 'Necrozma-Dawn-Wings', 'Necrozma-Dusk-Mane', 'Palkia',
			'Pheromosa', 'Rayquaza', 'Reshiram', 'Salamence-Mega', 'Shaymin-Sky', 'Solgaleo', 'Tapu Lele', 'Xerneas', 'Yveltal', 'Zekrom', 'Zygarde',
			'Battle Bond', 'Shadow Tag', 'Bright Powder', 'Damp Rock', 'Focus Band', 'King\'s Rock', 'Lax Incense', 'Quick Claw', 'Razor Fang',
			'Smooth Rock', 'Terrain Extender', 'Baton Pass',
		],
	},
	{
		name: "[Gen 7] 1v1",
		desc: `Bring three Pok&eacute;mon to Team Preview and choose one to battle.`,
		threads: [
			`&bullet; <a href="https://www.smogon.com/forums/posts/8031460/">USUM 1v1</a>`,
		],

		mod: 'gen7',
		searchShow: false,
		ruleset: [
			'Picked Team Size = 1', 'Max Team Size = 3',
			'Obtainable', 'Species Clause', 'Nickname Clause', 'OHKO Clause', 'Swagger Clause', 'Evasion Moves Clause', 'Accuracy Moves Clause', 'Team Preview', 'HP Percentage Mod', 'Cancel Mod', 'Endless Battle Clause',
		],
		banlist: [
			'Arceus', 'Darkrai', 'Deoxys-Base', 'Deoxys-Attack', 'Deoxys-Defense', 'Dialga', 'Giratina', 'Giratina-Origin', 'Groudon', 'Ho-Oh', 'Kangaskhan-Mega',
			'Kyogre', 'Kyurem-Black', 'Kyurem-White', 'Lugia', 'Lunala', 'Marshadow', 'Mewtwo', 'Mimikyu', 'Necrozma-Dawn-Wings', 'Necrozma-Dusk-Mane',
			'Palkia', 'Rayquaza', 'Reshiram', 'Salamence-Mega', 'Shaymin-Sky', 'Snorlax', 'Solgaleo', 'Tapu Koko', 'Xerneas', 'Yveltal', 'Zekrom',
			'Moody', 'Focus Sash', 'Perish Song', 'Detect + Fightinium Z',
		],
	},
	{
		name: "[Gen 7] Anything Goes",
		threads: [
			`&bullet; <a href="https://www.smogon.com/forums/threads/3587441/">Anything Goes Metagame Discussion</a>`,
			`&bullet; <a href="https://www.smogon.com/forums/threads/3591711/">Anything Goes Viability Rankings</a>`,
			`&bullet; <a href="https://www.smogon.com/forums/threads/3646736/">Anything Goes Sample Teams</a>`,
		],

		mod: 'gen7',
		// searchShow: false,
		ruleset: ['Obtainable', 'Team Preview', 'HP Percentage Mod', 'Cancel Mod', 'Endless Battle Clause'],
	},
	{
		name: "[Gen 7] ZU",
		desc: `The unofficial usage-based tier below PU.`,
		threads: [
			`&bullet; <a href="https://www.smogon.com/forums/threads/3646743/">ZU Metagame Discussion</a>`,
			`&bullet; <a href="https://www.smogon.com/forums/threads/3643412/">ZU Viability Rankings</a>`,
			`&bullet; <a href="https://www.smogon.com/forums/threads/3646739/">ZU Sample Teams</a>`,
		],

		mod: 'gen7',
		searchShow: false,
		ruleset: ['[Gen 7] PU'],
		banlist: [
			'PU', 'Carracosta', 'Crabominable', 'Gorebyss', 'Jynx', 'Raticate-Alola',
			'Shiftry', 'Throh', 'Turtonator', 'Type: Null', 'Ursaring', 'Victreebel',
		],
	},
	{
		name: "[Gen 7] CAP",
		threads: [
			`&bullet; <a href="https://www.smogon.com/forums/threads/3621207/">USUM CAP Metagame Discussion</a>`,
			`&bullet; <a href="https://www.smogon.com/forums/posts/8691482/">USUM CAP Viability Rankings</a>`,
			`&bullet; <a href="https://www.smogon.com/forums/posts/8691484/">USUM CAP Sample Teams</a>`,
		],

		mod: 'gen7',
		searchShow: false,
		ruleset: ['[Gen 7] OU', '+CAP'],
	},
	{
		name: "[Gen 7] Battle Spot Singles",
		threads: [
			`&bullet; <a href="https://www.smogon.com/forums/threads/3601012/">Introduction to Battle Spot Singles</a>`,
			`&bullet; <a href="https://www.smogon.com/forums/threads/3605970/">Battle Spot Singles Viability Rankings</a>`,
			`&bullet; <a href="https://www.smogon.com/forums/threads/3601658/">Battle Spot Singles Role Compendium</a>`,
			`&bullet; <a href="https://www.smogon.com/forums/threads/3619162/">Battle Spot Singles Sample Teams</a>`,
		],

		mod: 'gen7',
		searchShow: false,
		ruleset: ['Flat Rules', 'Min Source Gen = 6'],
		banlist: ['Battle Bond'],
	},
	{
		name: "[Gen 7 Let's Go] OU",
		threads: [
			`&bullet; <a href="https://www.smogon.com/forums/threads/3667865/">LGPE OU Metagame Discussion</a>`,
			`&bullet; <a href="https://www.smogon.com/forums/threads/3656868/">LGPE OU Viability Rankings</a>`,
		],

		mod: 'gen7letsgo',
		searchShow: false,
		ruleset: ['Adjust Level = 50', 'Obtainable', 'Species Clause', 'Nickname Clause', 'OHKO Clause', 'Evasion Moves Clause', 'Team Preview', 'HP Percentage Mod', 'Cancel Mod', 'Sleep Clause Mod'],
		banlist: ['Uber'],
	},
	{
		name: "[Gen 7] Custom Game",

		mod: 'gen7',
		searchShow: false,
		debug: true,
		battle: {trunc: Math.trunc},
		// no restrictions, for serious (other than team preview)
		ruleset: ['Team Preview', 'Cancel Mod', 'Max Team Size = 24', 'Max Move Count = 24', 'Max Level = 9999', 'Default Level = 100'],
	},

	// US/UM Doubles
	///////////////////////////////////////////////////////////////////

	{
		section: "US/UM Doubles",
		column: 3,
	},
	{
		name: "[Gen 7] Doubles OU",
		threads: [
			`&bullet; <a href="https://www.smogon.com/forums/threads/3661293/">USUM Doubles OU Metagame Discussion</a>`,
			`&bullet; <a href="https://www.smogon.com/forums/posts/8394179/">USUM Doubles OU Viability Rankings</a>`,
			`&bullet; <a href="https://www.smogon.com/forums/posts/8394190/">USUM Doubles OU Sample Teams</a>`,
		],

		mod: 'gen7',
		gameType: 'doubles',
		// searchShow: false,
		ruleset: ['Standard Doubles', 'Swagger Clause'],
		banlist: ['DUber', 'Power Construct', 'Eevium Z', 'Dark Void'],
	},
	{
		name: "[Gen 7] Doubles UU",
		threads: [`&bullet; <a href="https://www.smogon.com/forums/threads/3598014/">Doubles UU Metagame Discussion</a>`],

		mod: 'gen7',
		gameType: 'doubles',
		searchShow: false,
		ruleset: ['[Gen 7] Doubles OU'],
		banlist: ['DOU', 'DBL'],
	},
	{
		name: "[Gen 7] VGC 2019",
		threads: [
			`&bullet; <a href="https://www.smogon.com/forums/threads/3641100/">VGC 2019 Discussion</a>`,
			`&bullet; <a href="https://www.smogon.com/forums/threads/3641123/">VGC 2019 Viability Rankings</a>`,
		],

		mod: 'gen7',
		gameType: 'doubles',
		searchShow: false,
		ruleset: ['Flat Rules', '!! Adjust Level = 50', 'Min Source Gen = 7', 'VGC Timer', 'Limit Two Restricted'],
		restricted: ['Restricted Legendary'],
		banlist: ['Unown', 'Battle Bond'],
	},
	{
		name: "[Gen 7] VGC 2018",
		threads: [
			`&bullet; <a href="https://www.smogon.com/forums/threads/3631800/">VGC 2018 Discussion</a>`,
			`&bullet; <a href="https://www.smogon.com/forums/threads/3622041/">VGC 2018 Viability Rankings</a>`,
			`&bullet; <a href="https://www.smogon.com/forums/threads/3628885/">VGC 2018 Sample Teams</a>`,
		],

		mod: 'gen7',
		gameType: 'doubles',
		searchShow: false,
		timer: {
			starting: 5 * 60,
			addPerTurn: 0,
			maxPerTurn: 55,
			maxFirstTurn: 90,
			grace: 90,
			timeoutAutoChoose: true,
			dcTimerBank: false,
		},
		ruleset: ['Flat Rules', '!! Adjust Level = 50', 'Min Source Gen = 7'],
		banlist: ['Oranguru + Symbiosis', 'Passimian + Defiant', 'Unown', 'Custap Berry', 'Enigma Berry', 'Jaboca Berry', 'Micle Berry', 'Rowap Berry', 'Battle Bond'],
	},
	{
		name: "[Gen 7] VGC 2017",
		threads: [
			`&bullet; <a href="https://www.smogon.com/forums/threads/3583926/">VGC 2017 Discussion</a>`,
			`&bullet; <a href="https://www.smogon.com/forums/threads/3591794/">VGC 2017 Viability Rankings</a>`,
			`&bullet; <a href="https://www.smogon.com/forums/threads/3590391/">VGC 2017 Sample Teams</a>`,
		],

		mod: 'gen7sm',
		gameType: 'doubles',
		searchShow: false,
		timer: {
			starting: 15 * 60,
			addPerTurn: 0,
			maxPerTurn: 55,
			maxFirstTurn: 90,
			grace: 90,
			timeoutAutoChoose: true,
			dcTimerBank: false,
		},
		ruleset: ['Flat Rules', 'Old Alola Pokedex', '!! Adjust Level = 50', 'Min Source Gen = 7'],
		banlist: ['Mega', 'Custap Berry', 'Enigma Berry', 'Jaboca Berry', 'Micle Berry', 'Rowap Berry'],
	},
	{
		name: "[Gen 7] Battle Spot Doubles",
		threads: [
			`&bullet; <a href="https://www.smogon.com/forums/threads/3595001/">Battle Spot Doubles Discussion</a>`,
			`&bullet; <a href="https://www.smogon.com/forums/threads/3593890/">Battle Spot Doubles Viability Rankings</a>`,
			`&bullet; <a href="https://www.smogon.com/forums/threads/3595859/">Battle Spot Doubles Sample Teams</a>`,
		],

		mod: 'gen7',
		gameType: 'doubles',
		searchShow: false,
		ruleset: ['Flat Rules', 'Min Source Gen = 6'],
		banlist: ['Battle Bond'],
	},
	{
		name: "[Gen 7] Doubles Custom Game",

		mod: 'gen7',
		gameType: 'doubles',
		searchShow: false,
		battle: {trunc: Math.trunc},
		debug: true,
		// no restrictions, for serious (other than team preview)
		ruleset: ['Team Preview', 'Cancel Mod', 'Max Team Size = 24', 'Max Move Count = 24', 'Max Level = 9999', 'Default Level = 100'],
	},

	// OR/AS Singles
	///////////////////////////////////////////////////////////////////

	{
		section: "OR/AS Singles",
		column: 4,
	},
	{
		name: "[Gen 6] Ubers",
		threads: [
			`&bullet; <a href="https://www.smogon.com/forums/posts/8286277/">ORAS Ubers</a>`,
		],

		mod: 'gen6',
		searchShow: false,
		ruleset: ['Standard', 'Swagger Clause', 'Mega Rayquaza Clause'],
	},
	{
		name: "[Gen 6] UU",
		threads: [
			`&bullet; <a href="https://www.smogon.com/dex/xy/formats/uu/">ORAS UU Banlist</a>`,
			`&bullet; <a href="https://www.smogon.com/forums/threads/3598164/">ORAS UU Viability Rankings</a>`,
		],

		mod: 'gen6',
		searchShow: false,
		ruleset: ['[Gen 6] OU'],
		banlist: ['OU', 'UUBL', 'Drizzle', 'Drought'],
	},
	{
		name: "[Gen 6] RU",
		threads: [
			`&bullet; <a href="https://www.smogon.com/dex/xy/tags/ru/">ORAS RU Banlist</a>`,
			`&bullet; <a href="https://www.smogon.com/forums/threads/3574583/">ORAS RU Viability Rankings</a>`,
		],

		mod: 'gen6',
		searchShow: false,
		ruleset: ['[Gen 6] UU'],
		banlist: ['UU', 'RUBL'],
	},
	{
		name: "[Gen 6] NU",
		threads: [
			`&bullet; <a href="https://www.smogon.com/dex/xy/tags/nu/">ORAS NU Banlist</a>`,
			`&bullet; <a href="https://www.smogon.com/forums/threads/3555650/">ORAS NU Viability Rankings</a>`,
		],

		mod: 'gen6',
		searchShow: false,
		ruleset: ['[Gen 6] RU'],
		banlist: ['RU', 'NUBL'],
	},
	{
		name: "[Gen 6] PU",
		threads: [
			`&bullet; <a href="https://www.smogon.com/dex/xy/tags/pu/">ORAS PU Banlist</a>`,
			`&bullet; <a href="https://www.smogon.com/forums/threads/3528743/">ORAS PU Viability Rankings</a>`,
		],

		mod: 'gen6',
		searchShow: false,
		ruleset: ['[Gen 6] NU'],
		banlist: ['NU', 'PUBL', 'Chatter'],
	},
	{
		name: "[Gen 6] LC",
		threads: [
			`&bullet; <a href="https://www.smogon.com/dex/xy/formats/lc/">ORAS LC Banlist</a>`,
			`&bullet; <a href="https://www.smogon.com/forums/threads/3547566/">ORAS LC Viability Rankings</a>`,
		],

		mod: 'gen6',
		searchShow: false,
		ruleset: ['Standard', 'Little Cup'],
		banlist: [
			'Drifloon', 'Gligar', 'Meditite', 'Misdreavus', 'Murkrow', 'Scyther', 'Sneasel', 'Swirlix', 'Tangela', 'Yanma',
			'Baton Pass', 'Dragon Rage', 'Sonic Boom', 'Swagger',
		],
	},
	{
		name: "[Gen 6] Monotype",
		desc: `All the Pok&eacute;mon on a team must share a type.`,
		threads: [
			`&bullet; <a href="https://www.smogon.com/forums/posts/8411583/">ORAS Monotype</a>`,
		],

		mod: 'gen6',
		searchShow: false,
		ruleset: ['Standard', 'Swagger Clause', 'Same Type Clause'],
		banlist: [
			'Aegislash', 'Altaria-Mega', 'Arceus', 'Blaziken', 'Darkrai', 'Deoxys-Base', 'Deoxys-Attack', 'Dialga', 'Genesect', 'Gengar-Mega',
			'Giratina', 'Giratina-Origin', 'Greninja', 'Groudon', 'Ho-Oh', 'Hoopa-Unbound', 'Kangaskhan-Mega', 'Kyogre', 'Kyurem-White',
			'Lucario-Mega', 'Lugia', 'Mawile-Mega', 'Medicham-Mega', 'Metagross-Mega', 'Mewtwo', 'Palkia', 'Rayquaza', 'Reshiram', 'Sableye-Mega',
			'Salamence-Mega', 'Shaymin-Sky', 'Slowbro-Mega', 'Talonflame', 'Xerneas', 'Yveltal', 'Zekrom',
			'Shadow Tag', 'Bright Powder', 'Damp Rock', 'Focus Band', 'King\'s Rock', 'Lax Incense', 'Quick Claw', 'Razor Fang', 'Smooth Rock',
			'Soul Dew', 'Baton Pass',
		],
	},
	{
		name: "[Gen 6] 1v1",
		desc: `Bring three Pok&eacute;mon to Team Preview and choose one to battle.`,
		threads: [
			`&bullet; <a href="https://www.smogon.com/forums/posts/8031459/">ORAS 1v1</a>`,
		],

		mod: 'gen6',
		searchShow: false,
		ruleset: [
			'Max Team Size = 3', 'Picked Team Size = 1', 'Obtainable', 'Nickname Clause', 'Moody Clause', 'OHKO Clause',
			'Evasion Moves Clause', 'Accuracy Moves Clause', 'Swagger Clause', 'Endless Battle Clause', 'HP Percentage Mod',
			'Cancel Mod', 'Team Preview',
		],
		banlist: [
			'Arceus', 'Blaziken', 'Darkrai', 'Deoxys-Base', 'Deoxys-Attack', 'Deoxys-Defense', 'Dialga', 'Giratina',
			'Giratina-Origin', 'Groudon', 'Ho-Oh', 'Kangaskhan-Mega', 'Kyogre', 'Kyurem-White', 'Lugia', 'Mewtwo',
			'Palkia', 'Rayquaza', 'Reshiram', 'Salamence-Mega', 'Shaymin-Sky', 'Xerneas', 'Yveltal', 'Zekrom',
			'Focus Sash', 'Soul Dew', 'Grass Whistle', 'Hypnosis', 'Perish Song', 'Sing', 'Yawn',
		],
	},
	{
		name: "[Gen 6] Anything Goes",
		threads: [
			`&bullet; <a href="https://www.smogon.com/forums/threads/3523229/">ORAS Anything Goes</a>`,
			`&bullet; <a href="https://www.smogon.com/forums/threads/3548945/">ORAS AG Resources</a>`,
		],

		mod: 'gen6',
		searchShow: false,
		ruleset: ['Obtainable', 'Team Preview', 'Endless Battle Clause', 'HP Percentage Mod', 'Cancel Mod'],
	},
	{
		name: "[Gen 6] CAP",
		threads: [
			`&bullet; <a href="https://www.smogon.com/forums/threads/3537407/">ORAS CAP Metagame Discussion</a>`,
			`&bullet; <a href="https://www.smogon.com/forums/posts/8752281/">ORAS CAP Sample Teams</a>`,
			`&bullet; <a href="https://www.smogon.com/forums/posts/8752280/">ORAS CAP Viability Rankings</a>`,
		],

		mod: 'gen6',
		searchShow: false,
		ruleset: ['[Gen 6] OU', '+CAP'],
		banlist: ['Aurumoth', 'Cawmodore', 'Crucibelle-Mega'],
	},
	{
		name: "[Gen 6] Battle Spot Singles",
		threads: [
			`&bullet; <a href="https://www.smogon.com/forums/threads/3527960/">ORAS Battle Spot Singles</a>`,
			`&bullet; <a href="https://www.smogon.com/forums/threads/3554616/">ORAS BSS Viability Rankings</a>`,
		],

		mod: 'gen6',
		searchShow: false,
		ruleset: ['Flat Rules', 'Min Source Gen = 6'],
		banlist: ['Soul Dew'],
	},
	{
		name: "[Gen 6] Custom Game",

		mod: 'gen6',
		searchShow: false,
		debug: true,
		battle: {trunc: Math.trunc},
		// no restrictions, for serious (other than team preview)
		ruleset: ['Team Preview', 'Cancel Mod', 'Max Team Size = 24', 'Max Move Count = 24', 'Max Level = 9999', 'Default Level = 100'],
	},

	// OR/AS Doubles/Triples
	///////////////////////////////////////////////////////////////////

	{
		section: "OR/AS Doubles/Triples",
		column: 4,
	},
	{
		name: "[Gen 6] Doubles OU",
		threads: [
			`&bullet; <a href="https://www.smogon.com/forums/threads/3606255/">ORAS Doubles OU Discussion</a>`,
			`&bullet; <a href="https://www.smogon.com/forums/posts/7387213/">ORAS Doubles OU Viability Rankings</a>`,
			`&bullet; <a href="https://www.smogon.com/forums/posts/7387215/">ORAS Doubles OU Sample Teams</a>`,
		],

		mod: 'gen6',
		gameType: 'doubles',
		searchShow: false,
		ruleset: ['Standard Doubles', 'Swagger Clause'],
		banlist: ['DUber', 'Soul Dew', 'Dark Void'],
	},
	{
		name: "[Gen 6] VGC 2016",
		threads: [
			`&bullet; <a href="https://www.smogon.com/forums/threads/3558332/">VGC 2016 Rules</a>`,
			`&bullet; <a href="https://www.smogon.com/forums/threads/3580592/">VGC 2016 Viability Rankings</a>`,
		],

		mod: 'gen6',
		gameType: 'doubles',
		searchShow: false,
		ruleset: ['Flat Rules', 'Min Source Gen = 6', 'Limit Two Restricted'],
		restricted: ['Restricted Legendary'],
		banlist: ['Soul Dew'],
	},
	{
		name: "[Gen 6] VGC 2015",
		threads: [
			`&bullet; <a href="https://www.smogon.com/forums/threads/3524352/">VGC 2015 Rules</a>`,
			`&bullet; <a href="https://www.smogon.com/forums/threads/3560820/">ORAS Battle Spot Doubles Discussion</a>`,
			`&bullet; <a href="https://www.smogon.com/forums/threads/3530547/">VGC 2015 Viability Rankings</a>`,
		],

		mod: 'gen6',
		gameType: 'doubles',
		searchShow: false,
		ruleset: ['Flat Rules', 'Min Source Gen = 6'],
		banlist: ['Soul Dew', 'Articuno + Snow Cloak', 'Zapdos + Static', 'Moltres + Flame Body', 'Dragonite + Barrier'],
	},
	{
		name: "[Gen 6] VGC 2014",
		threads: [
			`&bullet; <a href="https://www.smogon.com/forums/threads/3493272/">VGC 2014 Rules</a>`,
			`&bullet; <a href="https://www.smogon.com/forums/threads/3507789/">VGC 2014 Viability Rankings</a>`,
		],

		mod: 'gen6xy',
		gameType: 'doubles',
		searchShow: false,
		ruleset: ['Flat Rules', 'Kalos Pokedex', 'Min Source Gen = 6'],
	},
	{
		name: "[Gen 6] Battle Spot Doubles",
		threads: [
			`&bullet; <a href="https://www.smogon.com/forums/threads/3560820/">ORAS Battle Spot Doubles Discussion</a>`,
			`&bullet; <a href="https://www.smogon.com/forums/threads/3560824/">ORAS BSD Viability Rankings</a>`,
		],

		mod: 'gen6',
		gameType: 'doubles',
		searchShow: false,
		ruleset: ['Flat Rules', 'Min Source Gen = 6'],
		banlist: ['Soul Dew'],
	},
	{
		name: "[Gen 6] Doubles Custom Game",

		mod: 'gen6',
		gameType: 'doubles',
		searchShow: false,
		battle: {trunc: Math.trunc},
		debug: true,
		// no restrictions, for serious (other than team preview)
		ruleset: ['Team Preview', 'Cancel Mod', 'Max Team Size = 24', 'Max Move Count = 24', 'Max Level = 9999', 'Default Level = 100'],
	},
	{
		name: "[Gen 6] Battle Spot Triples",
		threads: [
			`&bullet; <a href="https://www.smogon.com/forums/threads/3533914/">ORAS Battle Spot Triples Discussion</a>`,
			`&bullet; <a href="https://www.smogon.com/forums/threads/3549201/">ORAS BST Viability Rankings</a>`,
		],

		mod: 'gen6',
		gameType: 'triples',
		searchShow: false,
		ruleset: ['Flat Rules', 'Min Source Gen = 6'],
	},
	{
		name: "[Gen 6] Triples Custom Game",

		mod: 'gen6',
		gameType: 'triples',
		searchShow: false,
		battle: {trunc: Math.trunc},
		debug: true,
		// no restrictions, for serious (other than team preview)
		ruleset: ['Team Preview', 'Cancel Mod', 'Max Team Size = 24', 'Max Move Count = 24', 'Max Level = 9999', 'Default Level = 100'],
	},

	// B2/W2 Singles
	///////////////////////////////////////////////////////////////////

	{
		section: "B2/W2 Singles",
		column: 4,
	},
	{
		name: "[Gen 5] Ubers",
		threads: [
			`&bullet; <a href="https://www.smogon.com/forums/posts/8286278/">BW2 Ubers</a>`,
		],

		mod: 'gen5',
		searchShow: false,
		ruleset: ['Standard', 'Sleep Clause Mod'],
	},
	{
		name: "[Gen 5] UU",
		threads: [
			`&bullet; <a href="https://www.smogon.com/forums/threads/3474024/">BW2 UU Viability Rankings</a>`,
			`&bullet; <a href="https://www.smogon.com/forums/posts/6431094/">BW2 Sample Teams</a>`,
		],

		mod: 'gen5',
		searchShow: false,
		ruleset: ['Standard', 'Evasion Abilities Clause', 'Swagger Clause', 'Sleep Clause Mod'],
		banlist: ['Uber', 'OU', 'UUBL', 'Arena Trap', 'Drought', 'Sand Stream', 'Snow Warning', 'Prankster + Assist', 'Prankster + Copycat', 'Baton Pass'],
	},
	{
		name: "[Gen 5] RU",
		threads: [
			`&bullet; <a href="https://www.smogon.com/forums/posts/6431094/">BW2 Sample Teams</a>`,
			`&bullet; <a href="https://www.smogon.com/forums/threads/3473124/">BW2 RU Viability Rankings</a>`,
		],

		mod: 'gen5',
		searchShow: false,
		ruleset: ['[Gen 5] UU', 'Baton Pass Clause', '!Sleep Clause Mod', 'Sleep Moves Clause'],
		banlist: ['UU', 'RUBL', 'Shadow Tag', 'Shell Smash + Baton Pass'],
		unbanlist: ['Prankster + Assist', 'Prankster + Copycat', 'Baton Pass'],
	},
	{
		name: "[Gen 5] NU",
		threads: [
			`&bullet; <a href="https://www.smogon.com/forums/posts/6431094/">BW2 Sample Teams</a>`,
			`&bullet; <a href="https://www.smogon.com/forums/threads/3484121/">BW2 NU Viability Rankings</a>`,
		],

		mod: 'gen5',
		searchShow: false,
		ruleset: ['[Gen 5] RU', '!Sleep Moves Clause', 'Sleep Clause Mod'],
		banlist: ['RU', 'NUBL', 'Assist', 'Copycat'],
	},
	{
		name: "[Gen 5] LC",
		threads: [
			`&bullet; <a href="https://www.smogon.com/forums/posts/6431094/">BW2 Sample Teams</a>`,
			`&bullet; <a href="https://www.smogon.com/forums/threads/3485860/">BW2 LC Viability Rankings</a>`,
		],

		mod: 'gen5',
		searchShow: false,
		ruleset: ['Standard', 'Little Cup', 'Sleep Moves Clause'],
		banlist: [
			'Gligar', 'Meditite', 'Misdreavus', 'Murkrow', 'Scraggy', 'Scyther', 'Sneasel', 'Tangela', 'Vulpix', 'Yanma',
			'Sand Rush', 'Sand Veil', 'Berry Juice', 'Soul Dew', 'Baton Pass', 'Dragon Rage', 'Sonic Boom', 'Swagger',
		],
	},
	{
		name: "[Gen 5] Monotype",
		desc: `All the Pok&eacute;mon on a team must share a type.`,
		threads: [
			`&bullet; <a href="https://www.smogon.com/forums/posts/8411584/">BW2 Monotype</a>`,
		],

		mod: 'gen5',
		searchShow: false,
		ruleset: ['[Gen 5] OU', 'Same Type Clause'],
	},
	{
		name: "[Gen 5] 1v1",
		desc: `Bring three Pok&eacute;mon to Team Preview and choose one to battle.`,
		threads: [
			`&bullet; <a href="https://www.smogon.com/forums/posts/8031458/">BW2 1v1</a>`,
		],

		mod: 'gen5',
		searchShow: false,
		ruleset: [
			'Picked Team Size = 1', 'Max Team Size = 3',
			'Standard', 'Baton Pass Clause', 'Swagger Clause', 'Accuracy Moves Clause',
		],
		banlist: ['Uber', 'Cottonee', 'Dragonite', 'Jirachi', 'Kyurem-Black', 'Mew', 'Togekiss', 'Whimsicott', 'Victini', 'Bright Powder', 'Focus Band', 'Focus Sash', 'Lax Incense', 'Quick Claw', 'Soul Dew', 'Perish Song'],
		unbanlist: ['Genesect', 'Landorus', 'Manaphy', 'Thundurus', 'Tornadus-Therian'],
	},
	{
		name: "[Gen 5] GBU Singles",

		mod: 'gen5',
		searchShow: false,
		ruleset: ['Flat Rules'],
		banlist: ['Dark Void', 'Sky Drop', 'Soul Dew'],
	},
	{
		name: "[Gen 5] Custom Game",

		mod: 'gen5',
		searchShow: false,
		debug: true,
		battle: {trunc: Math.trunc},
		// no restrictions, for serious (other than team preview)
		ruleset: ['Team Preview', 'Cancel Mod', 'Max Team Size = 24', 'Max Move Count = 24', 'Max Level = 9999', 'Default Level = 100'],
	},

	// B2/W2 Doubles
	///////////////////////////////////////////////////////////////////

	{
		section: 'B2/W2 Doubles',
		column: 4,
	},
	{
		name: "[Gen 5] Doubles OU",
		threads: [
			`&bullet; <a href="https://www.smogon.com/forums/threads/3606719/">BW2 Doubles Metagame Discussion</a>`,
			`&bullet; <a href="https://www.smogon.com/forums/posts/7393048/">BW2 Doubles Viability Rankings</a>`,
			`&bullet; <a href="https://www.smogon.com/forums/posts/7393081/">BW2 Doubles Sample Teams</a>`,
		],

		mod: 'gen5',
		gameType: 'doubles',
		searchShow: false,
		ruleset: ['Standard', 'Evasion Abilities Clause', 'Swagger Clause', 'Sleep Clause Mod'],
		banlist: ['DUber', 'Soul Dew', 'Dark Void', 'Gravity'],
	},
	{
		name: "[Gen 5] VGC 2013",

		mod: 'gen5',
		gameType: 'doubles',
		searchShow: false,
		ruleset: ['Flat Rules'],
		banlist: ['Dark Void', 'Sky Drop', 'Soul Dew'],
	},
	{
		name: "[Gen 5] VGC 2012",

		mod: 'gen5bw1',
		gameType: 'doubles',
		searchShow: false,
		ruleset: ['Flat Rules'],
		banlist: ['Dark Void', 'Sky Drop'],
	},
	{
		name: "[Gen 5] VGC 2011",

		mod: 'gen5bw1',
		gameType: 'doubles',
		searchShow: false,
		ruleset: ['Flat Rules', 'Old Unova Pokedex'],
		banlist: ['Sky Drop', 'Belue Berry', 'Durin Berry', 'Nomel Berry', 'Rabuta Berry', 'Spelon Berry', 'Watmel Berry'],
	},
	{
		name: "[Gen 5] Doubles Custom Game",

		mod: 'gen5',
		gameType: 'doubles',
		searchShow: false,
		debug: true,
		battle: {trunc: Math.trunc},
		// no restrictions, for serious (other than team preview)
		ruleset: ['Team Preview', 'Cancel Mod', 'Max Team Size = 24', 'Max Move Count = 24', 'Max Level = 9999', 'Default Level = 100'],
	},
	{
		name: "[Gen 5] Triples Custom Game",

		mod: 'gen5',
		gameType: 'triples',
		searchShow: false,
		debug: true,
		battle: {trunc: Math.trunc},
		// no restrictions, for serious (other than team preview)
		ruleset: ['Team Preview', 'Cancel Mod'],
	},

	// DPP Singles
	///////////////////////////////////////////////////////////////////

	{
		section: "DPP Singles",
		column: 5,
	},
	{
		name: "[Gen 4] Ubers",
		threads: [
			`&bullet; <a href="https://www.smogon.com/forums/posts/8286279/">DPP Ubers</a>`,
		],

		mod: 'gen4',
		searchShow: false,
		ruleset: ['Standard'],
		banlist: ['AG'],
	},
	{
		name: "[Gen 4] NU",
		threads: [
			`&bullet; <a href="https://www.smogon.com/forums/threads/3583742/">DPP NU Metagame Discussion</a>`,
			`&bullet; <a href="https://www.smogon.com/forums/threads/3512254/">DPP NU Viability Rankings</a>`,
		],

		mod: 'gen4',
		searchShow: false,
		ruleset: ['[Gen 4] UU', 'Baton Pass Clause'],
		banlist: ['UU', 'NUBL'],
		unbanlist: ['Sand Veil', 'Baton Pass'],
	},
	{
		name: "[Gen 4] PU",
		threads: [
			`&bullet; <a href="https://www.smogon.com/forums/posts/7260264/">DPP PU</a>`,
		],

		mod: 'gen4',
		searchShow: false,
		ruleset: ['[Gen 4] NU'],
		banlist: [
			'Articuno', 'Cacturne', 'Charizard', 'Cradily', 'Dodrio', 'Drifblim', 'Dusclops', 'Electrode',
			'Floatzel', 'Gardevoir', 'Gligar', 'Golem', 'Grumpig', 'Haunter', 'Hitmonchan', 'Hypno', 'Jumpluff',
			'Jynx', 'Lickilicky', 'Linoone', 'Magmortar', 'Magneton', 'Manectric', 'Medicham', 'Meganium', 'Nidoqueen',
			'Ninetales', 'Piloswine', 'Poliwrath', 'Porygon2', 'Regice', 'Regirock', 'Roselia', 'Sandslash',
			'Sharpedo', 'Shiftry', 'Skuntank', 'Slowking', 'Tauros', 'Typhlosion', 'Venomoth', 'Vileplume',
		],
	},
	{
		name: "[Gen 4] LC",
		threads: [
			`&bullet; <a href="https://www.smogon.com/dp/articles/little_cup_guide">DPP LC Guide</a>`,
			`&bullet; <a href="https://www.smogon.com/forums/posts/7336500/">DPP LC Viability Rankings</a>`,
		],

		mod: 'gen4',
		searchShow: false,
		ruleset: ['Standard', 'Little Cup', 'Sleep Moves Clause'],
		banlist: [
			'Meditite', 'Misdreavus', 'Murkrow', 'Scyther', 'Sneasel', 'Tangela', 'Yanma',
			'Berry Juice', 'Deep Sea Tooth', 'Dragon Rage', 'Sonic Boom', 'Swagger',
		],
	},
	{
		name: "[Gen 4] 1v1",
		desc: `Bring three Pok&eacute;mon to Team Preview and choose one to battle.`,
		threads: [
			`&bullet; <a href="https://www.smogon.com/forums/posts/8031457/">DPP 1v1</a>`,
		],

		mod: 'gen4',
		searchShow: false,
		ruleset: [
			'Picked Team Size = 1', 'Max Team Size = 3',
			'[Gen 4] OU', 'Accuracy Moves Clause', 'Sleep Moves Clause', 'Team Preview',
		],
		banlist: ['Latias', 'Machamp', 'Porygon-Z', 'Shaymin', 'Snorlax', 'Togekiss', 'Focus Sash', 'Destiny Bond', 'Explosion', 'Perish Song', 'Self-Destruct'],
		unbanlist: ['Wobbuffet', 'Wynaut', 'Sand Veil', 'Swagger'],
	},
	{
		name: "[Gen 4] Anything Goes",

		mod: 'gen4',
		searchShow: false,
		ruleset: ['Obtainable', 'Arceus EV Limit', 'Endless Battle Clause', 'HP Percentage Mod', 'Cancel Mod'],
	},
	{
		name: "[Gen 4] Custom Game",

		mod: 'gen4',
		searchShow: false,
		debug: true,
		battle: {trunc: Math.trunc},
		// no restrictions
		ruleset: ['Cancel Mod', 'Max Team Size = 24', 'Max Move Count = 24', 'Max Level = 9999', 'Default Level = 100'],
	},

	// DPP Doubles
	///////////////////////////////////////////////////////////////////

	{
		section: "DPP Doubles",
		column: 5,
	},
	{
		name: "[Gen 4] Doubles OU",
		threads: [`&bullet; <a href="https://www.smogon.com/forums/threads/3618411/">DPP Doubles</a>`],

		mod: 'gen4',
		gameType: 'doubles',
		searchShow: false,
		ruleset: ['[Gen 4] OU'],
		banlist: ['Explosion'],
		unbanlist: ['Garchomp', 'Latias', 'Latios', 'Manaphy', 'Mew', 'Salamence', 'Wobbuffet', 'Wynaut', 'Swagger'],
	},
	{
		name: "[Gen 4] VGC 2010",

		mod: 'gen4',
		gameType: 'doubles',
		searchShow: false,
		ruleset: ['Flat Rules', 'Max Team Size = 4', 'Limit Two Restricted'],
		restricted: ['Restricted Legendary'],
		banlist: ['Soul Dew'],
	},
	{
		name: "[Gen 4] VGC 2009",

		mod: 'gen4pt',
		gameType: 'doubles',
		searchShow: false,
		ruleset: ['Flat Rules', '! Adjust Level Down', 'Max Level = 50', 'Max Team Size = 4'],
		banlist: ['Soul Dew', 'Rotom-Heat', 'Rotom-Wash', 'Rotom-Frost', 'Rotom-Fan', 'Rotom-Mow'],
	},
	{
		name: "[Gen 4] Doubles Custom Game",

		mod: 'gen4',
		gameType: 'doubles',
		searchShow: false,
		debug: true,
		battle: {trunc: Math.trunc},
		// no restrictions
		ruleset: ['Cancel Mod', 'Max Team Size = 24', 'Max Move Count = 24', 'Max Level = 9999', 'Default Level = 100'],
	},

	// Past Generations
	///////////////////////////////////////////////////////////////////

	{
		section: "Past Generations",
		column: 5,
	},
	{
		name: "[Gen 3] Ubers",
		threads: [
			`&bullet; <a href="https://www.smogon.com/forums/posts/8286280/">ADV Ubers</a>`,
		],

		mod: 'gen3',
		searchShow: false,
		ruleset: ['Standard', 'Deoxys Camouflage Clause', 'One Baton Pass Clause'],
		banlist: ['Wobbuffet + Leftovers'],
	},
	{
		name: "[Gen 3] UU",
		threads: [
			`&bullet; <a href="https://www.smogon.com/forums/threads/3585923/">ADV UU Metagame Discussion</a>`,
			`&bullet; <a href="https://www.smogon.com/forums/threads/3548578/">ADV UU Viability Rankings</a>`,
		],

		mod: 'gen3',
		searchShow: false,
		ruleset: ['Standard', 'NFE Clause'],
		banlist: ['Uber', 'OU', 'UUBL', 'Smeargle + Ingrain', 'Baton Pass'],
		unbanlist: ['Scyther', 'Sand Veil'],
	},
	{
		name: "[Gen 3] NU",
		threads: [
			`&bullet; <a href="https://www.smogon.com/forums/threads/3503540/">ADV NU Viability Rankings</a>`,
		],

		mod: 'gen3',
		searchShow: false,
		ruleset: ['[Gen 3] UU', '!NFE Clause'],
		banlist: ['UU'],
		unbanlist: ['Baton Pass'],
	},
	{
		name: "[Gen 3] Doubles OU",
		threads: [
			`&bullet; <a href="https://www.smogon.com/forums/threads/3666831/">ADV Doubles OU</a>`,
		],

		mod: 'gen3',
		searchShow: false,
		gameType: 'doubles',
		ruleset: ['Standard', '!Sleep Clause Mod', '!Switch Priority Clause Mod'],
		banlist: ['Uber'],
		unbanlist: ['Deoxys-Speed', 'Wobbuffet', 'Wynaut'],
	},
	{
		name: "[Gen 3] 1v1",
		desc: `Bring three Pok&eacute;mon to Team Preview and choose one to battle.`,
		threads: [
			`&bullet; <a href="https://www.smogon.com/forums/posts/8031456/">ADV 1v1</a>`,
		],

		mod: 'gen3',
		searchShow: false,
		ruleset: [
			'Picked Team Size = 1', 'Max Team Size = 3',
			'[Gen 3] OU', 'Accuracy Moves Clause', 'Sleep Moves Clause', 'Team Preview',
		],
		banlist: ['Clefable', 'Slaking', 'Snorlax', 'Suicune', 'Destiny Bond', 'Explosion', 'Ingrain', 'Perish Song', 'Self-Destruct', 'Bright Powder', 'Focus Band', 'King\'s Rock', 'Lax Incense', 'Quick Claw'],
		unbanlist: ['Mr. Mime', 'Wobbuffet', 'Wynaut', 'Sand Veil'],
	},
	{
		name: "[Gen 3] Custom Game",

		mod: 'gen3',
		searchShow: false,
		debug: true,
		battle: {trunc: Math.trunc},
		ruleset: ['HP Percentage Mod', 'Cancel Mod', 'Max Team Size = 24', 'Max Move Count = 24', 'Max Level = 9999', 'Default Level = 100'],
	},
	{
		name: "[Gen 3] Doubles Custom Game",

		mod: 'gen3',
		gameType: 'doubles',
		searchShow: false,
		debug: true,
		ruleset: ['HP Percentage Mod', 'Cancel Mod', 'Max Team Size = 24', 'Max Move Count = 24', 'Max Level = 9999', 'Default Level = 100'],
	},
	{
		name: "[Gen 2] Ubers",
		threads: [
			`&bullet; <a href="https://www.smogon.com/forums/posts/8286282/">GSC Ubers</a>`,
		],

		mod: 'gen2',
		searchShow: false,
		ruleset: ['Standard'],
	},
	{
		name: "[Gen 2] UU",
		threads: [`&bullet; <a href="https://www.smogon.com/forums/threads/3576710/">GSC UU</a>`],

		mod: 'gen2',
		searchShow: false,
		ruleset: ['[Gen 2] OU'],
		banlist: ['OU', 'UUBL'],
	},
	{
		name: "[Gen 2] NU",
		threads: [`&bullet; <a href="https://www.smogon.com/forums/threads/3642565/">GSC NU</a>`],

		mod: 'gen2',
		searchShow: false,
		ruleset: ['[Gen 2] UU'],
		banlist: ['UU', 'NUBL'],
	},
	{
		name: "[Gen 2] 1v1",
		threads: [`&bullet; <a href="https://www.smogon.com/forums/posts/8031463/">GSC 1v1</a>`],

		mod: 'gen2',
		searchShow: false,
		ruleset: [
			'Picked Team Size = 1', 'Max Team Size = 3',
			'[Gen 2] OU', 'Accuracy Moves Clause', 'Sleep Moves Clause', 'Team Preview',
		],
		banlist: [
			'Alakazam', 'Clefable', 'Snorlax', 'Zapdos', 'Berserk Gene', 'Bright Powder', 'Focus Band', 'King\'s Rock', 'Quick Claw',
			'Attract', 'Destiny Bond', 'Explosion', 'Perish Song', 'Present', 'Self-Destruct', 'Swagger',
		],
	},
	{
		name: "[Gen 2] Nintendo Cup 2000",
		threads: [
			`&bullet; <a href="https://www.smogon.com/forums/threads/3682691/">Nintendo Cup 2000 Resource Hub</a>`,
			`&bullet; <a href="https://www.smogon.com/forums/threads/3677370/">Differences between Nintendo Cup 2000 and GSC OU</a>`,
		],

		mod: 'gen2stadium2',
		searchShow: false,
		ruleset: [
			'Picked Team Size = 3', 'Min Level = 50', 'Max Level = 55', 'Max Total Level = 155',
			'Obtainable', 'Stadium Sleep Clause', 'Freeze Clause Mod', 'Species Clause', 'Item Clause', 'Endless Battle Clause', 'Cancel Mod', 'Event Moves Clause', 'Nickname Clause', 'Team Preview', 'Nintendo Cup 2000 Move Legality',
		],
		banlist: ['Uber'],
	},
	{
		name: "[Gen 2] Stadium OU",
		threads: [
			`&bullet; <a href="https://www.smogon.com/forums/threads/3677370/">Placeholder</a>`,
		],

		mod: 'gen2stadium2',
		searchShow: false,
		ruleset: ['Standard'],
		banlist: ['Uber'],
	},
	{
		name: "[Gen 2] Custom Game",

		mod: 'gen2',
		searchShow: false,
		debug: true,
		battle: {trunc: Math.trunc},
		ruleset: ['HP Percentage Mod', 'Cancel Mod', 'Max Team Size = 24', 'Max Move Count = 24', 'Max Level = 9999', 'Default Level = 100'],
	},
	{
		name: "[Gen 1] Ubers",
		threads: [
			`&bullet; <a href="https://www.smogon.com/forums/posts/8286283/">RBY Ubers</a>`,
		],

		mod: 'gen1',
		searchShow: false,
		ruleset: ['Standard'],
	},
	{
		name: "[Gen 1] UU",
		threads: [
			`&bullet; <a href="https://www.smogon.com/forums/threads/3573896/">RBY UU Metagame Discussion</a>`,
			`&bullet; <a href="https://www.smogon.com/forums/threads/3647713/">RBY UU Viability Rankings</a>`,
		],

		mod: 'gen1',
		searchShow: false,
		ruleset: ['[Gen 1] OU'],
		banlist: ['OU', 'UUBL'],
	},
	{
		name: "[Gen 1] NU",
		threads: [
			`&bullet; <a href="https://www.smogon.com/forums/threads/3668913/">RBY NU Viability Rankings</a>`,
		],

		mod: 'gen1',
		searchShow: false,
		ruleset: ['[Gen 1] UU'],
		banlist: ['UU', 'NUBL'],
	},
	{
		name: "[Gen 1] Japanese OU",
		desc: `Generation 1 with Japanese battle mechanics.`,

		mod: 'gen1jpn',
		searchShow: false,
		ruleset: ['Standard'],
		banlist: ['Uber'],
	},
	{
		name: "[Gen 1] Nintendo Cup 1997",
		threads: [
			`&bullet; <a href="https://www.smogon.com/forums/threads/3682412/">Nintendo Cup 1997 Discussion &amp; Resources</a>`,
		],

		mod: 'gen1jpn',
		searchShow: false,
		ruleset: [
			'Picked Team Size = 3', 'Min Level = 50', 'Max Level = 55', 'Max Total Level = 155',
			'Obtainable', 'Team Preview', 'Sleep Clause Mod', 'Species Clause', 'Nickname Clause', 'HP Percentage Mod', 'Cancel Mod', 'Nintendo Cup 1997 Move Legality',
		],
		banlist: ['Uber'],
	},
	{
		name: "[Gen 1] Stadium OU",
		threads: [
			`&bullet; <a href="https://www.smogon.com/forums/threads/3685877/">Stadium OU Viability Rankings</a>`,
		],

		mod: 'gen1stadium',
		searchShow: false,
		ruleset: ['Standard', 'Team Preview'],
		banlist: ['Uber',
			'Nidoking + Fury Attack + Thrash', 'Exeggutor + Poison Powder + Stomp', 'Exeggutor + Sleep Powder + Stomp',
			'Exeggutor + Stun Spore + Stomp', 'Jolteon + Focus Energy + Thunder Shock', 'Flareon + Focus Energy + Ember',
		],
	},
	{
		name: "[Gen 1] Tradebacks OU",
		desc: `RBY OU with movepool additions from the Time Capsule.`,
		threads: [
			`&bullet; <a href="https://www.smogon.com/articles/rby-tradebacks-ou">RBY Tradebacks OU</a>`,
		],

		mod: 'gen1',
		searchShow: false,
		ruleset: ['[Gen 1] OU', 'Allow Tradeback'],
	},
	{
		name: "[Gen 1] Custom Game",

		mod: 'gen1',
		searchShow: false,
		debug: true,
		battle: {trunc: Math.trunc},
		ruleset: ['HP Percentage Mod', 'Cancel Mod', 'Desync Clause Mod', 'Max Team Size = 24', 'Max Move Count = 24', 'Max Level = 9999', 'Default Level = 100'],
	},
];<|MERGE_RESOLUTION|>--- conflicted
+++ resolved
@@ -86,14 +86,10 @@
 
 		mod: 'gen8',
 		ruleset: ['Standard', 'Dynamax Clause'],
-<<<<<<< HEAD
-		banlist: ['Uber', 'Arena Trap', 'Moody', 'Power Construct', 'Shadow Tag', 'Baton Pass', 'Soul Dew',],
-=======
 		banlist: [
 			'Uber', 'AG', 'Arena Trap', 'Moody', 'Power Construct', 'Sand Veil', 'Shadow Tag', 'Snow Cloak',
 			'Bright Powder', 'King\'s Rock', 'Lax Incense', 'Baton Pass',
 		],
->>>>>>> c8083702
 	},
 	{
 		name: "[Gen 8] OU (Blitz)",
@@ -102,21 +98,6 @@
 		ruleset: ['[Gen 8] OU', 'Blitz'],
 	},
 	{
-<<<<<<< HEAD
-		name: "[Gen 8 DLC 1] OU",
-
-		mod: 'gen8dlc1',
-		searchShow: false,
-		ruleset: ['Standard', 'Dynamax Clause'],
-		banlist: [
-			'Cinderace', 'Darmanitan-Galar', 'Dracovish', 'Eternatus', 'Kyurem-Black', 'Kyurem-White', 'Lunala', 'Magearna', 'Marshadow',
-			'Melmetal', 'Mewtwo', 'Necrozma-Dusk-Mane', 'Necrozma-Dawn-Wings', 'Reshiram', 'Solgaleo', 'Zacian', 'Zamazenta', 'Zekrom',
-			'Arena Trap', 'Moody', 'Shadow Tag', 'Baton Pass','Soul Dew',
-		],
-	},
-	{
-=======
->>>>>>> c8083702
 		name: "[Gen 8] Ubers",
 		threads: [
 			`&bullet; <a href="https://www.smogon.com/forums/threads/3676539/">Ubers Metagame Discussion</a>`,
@@ -175,7 +156,6 @@
 		ruleset: ['[Gen 8] NU'],
 		banlist: ['NU', 'PUBL'],
 	},
-<<<<<<< HEAD
 	// {
 		// name: "[Gen 8] LC",
 		// threads: [
@@ -184,23 +164,6 @@
 			// `&bullet; <a href="https://www.smogon.com/forums/threads/3657374/">LC Viability Rankings</a>`,
 		// ],
 
-		// mod: 'gen8',
-		// maxLevel: 5,
-		// ruleset: ['Little Cup', 'Standard', 'Dynamax Clause'],
-		// banlist: [
-			// 'Corsola-Galar', 'Cutiefly', 'Drifloon', 'Gastly', 'Gothita', 'Rufflet', 'Scyther', 'Sneasel', 'Swirlix', 'Tangela', 'Vulpix-Alola',
-			// 'Chlorophyll', 'Moody', 'Baton Pass',
-		// ],
-	// },
-=======
-	{
-		name: "[Gen 8] LC",
-		threads: [
-			`&bullet; <a href="https://www.smogon.com/forums/threads/3656348/">LC Metagame Discussion</a>`,
-			`&bullet; <a href="https://www.smogon.com/forums/threads/3661419/">LC Sample Teams</a>`,
-			`&bullet; <a href="https://www.smogon.com/forums/threads/3657374/">LC Viability Rankings</a>`,
-		],
-
 		mod: 'gen8',
 		ruleset: ['Little Cup', 'Standard', 'Dynamax Clause'],
 		banlist: [
@@ -208,7 +171,6 @@
 			'Chlorophyll', 'Moody', 'Baton Pass', 'Sticky Web',
 		],
 	},
->>>>>>> c8083702
 	{
 		name: "[Gen 8] Monotype",
 		desc: `All the Pok&eacute;mon on a team must share a type.`,
@@ -238,18 +200,10 @@
 		],
 
 		mod: 'gen8',
-<<<<<<< HEAD
-		teamLength: {
-			validate: [1, 3],
-			battle: 1,
-		},
-		ruleset: ['Species Clause', 'Nickname Clause', 'OHKO Clause', 'Evasion Moves Clause', 'Accuracy Moves Clause', 'Team Preview', 'HP Percentage Mod', 'Cancel Mod', 'Dynamax Clause', 'Endless Battle Clause'],
-=======
 		ruleset: [
 			'Picked Team Size = 1', 'Max Team Size = 3',
 			'Obtainable', 'Species Clause', 'Nickname Clause', 'OHKO Clause', 'Evasion Moves Clause', 'Accuracy Moves Clause', 'Team Preview', 'HP Percentage Mod', 'Cancel Mod', 'Dynamax Clause', 'Endless Battle Clause',
 		],
->>>>>>> c8083702
 		banlist: [
 			'Calyrex-Ice', 'Calyrex-Shadow', 'Cinderace', 'Dialga', 'Dragonite', 'Eternatus', 'Genesect', 'Giratina', 'Giratina-Origin', 'Groudon', 'Ho-Oh', 'Jirachi',
 			'Kyogre', 'Kyurem-Black', 'Kyurem-White', 'Lugia', 'Lunala', 'Magearna', 'Marshadow', 'Melmetal', 'Mew', 'Mewtwo', 'Mimikyu', 'Necrozma', 'Necrozma-Dawn-Wings',
@@ -648,16 +602,9 @@
 			`&bullet; <a href="https://www.smogon.com/forums/threads/3690182/">Random Dex</a>`,
 		],
 
-<<<<<<< HEAD
-		mod: 'ccapm2',
-		searchShow: false,
-		ruleset: ['!Obtainable Abilities', 'Species Clause', 'Nickname Clause', '2 Ability Clause', 'OHKO Clause', 'Evasion Moves Clause', 'Team Preview', 'HP Percentage Mod', 'Cancel Mod', 'Dynamax Clause', 'Sleep Clause Mod', 'Endless Battle Clause'],
-		banlist: ['All Pokemon', 'All Abilities', 'Baton Pass'],
-=======
 		mod: 'randomdex',
 		ruleset: ['Standard NatDex', 'OHKO Clause', 'Evasion Moves Clause', 'Species Clause', 'Dynamax Clause', 'Sleep Clause Mod'],
 		banlist: ['All Pokemon', 'Past', 'Arena Trap', 'Moody', 'Shadow Tag', 'Baton Pass', 'Bright Powder', 'Lax Incense', 'King\'s Rock', 'Razor Fang', 'Kangaskhanite', 'Medichamite', 'Kommonium Z'],
->>>>>>> c8083702
 		unbanlist: [
 			'Absol', 'Absol-Mega', 'Appletun', 'Articuno', 'Aurorus', 'Basculin', 'Beartic', 'Bisharp', 'Calyrex', 'Camerupt', 'Camerupt-Mega',
 			'Celesteela', 'Cloyster', 'Crawdaunt', 'Cursola', 'Dedenne', 'Delibird', 'Eelektross', 'Espeon', 'Flapple', 'Flareon', 'Flygon',
@@ -970,7 +917,7 @@
 		],
 
 		mod: 'mixandmega',
-		ruleset: ['Species Clause', 'Nickname Clause', 'OHKO Clause', 'Evasion Moves Clause', 'Team Preview', 'HP Percentage Mod', 'Cancel Mod', 'Overflow Stat Mod', 'Dynamax Clause', 'Sleep Clause Mod', 'Endless Battle Clause'],
+		ruleset: ['Obtainable', 'Species Clause', 'Nickname Clause', 'OHKO Clause', 'Evasion Moves Clause', 'Team Preview', 'HP Percentage Mod', 'Cancel Mod', 'Overflow Stat Mod', 'Dynamax Clause', 'Sleep Clause Mod', 'Endless Battle Clause'],
 		banlist: [
 			'Calyrex-Shadow', 'Eternatus', 'Kyogre', 'Zacian',
 			'Beedrillite', 'Blazikenite', 'Gengarite', 'Kangaskhanite', 'Mawilite', 'Medichamite', 'Pidgeotite',
@@ -1024,27 +971,6 @@
 		},
 	},
 	{
-<<<<<<< HEAD
-		name: "[Gen 8] Almost Any Ability",
-		desc: `Pok&eacute;mon have access to almost any ability.`,
-		threads: [
-			`&bullet; <a href="https://www.smogon.com/forums/threads/3656414/">Almost Any Ability</a>`,
-		],
-
-		mod: 'gen8',
-		ruleset: ['!Obtainable Abilities', 'Species Clause', 'Nickname Clause', '2 Ability Clause', 'OHKO Clause', 'Evasion Moves Clause', 'Team Preview', 'HP Percentage Mod', 'Cancel Mod', 'Dynamax Clause', 'Sleep Clause Mod', 'Endless Battle Clause'],
-		banlist: [
-			'Calyrex-Ice', 'Calyrex-Shadow', 'Dialga', 'Dracovish', 'Dragapult', 'Dragonite', 'Eternatus', 'Giratina', 'Groudon', 'Ho-Oh', 'Kartana', 'Keldeo', 'Kyogre',
-			'Kyurem-Black', 'Kyurem-White', 'Lugia', 'Lunala', 'Magearna', 'Marshadow', 'Melmetal', 'Mewtwo', 'Necrozma-Dawn-Wings', 'Necrozma-Dusk-Mane', 'Palkia',
-			'Pheromosa', 'Rayquaza', 'Regigigas', 'Reshiram', 'Shedinja', 'Solgaleo', 'Urshifu', 'Urshifu-Rapid-Strike', 'Xerneas', 'Yveltal', 'Zacian', 'Zamazenta', 'Zekrom',
-			'Arena Trap', 'Comatose', 'Contrary', 'Fluffy', 'Fur Coat', 'Gorilla Tactics', 'Huge Power', 'Ice Scales', 'Illusion', 'Imposter', 'Innards Out', 'Intrepid Sword', 'Libero',
-			'Moody', 'Neutralizing Gas', 'Parental Bond', 'Power Construct', 'Protean', 'Pure Power', 'Shadow Tag', 'Simple', 'Stakeout', 'Speed Boost', 'Water Bubble', 'Wonder Guard',
-			'Baton Pass',
-		],
-	},
-	{
-=======
->>>>>>> c8083702
 		name: "[Gen 8] STABmons",
 		desc: `Pok&eacute;mon can use any move of their typing, in addition to the moves they can normally learn.`,
 		threads: [
@@ -1063,30 +989,9 @@
 			'Arena Trap', 'Magnet Pull', 'Moody', 'Power Construct', 'Shadow Tag', 'King\'s Rock', 'Baton Pass',
 		],
 		restricted: [
-<<<<<<< HEAD
-			'Acupressure', 'Belly Drum', 'Bolt Beak', 'Double Iron Bash', 'Electrify', 'Extreme Speed', 'Fishious Rend',
-			'Geomancy', 'Lovely Kiss', 'Shell Smash', 'Shift Gear', 'Spore', 'Thousand Arrows', 'V-create', 'Wicked Blow',
-		],
-	},
-	{
-		name: "[Gen 8] Camomons",
-		desc: `Pok&eacute;mon change type to match their first two moves.`,
-		threads: [
-			`&bullet; <a href="https://www.smogon.com/forums/threads/3656413/">Camomons</a>`,
-		],
-
-		mod: 'gen8',
-		ruleset: ['Species Clause', 'Nickname Clause', 'OHKO Clause', 'Evasion Moves Clause', 'Team Preview', 'HP Percentage Mod', 'Cancel Mod', 'Dynamax Clause', 'Sleep Clause Mod', 'Endless Battle Clause'],
-		banlist: [
-			'Calyrex-Ice', 'Calyrex-Shadow', 'Darmanitan-Galar', 'Dialga', 'Dragonite', 'Eternatus', 'Genesect', 'Giratina', 'Groudon', 'Ho-Oh',
-			'Kartana', 'Kyogre', 'Kyurem-Black', 'Kyurem-White', 'Lugia', 'Lunala', 'Marshadow', 'Mewtwo', 'Necrozma-Dawn-Wings', 'Necrozma-Dusk-Mane',
-			'Palkia', 'Rayquaza', 'Reshiram', 'Shedinja', 'Solgaleo', 'Xerneas', 'Yveltal', 'Zacian', 'Zamazenta', 'Zekrom', 'Zygarde-Base',
-			'Arena Trap', 'Moody', 'Power Construct', 'Shadow Tag', 'Baton Pass',
-=======
 			'Acupressure', 'Astral Barrage', 'Belly Drum', 'Bolt Beak', 'Clangorous Soul', 'Double Iron Bash', 'Electrify', 'Extreme Speed', 'Fishious Rend',
 			'Geomancy', 'Glacial Lance', 'Oblivion Wing', 'Precipice Blades', 'Shell Smash', 'Shift Gear', 'Thousand Arrows', 'Thunderous Kick', 'V-create',
 			'Wicked Blow',
->>>>>>> c8083702
 		],
 	},
 	{
@@ -2125,7 +2030,7 @@
 
 		mod: 'gen8',
 		team: 'random',
-		ruleset: ['Obtainable', 'Same Type Clause', 'HP Percentage Mod', 'Cancel Mod', 'Sleep Clause Mod'],
+		ruleset: ['Same Type Clause', 'HP Percentage Mod', 'Cancel Mod', 'Sleep Clause Mod'],
 	},
 	{
 		name: "[Gen 8] Random Battle (No Dmax)",
@@ -2231,28 +2136,16 @@
 		name: "[Gen 8] Challenge Cup",
 
 		mod: 'gen8',
-<<<<<<< HEAD
-		team: 'random',
-		ruleset: ['Same Type Clause', 'HP Percentage Mod', 'Cancel Mod', 'Sleep Clause Mod'],
-=======
 		team: 'randomCC',
 		searchShow: false,
 		ruleset: ['Obtainable', 'HP Percentage Mod', 'Cancel Mod'],
->>>>>>> c8083702
 	},
 	{
 		name: "[Gen 8] Challenge Cup 1v1",
 
 		mod: 'gen8',
 		team: 'randomCC',
-<<<<<<< HEAD
-		teamLength: {
-			battle: 1,
-		},
-		ruleset: ['HP Percentage Mod', 'Cancel Mod', 'Team Preview', 'Dynamax Clause'],
-=======
 		ruleset: ['[Gen 8] Challenge Cup', 'Team Preview', 'Dynamax Clause', 'Picked Team Size = 1'],
->>>>>>> c8083702
 	},
 	{
 		name: "[Gen 8] Challenge Cup 2v2",
@@ -2261,11 +2154,7 @@
 		team: 'randomCC',
 		gameType: 'doubles',
 		searchShow: false,
-<<<<<<< HEAD
-		ruleset: ['HP Percentage Mod', 'Cancel Mod', 'Team Preview', 'Dynamax Clause'],
-=======
 		ruleset: ['[Gen 8] Challenge Cup 1v1', '!! Picked Team Size = 2'],
->>>>>>> c8083702
 	},
 	{
 		name: "[Gen 8] Hackmons Cup",
@@ -2284,10 +2173,7 @@
 		team: 'randomHC',
 		searchShow: false,
 		ruleset: ['HP Percentage Mod', 'Cancel Mod'],
-<<<<<<< HEAD
-=======
 		banlist: ['Nonexistent'],
->>>>>>> c8083702
 	},
 	{
 		name: "[Gen 8] CAP 1v1",
