--- conflicted
+++ resolved
@@ -282,17 +282,8 @@
 		mod: 'gen8',
 		ruleset: ['Little Cup', 'Standard', 'Dynamax Clause'],
 		banlist: [
-<<<<<<< HEAD
 			'LC OU', 'LC UBER',
 			'Moody', 'Baton Pass', 'Shadow Tag',
-=======
-			// LC OU
-			'Abra', 'Carvanha', 'Diglett-Base', 'Dwebble', 'Ferroseed', 'Foongus', 'Frillish', 'Grookey', 'Koffing',
-			'Larvesta', 'Magby', 'Magnemite', 'Mareanie', 'Mienfoo', 'Mudbray', 'Munchlax', 'Natu', 'Onix', 'Pawniard',
-			'Ponyta', 'Ponyta-Galar', 'Porygon', 'Slowpoke-Base', 'Staryu', 'Timburr', 'Trapinch', 'Tyrunt',
-			// LC UUBL
-			'Farfetch\u2019d-Galar', 'Scorbunny', 'Shellder', 'Wingull',
->>>>>>> 1a7995d0
 		],
 	},
 	{
