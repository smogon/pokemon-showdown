--- conflicted
+++ resolved
@@ -1795,16 +1795,7 @@
 		validateSet(set, teamHas) {
 			const dex = this.dex;
 			const ability = dex.moves.get(set.ability);
-<<<<<<< HEAD
 			if (!ability.exists) { // Not even a real move
-=======
-			// Prevent stack overflow
-			const overflowAbilityNames = ['Assist', 'Entrainment', 'Role Play', 'Skill Swap'];
-			if (
-				overflowAbilityNames.includes(ability.name) || ability.category !== 'Status' || ability.status === 'slp' ||
-				this.ruleTable.isRestricted(`move:${ability.id}`) || set.moves.map(this.toID).includes(ability.id)
-			) {
->>>>>>> 09e7c8f1
 				return this.validateSet(set, teamHas);
 			}
 			// Absolute trademark bans
@@ -1828,7 +1819,7 @@
 			if (this.ruleTable.isRestricted(`move:${ability.id}`)) {
 				return [`${ability.name} is restricted from being used as a trademark.`];
 			}
-			if (set.moves.map(this.dex.toID).includes(ability.id)) {
+			if (set.moves.map(this.toID).includes(ability.id)) {
 				return [`${set.name} may not use ${ability.name} as both a trademark and one of its moves simultaneously.`];
 			}
 			const customRules = this.format.customRules || [];
