--- conflicted
+++ resolved
@@ -2936,13 +2936,8 @@
 		searchShow: false,
 		ruleset: ['Standard NatDex', 'Terastal Clause', 'Z-Move Clause', 'Super Type Moves Rule', 'Data Preview', 'Sprite Viewer'],
 		banlist: [
-<<<<<<< HEAD
-			'All Pokemon', 'Crystal Heart', 'Wild Heart', 'Bright Powder', 'Lax Incense',
-			'King\'s Rock', 'Razor Fang', 'Baton Pass', 'Double Team', 'Snow Cloak', 'Sand Veil',
-=======
 			'All Pokemon', 'Crystal Heart', 'Wild Heart',
 			'King\'s Rock', 'Razor Fang', 'Baton Pass',
->>>>>>> 4b6cae7e
 		],
 		unbanlist: [
 			'Arbrella', 'Krachiten', 'Scalaron', 'Rantler', 'Woolora', 'Albatrygon', 'Orchile',
