--- conflicted
+++ resolved
@@ -644,14 +644,10 @@
 		threads: [
 			`&bullet; <a href="https://www.smogon.com/forums/threads/3656980/">Trademarked</a>`,
 		],
-<<<<<<< HEAD
-		ruleset: ['Standard', 'Dynamax Clause', 'Pokebilities Rule'],
-=======
 
 		mod: 'gen8',
 		// searchShow: false,
 		ruleset: ['Standard', 'Dynamax Clause'],
->>>>>>> 858000e0
 		banlist: [
 			'Calyrex-Ice', 'Calyrex-Shadow', 'Darmanitan-Galar', 'Dialga', 'Dracovish', 'Dragapult', 'Eternatus', 'Kyurem-Black', 'Kyurem-White', 'Giratina',
 			'Giratina-Origin', 'Genesect', 'Groudon', 'Ho-Oh', 'Kartana', 'Kyogre', 'Lugia', 'Lunala', 'Magearna', 'Marowak-Alola', 'Marshadow', 'Melmetal',
@@ -659,8 +655,6 @@
 			'Urshifu-Base', 'Victini', 'Xerneas', 'Yveltal', 'Zacian', 'Zacian-Crowned', 'Zamazenta', 'Zamazenta-Crowned', 'Zekrom', 'Zygarde-Base',
 			'Arena Trap', 'Moody', 'Neutralizing Gas', 'Power Construct', 'Shadow Tag', 'Baton Pass',
 		],
-<<<<<<< HEAD
-=======
 		restricted: [
 			'Baneful Bunker', 'Block', 'Copycat', 'Corrosive Gas', 'Detect', 'Destiny Bond', 'Disable', 'Encore', 'Fairy Lock', 'Hypnosis', 'Ingrain',
 			'Instruct', 'Lovely Kiss', 'King\'s Shield', 'Mat Block', 'Mean Look', 'Memento', 'move:Metronome', 'Obstruct', 'Octolock', 'Nature Power',
@@ -750,7 +744,6 @@
 				};
 			},
 		},
->>>>>>> 858000e0
 	},
 	{
 		name: "[Gen 8] Linked",
@@ -1633,9 +1626,8 @@
 		threads: [
 			`&bullet; <a href="https://www.smogon.com/forums/threads/3679692/">Pok&eacute;bilities</a>`,
 		],
-		mod: 'pokebilities',
-		searchShow: false,
-		ruleset: ['Standard', 'Dynamax Clause'],
+		searchShow: false,
+		ruleset: ['Standard', 'Dynamax Clause', 'Pokebilities Rule'],
 		banlist: [
 			'Calyrex-Ice', 'Calyrex-Shadow', 'Cinderace', 'Conkeldurr', 'Darmanitan-Galar', 'Dialga', 'Dracovish', 'Dracozolt',
 			'Eternatus', 'Excadrill', 'Genesect', 'Giratina', 'Giratina-Origin', 'Groudon', 'Ho-Oh', 'Kyogre', 'Kyurem-Black',
@@ -1648,21 +1640,6 @@
 			// Shadow Tag/Arena Trap
 			'Diglett-Base', 'Dugtrio-Base', 'Gothita', 'Gothitelle', 'Gothorita', 'Trapinch', 'Wobbuffet', 'Wynaut',
 		],
-		onValidateSet(set) {
-			const species = this.dex.species.get(set.species);
-			const unSeenAbilities = Object.keys(species.abilities)
-				.filter(key => key !== 'S' && (key !== 'H' || !species.unreleasedHidden))
-				.map(key => species.abilities[key as "0" | "1" | "H" | "S"])
-				.filter(ability => ability !== set.ability);
-			if (unSeenAbilities.length && this.toID(set.ability) !== this.toID(species.abilities['S'])) {
-				for (const abilityName of unSeenAbilities) {
-					const banReason = this.ruleTable.check('ability:' + this.toID(abilityName));
-					if (banReason) {
-						return [`${set.name}'s ability ${abilityName} is ${banReason}.`];
-					}
-				}
-			}
-		},
 		onBegin() {
 			for (const pokemon of this.getAllPokemon()) {
 				if (pokemon.ability === this.toID(pokemon.species.abilities['S'])) {
@@ -1877,30 +1854,7 @@
 		mod: 'sharedpower',
 		team: 'random',
 		searchShow: false,
-		ruleset: ['[Gen 8] Random Battle', 'Team Preview', 'Dynamax Clause', 'Camomons Mod', 'Inverse Mod', 'Scalemons Mod'],
-		onBeforeSwitchIn(pokemon) {
-			let format = this.format;
-			if (!format.getSharedPower) format = this.dex.formats.get('gen8sharedpower');
-			for (const ability of format.getSharedPower!(pokemon)) {
-				const effect = 'ability:' + ability;
-				pokemon.volatiles[effect] = {id: this.toID(effect), target: pokemon};
-				if (!pokemon.m.abils) pokemon.m.abils = [];
-				if (!pokemon.m.abils.includes(effect)) pokemon.m.abils.push(effect);
-			}
-		},
-		onSwitchInPriority: 2,
-		onSwitchIn(pokemon) {
-			let format = this.format;
-			if (!format.getSharedPower) format = this.dex.formats.get('gen8sharedpower');
-			for (const ability of format.getSharedPower!(pokemon)) {
-				if (ability === 'noability') {
-					this.hint(`Mirror Armor and Trace break in Shared Power formats that don't use Shared Power as a base, so they get removed from non-base users.`);
-				}
-				const effect = 'ability:' + ability;
-				delete pokemon.volatiles[effect];
-				pokemon.addVolatile(effect);
-			}
-		},
+		ruleset: ['[Gen 8] Random Battle', 'Team Preview', 'Dynamax Clause', 'Camomons Mod', 'Inverse Mod', 'Scalemons Mod', 'Shared Power Rule'],
 	},
 	{
 		name: "[Gen 8] BSS Factory",
