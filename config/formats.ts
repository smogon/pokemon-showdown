--- conflicted
+++ resolved
@@ -854,7 +854,6 @@
 		},
 	},
 	{
-<<<<<<< HEAD
 		name: "[Gen 9] Bio Mech Mons",
 		desc: `Items, abilites, and moves a Pok&eacute;mon has access to can be put in any item/move/ability slot.`,
 		mod: 'biomechmons',
@@ -1004,7 +1003,6 @@
 				pokemon.moveSlots = pokemon.baseMoveSlots;
 			}
 		},
-=======
 		name: "[Gen 9] Camomons",
 		desc: `Pok&eacute;mon have their types set to match their first two moves.`,
 		mod: 'gen9',
@@ -1018,7 +1016,6 @@
 			'Volcarona', 'Zacian', 'Zacian-Crowned', 'Zamazenta-Crowned', 'Zekrom', 'Arena Trap', 'Moody', 'Shadow Tag', 'Booster Energy', 'King\'s Rock', 'Light Clay', 'Razor Fang',
 			'Baton Pass', 'Last Respects', 'Shed Tail',
 		],
->>>>>>> 533de76f
 	},
 	{
 		name: "[Gen 9] Category Swap",
