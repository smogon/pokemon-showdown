// Note: This is the list of formats
// The rules that formats use are stored in data/rulesets.ts
/*
If you want to add custom formats, create a file in this folder named: "custom-formats.ts"

Paste the following code into the file and add your desired formats and their sections between the brackets:
--------------------------------------------------------------------------------
// Note: This is the list of formats
// The rules that formats use are stored in data/rulesets.ts

export const Formats: FormatList = [
];
--------------------------------------------------------------------------------

If you specify a section that already exists, your format will be added to the bottom of that section.
New sections will be added to the bottom of the specified column.
The column value will be ignored for repeat sections.
*/

export const Formats: import('../sim/dex-formats').FormatList = [

	// S/V Singles
	///////////////////////////////////////////////////////////////////

	{
		section: "S/V Singles",
	},
	{
		name: "[Gen 9] Random Battle",
		desc: `Randomized teams of Pok&eacute;mon with sets that are generated to be competitively viable.`,
		mod: 'gen9',
		team: 'random',
		bestOfDefault: true,
		ruleset: ['PotD', 'Obtainable', 'Species Clause', 'HP Percentage Mod', 'Cancel Mod', 'Sleep Clause Mod', 'Illusion Level Mod'],
	},
	{
		name: "[Gen 9] Unrated Random Battle",
		mod: 'gen9',
		team: 'random',
		challengeShow: false,
		rated: false,
		ruleset: ['Obtainable', 'Species Clause', 'HP Percentage Mod', 'Cancel Mod', 'Sleep Clause Mod', 'Illusion Level Mod'],
	},
	{
		name: "[Gen 9] Free-For-All Random Battle",
		mod: 'gen9',
		team: 'random',
		gameType: 'freeforall',
		tournamentShow: false,
		rated: false,
		ruleset: ['Obtainable', 'Species Clause', 'HP Percentage Mod', 'Cancel Mod', 'Sleep Clause Mod', 'Illusion Level Mod'],
	},
	{
		name: "[Gen 9] Random Battle (Blitz)",
		mod: 'gen9',
		team: 'random',
		bestOfDefault: true,
		ruleset: ['[Gen 9] Random Battle', 'Blitz'],
	},
	{
		name: "[Gen 9] Multi Random Battle",
		mod: 'gen9',
		team: 'random',
		gameType: 'multi',
		searchShow: false,
		tournamentShow: false,
		rated: false,
		ruleset: [
			'Max Team Size = 3',
			'Obtainable', 'Species Clause', 'HP Percentage Mod', 'Cancel Mod', 'Sleep Clause Mod', 'Illusion Level Mod',
		],
	},
	{
		name: "[Gen 9] OU",
		mod: 'gen9',
		ruleset: ['Standard', 'Evasion Abilities Clause', 'Sleep Moves Clause', '!Sleep Clause Mod'],
		banlist: ['Uber', 'AG', 'Arena Trap', 'Moody', 'Shadow Tag', 'King\'s Rock', 'Razor Fang', 'Baton Pass', 'Last Respects', 'Shed Tail'],
	},
	{
		name: "[Gen 9] Ubers",
		mod: 'gen9',
		ruleset: ['Standard'],
		banlist: ['AG', 'Moody', 'King\'s Rock', 'Razor Fang', 'Baton Pass', 'Last Respects'],
	},
	{
		name: "[Gen 9] UU",
		mod: 'gen9',
		ruleset: ['[Gen 9] OU'],
		banlist: ['OU', 'UUBL'],
	},
	{
		name: "[Gen 9] RU",
		mod: 'gen9',
		ruleset: ['[Gen 9] UU'],
		banlist: ['UU', 'RUBL', 'Light Clay'],
	},
	{
		name: "[Gen 9] NU",
		mod: 'gen9',
		ruleset: ['[Gen 9] RU'],
		banlist: ['RU', 'NUBL', 'Drought', 'Quick Claw'],
	},
	{
		name: "[Gen 9] PU",
		mod: 'gen9',
		ruleset: ['[Gen 9] NU'],
		banlist: ['NU', 'PUBL', 'Damp Rock'],
	},
	{
		name: "[Gen 9] LC",
		mod: 'gen9',
		ruleset: ['Little Cup', 'Standard'],
		banlist: [
			'Aipom', 'Basculin-White-Striped', 'Cutiefly', 'Diglett-Base', 'Dunsparce', 'Duraludon', 'Flittle', 'Gastly', 'Girafarig', 'Gligar',
			'Magby', 'Meditite', 'Misdreavus', 'Murkrow', 'Porygon', 'Qwilfish-Hisui', 'Rufflet', 'Scraggy', 'Scyther', 'Sneasel', 'Sneasel-Hisui',
			'Snivy', 'Stantler', 'Torchic', 'Voltorb-Hisui', 'Vulpix', 'Vulpix-Alola', 'Yanma', 'Moody', 'Heat Rock', 'Baton Pass', 'Sticky Web',
		],
	},
	{
		name: "[Gen 9] Monotype",
		mod: 'gen9',
		ruleset: ['Standard', 'Evasion Abilities Clause', 'Same Type Clause', 'Terastal Clause'],
		banlist: [
			'Annihilape', 'Arceus', 'Baxcalibur', 'Calyrex-Ice', 'Calyrex-Shadow', 'Chi-Yu', 'Chien-Pao', 'Blaziken', 'Deoxys-Normal', 'Deoxys-Attack',
			'Dialga', 'Dialga-Origin', 'Espathra', 'Eternatus', 'Giratina', 'Giratina-Origin', 'Gouging Fire', 'Groudon', 'Ho-Oh', 'Iron Bundle', 'Kingambit',
			'Koraidon', 'Kyogre', 'Kyurem-Black', 'Kyurem-White', 'Lugia', 'Lunala', 'Magearna', 'Mewtwo', 'Miraidon', 'Necrozma-Dawn-Wings', 'Necrozma-Dusk-Mane',
			'Palafin', 'Palkia', 'Palkia-Origin', 'Rayquaza', 'Reshiram', 'Shaymin-Sky', 'Solgaleo', 'Ursaluna-Bloodmoon', 'Urshifu-Single-Strike', 'Zacian',
			'Zacian-Crowned', 'Zamazenta', 'Zamazenta-Crowned', 'Zekrom', 'Moody', 'Shadow Tag', 'Booster Energy', 'Damp Rock', 'Focus Band', 'King\'s Rock',
			'Quick Claw', 'Razor Fang', 'Smooth Rock', 'Baton Pass', 'Last Respects', 'Shed Tail',
		],
	},
	{
		name: "[Gen 9] CAP",
		desc: "The Create-A-Pok&eacute;mon project is a community dedicated to exploring and understanding the competitive Pok&eacute;mon metagame by designing, creating, and playtesting new Pok&eacute;mon concepts.",
		mod: 'gen9',
		ruleset: ['[Gen 9] OU', '+CAP'],
		banlist: ['Crucibellite', 'Rage Fist'],
	},
	{
		name: "[Gen 9] BSS Reg I",
		mod: 'gen9',
		bestOfDefault: true,
		ruleset: ['Flat Rules', '!! Adjust Level = 50', 'Min Source Gen = 9', 'VGC Timer', 'Limit Two Restricted'],
		restricted: ['Restricted Legendary'],
	},
	{
		name: "[Gen 9] BSS Reg J",
		mod: 'gen9',
		bestOfDefault: true,
		ruleset: ['Flat Rules', '!! Adjust Level = 50', 'Min Source Gen = 9', 'VGC Timer', 'Limit Two Restricted'],
		restricted: ['Restricted Legendary', 'Mythical'],
	},
	{
		name: "[Gen 9] Custom Game",
		mod: 'gen9',
		searchShow: false,
		debug: true,
		battle: { trunc: Math.trunc },
		// no restrictions, for serious (other than team preview)
		ruleset: ['Team Preview', 'Cancel Mod', 'Max Team Size = 24', 'Max Move Count = 24', 'Max Level = 9999', 'Default Level = 100'],
	},

	// S/V Doubles
	///////////////////////////////////////////////////////////////////

	{
		section: "S/V Doubles",
	},
	{
		name: "[Gen 9] Random Doubles Battle",
		mod: 'gen9',
		gameType: 'doubles',
		team: 'random',
		bestOfDefault: true,
		ruleset: ['PotD', 'Obtainable', 'Species Clause', 'HP Percentage Mod', 'Cancel Mod', 'Illusion Level Mod', 'Sleep Clause Mod'],
	},
	{
		name: "[Gen 9] Doubles OU",
		mod: 'gen9',
		gameType: 'doubles',
		ruleset: ['Standard Doubles', 'Evasion Abilities Clause'],
		banlist: ['DUber', 'Shadow Tag'],
	},
	{
		name: "[Gen 9] Doubles Ubers",
		mod: 'gen9',
		gameType: 'doubles',
		ruleset: ['Standard Doubles', '!Gravity Sleep Clause'],
	},
	{
		name: "[Gen 9] Doubles UU",
		mod: 'gen9',
		gameType: 'doubles',
		ruleset: ['[Gen 9] Doubles OU'],
		banlist: ['DOU', 'DBL'],
	},
	{
		name: "[Gen 9] Doubles LC",
		mod: 'gen9',
		gameType: 'doubles',
		searchShow: false,
		ruleset: ['Standard Doubles', 'Little Cup', 'Sleep Clause Mod'],
		banlist: [
			'Basculin-White-Striped', 'Dunsparce', 'Duraludon', 'Girafarig', 'Gligar', 'Misdreavus', 'Murkrow', 'Qwilfish-Hisui', 'Scyther', 'Sneasel', 'Sneasel-Hisui',
			'Stantler', 'Vulpix', 'Vulpix-Alola', 'Yanma',
		],
	},
	{
		name: "[Gen 9] VGC 2023 Reg D",
		mod: 'gen9predlc',
		gameType: 'doubles',
		searchShow: false,
		bestOfDefault: true,
		ruleset: ['Flat Rules', '!! Adjust Level = 50', 'Min Source Gen = 9', 'VGC Timer', 'Open Team Sheets'],
		banlist: ['Walking Wake', 'Iron Leaves'],
	},
	{
		name: "[Gen 9] VGC 2024 Reg G",
		mod: 'gen9',
		gameType: 'doubles',
		searchShow: false,
		bestOfDefault: true,
		ruleset: ['Flat Rules', '!! Adjust Level = 50', 'Min Source Gen = 9', 'VGC Timer', 'Open Team Sheets', 'Limit One Restricted'],
		restricted: ['Restricted Legendary'],
	},
	{
		name: "[Gen 9] VGC 2025 Reg H",
		mod: 'gen9',
		gameType: 'doubles',
		bestOfDefault: true,
		ruleset: ['Flat Rules', '!! Adjust Level = 50', 'Min Source Gen = 9', 'VGC Timer', 'Open Team Sheets'],
		banlist: ['Sub-Legendary', 'Paradox', 'Gouging Fire', 'Iron Boulder', 'Iron Crown', 'Raging Bolt'],
	},
	{
		name: "[Gen 9] VGC 2025 Reg H (Bo3)",
		mod: 'gen9',
		gameType: 'doubles',
		ruleset: ['Flat Rules', '!! Adjust Level = 50', 'Min Source Gen = 9', 'VGC Timer', 'Force Open Team Sheets', 'Best of = 3'],
		banlist: ['Sub-Legendary', 'Paradox', 'Gouging Fire', 'Iron Boulder', 'Iron Crown', 'Raging Bolt'],
	},
	{
		name: "[Gen 9] VGC 2025 Reg I",
		mod: 'gen9',
		gameType: 'doubles',
		bestOfDefault: true,
		ruleset: ['Flat Rules', '!! Adjust Level = 50', 'Min Source Gen = 9', 'VGC Timer', 'Open Team Sheets', 'Limit Two Restricted'],
		restricted: ['Restricted Legendary'],
	},
	{
		name: "[Gen 9] VGC 2025 Reg I (Bo3)",
		mod: 'gen9',
		gameType: 'doubles',
		ruleset: ['Flat Rules', '!! Adjust Level = 50', 'Min Source Gen = 9', 'VGC Timer', 'Force Open Team Sheets', 'Best of = 3', 'Limit Two Restricted'],
		restricted: ['Restricted Legendary'],
	},
	{
		name: "[Gen 9] VGC 2025 Reg J",
		mod: 'gen9',
		gameType: 'doubles',
		bestOfDefault: true,
		ruleset: ['Flat Rules', '!! Adjust Level = 50', 'Min Source Gen = 9', 'VGC Timer', 'Limit Two Restricted'],
		restricted: ['Restricted Legendary', 'Mythical'],
	},
	{
		name: "[Gen 9] VGC 2025 Reg J (Bo3)",
		mod: 'gen9',
		gameType: 'doubles',
		searchShow: false,
		ruleset: ['Flat Rules', '!! Adjust Level = 50', 'Min Source Gen = 9', 'VGC Timer', 'Force Open Team Sheets', 'Best of = 3', 'Limit Two Restricted'],
		restricted: ['Restricted Legendary', 'Mythical'],
	},
	{
		name: "[Gen 9] Doubles Custom Game",
		mod: 'gen9',
		gameType: 'doubles',
		searchShow: false,
		battle: { trunc: Math.trunc },
		debug: true,
		// no restrictions, for serious (other than team preview)
		ruleset: ['Team Preview', 'Cancel Mod', 'Max Team Size = 24', 'Max Move Count = 24', 'Max Level = 9999', 'Default Level = 100'],
	},

	// S/V Doubles
	///////////////////////////////////////////////////////////////////

	{
		section: "Unofficial Metagames",
	},
	{
		name: "[Gen 9] 1v1",
		desc: `Bring three Pok&eacute;mon to Team Preview and choose one to battle.`,
		mod: 'gen9',
		ruleset: [
			'Picked Team Size = 1', 'Max Team Size = 3',
			'Standard', 'Terastal Clause', 'Sleep Moves Clause', 'Accuracy Moves Clause', '!Sleep Clause Mod',
		],
		banlist: [
			'Arceus', 'Archaludon', 'Calyrex-Ice', 'Calyrex-Shadow', 'Chi-Yu', 'Cinderace', 'Deoxys', 'Deoxys-Attack', 'Deoxys-Defense', 'Deoxys-Speed', 'Dialga',
			'Dialga-Origin', 'Dragonite', 'Eternatus', 'Flutter Mane', 'Gholdengo', 'Giratina', 'Giratina-Origin', 'Gouging Fire', 'Groudon', 'Ho-Oh', 'Jirachi',
			'Koraidon', 'Kyogre', 'Kyurem-Black', 'Kyurem-White', 'Lugia', 'Lunala', 'Magearna', 'Meloetta', 'Mew', 'Mewtwo', 'Mimikyu', 'Miraidon', 'Necrozma',
			'Necrozma-Dawn-Wings', 'Necrozma-Dusk-Mane', 'Ogerpon-Cornerstone', 'Ogerpon-Hearthflame', 'Palkia', 'Palkia-Origin', 'Rayquaza', 'Regidrago', 'Reshiram',
			'Scream Tail', 'Shaymin-Sky', 'Snorlax', 'Solgaleo', 'Terapagos', 'Zacian', 'Zacian-Crowned', 'Zamazenta', 'Zamazenta-Crowned', 'Zekrom', 'Moody',
			'Focus Band', 'Focus Sash', 'King\'s Rock', 'Razor Fang', 'Quick Claw', 'Perish Song',
		],
	},
	{
		name: "[Gen 9] 2v2 Doubles",
		desc: `Double battle where you bring four Pok&eacute;mon to Team Preview and choose only two.`,
		mod: 'gen9',
		gameType: 'doubles',
		ruleset: [
			'Picked Team Size = 2', 'Max Team Size = 4',
			'Standard Doubles', 'Accuracy Moves Clause', 'Terastal Clause', 'Sleep Clause Mod', 'Evasion Items Clause',
		],
		banlist: [
			'Arceus', 'Calyrex-Ice', 'Calyrex-Shadow', 'Chi-Yu', 'Deoxys-Attack', 'Dialga', 'Dialga-Origin', 'Eternatus', 'Giratina', 'Giratina-Origin', 'Groudon',
			'Ho-Oh', 'Koraidon', 'Kyogre', 'Kyurem-White', 'Lugia', 'Lunala', 'Magearna', 'Mewtwo', 'Miraidon', 'Necrozma-Dawn-Wings', 'Necrozma-Dusk-Mane', 'Palkia',
			'Palkia-Origin', 'Rayquaza', 'Reshiram', 'Solgaleo', 'Urshifu', 'Urshifu-Rapid-Strike', 'Zacian', 'Zacian-Crowned', 'Zamazenta', 'Zamazenta-Crowned',
			'Zekrom', 'Commander', 'Moody', 'Focus Sash', 'King\'s Rock', 'Razor Fang', 'Ally Switch', 'Final Gambit', 'Perish Song', 'Swagger',
		],
	},
	{
		name: "[Gen 9] Anything Goes",
		mod: 'gen9',
		ruleset: ['Standard AG'],
	},
	{
		name: "[Gen 9] Ubers UU",
		mod: 'gen9',
		ruleset: ['[Gen 9] Ubers'],
		banlist: [
			// Ubers OU
			'Arceus-Normal', 'Arceus-Fairy', 'Arceus-Ghost', 'Arceus-Ground', 'Arceus-Water', 'Calyrex-Ice', 'Chien-Pao', 'Deoxys-Attack', 'Deoxys-Speed', 'Ditto',
			'Dondozo', 'Eternatus', 'Flutter Mane', 'Giratina-Origin', 'Glimmora', 'Gliscor', 'Groudon', 'Hatterene', 'Ho-Oh', 'Kingambit', 'Koraidon', 'Kyogre',
			'Kyurem-Black', 'Landorus-Therian', 'Lunala', 'Miraidon', 'Necrozma-Dusk-Mane', 'Rayquaza', 'Ribombee', 'Skeledirge', 'Terapagos', 'Ting-Lu', 'Zacian-Crowned',
			// Ubers UUBL + Lunala, Arceus-Ghost, Arceus-Water
			'Arceus-Dragon', 'Arceus-Fire', 'Arceus-Flying', 'Arceus-Steel', 'Necrozma-Dawn-Wings', 'Shaymin-Sky', 'Spectrier', 'Zacian', 'Zekrom',
		],
	},
	{
		name: "[Gen 9] ZU",
		mod: 'gen9',
		ruleset: ['[Gen 9] PU'],
		banlist: ['PU', 'ZUBL', 'Unburden'],
	},
	{
		name: "[Gen 9] Free-For-All",
		mod: 'gen9',
		gameType: 'freeforall',
		rated: false,
		tournamentShow: false,
		ruleset: ['Standard', 'Sleep Moves Clause', '!Sleep Clause Mod', '!Evasion Items Clause'],
		banlist: [
			'Annihilape', 'Arceus', 'Calyrex-Ice', 'Calyrex-Shadow', 'Chi-Yu', 'Chien-Pao', 'Darkrai', 'Deoxys-Normal', 'Deoxys-Attack', 'Dialga', 'Dialga-Origin',
			'Dondozo', 'Eternatus', 'Flutter Mane', 'Giratina', 'Giratina-Origin', 'Groudon', 'Ho-Oh', 'Hoopa-Unbound', 'Iron Bundle', 'Koraidon', 'Kyogre', 'Kyurem-White',
			'Landorus-Incarnate', 'Lugia', 'Lunala', 'Magearna', 'Mewtwo', 'Miraidon', 'Necrozma-Dawn-Wings', 'Necrozma-Dusk-Mane', 'Ogerpon-Hearthflame', 'Palkia',
			'Palkia-Origin', 'Rayquaza', 'Reshiram', 'Shaymin-Sky', 'Solgaleo', 'Spectrier', 'Terapagos', 'Ursaluna', 'Ursaluna-Bloodmoon', 'Urshifu', 'Urshifu-Rapid-Strike',
			'Zacian', 'Zacian-Crowned', 'Zekrom', 'Moody', 'Shadow Tag', 'Toxic Chain', 'Toxic Debris', 'Aromatic Mist', 'Baton Pass', 'Coaching',
			'Court Change', 'Decorate', 'Dragon Cheer', 'Final Gambit', 'Flatter', 'Fling', 'Floral Healing', 'Follow Me', 'Heal Pulse', 'Heart Swap', 'Last Respects',
			'Malignant Chain', 'Poison Fang', 'Rage Powder', 'Skill Swap', 'Spicy Extract', 'Swagger', 'Toxic', 'Toxic Spikes',
		],
	},
	{
		name: "[Gen 9] LC UU",
		mod: 'gen9',
		searchShow: false,
		ruleset: ['[Gen 9] LC'],
		banlist: [
			'Chinchou', 'Diglett-Alola', 'Elekid', 'Foongus', 'Glimmet', 'Gothita', 'Grookey', 'Growlithe-Hisui', 'Mareanie', 'Mienfoo', 'Mudbray',
			'Pawniard', 'Sandshrew-Alola', 'Shellder', 'Shellos', 'Shroodle', 'Snubbull', 'Stunky', 'Tinkatink', 'Toedscool', 'Vullaby', 'Wingull',
			// LC UUBL
			'Deerling', 'Minccino',
		],
	},
	{
		name: "[Gen 9] NFE",
		desc: `Only Pok&eacute;mon that can evolve are allowed.`,
		mod: 'gen9',
		searchShow: false,
		ruleset: ['Standard OMs', 'Not Fully Evolved', 'Sleep Moves Clause', 'Terastal Clause'],
		banlist: [
			'Basculin-White-Striped', 'Bisharp', 'Chansey', 'Combusken', 'Dipplin', 'Duraludon', 'Electabuzz', 'Gligar', 'Gurdurr',
			'Haunter', 'Magmar', 'Magneton', 'Misdreavus', 'Porygon2', 'Primeape', 'Qwilfish-Hisui', 'Rhydon', 'Scyther', 'Sneasel',
			'Sneasel-Hisui', 'Ursaring', 'Vigoroth', 'Vulpix-Base', 'Arena Trap', 'Magnet Pull', 'Moody', 'Shadow Tag', 'Baton Pass',
		],
	},

	// Pet Mods
	///////////////////////////////////////////////////////////////////

	{
		section: "Pet Mods",
	},
	{
		name: "[Gen 9] Balls Random Battle",
		desc: "A random battle format featuring Fakemon based on balls (and guns (don't ask)) from the real world and other media.",
		mod: 'balls',
		team: 'randomBLL',
		ruleset: ['Species Clause', 'HP Percentage Mod', 'Cancel Mod', 'Sleep Clause Mod', 'Illusion Level Mod', 'Data Preview', 'Sprite Viewer'],
		onBegin() {
			this.add(`raw|<div class='broadcast-green'><b>Yes, this is in fact a real metagame!</b></div>`);
			this.add(`raw|Welcome to Balls Random Battle!`);
			this.add(`raw|<a href="https://www.smogon.com/forums/threads/solomods-megathread.3711007/page-4#post-9716880">Balls</a> is a Solomod featuring powerful Fakemon based on balls (and guns (don't ask)) from the real world and other media!`);
<<<<<<< HEAD
			this.add(`raw|You are invited to come the <a href="https://play.pokemonshowdown.com/petmods">Pet Mods</a> room to discuss the metagame.`);
		},
		onSwitchInPriority: 100,
		onSwitchIn(pokemon) {
			if ((pokemon.illusion || pokemon).getTypes(true, true).join('/') !==
				this.dex.forGen(9).species.get((pokemon.illusion || pokemon).species.name).types.join('/') &&
				!pokemon.terastallized) {
				this.add('-start', pokemon, 'typechange', (pokemon.illusion || pokemon).getTypes(true).join('/'), '[silent]');
			}
		},
	},
	{
		name: "[Gen 9] Balls", // for roomtours
		mod: 'balls',
		searchShow: false,
		ruleset: ['Standard', 'Evasion Abilities Clause', 'Sleep Moves Clause', '!Sleep Clause Mod', 'Data Preview', 'Sprite Viewer'],
		banlist: ['All Pokemon'],
		unbanlist: [
			// Balls
			'Baseball', 'Basketball', 'Football', 'Soccerball', 'Tennisball', 'Cricketball',
			'Watermelon', 'Cabbage', 'Plasmaball', 'pokemon:Snowball', 'Crystalball', '8ball',
			'Gumball', 'Discoball', 'The Moon', 'pokemon:Rock', 'Virus', 'Dragonball',
			// Guns
			'Scorpiongun', 'Tommygun', 'Dracogun', 'Railgun', 'Toygun', 'Shotgun',
			'pokemon:Flamethrower', 'Airgun', 'Proton Pack', 'Crossbow', 'Grenade Launcher', 'Freezegun',
			'Handgun', 'Blowgun', 'Lasergun', '5.7 Rock', 'Nailgun', 'pokemon:Watergun',
		],
		onBegin() {
			this.add(`raw|<div class='broadcast-green'><b>Yes, this is in fact a real metagame!</b></div>`);
			this.add(`raw|Welcome to Balls!`);
			this.add(`raw|Yes this is, in fact, a real metagame!`);
			this.add(`raw|<a href="https://www.smogon.com/forums/threads/solomods-megathread.3711007/page-4#post-9716880">Balls</a> is a Solomod featuring powerful Fakemon based on balls (and guns (don't ask)) from the real world and other media!`);
=======
>>>>>>> 139e57e5
			this.add(`raw|You are invited to come the <a href="https://play.pokemonshowdown.com/petmods">Pet Mods</a> room to discuss the metagame.`);
		},
		onSwitchInPriority: 100,
		onSwitchIn(pokemon) {
			if ((pokemon.illusion || pokemon).getTypes(true, true).join('/') !==
				this.dex.forGen(9).species.get((pokemon.illusion || pokemon).species.name).types.join('/') &&
				!pokemon.terastallized) {
				this.add('-start', pokemon, 'typechange', (pokemon.illusion || pokemon).getTypes(true).join('/'), '[silent]');
			}
		},
	},
	{
		name: "[Gen 9] Balls", // for roomtours
		mod: 'balls',
		searchShow: false,
		ruleset: ['Standard', 'Evasion Abilities Clause', 'Sleep Moves Clause', '!Sleep Clause Mod', 'Data Preview', 'Sprite Viewer'],
		banlist: ['All Pokemon'],
		unbanlist: [
			// Balls
			'Baseball', 'Basketball', 'Football', 'Soccerball', 'Tennisball', 'Cricketball',
			'Watermelon', 'Cabbage', 'Plasmaball', 'pokemon:Snowball', 'Crystalball', '8ball',
			'Gumball', 'Discoball', 'The Moon', 'pokemon:Rock', 'Virus', 'Dragonball',
			// Guns
			'Scorpiongun', 'Tommygun', 'Dracogun', 'Railgun', 'Toygun', 'Shotgun',
			'pokemon:Flamethrower', 'Airgun', 'Proton Pack', 'Crossbow', 'Grenade Launcher', 'Freezegun',
			'Handgun', 'Blowgun', 'Lasergun', '5.7 Rock', 'Nailgun', 'pokemon:Watergun',
		],
		onBegin() {
			this.add(`raw|<div class='broadcast-green'><b>Yes, this is in fact a real metagame!</b></div>`);
			this.add(`raw|Welcome to Balls!`);
			this.add(`raw|Yes this is, in fact, a real metagame!`);
			this.add(`raw|<a href="https://www.smogon.com/forums/threads/solomods-megathread.3711007/page-4#post-9716880">Balls</a> is a Solomod featuring powerful Fakemon based on balls (and guns (don't ask)) from the real world and other media!`);
			this.add(`raw|You are invited to come the <a href="https://play.pokemonshowdown.com/petmods">Pet Mods</a> room to discuss the metagame.`);
		},
		onSwitchInPriority: 100,
		onSwitchIn(pokemon) {
			if ((pokemon.illusion || pokemon).getTypes(true, true).join('/') !==
				this.dex.forGen(9).species.get((pokemon.illusion || pokemon).species.name).types.join('/') &&
				!pokemon.terastallized) {
				this.add('-start', pokemon, 'typechange', (pokemon.illusion || pokemon).getTypes(true).join('/'), '[silent]');
			}
		},
	},
	{
		name: "[Gen 9] ChatBats",
		desc: `A Random Battles Solomod made by the Pet Mods chatroom on Showdown.`,
		mod: 'chatbats',
		team: 'randomChatBats',
		ruleset: ['Obtainable', 'Species Clause', 'HP Percentage Mod', 'Sleep Clause Mod', 'Data Preview', 'Cancel Mod'],
		onSwitchIn(pokemon) {
			this.add('-start', pokemon, 'typechange', pokemon.species.types.join('/'), '[silent]');
		},
		// Dachsbun causes Koraidon to generate on enemy team. Implemented here.
		onBegin() {
			this.add(`raw|<div class='broadcast-green'><b>Need help with all of the new moves, abilities, and wacky sets?<br />Then make sure to check out the <a href="https://www.smogon.com/forums/threads/chatbats.3760234/post-10645803" target="_blank">ChatBats Compendium</a> or use /dt!</b></div>`);
			this.add(`raw|Welcome to ChatBats!`);
			this.add(`raw|ChatBats is a Random Battles format created by the Pet Mods room here on Showdown!`);
			this.add(`raw|If you want to help create new sets, we will host events periodically in the Pet Mods room!`);
			this.add(`raw|Anyone who is there can help create a new set for a random mon, changing moves, abilities, stats, and even custom formes.`);
			for (const side of this.sides) {
				for (const pokemon of side.pokemon) {
					if (pokemon.species.id === 'dachsbun') {
						// Get the opposing side
						const foeSide = side.foe;
						// Filter out Dachsbun from opponent's team
						const foeTeamNoDog = foeSide.pokemon.filter(p => p.species.id !== 'dachsbun' &&
							!p.getItem().id.endsWith('ite'));
						// Pick a random foe
						const randomFoe = this.sample(foeTeamNoDog);
						const rawSpecies = this.dex.species.get('koraidon');
						randomFoe.setSpecies(rawSpecies, null);
						randomFoe.baseSpecies = rawSpecies;
						randomFoe.details = randomFoe.getUpdatedDetails();
						randomFoe.setAbility('Orichalcum Pulse', null, null, true);
						randomFoe.baseAbility = randomFoe.ability;
						if (this.randomChance(1, 2)) {
							const randomFoeItem = (this.randomChance(1, 2) ? 'choicescarf' : 'choiceband');
							randomFoe.item = randomFoeItem as ID;
							randomFoe.itemState = this.initEffectState({ id: randomFoeItem, target: randomFoe });
							// Define new moves
							const newMoves = ['closecombat', 'flareblitz', 'outrage', 'uturn'];

							// Update move slots
							randomFoe.moveSlots = newMoves.map(move => {
								const moveData = this.dex.moves.get(move);
								return {
									move: moveData.name,
									id: moveData.id,
									pp: moveData.pp,
									maxpp: moveData.pp,
									target: moveData.target,
									disabled: false,
									used: false,
								};
							});
						} else {
							const randomFoeItem = 'loadeddice';
							randomFoe.item = randomFoeItem as ID;
							randomFoe.itemState = this.initEffectState({ id: randomFoeItem, target: randomFoe });
							// Define new moves
							const newMoves = ['collisioncourse', 'flareblitz', 'scaleshot', 'swordsdance'];

							// Update move slots
							randomFoe.moveSlots = newMoves.map(move => {
								const moveData = this.dex.moves.get(move);
								return {
									move: moveData.name,
									id: moveData.id,
									pp: moveData.pp,
									maxpp: moveData.pp,
									target: moveData.target,
									disabled: false,
									used: false,
								};
							});
						}
						// this forces the UI to update move slots visually
						(randomFoe as any).baseMoveSlots = randomFoe.moveSlots.slice();
						randomFoe.teraType = 'Fire';
						(randomFoe as any).level = 80;
						randomFoe.details = randomFoe.getUpdatedDetails();
					}
				}
			}
		},
	},

	// Draft League
	///////////////////////////////////////////////////////////////////

	{
		section: "Draft",
		column: 1,
	},
	{
		name: "[Gen 9] Draft",
		mod: 'gen9',
		searchShow: false,
		teraPreviewDefault: true,
		ruleset: ['Standard Draft', 'Min Source Gen = 9'],
	},
	{
		name: "[Gen 9] 6v6 Doubles Draft",
		mod: 'gen9',
		gameType: 'doubles',
		searchShow: false,
		teraPreviewDefault: true,
		ruleset: ['Standard Draft', '!Sleep Clause Mod', '!Evasion Clause', 'Min Source Gen = 9'],
	},
	{
		name: "[Gen 9] 4v4 Doubles Draft",
		mod: 'gen9',
		gameType: 'doubles',
		searchShow: false,
		bestOfDefault: true,
		teraPreviewDefault: true,
		ruleset: ['Standard Draft', 'Item Clause = 1', 'VGC Timer', '!Sleep Clause Mod', '!OHKO Clause', '!Evasion Clause', 'Adjust Level = 50', 'Picked Team Size = 4', 'Min Source Gen = 9'],
	},
	{
		name: "[Gen 9] NatDex Draft",
		mod: 'gen9',
		searchShow: false,
		teraPreviewDefault: true,
		ruleset: ['Standard Draft', '+Unobtainable', '+Past', 'Min Source Gen = 1'],
	},
	{
		name: "[Gen 9] NatDex 6v6 Doubles Draft",
		mod: 'gen9',
		gameType: 'doubles',
		searchShow: false,
		teraPreviewDefault: true,
		ruleset: ['[Gen 9] 6v6 Doubles Draft', '+Unobtainable', '+Past', '!! Min Source Gen = 3'],
	},
	{
		name: "[Gen 9] NatDex LC Draft",
		mod: 'gen9',
		searchShow: false,
		teraPreviewDefault: true,
		ruleset: ['[Gen 9] NatDex Draft', 'Item Clause = 2', 'Little Cup'],
		banlist: ['Dragon Rage', 'Sonic Boom'],
	},
	{
		name: "[Gen 8] Draft",
		mod: 'gen8',
		searchShow: false,
		ruleset: ['Standard Draft', 'Dynamax Clause'],
	},
	{
		name: "[Gen 8] NatDex Draft",
		mod: 'gen8',
		searchShow: false,
		ruleset: ['Standard Draft', 'NatDex Mod', 'Dynamax Clause'],
	},
	{
		name: "[Gen 8] NatDex 4v4 Doubles Draft",
		mod: 'gen8',
		gameType: 'doubles',
		searchShow: false,
		ruleset: ['Standard Draft', 'Item Clause = 1', 'NatDex Mod', '!Sleep Clause Mod', '!OHKO Clause', '!Evasion Moves Clause', 'Adjust Level = 50', 'Picked Team Size = 4'],
	},
	{
		name: "[Gen 7] Draft",
		mod: 'gen7',
		searchShow: false,
		ruleset: ['Standard Draft', '+LGPE'],
	},
	{
		name: "[Gen 6] Draft",
		mod: 'gen6',
		searchShow: false,
		ruleset: ['Standard Draft', 'Moody Clause', 'Swagger Clause'],
		banlist: ['Soul Dew'],
	},
	{
		name: "[Gen 5] Draft",
		mod: 'gen5',
		searchShow: false,
		ruleset: ['Standard Draft', '-Unreleased', 'Moody Clause', 'Swagger Clause', 'DryPass Clause', 'Gems Clause', 'Sleep Moves Clause'],
		banlist: ['King\'s Rock', 'Quick Claw', 'Soul Dew', 'Assist', 'Drizzle ++ Swift Swim', 'Drought ++ Chlorophyll', 'Sand Stream ++ Sand Rush', 'Landorus + Sheer Force', 'Excadrill + Sand Rush'],
	},
	{
		name: "[Gen 4] Draft",
		mod: 'gen4',
		searchShow: false,
		ruleset: ['Standard Draft', 'Swagger Clause', 'DryPass Clause', 'Sleep Moves Clause', '!Team Preview', '!Evasion Abilities Clause'],
		banlist: ['King\'s Rock', 'Quick Claw', 'Assist', 'Sand Stream ++ Sand Veil', 'Snow Warning ++ Snow Cloak'],
	},
	{
		name: "[Gen 3] Draft",
		mod: 'gen3',
		searchShow: false,
		ruleset: ['Standard Draft'],
	},

	// OM of the Month
	///////////////////////////////////////////////////////////////////

	{
		section: "OM of the Month",
		column: 2,
	},
	{
		name: "[Gen 9] Alphabet Cup",
		desc: `Allows Pok&eacute;mon to use any move that shares the same first letter as their name or a previous evolution's name.`,
		mod: 'gen9',
		// searchShow: false,
		ruleset: ['Standard OMs', 'Alphabet Cup Move Legality', 'Sleep Moves Clause', 'Terastal Clause'],
		banlist: [
			'Annihilape', 'Arceus', 'Baxcalibur', 'Blaziken', 'Calyrex-Ice', 'Calyrex-Shadow', 'Chi-Yu', 'Chien-Pao', 'Deoxys-Attack', 'Deoxys-Normal', 'Dialga', 'Dialga-Origin',
			'Dragapult', 'Dragonite', 'Espathra', 'Eternatus', 'Flutter Mane', 'Giratina', 'Giratina-Origin', 'Gouging Fire', 'Groudon', 'Ho-Oh', 'Iron Bundle', 'Kingambit', 'Koraidon',
			'Kyogre', 'Kyurem-Black', 'Kyurem-White', 'Landorus-Incarnate', 'Lugia', 'Lunala', 'Magearna', 'Mamoswine', 'Meowscarada', 'Mewtwo', 'Miraidon', 'Necrozma-Dawn-Wings',
			'Necrozma-Dusk-Mane', 'Palafin', 'Palkia', 'Palkia-Origin', 'Rayquaza', 'Reshiram', 'Sceptile', 'Shaymin-Sky', 'Sneasler', 'Solgaleo', 'Spectrier', 'Ursaluna',
			'Urshifu-Single-Strike', 'Weavile', 'Zacian', 'Zacian-Crowned', 'Zamazenta-Crowned', 'Zekrom', 'Arena Trap', 'Moody', 'Shadow Tag', 'Damp Rock', 'Heat Rock',
			'King\'s Rock', 'Light Clay', 'Razor Fang', 'Baton Pass', 'Last Respects', 'Shed Tail',
		],
		restricted: [
			'Belly Drum', 'Ceaseless Edge', 'Clangorous Soul', 'Dire Claw', 'Extreme Speed', 'Fillet Away', 'Glacial Lance', 'Glare', 'Lumina Crash', 'Rage Fist', 'Revival Blessing',
			'Salt Cure', 'Shell Smash', 'Shift Gear', 'Surging Strikes', 'Tail Glow', 'Triple Arrows',
		],
	},
	{
		name: "[Gen 9] Inheritance",
		desc: `Pok&eacute;mon may use the ability and moves of another, as long as they forfeit their own learnset.`,
		mod: 'gen9',
		// searchShow: false,
		ruleset: ['Standard OMs', 'Ability Clause = 1', 'Sleep Moves Clause', 'Terastal Clause'],
		banlist: [
			'Arceus', 'Calyrex-Ice', 'Calyrex-Shadow', 'Chien-Pao', 'Cresselia', 'Deoxys-Normal', 'Deoxys-Attack', 'Dialga', 'Dialga-Origin', 'Dondozo', 'Dragapult', 'Eternatus',
			'Flutter Mane', 'Giratina', 'Giratina-Origin', 'Groudon', 'Hoopa-Unbound', 'Ho-Oh', 'Iron Bundle', 'Iron Valiant', 'Koraidon', 'Kyogre', 'Kyurem', 'Kyurem-Black',
			'Kyurem-White', 'Lugia', 'Lunala', 'Magearna', 'Mewtwo', 'Miraidon', 'Necrozma-Dawn-Wings', 'Necrozma-Dusk-Mane', 'Palkia', 'Palkia-Origin', 'Pecharunt', 'Rayquaza',
			'Regieleki', 'Regigigas', 'Reshiram', 'Roaring Moon', 'Sableye', 'Scream Tail', 'Shaymin-Sky', 'Slaking', 'Smeargle', 'Solgaleo', 'Spectrier', 'Urshifu-Single-Strike',
			'Ursaluna-Base', 'Weavile', 'Zacian', 'Zacian-Crowned', 'Zamazenta', 'Zamazenta-Crowned', 'Zekrom', 'Arena Trap', 'Drizzle', 'Drought', 'Good as Gold', 'Huge Power',
			'Imposter', 'Magic Bounce', 'Magnet Pull', 'Moody', 'Neutralizing Gas', 'Poison Heal', 'Pure Power', 'Shadow Tag', 'Sheer Force', 'Speed Boost', 'Stakeout', 'Water Bubble',
			'King\'s Rock', 'Razor Fang', 'Baton Pass', 'Ceaseless Edge', 'Fillet Away', 'Last Respects', 'Quiver Dance', 'Rage Fist', 'Shed Tail', 'Shell Smash',
		],
		getEvoFamily(speciesid) {
			let species = Dex.species.get(speciesid);
			while (species.prevo) {
				const prevoSpecies = Dex.species.get(species.prevo);
				if (prevoSpecies.evos.length > 1) break;
				species = prevoSpecies;
			}
			return species.id;
		},
		validateSet(set, teamHas) {
			if (!teamHas.abilityMap) {
				teamHas.abilityMap = Object.create(null);
				for (const pokemon of Dex.species.all()) {
					if (pokemon.isNonstandard && !this.ruleTable.has(`+pokemontag:${this.toID(pokemon.isNonstandard)}`)) continue;
					if (pokemon.battleOnly) continue;
					if (this.ruleTable.isBannedSpecies(pokemon)) continue;

					for (const key of Object.values(pokemon.abilities)) {
						const abilityId = this.dex.toID(key);
						if (abilityId in teamHas.abilityMap) {
							teamHas.abilityMap[abilityId][pokemon.evos ? 'push' : 'unshift'](pokemon.id);
						} else {
							teamHas.abilityMap[abilityId] = [pokemon.id];
						}
					}
				}
			}

			const problem = this.validateForme(set);
			if (problem.length) return problem;

			const species = this.dex.species.get(set.species);
			if (!species.exists || species.num < 1) return [`The Pok\u00e9mon "${set.species}" does not exist.`];
			if (species.isNonstandard && !this.ruleTable.has(`+pokemontag:${this.toID(species.isNonstandard)}`)) {
				return [`${species.name} is not obtainable in Generation ${this.dex.gen}.`];
			}

			const name = set.name;
			if (this.ruleTable.isBannedSpecies(species)) {
				return this.validateSet(set, teamHas);
			}

			const ability = this.dex.abilities.get(set.ability);
			if (!ability.exists || ability.isNonstandard) return [`${name} needs to have a valid ability.`];
			const pokemonWithAbility = teamHas.abilityMap[ability.id];
			if (!pokemonWithAbility) return [`${ability.name} is not available on a legal Pok\u00e9mon.`];

			(this.format as any).debug = true;

			if (!teamHas.abilitySources) teamHas.abilitySources = Object.create(null);
			const validSources: string[] = teamHas.abilitySources[this.toID(set.species)] = []; // Evolution families

			let canonicalSource = ''; // Specific for the basic implementation of Donor Clause (see onValidateTeam).
			const hpType = set.hpType;

			for (const donor of pokemonWithAbility) {
				const donorSpecies = this.dex.species.get(donor);
				let format = this.format;
				if (!format.getEvoFamily) format = this.dex.formats.get('gen9inheritance');
				const evoFamily = format.getEvoFamily!(donorSpecies.id);
				if (validSources.includes(evoFamily)) continue;

				set.species = donorSpecies.name;
				set.name = donorSpecies.baseSpecies;
				// TODO: Make this less hardcoded. Is it even possible?
				// Do I even need to add special cases for Pagos and pokemon with fixed minimum IVs?
				const min20IVs = ["Iron Boulder", "Gouging Fire", "Iron Crown", "Raging Bolt"];
				if (min20IVs.includes(donorSpecies.name)) {
					let iv: StatID;
					for (iv in set.ivs) {
						if (set.ivs[iv] < 20) set.ivs[iv] = 20;
					}
				}
				const problems = this.validateSet(set, teamHas);
				if (!problems?.length) {
					validSources.push(evoFamily);
					canonicalSource = donorSpecies.name;
				}
				// Specific for the basic implementation of Donor Clause (see onValidateTeam).
				if (validSources.length > 1) break;
			}
			(this.format as any).debug = false;

			set.name = name;
			set.species = species.name;
			set.hpType = hpType;
			if (!validSources.length) {
				if (pokemonWithAbility.length > 1) return [`${name}'s set is illegal.`];
				return [`${name} has an illegal set with an ability from ${this.dex.species.get(pokemonWithAbility[0]).name}.`];
			}

			// Protocol: Include the data of the donor species in the `pokeball` data slot.
			// Afterwards, we are going to reset the name to what the user intended.
			set.pokeball = `${set.pokeball}0${canonicalSource}`;
			return null;
		},
		onValidateTeam(team, f, teamHas) {
			if (this.ruleTable.has('abilityclause')) {
				const abilityTable = new this.dex.Multiset<string>();
				const base: { [k: string]: string } = {
					airlock: 'cloudnine',
					armortail: 'queenlymajesty',
					battlearmor: 'shellarmor',
					clearbody: 'whitesmoke',
					dazzling: 'queenlymajesty',
					emergencyexit: 'wimpout',
					filter: 'solidrock',
					gooey: 'tanglinghair',
					insomnia: 'vitalspirit',
					ironbarbs: 'roughskin',
					keeneye: 'illuminate',
					libero: 'protean',
					minus: 'plus',
					moxie: 'chillingneigh',
					powerofalchemy: 'receiver',
					propellertail: 'stalwart',
					teravolt: 'moldbreaker',
					turboblaze: 'moldbreaker',
				};
				const num = parseInt(this.ruleTable.valueRules.get('abilityclause')!);
				for (const set of team) {
					let ability = this.toID(set.ability.split('0')[0]);
					if (!ability) continue;
					if (ability in base) ability = base[ability] as ID;
					if (abilityTable.get(ability) >= num) {
						return [
							`You are limited to ${num} of each ability by ${num} Ability Clause.`,
							`(You have more than ${num} ${this.dex.abilities.get(ability).name} variants)`,
						];
					}
					abilityTable.add(ability);
				}
			}

			// Donor Clause
			const evoFamilyLists = [];
			for (const set of team) {
				const abilitySources = teamHas.abilitySources?.[this.toID(set.species)];
				if (!abilitySources) continue;
				let format = this.format;
				if (!format.getEvoFamily) format = this.dex.formats.get('gen9inheritance');
				evoFamilyLists.push(abilitySources.map(format.getEvoFamily!));
			}

			// Checking actual full incompatibility would require expensive algebra.
			// Instead, we only check the trivial case of multiple Pokémon only legal for exactly one family. FIXME?
			const requiredFamilies = Object.create(null);
			for (const evoFamilies of evoFamilyLists) {
				if (evoFamilies.length !== 1) continue;
				const [familyId] = evoFamilies;
				if (!(familyId in requiredFamilies)) {
					requiredFamilies[familyId] = 1;
				} else {
					requiredFamilies[familyId]++;
				}
				if (requiredFamilies[familyId] > 1) {
					return [
						`You are limited to up to one inheritance from each evolution family by the Donor Clause.`,
						`(You inherit more than once from ${this.dex.species.get(familyId).name}).`,
					];
				}
			}
		},
		onBegin() {
			for (const pokemon of this.getAllPokemon()) {
				if (pokemon.pokeball.includes('0')) {
					const donor = pokemon.pokeball.split('0')[1];
					pokemon.m.donor = this.toID(donor);
					(pokemon as any).pokeball = this.toID(pokemon.pokeball.split('0')[0]);
				}
			}
		},
		onSwitchIn(pokemon) {
			if (!pokemon.m.donor) return;
			const donorTemplate = this.dex.species.get(pokemon.m.donor);
			if (!donorTemplate.exists) return;
			// Place volatiles on the Pokémon to show the donor details.
			this.add('-start', pokemon, donorTemplate.name, '[silent]');
		},
	},

	// Other Metagames
	///////////////////////////////////////////////////////////////////

	{
		section: "Other Metagames",
		column: 2,
	},
	{
		name: "[Gen 9] Almost Any Ability",
		desc: `Pok&eacute;mon have access to almost any ability.`,
		mod: 'gen9',
		ruleset: ['Standard OMs', '!Obtainable Abilities', 'Ability Clause = 1', 'Sleep Moves Clause', 'Terastal Clause'],
		banlist: [
			'Annihilape', 'Arceus', 'Baxcalibur', 'Calyrex-Ice', 'Calyrex-Shadow', 'Ceruledge', 'Darkrai', 'Deoxys-Normal', 'Deoxys-Attack', 'Dialga', 'Dialga-Origin', 'Dragapult', 'Dragonite',
			'Enamorus-Incarnate', 'Eternatus', 'Flutter Mane', 'Giratina', 'Giratina-Origin', 'Gouging Fire', 'Groudon', 'Ho-Oh', 'Hoopa-Unbound', 'Iron Bundle', 'Iron Valiant', 'Keldeo',
			'Koraidon', 'Kyogre', 'Kyurem', 'Kyurem-Black', 'Kyurem-White', 'Lugia', 'Lunala', 'Magearna', 'Mewtwo', 'Miraidon', 'Necrozma-Dawn-Wings', 'Necrozma-Dusk-Mane', 'Noivern',
			'Palkia', 'Palkia-Origin', 'Raging Bolt', 'Rayquaza', 'Regigigas', 'Reshiram', 'Shaymin-Sky', 'Slaking', 'Sneasler', 'Solgaleo', 'Spectrier', 'Urshifu', 'Urshifu-Rapid-Strike',
			'Volcarona', 'Walking Wake', 'Weavile', 'Zacian', 'Zacian-Crowned', 'Zekrom', 'Arena Trap', 'Comatose', 'Contrary', 'Fur Coat', 'Good as Gold', 'Gorilla Tactics', 'Huge Power',
			'Ice Scales', 'Illusion', 'Imposter', 'Innards Out', 'Magic Bounce', 'Magnet Pull', 'Moody', 'Neutralizing Gas', 'Orichalcum Pulse', 'Parental Bond', 'Poison Heal', 'Pure Power',
			'Shadow Tag', 'Simple', 'Speed Boost', 'Stakeout', 'Toxic Debris', 'Triage', 'Unburden', 'Water Bubble', 'Wonder Guard', 'King\'s Rock', 'Razor Fang', 'Baton Pass',
			'Last Respects', 'Shed Tail',
		],
	},
	{
		name: "[Gen 9] Balanced Hackmons",
		desc: `Anything directly hackable onto a set (EVs, IVs, forme, ability, item, and move) and is usable in local battles is allowed.`,
		mod: 'gen9',
		ruleset: [
			'OHKO Clause', 'Evasion Clause', 'Species Clause', 'Team Preview', 'HP Percentage Mod', 'Cancel Mod', 'Sleep Moves Clause',
			'Endless Battle Clause', 'Hackmons Forme Legality', 'Species Reveal Clause', 'Terastal Clause',
		],
		banlist: [
			'Calyrex-Shadow', 'Deoxys-Attack', 'Diancie-Mega', 'Gengar-Mega', 'Groudon-Primal', 'Kartana', 'Mewtwo-Mega-X', 'Mewtwo-Mega-Y', 'Rayquaza-Mega',
			'Regigigas', 'Shedinja', 'Slaking', 'Arena Trap', 'Comatose', 'Contrary', 'Gorilla Tactics', 'Hadron Engine', 'Huge Power', 'Illusion', 'Innards Out',
			'Libero', 'Liquid Ooze', 'Magnet Pull', 'Moody', 'Neutralizing Gas', 'Orichalcum Pulse', 'Parental Bond', 'Poison Heal', 'Protean', 'Pure Power',
			'Shadow Tag', 'Stakeout', 'Water Bubble', 'Wonder Guard', 'King\'s Rock', 'Razor Fang', 'Baton Pass', 'Belly Drum', 'Ceaseless Edge', 'Clangorous Soul',
			'Dire Claw', 'Electro Shot', 'Fillet Away', 'Imprison', 'Last Respects', 'Lumina Crash', 'No Retreat', 'Photon Geyser', 'Power Trip', 'Quiver Dance',
			'Rage Fist', 'Revival Blessing', 'Shed Tail', 'Substitute', 'Shell Smash', 'Tail Glow',
		],
	},
	{
		name: "[Gen 9] Godly Gift",
		desc: `Each Pok&eacute;mon receives one base stat from a God (Restricted Pok&eacute;mon) depending on its position in the team. If there is no restricted Pok&eacute;mon, it uses the Pok&eacute;mon in the first slot.`,
		mod: 'gen9',
		ruleset: ['Standard OMs', 'Evasion Abilities Clause', 'Evasion Items Clause', 'Sleep Moves Clause', 'Godly Gift Mod'],
		banlist: [
			'Blissey', 'Calyrex-Shadow', 'Chansey', 'Deoxys-Attack', 'Koraidon', 'Kyurem-Black', 'Miraidon', 'Arena Trap', 'Gale Wings', 'Huge Power', 'Moody', 'Pure Power', 'Shadow Tag',
			'Swift Swim', 'Focus Band', 'King\'s Rock', 'Quick Claw', 'Razor Fang', 'Baton Pass', 'Last Respects', 'Shed Tail',
		],
		restricted: [
			'Alomomola', 'Annihilape', 'Arceus', 'Baxcalibur', 'Calyrex-Ice', 'Chien-Pao', 'Chi-Yu', 'Crawdaunt', 'Deoxys-Normal', 'Deoxys-Speed', 'Dialga', 'Dialga-Origin', 'Dragapult', 'Espathra',
			'Eternatus', 'Flutter Mane', 'Gholdengo', 'Giratina', 'Giratina-Origin', 'Gliscor', 'Gouging Fire', 'Groudon', 'Hawlucha', 'Ho-Oh', 'Iron Bundle', 'Kingambit', 'Kyogre', 'Kyurem',
			'Kyurem-White', 'Lugia', 'Lunala', 'Magearna', 'Mewtwo', 'Necrozma-Dawn-Wings', 'Necrozma-Dusk-Mane', 'Ogerpon-Hearthflame', 'Palafin', 'Palkia', 'Palkia-Origin', 'Raging Bolt', 'Rayquaza',
			'Regieleki', 'Reshiram', 'Serperior', 'Shaymin-Sky', 'Smeargle', 'Solgaleo', 'Spectrier', 'Terapagos', 'Toxapex', 'Ursaluna', 'Ursaluna-Bloodmoon', 'Volcarona', 'Zacian', 'Zacian-Crowned',
			'Zamazenta-Crowned', 'Zekrom',
		],
	},
	{
		name: "[Gen 9] Mix and Mega",
		desc: `Mega evolve any Pok&eacute;mon with any mega stone, or transform them with Genesect Drives, Primal orbs, Origin orbs, Rusted items, Ogerpon Masks, Arceus Plates, and Silvally Memories with no limit. Mega and Primal boosts based on form changes from gen 7.`,
		mod: 'mixandmega',
		ruleset: ['Standard OMs', 'Evasion Items Clause', 'Evasion Abilities Clause', 'Sleep Moves Clause', 'Terastal Clause'],
		banlist: [
			'Calyrex-Shadow', 'Koraidon', 'Kyogre', 'Miraidon', 'Moody', 'Shadow Tag', 'Beedrillite', 'Blazikenite', 'Gengarite',
			'Kangaskhanite', 'Mawilite', 'Medichamite', 'Pidgeotite', 'Red Orb', 'Baton Pass', 'Shed Tail',
		],
		restricted: [
			'Arceus', 'Basculegion-M', 'Calyrex-Ice', 'Ceruledge', 'Deoxys-Normal', 'Deoxys-Attack', 'Dialga', 'Eternatus', 'Flutter Mane',
			'Gengar', 'Gholdengo', 'Giratina', 'Gouging Fire', 'Groudon', 'Ho-Oh', 'Iron Bundle', 'Kyurem-Black', 'Kyurem-White', 'Lugia',
			'Lunala', 'Manaphy', 'Mewtwo', 'Necrozma-Dawn-Wings', 'Necrozma-Dusk-Mane', 'Palkia', 'Rayquaza', 'Regigigas', 'Reshiram',
			'Slaking', 'Sneasler', 'Solgaleo', 'Ursaluna-Bloodmoon', 'Urshifu-Single-Strike', 'Walking Wake', 'Zacian', 'Zekrom',
		],
		onValidateTeam(team) {
			const itemTable = new Set<ID>();
			for (const set of team) {
				const item = this.dex.items.get(set.item);
				if (!(item.forcedForme && !item.zMove) && !item.megaStone &&
					!item.isPrimalOrb && !item.name.startsWith('Rusted')) continue;
				const natdex = this.ruleTable.has('natdexmod');
				if (natdex && item.id !== 'ultranecroziumz') continue;
				const species = this.dex.species.get(set.species);
				if (species.isNonstandard && !this.ruleTable.has(`+pokemontag:${this.toID(species.isNonstandard)}`)) {
					return [`${species.baseSpecies} does not exist in gen 9.`];
				}
				if (((item.itemUser?.includes(species.name) || item.forcedForme === species.name) &&
					!item.megaStone && !item.isPrimalOrb) || (natdex && species.name.startsWith('Necrozma-') &&
						item.id === 'ultranecroziumz')) {
					continue;
				}
				if (this.ruleTable.isRestrictedSpecies(species) || this.toID(set.ability) === 'powerconstruct') {
					return [`${species.name} is not allowed to hold ${item.name}.`];
				}
				if (itemTable.has(item.id)) {
					return [
						`You are limited to one of each Mega Stone/Primal Orb/Rusted item/Origin item/Ogerpon Mask/Arceus Plate/Silvally Memory.`,
						`(You have more than one ${item.name})`,
					];
				}
				itemTable.add(item.id);
			}
		},
		onBegin() {
			for (const pokemon of this.getAllPokemon()) {
				pokemon.m.originalSpecies = pokemon.baseSpecies.name;
			}
		},
		onSwitchIn(pokemon) {
			const originalSpecies = this.dex.species.get((pokemon.species as any).originalSpecies);
			if (originalSpecies.exists && pokemon.m.originalSpecies !== originalSpecies.baseSpecies) {
				// Place volatiles on the Pokémon to show its mega-evolved condition and details
				this.add('-start', pokemon, originalSpecies.requiredItems?.[0] || originalSpecies.requiredItem || originalSpecies.requiredMove, '[silent]');
				const oSpecies = this.dex.species.get(pokemon.m.originalSpecies);
				if (oSpecies.types.length !== pokemon.species.types.length || oSpecies.types[1] !== pokemon.species.types[1] ||
					oSpecies.types[0] !== pokemon.species.types[0]) {
					this.add('-start', pokemon, 'typechange', pokemon.species.types.join('/'), '[silent]');
				}
			}
		},
		onSwitchOut(pokemon) {
			const originalSpecies = this.dex.species.get((pokemon.species as any).originalSpecies);
			if (originalSpecies.exists && pokemon.m.originalSpecies !== originalSpecies.baseSpecies) {
				this.add('-end', pokemon, originalSpecies.requiredItems?.[0] || originalSpecies.requiredItem || originalSpecies.requiredMove, '[silent]');
			}
		},
	},
	{
		name: "[Gen 9] Shared Power",
		desc: `Once a Pok&eacute;mon switches in, its ability is shared with the rest of the team.`,
		mod: 'sharedpower',
		ruleset: ['Standard OMs', 'Evasion Abilities Clause', 'Evasion Items Clause', 'Sleep Moves Clause'],
		banlist: [
			'Arceus', 'Calyrex-Ice', 'Calyrex-Shadow', 'Chi-Yu', 'Chien-Pao', 'Conkeldurr', 'Deoxys-Attack', 'Eternatus', 'Greninja', 'Kingambit', 'Kyogre', 'Kyurem-Black', 'Kyurem-White',
			'Koraidon', 'Lunala', 'Magearna', 'Mewtwo', 'Miraidon', 'Necrozma-Dawn-Wings', 'Necrozma-Dusk-Mane', 'Ogerpon-Hearthflame', 'Palafin', 'Rayquaza', 'Regieleki', 'Reshiram',
			'Rillaboom', 'Scizor', 'Shaymin-Sky', 'Spectrier', 'Sneasler', 'Zacian', 'Zacian-Crowned', 'Zamazenta-Crowned', 'Zekrom', 'Arena Trap', 'Moody', 'Neutralizing Gas',
			'Shadow Tag', 'Speed Boost', 'Stench', 'Swift Swim', 'King\'s Rock', 'Leppa Berry', 'Razor Fang', 'Starf Berry', 'Baton Pass', 'Extreme Speed', 'Last Respects',
		],
		unbanlist: ['Arceus-Bug', 'Arceus-Dragon', 'Arceus-Fire', 'Arceus-Ice'],
		restricted: [
			'Armor Tail', 'Chlorophyll', 'Comatose', 'Contrary', 'Dazzling', 'Fur Coat', 'Gale Wings', 'Good as Gold', 'Huge Power', 'Ice Scales', 'Illusion', 'Imposter',
			'Magic Bounce', 'Magic Guard', 'Magnet Pull', 'Mold Breaker', 'Multiscale', 'Poison Heal', 'Prankster', 'Protosynthesis', 'Psychic Surge', 'Pure Power',
			'Quark Drive', 'Queenly Majesty', 'Quick Draw', 'Quick Feet', 'Regenerator', 'Sand Rush', 'Simple', 'Slush Rush', 'Stakeout', 'Stamina', 'Sturdy',
			'Surge Surfer', 'Technician', 'Tinted Lens', 'Triage', 'Unaware', 'Unburden', 'Water Bubble',
		],
		onValidateRule() {
			if (this.format.gameType !== 'singles') {
				throw new Error(`Shared Power currently does not support ${this.format.gameType} battles.`);
			}
		},
		getSharedPower(pokemon) {
			const sharedPower = new Set<string>();
			for (const ally of pokemon.side.pokemon) {
				if (pokemon.battle.ruleTable.isRestricted(`ability:${ally.baseAbility}`)) continue;
				if (ally.previouslySwitchedIn > 0) {
					if (pokemon.battle.dex.currentMod !== 'sharedpower' && ['trace', 'mirrorarmor'].includes(ally.baseAbility)) {
						sharedPower.add('noability');
						continue;
					}
					sharedPower.add(ally.baseAbility);
				}
			}
			sharedPower.delete(pokemon.baseAbility);
			return sharedPower;
		},
		onBeforeSwitchIn(pokemon) {
			let format = this.format;
			if (!format.getSharedPower) format = this.dex.formats.get('gen9sharedpower');
			for (const ability of format.getSharedPower!(pokemon)) {
				const effect = 'ability:' + this.toID(ability);
				pokemon.volatiles[effect] = this.initEffectState({ id: effect, target: pokemon });
				if (!pokemon.m.abils) pokemon.m.abils = [];
				if (!pokemon.m.abils.includes(effect)) pokemon.m.abils.push(effect);
			}
		},
	},
	{
		name: "[Gen 9] STABmons",
		desc: `Pok&eacute;mon can use any move of their typing, in addition to the moves they can normally learn.`,
		mod: 'gen9',
		ruleset: ['Standard OMs', 'STABmons Move Legality', 'Sleep Moves Clause', 'Terastal Clause'],
		banlist: [
			'Arceus', 'Azumarill', 'Baxcalibur', 'Calyrex-Ice', 'Calyrex-Shadow', 'Chi-Yu', 'Chien-Pao', 'Deoxys-Normal', 'Deoxys-Attack', 'Dialga', 'Dialga-Origin', 'Dragapult',
			'Dragonite', 'Enamorus-Incarnate', 'Eternatus', 'Flutter Mane', 'Garchomp', 'Giratina', 'Giratina-Origin', 'Gouging Fire', 'Groudon', 'Gyarados', 'Ho-Oh', 'Iron Bundle',
			'Komala', 'Koraidon', 'Kyogre', 'Kyurem-Base', 'Kyurem-Black', 'Kyurem-White', 'Landorus-Incarnate', 'Lugia', 'Lunala', 'Magearna', 'Meloetta', 'Mewtwo', 'Miraidon',
			'Necrozma-Dawn-Wings', 'Necrozma-Dusk-Mane', 'Ogerpon-Hearthflame', 'Ogerpon-Wellspring', 'Palkia', 'Palkia-Origin', 'Porygon-Z', 'Rayquaza', 'Reshiram', 'Roaring Moon',
			'Shaymin-Sky', 'Solgaleo', 'Spectrier', 'Terapagos', 'Ursaluna', 'Ursaluna-Bloodmoon', 'Urshifu-Single-Strike', 'Zacian', 'Zacian-Crowned', 'Zamazenta-Crowned', 'Zekrom',
			'Zoroark-Hisui', 'Arena Trap', 'Moody', 'Shadow Tag', 'Damp Rock', 'King\'s Rock', 'Razor Fang', 'Baton Pass', 'Last Respects', 'Shed Tail',
		],
		restricted: [
			'Astral Barrage', 'Belly Drum', 'Ceaseless Edge', 'Clangorous Soul', 'Combat Torque', 'Dire Claw', 'Dragon Energy', 'Electro Shot', 'Extreme Speed', 'Fillet Away', 'Final Gambit',
			'Flower Trick', 'Gigaton Hammer', 'No Retreat', 'Rage Fist', 'Revival Blessing', 'Shell Smash', 'Shift Gear', 'Triple Arrows', 'V-create', 'Victory Dance', 'Water Shuriken',
			'Wicked Blow', 'Wicked Torque',
		],
	},
	{
		name: "[Gen 7] Pure Hackmons",
		desc: `Anything that can be hacked in-game and is usable in local battles is allowed.`,
		mod: 'gen7',
		ruleset: ['-Nonexistent', 'Team Preview', 'HP Percentage Mod', 'Cancel Mod', 'Endless Battle Clause'],
	},

	// Challengeable OMs
	///////////////////////////////////////////////////////////////////

	{
		section: "Challengeable OMs",
		column: 2,
	},
	{
		name: "[Gen 9] 1-2 Switch",
		desc: `Doubles-based metagame where each Pok&eacute;mon takes turns being "active" every few turns.`,
		mod: 'gen9',
		gameType: 'doubles',
		searchShow: false,
		ruleset: ['Standard OMs', 'Gravity Sleep Clause'],
		banlist: [
			'Annihilape', 'Arceus', 'Basculegion-M', 'Calyrex-Ice', 'Calyrex-Shadow', 'Darkrai', 'Deoxys-Attack', 'Deoxys-Normal', 'Dialga', 'Dialga-Origin', 'Eternatus', 'Flutter Mane',
			'Giratina', 'Giratina-Origin', 'Groudon', 'Ho-Oh', 'Lugia', 'Lunala', 'Koraidon', 'Kyogre', 'Kyurem-Black', 'Kyurem-White', 'Magearna', 'Mewtwo', 'Miraidon', 'Necrozma-Dawn-Wings',
			'Necrozma-Dusk-Mane', 'Palkia', 'Palkia-Origin', 'Rayquaza', 'Reshiram', 'Tatsugiri', 'Terapagos', 'Urshifu', 'Urshifu-Rapid-Strike', 'Zacian', 'Zacian-Crowned', 'Zamazenta',
			'Zamazenta-Crowned', 'Moody', 'Shadow Tag',
		],
		battle: {
			endTurn() {
				// @ts-expect-error Hack
				for (const pokemon of this.getAllActive(false, true)) {
					// turn counter hasn't been incremented yet
					if (this.turn & 1 && pokemon.position === (this.turn & 2 ? 0 : 1) && pokemon.hp && pokemon.allies().length) {
						pokemon.volatiles['commanding'] = this.initEffectState({ id: 'commanding', name: 'Commanding', target: pokemon });
						pokemon.volatiles['gastroacid'] = this.initEffectState({ id: 'gastroacid', name: 'Gastro Acid', target: pokemon });
						this.add('-message', `${pokemon.side.name}'s ${pokemon.name !== pokemon.species.name ? `${pokemon.name} (${pokemon.species.name})` : pokemon.name} will be skipped next turn.`);
					} else {
						pokemon.removeVolatile('commanding');
						pokemon.removeVolatile('gastroacid');
					}
				}
				this.constructor.prototype.endTurn.call(this);
			},
			getAllActive(includeFainted, includeCommanding) {
				const pokemonList: Pokemon[] = [];
				for (const side of this.sides) {
					for (const pokemon of side.active) {
						if (pokemon && (includeFainted || !pokemon.fainted) && (includeCommanding || !pokemon.volatiles['commanding'])) {
							pokemonList.push(pokemon);
						}
					}
				}
				return pokemonList;
			},
		},
		side: {
			allies(all?: boolean) {
				let allies = this.active.filter(ally => ally);
				if (!all) allies = allies.filter(ally => ally.hp && !ally.volatiles['commanding']);
				return allies;
			},
		},
	},
	{
		name: "[Gen 9] 350 Cup",
		desc: `Pokemon with a BST of 350 or lower have their stats doubled.`,
		mod: 'gen9',
		searchShow: false,
		ruleset: ['Standard OMs', 'Sleep Moves Clause', '350 Cup Mod', 'Evasion Clause'],
		banlist: ['Calyrex-Shadow', 'Flittle', 'Gastly', 'Miraidon', 'Pikachu', 'Rufflet', 'Arena Trap', 'Moody', 'Shadow Tag', 'Eviolite', 'Baton Pass'],
	},
	{
		name: "[Gen 9] Bad 'n Boosted",
		desc: `All base stats of 70 and lower are doubled.`,
		searchShow: false,
		ruleset: ['Standard', 'Bad \'n Boosted Mod', 'Sleep Moves Clause', '!Sleep Clause Mod'],
		banlist: ['AG', 'Araquanid', 'Cyclizar', 'Espathra', 'Espeon', 'Polteageist', 'Huge Power', 'Moody', 'Pure Power', 'Shadow Tag', 'Eviolite', 'King\'s Rock', 'Razor Fang', 'Baton Pass', 'Last Respects'],
	},
	{
		name: "[Gen 9] Battlefields",
		desc: `Any field condition with a set duration becomes permanent once triggered unless directly replaced, removed, or reversed. Namely, this impacts screens, weathers, terrains, room effects, gravity, and side conditions like Tailwind and Safeguard.`,
		mod: 'gen9',
		searchShow: false,
		ruleset: ['Standard OMs', 'Sleep Moves Clause', 'Evasion Abilities Clause'],
		banlist: [
			'Annihilape', 'Arceus', 'Calyrex-Ice', 'Calyrex-Shadow', 'Chi-Yu', 'Chien-Pao', 'Deoxys-Attack', 'Deoxys-Normal', 'Dialga', 'Dialga-Origin', 'Espathra',
			'Eternatus', 'Flutter Mane', 'Gholdengo', 'Giratina', 'Giratina-Origin', 'Groudon', 'Ho-Oh', 'Koraidon', 'Kyogre', 'Kyurem-Black', 'Kyurem-White',
			'Landorus-Incarnate', 'Lugia', 'Lunala', 'Magearna', 'Mewtwo', 'Miraidon', 'Necrozma-Dawn-Wings', 'Necrozma-Dusk-Mane', 'Ogerpon-Hearthflame', 'Palafin',
			'Palkia', 'Palkia-Origin', 'Rayquaza', 'Reshiram', 'Shaymin-Sky', 'Sneasler', 'Spectrier', 'Terapagos', 'Urshifu', 'Urshifu-Rapid-Strike', 'Zacian',
			'Zacian-Crowned', 'Zamazenta-Crowned', 'Zekrom', 'Arena Trap', 'Moody', 'Shadow Tag', 'King\'s Rock', 'Razor Fang', 'Aurora Veil', 'Baton Pass', 'Fairy Lock',
			'Last Respects', 'Light Screen', 'Quick Guard', 'Reflect', 'Shed Tail', 'Tailwind', 'Trick Room',
		],
		onWeatherChange() {
			this.field.weatherState.duration = 0;
		},
		onTerrainChange() {
			this.field.terrainState.duration = 0;
		},
		onPseudoWeatherChange(target, source, pseudoWeather) {
			this.field.pseudoWeather[pseudoWeather.id].duration = 0;
		},
		onSideConditionStart(side, source, sideCondition) {
			side.sideConditions[sideCondition.id].duration = 0;
		},
	},
	{
		name: "[Gen 9] Camomons",
		desc: `Pok&eacute;mon have their types set to match their first two moves.`,
		mod: 'gen9',
		searchShow: false,
		ruleset: ['Standard OMs', 'Sleep Clause Mod', 'Evasion Items Clause', 'Evasion Abilities Clause', 'Terastal Clause', 'Camomons Mod'],
		banlist: [
			'Arceus', 'Baxcalibur', 'Calyrex-Ice', 'Calyrex-Shadow', 'Chi-Yu', 'Chien-Pao', 'Darkrai', 'Deoxys-Normal', 'Deoxys-Attack', 'Deoxys-Speed', 'Dialga',
			'Dialga-Origin', 'Dragonite', 'Drednaw', 'Enamorus-Incarnate', 'Espathra', 'Eternatus', 'Flutter Mane', 'Giratina', 'Giratina-Origin', 'Groudon', 'Ho-Oh',
			'Iron Bundle', 'Kommo-o', 'Koraidon', 'Kyogre', 'Kyurem', 'Kyurem-Black', 'Kyurem-White', 'Landorus-Incarnate', 'Lugia', 'Lunala', 'Magearna', 'Manaphy',
			'Mewtwo', 'Miraidon', 'Necrozma-Dawn-Wings', 'Necrozma-Dusk-Mane', 'Palkia', 'Palkia-Origin', 'Rayquaza', 'Reshiram', 'Roaring Moon', 'Shaymin-Sky',
			'Sneasler', 'Solgaleo', 'Spectrier', 'Tornadus-Therian', 'Ursaluna-Bloodmoon', 'Volcarona', 'Zacian', 'Zacian-Crowned', 'Zamazenta-Crowned', 'Zekrom',
			'Arena Trap', 'Moody', 'Shadow Tag', 'Booster Energy', 'King\'s Rock', 'Light Clay', 'Razor Fang', 'Baton Pass', 'Last Respects', 'Shed Tail',
		],
	},
	{
		name: "[Gen 9] Category Swap",
		desc: `All Special moves become Physical, and all Physical moves become Special.`,
		mod: 'gen9',
		searchShow: false,
		ruleset: ['Standard OMs', 'Sleep Clause Mod', 'Category Swap Mod'],
		banlist: [
			'Arceus', 'Calyrex-Ice', 'Calyrex-Shadow', 'Chi-Yu', 'Darkrai', 'Deoxys-Normal', 'Deoxys-Attack', 'Deoxys-Speed', 'Dialga', 'Dialga-Origin', 'Dragapult', 'Eternatus',
			'Giratina', 'Giratina-Origin', 'Groudon', 'Ho-Oh', 'Iron Valiant', 'Koraidon', 'Kyogre', 'Kyurem', 'Kyurem-Black', 'Kyurem-White', 'Landorus-Incarnate', 'Lugia', 'Lunala',
			'Magearna', 'Mewtwo', 'Miraidon', 'Necrozma-Dawn-Wings', 'Necrozma-Dusk-Mane', 'Palkia', 'Palkia-Origin', 'Rayquaza', 'Regieleki', 'Reshiram', 'Roaring Moon', 'Solgaleo',
			'Spectrier', 'Terapagos', 'Volcarona', 'Zacian', 'Zacian-Crowned', 'Zamazenta-Crowned', 'Zekrom', 'Arena Trap', 'Moody', 'Shadow Tag', 'Damp Rock', 'King\'s Rock',
			'Razor Fang', 'Baton Pass', 'Draco Meteor', 'Last Respects', 'Overheat', 'Shed Tail',
		],
	},
	{
		name: "[Gen 9] Convergence",
		desc: `Allows all Pok&eacute;mon that have identical types to share moves and abilities.`,
		mod: 'gen9',
		searchShow: false,
		ruleset: ['Standard OMs', 'Sleep Clause Mod', 'Convergence Legality', 'Terastal Clause', '!Obtainable Abilities'],
		banlist: [
			'Arceus', 'Calyrex-Ice', 'Calyrex-Shadow', 'Chi-Yu', 'Chien-Pao', 'Darkrai', 'Deoxys-Normal', 'Deoxys-Attack', 'Deoxys-Speed', 'Dialga', 'Dialga-Origin',
			'Dondozo', 'Eternatus', 'Flutter Mane', 'Giratina', 'Giratina-Origin', 'Groudon', 'Ho-oh', 'Inteleon', 'Iron Bundle', 'Iron Hands', 'Koraidon', 'Kyogre',
			'Kyurem-Black', 'Kyurem-White', 'Landorus-Incarnate', 'Lilligant-Hisui', 'Lugia', 'Lunala', 'Magearna', 'Manaphy', 'Mewtwo', 'Miraidon', 'Necrozma-Dawn-Wings',
			'Necrozma-Dusk-Mane', 'Ogerpon-Hearthflame', 'Palafin', 'Palkia', 'Palkia-Origin', 'Primarina', 'Rayquaza', 'Regieleki', 'Regigigas', 'Reshiram', 'Shaymin-Sky',
			'Solgaleo', 'Slaking', 'Smeargle', 'Spectrier', 'Urshifu-Single-Strike', 'Urshifu-Rapid-Strike', 'Walking Wake', 'Zacian', 'Zacian-Crowned', 'Zamazenta',
			'Zamazenta-Crowned', 'Zekrom', 'Arena Trap', 'Comatose', 'Contrary', 'Drizzle', 'Imposter', 'Moody', 'Pure Power', 'Shadow Tag', 'Speed Boost', 'Unburden',
			'Heat Rock', 'King\'s Rock', 'Light Clay', 'Razor Fang', 'Baton Pass', 'Boomburst', 'Extreme Speed', 'Last Respects', 'Population Bomb', 'Quiver Dance',
			'Rage Fist', 'Shed Tail', 'Shell Smash', 'Spore', 'Transform',
		],
	},
	{
		name: "[Gen 9] Cross Evolution",
		desc: `Give a Pok&eacute;mon a Pok&eacute;mon name of the next evolution stage as a nickname to inherit stat changes, typing, abilities, and moves from the next stage Pok&eacute;mon.`,
		mod: 'gen9',
		searchShow: false,
		ruleset: ['Standard OMs', 'Sleep Moves Clause', 'Terastal Clause'],
		banlist: [
			'Basculin-White-Striped', 'Duraludon', 'Kyogre', 'Miraidon', 'Scyther', 'Sneasel', 'Sneasel-Hisui', 'Ursaring', 'Arena Trap',
			'Huge Power', 'Pure Power', 'Shadow Tag', 'Moody', 'King\'s Rock', 'Razor Fang', 'Baton Pass', 'Shed Tail',
		],
		restricted: ['Espathra', 'Frosmoth', 'Gallade', 'Lilligant-Hisui', 'Lunala', 'Solgaleo'],
		onValidateTeam(team) {
			const nums = new Set<number>();
			for (const set of team) {
				const name = set.name;
				const species = this.dex.species.get(name);
				if (nums.has(species.num)) {
					return [
						`Your Pok\u00e9mon must have different nicknames.`,
						`(You have more than one Pok\u00e9mon named after a form of '${species.name}')`,
					];
				}
				if (species.exists && species.name !== set.species) nums.add(species.num);
			}
			if (!nums.size) {
				return [
					`${this.format.name} works using nicknames; your team has 0 nicknamed Pok\u00e9mon.`,
					`(If this was intentional, add a nickname to one Pok\u00e9mon that isn't the name of a Pok\u00e9mon species.)`,
				];
			}
		},
		checkCanLearn(move, species, lsetData, set) {
			if (!(set as any).sp?.exists || !(set as any).crossSpecies?.exists) {
				return this.checkCanLearn(move, species, lsetData, set);
			}
			const problem = this.checkCanLearn(move, (set as any).sp);
			if (!problem) return null;
			if (this.checkCanLearn(move, (set as any).crossSpecies)) return problem;
			return null;
		},
		validateSet(set, teamHas) {
			const crossSpecies = this.dex.species.get(set.name);
			let problems = this.dex.formats.get('Obtainable Misc').onChangeSet?.call(this, set, this.format) || null;
			if (Array.isArray(problems) && problems.length) return problems;
			const crossNonstandard = (!this.ruleTable.has('natdexmod') && crossSpecies.isNonstandard === 'Past') ||
				crossSpecies.isNonstandard === 'Future';
			const crossIsCap = !this.ruleTable.has('+pokemontag:cap') && crossSpecies.isNonstandard === 'CAP';
			if (!crossSpecies.exists || crossNonstandard || crossIsCap) return this.validateSet(set, teamHas);
			const species = this.dex.species.get(set.species);
			const check = this.checkSpecies(set, species, species, {});
			if (check) return [check];
			const nonstandard = !this.ruleTable.has('natdexmod') && species.isNonstandard === 'Past';
			const isCap = !this.ruleTable.has('+pokemontag:cap') && species.isNonstandard === 'CAP';
			if (!species.exists || nonstandard || isCap || species === crossSpecies) return this.validateSet(set, teamHas);
			if (!species.nfe) return [`${species.name} cannot cross evolve because it doesn't evolve.`];
			const crossIsUnreleased = (crossSpecies.tier === "Unreleased" && crossSpecies.isNonstandard === "Unobtainable" &&
				!this.ruleTable.has('+unobtainable'));
			if (crossSpecies.battleOnly || crossIsUnreleased || !crossSpecies.prevo) {
				return [`${species.name} cannot cross evolve into ${crossSpecies.name} because it isn't an evolution.`];
			}
			if (this.ruleTable.isRestrictedSpecies(crossSpecies)) {
				return [`${species.name} cannot cross evolve into ${crossSpecies.name} because it is banned.`];
			}
			const crossPrevoSpecies = this.dex.species.get(crossSpecies.prevo);
			if (!crossPrevoSpecies.prevo !== !species.prevo) {
				return [
					`${species.name} cannot cross evolve into ${crossSpecies.name} because they are not consecutive evolution stages.`,
				];
			}
			const item = this.dex.items.get(set.item);
			if (item.itemUser?.length) {
				if (!item.itemUser.includes(crossSpecies.name) || crossSpecies.name !== species.name) {
					return [`${species.name} cannot use ${item.name} because it is cross evolved into ${crossSpecies.name}.`];
				}
			}
			const ability = this.dex.abilities.get(set.ability);
			if (!this.ruleTable.isRestricted(`ability:${ability.id}`) || Object.values(species.abilities).includes(ability.name)) {
				set.species = crossSpecies.name;
			}

			(set as any).sp = species;
			(set as any).crossSpecies = crossSpecies;
			problems = this.validateSet(set, teamHas);
			set.name = crossSpecies.name;
			set.species = species.name;
			return problems;
		},
		onModifySpecies(species, target, source, effect) {
			if (!target) return; // chat
			if (effect && ['imposter', 'transform'].includes(effect.id)) return;
			if (target.set.name === target.set.species) return;
			const crossSpecies = this.dex.species.get(target.set.name);
			if (!crossSpecies.exists) return;
			if (species.battleOnly || !species.nfe) return;
			const crossIsUnreleased = (crossSpecies.tier === "Unreleased" && crossSpecies.isNonstandard === "Unobtainable" &&
				!this.ruleTable.has('+unobtainable'));
			if (crossSpecies.battleOnly || crossIsUnreleased || !crossSpecies.prevo) return;
			const crossPrevoSpecies = this.dex.species.get(crossSpecies.prevo);
			if (!crossPrevoSpecies.prevo !== !species.prevo) return;

			const mixedSpecies = this.dex.deepClone(species);
			mixedSpecies.weightkg =
				Math.max(0.1, species.weightkg + crossSpecies.weightkg - crossPrevoSpecies.weightkg).toFixed(1);
			mixedSpecies.nfe = false;
			mixedSpecies.evos = [];
			mixedSpecies.eggGroups = crossSpecies.eggGroups;
			mixedSpecies.abilities = crossSpecies.abilities;
			mixedSpecies.bst = 0;
			let i: StatID;
			for (i in species.baseStats) {
				const statChange = crossSpecies.baseStats[i] - crossPrevoSpecies.baseStats[i];
				mixedSpecies.baseStats[i] = this.clampIntRange(species.baseStats[i] + statChange, 1, 255);
				mixedSpecies.bst += mixedSpecies.baseStats[i];
			}
			if (crossSpecies.types[0] !== crossPrevoSpecies.types[0]) mixedSpecies.types[0] = crossSpecies.types[0];
			if (crossSpecies.types[1] !== crossPrevoSpecies.types[1]) {
				mixedSpecies.types[1] = crossSpecies.types[1] || crossSpecies.types[0];
			}
			if (mixedSpecies.types[0] === mixedSpecies.types[1]) mixedSpecies.types = [mixedSpecies.types[0]];

			return mixedSpecies;
		},
		onBegin() {
			for (const pokemon of this.getAllPokemon()) {
				pokemon.baseSpecies = pokemon.species;
			}
		},
	},
	{
		name: "[Gen 9] Fervent Impersonation",
		desc: `Nickname a Pok&eacute;mon after another Pok&eacute;mon that it shares a moveset with, and it will transform into the Pok&eacute;mon it's nicknamed after once it drops to or below 50% health.`,
		mod: 'gen9',
		searchShow: false,
		ruleset: ['Standard OMs', 'Sleep Moves Clause', 'Fervent Impersonation Mod', '!Nickname Clause'],
		banlist: ['Arena Trap', 'Moody', 'Shadow Tag', 'King\'s Rock', 'Razor Fang', 'Baton Pass', 'Dire Claw', 'Shed Tail', 'Last Respects'],
		restricted: [
			'Arceus', 'Calyrex-Ice', 'Calyrex-Shadow', 'Chi-Yu', 'Chien-Pao', 'Deoxys-Normal', 'Deoxys-Attack', 'Dialga', 'Dialga-Origin', 'Espathra', 'Eternatus',
			'Flutter Mane', 'Giratina', 'Giratina-Origin', 'Groudon', 'Ho-Oh', 'Koraidon', 'Kyogre', 'Kyurem-Black', 'Kyurem-White', 'Lugia', 'Lunala', 'Magearna',
			'Mewtwo', 'Miraidon', 'Necrozma-Dawn-Wings', 'Necrozma-Dusk-Mane', 'Palafin', 'Palkia', 'Palkia-Origin', 'Rayquaza', 'Regieleki', 'Reshiram', 'Shaymin-Sky',
			'Solgaleo', 'Terapagos', 'Urshifu-Single-Strike', 'Zacian', 'Zacian-Crowned', 'Zamazenta-Crowned', 'Zekrom',
		],
		// Implemented the mechanics as a Rule because I'm too lazy to make battles read base format for `onResidual` at the moment
	},
	{
		name: "[Gen 9] Foresighters",
		desc: `Moves in the first moveslot will be delayed by two turns.`,
		mod: 'gen9',
		searchShow: false,
		ruleset: ['Standard OMs', 'Sleep Moves Clause', 'Terastal Clause'],
		banlist: [
			'Annihilape', 'Arceus', 'Baxcalibur', 'Calyrex-Ice', 'Calyrex-Shadow', 'Chien-Pao', 'Chi-Yu', 'Deoxys-Normal', 'Deoxys-Attack', 'Dialga', 'Dialga-Origin', 'Espathra',
			'Eternatus', 'Flutter Mane', 'Giratina', 'Giratina-Origin', 'Groudon', 'Ho-Oh', 'Iron Bundle', 'Koraidon', 'Kyogre', 'Kyurem-Black', 'Kyurem-White', 'Landorus-Incarnate',
			'Lugia', 'Lunala', 'Magearna', 'Mewtwo', 'Miraidon', 'Necrozma-Dawn-Wings', 'Necrozma-Dusk-Mane', 'Palafin', 'Palkia', 'Palkia-Origin', 'Rayquaza', 'Reshiram', 'Shaymin-Sky',
			'Solgaleo', 'Spectrier', 'Ursaluna-Bloodmoon', 'Urshifu', 'Urshifu-Rapid-Strike', 'Zacian', 'Zacian-Crowned', 'Zamazenta-Crowned', 'Zekrom', 'Arena Trap', 'Moody', 'Shadow Tag',
			'Sand Veil', 'Snow Cloak', 'King\'s Rock', 'Razor Fang', 'Baton Pass', 'Dire Claw', 'Last Respects', 'Shed Tail',
		],
		restricted: [
			'Belly Drum', 'Clangorous Soul', 'Dragon Dance', 'Endeavor', 'Quiver Dance', 'Shell Smash', 'Shift Gear', 'Tail Glow', 'Tidy Up', 'Victory Dance',
		],
		onValidateSet(set) {
			const fsMove = this.dex.moves.get(set.moves[0]);
			if (this.ruleTable.isRestricted(`move:${fsMove.id}`)) {
				return [`${set.name}'s move ${fsMove.name} cannot be used as a future move.`];
			}
		},
		onModifyMove(move, pokemon) {
			if (move.id === pokemon.moveSlots[0].id && !move.flags['futuremove']) {
				move.flags['futuremove'] = 1;
				delete move.flags['protect'];
				move.onTry = function (source, t) {
					if (!t.side.addSlotCondition(t, 'futuremove')) {
						this.hint('Future moves fail when the targeted slot already has a future move focused on it.');
						return false;
					}
					const moveData = this.dex.getActiveMove(move.id);
					moveData.flags['futuremove'] = 1;
					delete moveData.flags['protect'];
					if (moveData.id === 'beatup') this.singleEvent('ModifyMove', moveData, null, pokemon, null, null, moveData);
					Object.assign(t.side.slotConditions[t.position]['futuremove'], {
						duration: 3,
						move: moveData.id,
						source,
						moveData,
					});
					this.add('-message', `${source.name} foresaw an attack!`);
					return this.NOT_FAIL;
				};
			}
		},
	},
	{
		name: "[Gen 9] Formemons",
		desc: `Alternate formes of existing Pokemon can be used directly without required items/moves.`,
		mod: 'gen9',
		searchShow: false,
		ruleset: [
			'Standard AG', '!Obtainable Formes', '+Past', '+LGPE', 'Evasion Clause', 'Forme Clause', 'OHKO Clause', 'Overflow Stat Mod',
			'Sleep Moves Clause', 'Species Reveal Clause', 'Hackmons Forme Legality', 'Mega Rayquaza Clause',
		],
		banlist: ['Calyrex-Shadow', 'Gengar-Mega', 'Miraidon', 'Moody', 'King\'s Rock', 'Razor Fang', 'Baton Pass'],
		onValidateSet(set, format, setHas, teamHas) {
			const species = this.dex.species.get(set.species);
			if (this.dex.species.get(species.baseSpecies).isNonstandard) return [`${species.name} does not exist in Gen 9.`];
		},
	},
	{
		name: "[Gen 9] Fortemons",
		desc: `Put an attacking move in the item slot to have all of a Pok&eacute;mon's attacks inherit its properties.`,
		mod: 'gen9',
		searchShow: false,
		ruleset: ['Standard OMs', 'Sleep Moves Clause', 'Terastal Clause'],
		banlist: [
			'Annihilape', 'Arceus', 'Archaludon', 'Azumarill', 'Calyrex-Ice', 'Calyrex-Shadow', 'Chi-Yu', 'Chien-Pao', 'Cloyster', 'Comfey', 'Deoxys-Normal', 'Deoxys-Attack',
			'Dialga-Base', 'Espathra', 'Eternatus', 'Flutter Mane', 'Giratina-Altered', 'Great Tusk', 'Groudon', 'Ho-Oh', 'Iron Bundle', 'Iron Treads', 'Koraidon', 'Kyogre',
			'Kyurem-Black', 'Kyurem-White', 'Lugia', 'Lunala', 'Magearna', 'Meowscarada', 'Mewtwo', 'Miraidon', 'Necrozma-Dawn-Wings', 'Necrozma-Dusk-Mane', 'Palafin',
			'Palkia', 'Palkia-Origin', 'Rayquaza', 'Reshiram', 'Samurott-Hisui', 'Shaymin-Sky', 'Skeledirge', 'Smeargle', 'Solgaleo', 'Spectrier', 'Sneasler', 'Terapagos',
			'Urshifu', 'Urshifu-Rapid-Strike', 'Zacian', 'Zacian-Crowned', 'Zamazenta', 'Zamazenta-Crowned', 'Zekrom', 'Arena Trap', 'Moody', 'Serene Grace', 'Shadow Tag',
			'Damp Rock', 'Heat Rock', 'Light Clay', 'Baton Pass', 'Beat Up', 'Fake Out', 'Last Respects', 'Shed Tail',
		],
		restricted: [
			'Doom Desire', 'Dynamic Punch', 'Electro Ball', 'Explosion', 'Gyro Ball', 'Final Gambit', 'Flail', 'Flip Turn', 'Fury Cutter', 'Future Sight', 'Grass Knot',
			'Grassy Glide', 'Hard Press', 'Heavy Slam', 'Heat Crash', 'Inferno', 'Low Kick', 'Misty Explosion', 'Nuzzle', 'Power Trip', 'Reversal', 'Self-Destruct',
			'Spit Up', 'Stored Power', 'Tera Blast', 'U-turn', 'Weather Ball', 'Zap Cannon',
		],
		onValidateTeam(team) {
			const itemTable = new Set<string>();
			for (const set of team) {
				const forte = this.toID(set.item);
				if (!forte) continue;
				const move = this.dex.moves.get(forte);
				if (move.exists && move.id !== 'metronome') {
					if (itemTable.has(forte)) {
						return [
							`You are limited to one of each move in the item slot per team.`,
							`(You have more than one ${move.name}.)`,
						];
					}
					itemTable.add(forte);
				}
			}
		},
		validateSet(set, teamHas) {
			const item = set.item;
			const species = this.dex.species.get(set.species);
			const move = this.dex.moves.get(item);
			if (!move.exists || move.id === 'metronome' || move.category === 'Status') {
				return this.validateSet(set, teamHas);
			}
			set.item = '';
			const problems = this.validateSet(set, teamHas) || [];
			set.item = item;
			if (this.checkCanLearn(move, species, this.allSources(species), set)) {
				problems.push(`${species.name} can't learn ${move.name}.`);
			}
			if (set.moves.map(this.toID).includes(move.id)) {
				problems.push(`Moves in the item slot can't be in the moveslots as well.`);
			}
			if (this.ruleTable.has(`-move:${move.id}`)) {
				problems.push(`The move ${move.name} is fully banned.`);
			}
			const accuracyLoweringMove =
				move.secondaries?.some(secondary => secondary.boosts?.accuracy && secondary.boosts?.accuracy < 0);
			const flinchMove = move.secondaries?.some(secondary => secondary.volatileStatus === 'flinch');
			const freezeMove = move.secondaries?.some(secondary => secondary.status === 'frz') || move.id === 'triattack';
			if (
				this.ruleTable.isRestricted(`move:${move.id}`) ||
				((accuracyLoweringMove || move.ohko || move.multihit || move.id === 'beatup' || move.flags['charge'] ||
					move.priority > 0 || move.damageCallback || flinchMove || freezeMove) &&
					!this.ruleTable.has(`+move:${move.id}`))
			) {
				problems.push(`The move ${move.name} can't be used as an item.`);
			}
			return problems.length ? problems : null;
		},
		onBegin() {
			for (const pokemon of this.getAllPokemon()) {
				const move = this.dex.getActiveMove(pokemon.set.item);
				if (move.exists && move.category !== 'Status') {
					pokemon.m.forte = move;
					pokemon.item = 'mail' as ID;
				}
			}
		},
		onModifyMovePriority: 1,
		onModifyMove(move, pokemon, target) {
			const forte: ActiveMove = pokemon.m.forte;
			if (move.category !== 'Status' && forte) {
				move.flags = { ...move.flags, ...forte.flags };
				if (forte.self) {
					if (forte.self.onHit && move.self?.onHit) {
						for (const i in forte.self) {
							if (i.startsWith('onHit')) continue;
							(move.self as any)[i] = (forte.self as any)[i];
						}
					} else {
						move.self = { ...move.self, ...forte.self };
					}
				}
				if (forte.selfBoost?.boosts) {
					if (!move.selfBoost?.boosts) move.selfBoost = { boosts: {} };
					let boostid: BoostID;
					for (boostid in forte.selfBoost.boosts) {
						if (!move.selfBoost.boosts![boostid]) move.selfBoost.boosts![boostid] = 0;
						move.selfBoost.boosts![boostid]! += forte.selfBoost.boosts[boostid]!;
					}
				}
				if (forte.secondaries) {
					move.secondaries = [...(move.secondaries || []), ...forte.secondaries];
				}
				move.critRatio = (move.critRatio || 1) + (forte.critRatio || 1) - 1;
				const VALID_PROPERTIES = [
					'alwaysHit', 'basePowerCallback', 'breaksProtect', 'drain', 'forceSTAB', 'forceSwitch', 'hasCrashDamage', 'hasSheerForce',
					'ignoreAbility', 'ignoreAccuracy', 'ignoreDefensive', 'ignoreEvasion', 'ignoreImmunity', 'mindBlownRecoil', 'noDamageVariance',
					'ohko', 'overrideDefensivePokemon', 'overrideDefensiveStat', 'overrideOffensivePokemon', 'overrideOffensiveStat', 'pseudoWeather',
					'recoil', 'selfdestruct', 'selfSwitch', 'sleepUsable', 'smartTarget', 'stealsBoosts', 'thawsTarget', 'volatileStatus', 'willCrit',
				] as const;
				for (const property of VALID_PROPERTIES) {
					if (forte[property]) {
						move[property] = forte[property] as any;
					}
				}
				// Added here because onEffectiveness doesn't have an easy way to reference the source
				if (forte.onEffectiveness) {
					move.onEffectiveness = function (typeMod, t, type, m) {
						return forte.onEffectiveness!.call(this, typeMod, t, type, m);
					};
				}
				forte.onModifyMove?.call(this, move, pokemon, target);
			}
		},
		onModifyPriority(priority, source, target, move) {
			const forte = source?.m.forte;
			if (move.category !== 'Status' && forte) {
				if (source.hasAbility('Triage') && forte.flags['heal']) {
					return priority + (move.flags['heal'] ? 0 : 3);
				}
				return priority + forte.priority;
			}
		},
		onModifyTypePriority: 1,
		onModifyType(move, pokemon, target) {
			const forte = pokemon.m.forte;
			if (move.category !== 'Status' && forte) {
				this.singleEvent('ModifyType', forte, null, pokemon, target, move, move);
			}
		},
		onHitPriority: 1,
		onHit(target, source, move) {
			const forte = source.m.forte;
			if (move?.category !== 'Status' && forte) {
				this.singleEvent('Hit', forte, {}, target, source, move);
				if (forte.self) this.singleEvent('Hit', forte.self, {}, source, source, move);
				this.singleEvent('AfterHit', forte, {}, target, source, move);
			}
		},
		onAfterSubDamage(damage, target, source, move) {
			const forte = source.m.forte;
			if (move?.category !== 'Status' && forte) {
				this.singleEvent('AfterSubDamage', forte, null, target, source, move, damage);
			}
		},
		onModifySecondaries(secondaries, target, source, move) {
			if (secondaries.some(s => !!s.self)) move.selfDropped = false;
		},
		onAfterMoveSecondaryPriority: 1,
		onAfterMoveSecondarySelf(source, target, move) {
			const forte = source.m.forte;
			if (move?.category !== 'Status' && forte) {
				this.singleEvent('AfterMoveSecondarySelf', forte, null, source, target, move);
			}
		},
		onBasePowerPriority: 1,
		onBasePower(basePower, source, target, move) {
			const forte = source.m.forte;
			if (move.category !== 'Status' && forte?.onBasePower) {
				forte.onBasePower.call(this, basePower, source, target, move);
			}
		},
		pokemon: {
			getItem() {
				const move = this.battle.dex.moves.get(this.m.forte);
				if (!move.exists) return Object.getPrototypeOf(this).getItem.call(this);
				return {
					...this.battle.dex.items.get('mail'),
					name: move.name, id: move.id, ignoreKlutz: true, onTakeItem: false,
				};
			},
		},
	},
	{
		name: "[Gen 9] Frantic Fusions",
		desc: `Pok&eacute;mon nicknamed after another Pok&eacute;mon get their stats buffed by 1/4 of that Pok&eacute;mon's stats, barring HP, and access to one of their abilities.`,
		mod: 'gen9',
		searchShow: false,
		ruleset: ['Standard OMs', '!Nickname Clause', '!Obtainable Abilities', 'Ability Clause = 2', 'Sleep Moves Clause', 'Frantic Fusions Mod', 'Terastal Clause'],
		banlist: [
			'Annihilape', 'Arceus', 'Baxcalibur', 'Calyrex-Ice', 'Calyrex-Shadow', 'Chi-Yu', 'Chien-Pao', 'Comfey', 'Cresselia', 'Darkrai', 'Deoxys-Normal', 'Deoxys-Attack',
			'Deoxys-Speed', 'Dialga', 'Dialga-Origin', 'Ditto', 'Dragapult', 'Enamorus-Incarnate', 'Eternatus', 'Flutter Mane', 'Giratina', 'Giratina-Origin', 'Gouging Fire',
			'Groudon', 'Ho-Oh', 'Hoopa-Unbound', 'Iron Boulder', 'Iron Bundle', 'Iron Moth', 'Iron Valiant', 'Keldeo', 'Koraidon', 'Komala', 'Kyogre', 'Kyurem', 'Kyurem-Black',
			'Kyurem-White', 'Landorus-Incarnate', 'Lugia', 'Lunala', 'Magearna', 'Mewtwo', 'Miraidon', 'Necrozma-Dawn-Wings', 'Necrozma-Dusk-Mane', 'Numel', 'Ogerpon-Hearthflame',
			'Ogerpon-Wellspring', 'Palafin', 'Palkia', 'Palkia-Origin', 'Persian-Alola', 'Rayquaza', 'Regieleki', 'Regigigas', 'Reshiram', 'Shaymin-Sky', 'Slaking', 'Sneasler',
			'Solgaleo', 'Spectrier', 'Toxapex', 'Urshifu', 'Urshifu-Rapid-Strike', 'Volcarona', 'Walking Wake', 'Weavile', 'Zacian', 'Zacian-Crowned', 'Zamazenta', 'Zamazenta-Crowned',
			'Zekrom', 'Arena Trap', 'Contrary', 'Huge Power', 'Ice Scales', 'Illusion', 'Magnet Pull', 'Moody', 'Neutralizing Gas', 'Poison Heal', 'Pure Power', 'Shadow Tag',
			'Stakeout', 'Stench', 'Speed Boost', 'Unburden', 'Water Bubble', 'Damp Rock', 'Heat Rock', 'King\'s Rock', 'Quick Claw', 'Razor Fang', 'Baton Pass', 'Last Respects',
			'Revival Blessing', 'Shed Tail',
		],
	},
	{
		name: "[Gen 9] Full Potential",
		desc: `Pok&eacute;mon's moves hit off of their highest stat, except HP.`,
		mod: 'fullpotential',
		searchShow: false,
		ruleset: ['Standard OMs', 'Evasion Abilities Clause', 'Evasion Items Clause', 'Sleep Moves Clause', 'Terastal Clause'],
		banlist: [
			'Arceus', 'Calyrex-Ice', 'Calyrex-Shadow', 'Chien-Pao', 'Deoxys', 'Deoxys-Attack', 'Deoxys-Defense', 'Deoxys-Speed', 'Dialga', 'Dialga-Origin', 'Diancie',
			'Dragapult', 'Electrode-Hisui', 'Eternatus', 'Flutter Mane', 'Giratina', 'Giratina-Origin', 'Goodra-Hisui', 'Groudon', 'Ho-Oh', 'Jolteon', 'Koraidon', 'Kyogre',
			'Kyurem-Black', 'Kyurem-White', 'Lugia', 'Lunala', 'Mewtwo', 'Miraidon', 'Necrozma-Dusk-Mane', 'Necrozma-Dawn-Wings', 'Palkia', 'Palkia-Origin', 'Rayquaza',
			'Regieleki', 'Scream Tail', 'Shaymin-Sky', 'Spectrier', 'Solgaleo', 'Talonflame', 'Terapagos', 'Toxapex', 'Tyranitar', 'Zacian', 'Zacian-Crowned', 'Zamazenta',
			'Zamazenta-Crowned', 'Zekrom', 'Arena Trap', 'Chlorophyll', 'Drought', 'Moody', 'Sand Rush', 'Shadow Tag', 'Slush Rush', 'Speed Boost', 'Surge Surfer',
			'Swift Swim', 'Unburden', 'Booster Energy', 'Choice Scarf', 'Heat Rock', 'King\'s Rock', 'Light Clay', 'Razor Fang', 'Agility', 'Baton Pass', 'Last Respects',
			'Shed Tail', 'Tailwind',
		],
	},
	{
		name: "[Gen 9] Inverse",
		desc: `The type chart is inverted; weaknesses become resistances, while resistances and immunities become weaknesses.`,
		mod: 'gen9',
		searchShow: false,
		ruleset: ['Standard OMs', 'Sleep Moves Clause', 'Inverse Mod', 'Terastal Clause'],
		banlist: [
			'Arceus', 'Baxcalibur', 'Calyrex-Ice', 'Calyrex-Shadow', 'Chien-Pao', 'Deoxys-Attack', 'Deoxys-Normal', 'Deoxys-Speed', 'Espathra', 'Eternatus', 'Flutter Mane',
			'Giratina-Origin', 'Groudon', 'Ho-Oh', 'Indeedee', 'Indeedee-F', 'Koraidon', 'Kyogre', 'Kyurem', 'Kyurem-Black', 'Kyurem-White', 'Lunala', 'Maushold', 'Mewtwo',
			'Miraidon', 'Necrozma-Dawn-Wings', 'Palafin', 'Palkia', 'Palkia-Origin', 'Porygon-Z', 'Rayquaza', 'Regidrago', 'Regieleki', 'Reshiram', 'Rillaboom', 'Shaymin-Sky',
			'Spectrier', 'Ursaluna', 'Ursaluna-Bloodmoon', 'Zacian', 'Zacian-Crowned', 'Zamazenta-Hero', 'Zekrom', 'Arena Trap', 'Moody', 'Shadow Tag', 'King\'s Rock', 'Light Clay',
			'Baton Pass', 'Last Respects', 'Shed Tail',
		],
	},
	{
		name: "[Gen 9] Nature Swap",
		desc: `Pok&eacute;mon have their stats swapped around based on their nature. A Pok&eacute;mon with a Modest nature will have its Atk and Sp. Atk stats swap.`,
		mod: 'gen9',
		searchShow: false,
		ruleset: ['Standard OMs', 'Sleep Moves Clause'],
		banlist: [
			'Annihilape', 'Arceus', 'Azumarill', 'Blissey', 'Calyrex-Ice', 'Calyrex-Shadow', 'Chansey', 'Chi-Yu', 'Chien-Pao', 'Cloyster', 'Deoxys', 'Deoxys-Attack', 'Deoxys-Defense',
			'Deoxys-Speed', 'Dialga', 'Dialga-Origin', 'Espathra', 'Eternatus', 'Flutter Mane', 'Giratina', 'Giratina-Origin', 'Gouging Fire', 'Groudon', 'Ho-Oh', 'Hoopa-Unbound',
			'Iron Bundle', 'Koraidon', 'Kyogre', 'Kyurem', 'Kyurem-Black', 'Kyurem-White', 'Landorus-Incarnate', 'Lugia', 'Lunala', 'Magearna', 'Mewtwo', 'Miraidon', 'Necrozma-Dawn-Wings',
			'Necrozma-Dusk-Mane', 'Palafin', 'Palkia', 'Palkia-Origin', 'Rayquaza', 'Regieleki', 'Reshiram', 'Shaymin-Sky', 'Sneasler', 'Solgaleo', 'Terapagos', 'Ursaluna',
			'Ursaluna-Bloodmoon', 'Urshifu-Single-Strike', 'Urshifu-Rapid-Strike', 'Zacian', 'Zacian-Crowned', 'Zamazenta-Crowned', 'Zekrom', 'Arena Trap', 'Moody', 'Shadow Tag',
			'Baton Pass', 'Last Respects', 'Shed Tail',
		],
		onSwitchIn(pokemon) {
			this.add('-start', pokemon, pokemon.getNature().name, '[silent]');
		},
		battle: {
			statModify(baseStats, set, statName) {
				const tr = this.trunc;
				const nature = this.dex.natures.get(set.nature);
				let baseStatName = statName;
				if (nature.plus) {
					if (statName === nature.minus) {
						baseStatName = nature.plus;
					} else if (statName === nature.plus) {
						baseStatName = nature.minus!;
					}
				}
				let stat = baseStats[baseStatName];
				if (statName === 'hp') {
					return tr(tr(2 * stat + set.ivs[statName] + tr(set.evs[statName] / 4) + 100) * set.level / 100 + 10);
				}
				stat = tr(tr(2 * stat + set.ivs[statName] + tr(set.evs[statName] / 4)) * set.level / 100 + 5);
				if (nature.plus === statName) {
					stat = this.ruleTable.has('overflowstatmod') ? Math.min(stat, 595) : stat;
					stat = tr(tr(stat * 110, 16) / 100);
				}
				return stat;
			},
		},
	},
	{
		name: "[Gen 9] Partners in Crime",
		desc: `Doubles-based metagame where both active ally Pok&eacute;mon share abilities and moves.`,
		mod: 'partnersincrime',
		gameType: 'doubles',
		searchShow: false,
		ruleset: ['Standard Doubles', 'Evasion Abilities Clause'],
		banlist: [
			'Annihilape', 'Arceus', 'Calyrex-Ice', 'Calyrex-Shadow', 'Chi-Yu', 'Cresselia', 'Darkrai', 'Deoxys-Attack', 'Dialga', 'Dialga-Origin', 'Eternatus', 'Flutter Mane',
			'Giratina', 'Giratina-Origin', 'Groudon', 'Ho-Oh', 'Koraidon', 'Kyogre', 'Kyurem-Black', 'Kyurem-White', 'Lugia', 'Lunala', 'Magearna', 'Mewtwo', 'Miraidon',
			'Necrozma-Dawn-Wings', 'Necrozma-Dusk-Mane', 'Palkia', 'Palkia-Origin', 'Rayquaza', 'Reshiram', 'Smeargle', 'Solgaleo', 'Terapagos', 'Urshifu', 'Urshifu-Rapid-Strike',
			'Zacian', 'Zacian-Crowned', 'Zamazenta', 'Zamazenta-Crowned', 'Zekrom', 'Contrary', 'Dancer', 'Huge Power', 'Moody', 'Pure Power', 'Serene Grace', 'Shadow Tag',
			'Stench', 'Bright Powder', 'King\'s Rock', 'Razor Fang', 'Ally Switch', 'Dragon Cheer', 'Last Respects', 'Revival Blessing', 'Swagger',
		],
		onBegin() {
			for (const pokemon of this.getAllPokemon()) {
				pokemon.m.trackPP = new Map<string, number>();
			}
		},
		onBeforeSwitchIn(pokemon) {
			pokemon.m.curMoves = this.dex.deepClone(pokemon.moves);
			let ngas = false;
			for (const poke of this.getAllActive()) {
				if (this.toID(poke.ability) === ('neutralizinggas' as ID)) {
					ngas = true;
					break;
				}
			}
			const BAD_ABILITIES = ['trace', 'imposter', 'neutralizinggas', 'illusion', 'wanderingspirit'];
			const ally = pokemon.side.active.find(mon => mon && mon !== pokemon && !mon.fainted);
			if (ally && ally.ability !== pokemon.ability) {
				if (!pokemon.m.innate && !BAD_ABILITIES.includes(this.toID(ally.ability))) {
					pokemon.m.innate = 'ability:' + ally.ability;
					if (!ngas || ally.getAbility().flags['cantsuppress'] || pokemon.hasItem('Ability Shield')) {
						pokemon.volatiles[pokemon.m.innate] = this.initEffectState({ id: pokemon.m.innate, target: pokemon, pic: ally });
					}
				}
				if (!ally.m.innate && !BAD_ABILITIES.includes(this.toID(pokemon.ability))) {
					ally.m.innate = 'ability:' + pokemon.ability;
					if (!ngas || pokemon.getAbility().flags['cantsuppress'] || ally.hasItem('Ability Shield')) {
						ally.volatiles[ally.m.innate] = this.initEffectState({ id: ally.m.innate, target: ally, pic: pokemon });
					}
				}
			}
		},
		// Starting innate abilities in scripts
		onSwitchOut(pokemon) {
			if (pokemon.m.innate) {
				pokemon.removeVolatile(pokemon.m.innate);
				delete pokemon.m.innate;
			}
			const ally = pokemon.side.active.find(mon => mon && mon !== pokemon && !mon.fainted);
			if (ally?.m.innate) {
				ally.removeVolatile(ally.m.innate);
				delete ally.m.innate;
			}
		},
		onFaint(pokemon) {
			if (pokemon.m.innate) {
				pokemon.removeVolatile(pokemon.m.innate);
				delete pokemon.m.innate;
			}
			const ally = pokemon.side.active.find(mon => mon && mon !== pokemon && !mon.fainted);
			if (ally?.m.innate) {
				ally.removeVolatile(ally.m.innate);
				delete ally.m.innate;
			}
		},
	},
	{
		name: "[Gen 9] Passive Aggressive",
		desc: `All forms of passive damage deal type-based damage based on the primary type of the Pok&eacute;mon that inflicted the passive damage against the target Pok&eacute;mon.`,
		mod: 'passiveaggressive',
		searchShow: false,
		ruleset: ['Standard OMs', 'Sleep Moves Clause', 'Evasion Items Clause', 'Terastal Clause'],
		banlist: [
			'Annihilape', 'Arceus', 'Baxcalibur', 'Calyrex-Ice', 'Calyrex-Shadow', 'Chi-Yu', 'Chien-Pao', 'Deoxys-Attack', 'Deoxys-Normal', 'Dialga', 'Dialga-Origin', 'Eternatus', 'Flutter Mane',
			'Gholdengo', 'Giratina', 'Giratina-Origin', 'Gouging Fire', 'Groudon', 'Ho-Oh', 'Iron Bundle', 'Koraidon', 'Kyogre', 'Kyurem', 'Kyurem-Black', 'Kyurem-White', 'Landorus-Incarnate',
			'Lugia', 'Lunala', 'Magearna', 'Mewtwo', 'Miraidon', 'Necrozma-Dawn-Wings', 'Necrozma-Dusk-Mane', 'Ogerpon-Hearthflame', 'Palafin', 'Palkia', 'Palkia-Origin', 'Raging Bolt', 'Rayquaza',
			'Reshiram', 'Shaymin-Sky', 'Sneasler', 'Solgaleo', 'Spectrier', 'Ursaluna-Bloodmoon', 'Zacian', 'Zacian-Crowned', 'Zamazenta-Crowned', 'Zekrom', 'Arena Trap', 'Moody', 'Shadow Tag',
			'Speed Boost', 'Heat Rock', 'King\'s Rock', 'Razor Fang', 'Quick Claw', 'Baton Pass', 'Last Respects', 'Shed Tail',
		],
	},
	{
		name: "[Gen 9] Pokebilities",
		desc: `Pok&eacute;mon have all of their released abilities simultaneously.`,
		mod: 'pokebilities',
		searchShow: false,
		ruleset: ['Standard OMs', 'Sleep Moves Clause'],
		banlist: [
			'Arceus', 'Annihilape', 'Basculegion', 'Basculegion-F', 'Baxcalibur', 'Braviary-Hisui', 'Calyrex-Ice', 'Calyrex-Shadow', 'Chi-Yu', 'Chien-Pao', 'Conkeldurr',
			'Deoxys-Normal', 'Deoxys-Attack', 'Dialga', 'Dialga-Origin', 'Espathra', 'Eternatus', 'Excadrill', 'Flutter Mane', 'Giratina', 'Giratina-Origin', 'Groudon',
			'Ho-Oh', 'Iron Bundle', 'Koraidon', 'Kyogre', 'Kyurem-Black', 'Kyurem-White', 'Landorus-Incarnate', 'Lugia', 'Lunala', 'Magearna', 'Miraidon', 'Mewtwo',
			'Necrozma-Dusk-Mane', 'Necrozma-Dawn-Wings', 'Ogerpon-Hearthflame', 'Palafin', 'Palkia', 'Palkia-Origin', 'Porygon-Z', 'Rayquaza', 'Regieleki', 'Reshiram',
			'Shaymin-Sky', 'Smeargle', 'Sneasler', 'Solgaleo', 'Spectrier', 'Terapagos', 'Ursaluna-Bloodmoon', 'Urshifu-Single-Strike', 'Zacian', 'Zacian-Crowned',
			'Zamazenta-Crowned', 'Zekrom', 'Arena Trap', 'Moody', 'Shadow Tag', 'King\'s Rock', 'Razor Fang', 'Baton Pass', 'Shed Tail', 'Last Respects',
		],
		onValidateSet(set) {
			const species = this.dex.species.get(set.species);
			const unSeenAbilities = Object.keys(species.abilities)
				.filter(key => key !== 'S' && (key !== 'H' || !species.unreleasedHidden))
				.map(key => species.abilities[key as "0" | "1" | "H" | "S"])
				.filter(ability => ability !== set.ability);
			if (unSeenAbilities.length && this.toID(set.ability) !== this.toID(species.abilities['S'])) {
				for (const abilityName of unSeenAbilities) {
					const banReason = this.ruleTable.check('ability:' + this.toID(abilityName));
					if (banReason) {
						return [`${set.name}'s ability ${abilityName} is ${banReason}.`];
					}
				}
			}
		},
		onBegin() {
			for (const pokemon of this.getAllPokemon()) {
				if (pokemon.ability === this.toID(pokemon.species.abilities['S'])) {
					continue;
				}
				pokemon.m.innates = Object.keys(pokemon.species.abilities)
					.filter(key => key !== 'S' && (key !== 'H' || !pokemon.species.unreleasedHidden))
					.map(key => this.toID(pokemon.species.abilities[key as "0" | "1" | "H" | "S"]))
					.filter(ability => ability !== pokemon.ability);
			}
		},
		onBeforeSwitchIn(pokemon) {
			if (pokemon.m.innates) {
				for (const innate of pokemon.m.innates) {
					if (pokemon.hasAbility(innate)) continue;
					const effect = 'ability:' + this.toID(innate);
					pokemon.volatiles[effect] = this.initEffectState({ id: effect, target: pokemon });
				}
			}
		},
		onSwitchOut(pokemon) {
			for (const innate of Object.keys(pokemon.volatiles).filter(i => i.startsWith('ability:'))) {
				pokemon.removeVolatile(innate);
			}
		},
		onFaint(pokemon) {
			for (const innate of Object.keys(pokemon.volatiles).filter(i => i.startsWith('ability:'))) {
				const innateEffect = this.dex.conditions.get(innate) as Effect;
				this.singleEvent('End', innateEffect, null, pokemon);
			}
		},
		onAfterMega(pokemon) {
			for (const innate of Object.keys(pokemon.volatiles).filter(i => i.startsWith('ability:'))) {
				pokemon.removeVolatile(innate);
			}
			pokemon.m.innates = undefined;
		},
	},
	{
		name: "[Gen 9] Pokemoves",
		desc: `Put a Pok&eacute;mon's name in a moveslot to turn them into a move. The move has 8 PP, 100% accuracy, and a category and Base Power matching their highest attacking stat. Use /pokemove for more info.`,
		mod: 'pokemoves',
		searchShow: false,
		ruleset: ['Standard OMs', 'Sleep Moves Clause', 'Terastal Clause', 'Evasion Abilities Clause', 'Evasion Items Clause', 'Allowed Pokemoves = 1', 'Unique Pokemoves = 1'],
		banlist: [
			'Arceus', 'Annihilape', 'Calyrex-Ice', 'Calyrex-Shadow', 'Chi-Yu', 'Chien-Pao', 'Darkrai', 'Deoxys-Normal', 'Deoxys-Attack', 'Dialga', 'Dialga-Origin',
			'Dragapult', 'Espathra', 'Eternatus', 'Flutter Mane', 'Giratina', 'Giratina-Origin', 'Groudon', 'Hoopa-Unbound', 'Ho-Oh', 'Iron Bundle', 'Koraidon',
			'Kyogre', 'Kyurem-Black', 'Kyurem-White', 'Lugia', 'Lunala', 'Magearna', 'Mewtwo', 'Miraidon', 'Necrozma-Dawn-Wings', 'Necrozma-Dusk-Mane', 'Palafin',
			'Palkia', 'Palkia-Origin', 'Rayquaza', 'Reshiram', 'Regieleki', 'Shaymin-Sky', 'Solgaleo', 'Spectrier', 'Urshifu', 'Urshifu-Rapid-Strike', 'Zacian',
			'Zacian-Crowned', 'Zamazenta-Crowned', 'Zekrom', 'Arena Trap', 'Moody', 'Shadow Tag', 'Damp Rock', 'King\'s Rock', 'Razor Fang', 'Baton Pass',
			'Last Respects', 'Shed Tail',
		],
		restricted: [
			'Araquanid', 'Baxcalibur', 'Beartic', 'Cacnea', 'Cacturne', 'Chandelure', 'Conkeldurr', 'Crabominable', 'Cubchoo', 'Dewpider', 'Diglett', 'Diglett-Alola', 'Dragonite',
			'Dugtrio', 'Dugtrio-Alola', 'Enamorus', 'Enamorus-Therian', 'Excadrill', 'Froslass', 'Gabite', 'Garchomp', 'Gholdengo', 'Gible', 'Glaceon', 'Glastrier', 'Great Tusk',
			'Grimer-Base', 'Hatterene', 'Haxorus', 'Hoopa-Confined', 'Iron Hands', 'Iron Moth', 'Iron Thorns', 'Kingambit', 'Landorus-Therian', 'Medicham', 'Meditite', 'Metagross',
			'Muk-Base', 'Ninetales-Alola', 'Polteageist', 'Porygon-Z', 'Raging Bolt', 'Rampardos', 'Regigigas', 'Rhyperior', 'Roaring Moon', 'Salamence', 'Sandshrew', 'Sandshrew-Alola',
			'Sandslash', 'Sandslash-Alola', 'Skuntank', 'Slaking', 'Slither Wing', 'Stunky', 'Thundurus-Therian', 'Tyranitar', 'Ursaluna', 'Ursaluna-Bloodmoon', 'Vikavolt', 'Volcarona',
			'Vulpix-Alola', 'Yanma', 'Yanmega',
		],
		validateSet(set, teamHas) {
			let pokemoves = 0;
			const problems: string[] = [];
			const moves = [];
			if (set.moves?.length) {
				if (set.moves.length > this.ruleTable.maxMoveCount) {
					problems.push(`${set.name} has ${set.moves.length} moves, which is more than the limit of ${this.ruleTable.maxMoveCount}.`);
					return problems;
				}
				const originalMoves = [...set.moves];
				set.moves = [];
				for (const moveid of originalMoves) {
					const pokemove = this.dex.species.get(moveid);
					if (!pokemove.exists) {
						set.moves.push(moveid);
						continue;
					}
					if (pokemove.isNonstandard &&
						!(this.ruleTable.has(`+pokemontag:${this.toID(pokemove.isNonstandard)}`) ||
							this.ruleTable.has(`+pokemon:${pokemove.id}`) ||
							this.ruleTable.has(`+basepokemon:${this.toID(pokemove.baseSpecies)}`))) {
						problems.push(`${pokemove.isNonstandard} Pok\u00e9mon are not allowed to be used as Pokemoves.`);
						continue;
					}
					if (this.ruleTable.isRestrictedSpecies(pokemove) || this.ruleTable.isBannedSpecies(pokemove)) {
						problems.push(`${pokemove.name} is unable to be used as a Pokemove.`);
						continue;
					}
					pokemoves++;
					moves.push(moveid);
				}
			}
			const allowedPokemoves = Number(this.ruleTable.valueRules.get('allowedpokemoves') || '1');
			if (pokemoves > allowedPokemoves) {
				problems.push(
					`${set.species} has ${pokemoves} Pokemoves.`,
					`(Pok\u00e9mon can only have ${allowedPokemoves} Pokemove${allowedPokemoves === 1 ? '' : 's'} each.)`
				);
			}
			if (this.validateSet(set, teamHas)) {
				return this.validateSet(set, teamHas);
			}
			set.moves.push(...moves);
			return problems.length ? problems : null;
		},
		onBegin() {
			for (const pokemon of this.getAllPokemon()) {
				pokemon.m.pokemoves = [];
				for (const move of pokemon.moves) {
					const pokemove = this.dex.species.get(move);
					if (pokemove.exists) {
						pokemon.m.pokemoves.push(pokemove);
						const idx = pokemon.moveSlots.findIndex(x => x.id === pokemove.id);
						if (idx >= 0) {
							pokemon.moveSlots[idx] = pokemon.baseMoveSlots[idx] = {
								move: pokemove.name,
								id: pokemove.id,
								pp: 8,
								maxpp: 8,
								target: 'normal',
								disabled: false,
								disabledSource: '',
								used: false,
							};
						}
					}
				}
			}
		},
		onSwitchIn(pokemon) {
			if (!pokemon.m.pokemoves?.length) return;
			for (const pokemove of pokemon.m.pokemoves) {
				this.add('-start', pokemon, pokemove.name, '[silent]');
			}
		},
		onModifyMovePriority: 999,
		onModifyMove(move, pokemon, target) {
			const species = this.dex.species.get(move.id);
			if (species.exists) {
				move.type = species.types[0];
				move.basePower = Math.max(species.baseStats['atk'], species.baseStats['spa']);
				move.accuracy = 100;
				move.flags = {};
				move.flags['protect'] = 1;
				move.category = species.baseStats['spa'] > species.baseStats['atk'] ? 'Special' :
					species.baseStats['spa'] < species.baseStats['atk'] ? 'Physical' :
					pokemon.getStat('atk', false, true) > pokemon.getStat('spa', false, true) ? 'Physical' :
					'Special';
				move.onAfterHit = function (t, s, m) {
					if (s.getAbility().name === species.abilities['0']) return;
					const effect = 'ability:' + this.toID(species.abilities['0']);
					if (s.volatiles[effect]) return;
					s.addVolatile(effect);
					if (s.volatiles[effect]) {
						(s.volatiles[effect] as any).id = this.toID(effect);
						(s.volatiles[effect] as any).target = s;
					}
				};
				move.onAfterSubDamage = function (d, t, s, m) {
					if (s.getAbility().name === species.abilities['0']) return;
					const effect = 'ability:' + this.toID(species.abilities['0']);
					if (s.volatiles[effect]) return;
					s.addVolatile(effect);
					if (s.volatiles[effect]) {
						(s.volatiles[effect] as any).id = this.toID(effect);
						(s.volatiles[effect] as any).target = s;
					}
				};
			}
		},
	},
	{
		name: "[Gen 9] Pure Hackmons",
		desc: `Anything directly hackable onto a set (EVs, IVs, forme, ability, item, and move) and is usable in local battles is allowed.`,
		mod: 'gen9',
		searchShow: false,
		ruleset: ['Team Preview', 'HP Percentage Mod', 'Cancel Mod', 'Hackmons Forme Legality', 'Species Reveal Clause', 'Endless Battle Clause'],
	},
	{
		name: "[Gen 9] Relay Race",
		desc: `The effects of the move Baton Pass are triggered upon manually withdrawing a Pok&eacute;mon from battle.`,
		mod: 'gen9',
		searchShow: false,
		ruleset: ['Standard OMs', 'Sleep Moves Clause', 'Terastal Clause'],
		banlist: [
			'Annihilape', 'Arceus', 'Archaludon', 'Baxcalibur', 'Calyrex-Ice', 'Calyrex-Shadow', 'Chien-Pao', 'Chi-Yu', 'Deoxys-Attack', 'Deoxys-Normal', 'Dialga',
			'Dialga-Origin', 'Enamorus-Incarnate', 'Eternatus', 'Flutter Mane', 'Giratina', 'Giratina-Origin', 'Gouging Fire', 'Groudon', 'Ho-Oh', 'Iron Bundle',
			'Koraidon', 'Kyogre', 'Kyurem-Black', 'Kyurem-White', 'Landorus-Incarnate', 'Lugia', 'Lunala', 'Magearna', 'Mewtwo', 'Miraidon', 'Necrozma-Dawn-Wings',
			'Necrozma-Dusk-Mane', 'Ogerpon-Hearthflame', 'Ogerpon-Wellspring', 'Palafin', 'Palkia', 'Palkia-Origin', 'Rayquaza', 'Reshiram', 'Shaymin-Sky', 'Sneasler',
			'Solgaleo', 'Skeledirge', 'Spectrier', 'Ursaluna-Bloodmoon', 'Urshifu', 'Urshifu-Rapid-Strike', 'Zacian', 'Zacian-Crowned', 'Zamazenta-Crowned', 'Zekrom',
			'Arena Trap', 'Moody', 'Sand Veil', 'Shadow Tag', 'Snow Cloak', 'Speed Boost', 'Bright Powder', 'King\'s Rock', 'Razor Fang', 'Clangorous Soul',
			'Last Respects', 'Mud-Slap', 'Muddy Water', 'Night Daze', 'No Retreat', 'Perish Song', 'Sand Attack', 'Shell Smash', 'Smokescreen', 'Quiver Dance', 'Victory Dance',
		],
		actions: {
			switchIn(pokemon, pos, sourceEffect, isDrag) {
				if (!pokemon || pokemon.isActive) {
					this.battle.hint("A switch failed because the Pokémon trying to switch in is already in.");
					return false;
				}

				const side = pokemon.side;
				if (pos >= side.active.length) {
					throw new Error(`Invalid switch position ${pos} / ${side.active.length}`);
				}
				const oldActive = side.active[pos];
				const unfaintedActive = oldActive?.hp ? oldActive : null;
				if (unfaintedActive) {
					oldActive.beingCalledBack = true;
					let switchCopyFlag: 'copyvolatile' | 'shedtail' | boolean = false;
					if (sourceEffect && typeof (sourceEffect as Move).selfSwitch) {
						if (typeof (sourceEffect as Move).selfSwitch === 'string') {
							switchCopyFlag = (sourceEffect as Move).selfSwitch!;
						}
					} else {
						if (!isDrag && !sourceEffect) switchCopyFlag = 'copyvolatile';
					}
					if (!oldActive.skipBeforeSwitchOutEventFlag && !isDrag) {
						this.battle.runEvent('BeforeSwitchOut', oldActive);
						if (this.battle.gen >= 5) {
							this.battle.eachEvent('Update');
						}
					}
					oldActive.skipBeforeSwitchOutEventFlag = false;
					if (!this.battle.runEvent('SwitchOut', oldActive)) {
						// Warning: DO NOT interrupt a switch-out if you just want to trap a pokemon.
						// To trap a pokemon and prevent it from switching out, (e.g. Mean Look, Magnet Pull)
						// use the 'trapped' flag instead.

						// Note: Nothing in the real games can interrupt a switch-out (except Pursuit KOing,
						// which is handled elsewhere); this is just for custom formats.
						return false;
					}
					if (!oldActive.hp) {
						// a pokemon fainted from Pursuit before it could switch
						return 'pursuitfaint';
					}

					// will definitely switch out at this point

					oldActive.illusion = null;
					this.battle.singleEvent('End', oldActive.getAbility(), oldActive.abilityState, oldActive);
					this.battle.singleEvent('End', oldActive.getItem(), oldActive.itemState, oldActive);

					// if a pokemon is forced out by Whirlwind/etc or Eject Button/Pack, it can't use its chosen move
					this.battle.queue.cancelAction(oldActive);

					let newMove = null;
					if (this.battle.gen === 4 && sourceEffect) {
						newMove = oldActive.lastMove;
					}
					if (switchCopyFlag) {
						pokemon.copyVolatileFrom(oldActive, switchCopyFlag);
					}
					if (newMove) pokemon.lastMove = newMove;
					oldActive.clearVolatile();
				}
				if (oldActive) {
					oldActive.isActive = false;
					oldActive.isStarted = false;
					oldActive.usedItemThisTurn = false;
					oldActive.statsRaisedThisTurn = false;
					oldActive.statsLoweredThisTurn = false;
					oldActive.position = pokemon.position;
					if (oldActive.fainted) oldActive.status = '';
					pokemon.position = pos;
					side.pokemon[pokemon.position] = pokemon;
					side.pokemon[oldActive.position] = oldActive;
				}
				pokemon.isActive = true;
				side.active[pos] = pokemon;
				pokemon.activeTurns = 0;
				pokemon.activeMoveActions = 0;
				for (const moveSlot of pokemon.moveSlots) {
					moveSlot.used = false;
				}
				pokemon.abilityState.effectOrder = this.battle.effectOrder++;
				pokemon.itemState.effectOrder = this.battle.effectOrder++;
				this.battle.runEvent('BeforeSwitchIn', pokemon);
				if (sourceEffect) {
					this.battle.add(isDrag ? 'drag' : 'switch', pokemon, pokemon.getFullDetails, `[from] ${sourceEffect}`);
				} else {
					this.battle.add(isDrag ? 'drag' : 'switch', pokemon, pokemon.getFullDetails);
				}
				if (isDrag && this.battle.gen === 2) pokemon.draggedIn = this.battle.turn;
				pokemon.previouslySwitchedIn++;

				if (isDrag && this.battle.gen >= 5) {
					// runSwitch happens immediately so that Mold Breaker can make hazards bypass Clear Body and Levitate
					this.runSwitch(pokemon);
				} else {
					this.battle.queue.insertChoice({ choice: 'runSwitch', pokemon });
				}

				return true;
			},
		},
	},
	{
		name: "[Gen 9] Revelationmons",
		desc: `The moves in the first slot(s) of a Pok&eacute;mon's set have their types changed to match the Pok&eacute;mon's type(s).`,
		mod: 'gen9',
		searchShow: false,
		ruleset: ['Standard OMs', 'Sleep Clause Mod', 'Revelationmons Mod', 'Terastal Clause'],
		banlist: [
			'Arceus', 'Archaludon', 'Barraskewda', 'Basculegion-M', 'Baxcalibur', 'Calyrex-Ice', 'Calyrex-Shadow', 'Chi-Yu', 'Chien-Pao', 'Darkrai', 'Deoxys-Normal',
			'Deoxys-Attack', 'Dialga', 'Dialga-Origin', 'Dragapult', 'Dragonite', 'Enamorus-Incarnate', 'Eternatus', 'Flutter Mane', 'Giratina', 'Giratina-Origin',
			'Gouging Fire', 'Groudon', 'Ho-Oh', 'Iron Bundle', 'Kommo-o', 'Koraidon', 'Kyogre', 'Kyurem', 'Kyurem-Black', 'Kyurem-White', 'Landorus-Incarnate',
			'Lugia', 'Lunala', 'Magearna', 'Mewtwo', 'Miraidon', 'Necrozma-Dawn-Wings', 'Necrozma-Dusk-Mane', 'Noivern', 'Ogerpon-Hearthflame', 'Palafin', 'Palkia',
			'Palkia-Origin', 'Polteageist', 'Rayquaza', 'Reshiram', 'Roaring Moon', 'Shaymin-Sky', 'Solgaleo', 'Spectrier', 'Ursaluna-Bloodmoon', 'Urshifu-Single-Strike',
			'Zacian', 'Zacian-Crowned', 'Zekrom', 'Arena Trap', 'Moody', 'Shadow Tag', 'King\'s Rock', 'Razor Fang', 'Baton Pass', 'Last Respects', 'Shed Tail',
		],
		restricted: ['U-turn', 'Volt Switch'],
	},
	{
		name: "[Gen 9] Sharing is Caring",
		desc: `All Pok&eacute;mon on a team share their items.`,
		mod: 'sharingiscaring',
		searchShow: false,
		ruleset: ['Standard OMs', 'Evasion Items Clause', 'Sleep Moves Clause', 'Terastal Clause'],
		banlist: [
			'Arceus', 'Calyrex-Ice', 'Calyrex-Shadow', 'Chi-Yu', 'Chien-Pao', 'Darkrai', 'Deoxys-Normal', 'Deoxys-Attack', 'Dialga', 'Dialga-Origin', 'Espathra',
			'Eternatus', 'Flutter Mane', 'Giratina', 'Giratina-Origin', 'Groudon', 'Ho-Oh', 'Iron Bundle', 'Koraidon', 'Kyogre', 'Kyurem-Black', 'Kyurem-White',
			'Landorus-Incarnate', 'Lugia', 'Lunala', 'Magearna', 'Mewtwo', 'Miraidon', 'Necrozma-Dawn-Wings', 'Necrozma-Dusk-Mane', 'Palafin', 'Palkia',
			'Palkia-Origin', 'Rayquaza', 'Regieleki', 'Reshiram', 'Shaymin-Sky', 'Solgaleo', 'Spectrier', 'Terapagos', 'Urshifu-Single-Strike', 'Zacian',
			'Zacian-Crowned', 'Zamazenta', 'Zamazenta-Crowned', 'Zekrom', 'Arena Trap', 'Moody', 'Scope Lens', 'Shadow Tag', 'Choice Band', 'Choice Scarf',
			'Choice Specs', 'Focus Band', 'Focus Sash', 'King\'s Rock', 'Quick Claw', 'Razor Fang', 'Baton Pass', 'Last Respects', 'Revival Blessing', 'Shed Tail',
		],
		onValidateRule() {
			if (this.format.gameType !== 'singles') {
				throw new Error(`Sharing is Caring currently does not support ${this.format.gameType} battles.`);
			}
		},
		getSharedItems(pokemon) {
			const items = new Set<string>();
			for (const ally of pokemon.side.pokemon) {
				if (!ally.item || ally.fainted) continue;
				items.add(ally.item);
			}
			items.delete(pokemon.item);
			return items;
		},
		onBeforeSwitchIn(pokemon) {
			let format = this.format;
			if (!format.getSharedItems) format = this.dex.formats.get('gen9sharingiscaring');
			if (!pokemon.m.sharedItemsUsed) pokemon.m.sharedItemsUsed = [];
			for (const item of format.getSharedItems!(pokemon)) {
				if (pokemon.m.sharedItemsUsed.includes(item)) continue;
				const effect = 'item:' + this.toID(item);
				pokemon.volatiles[effect] = this.initEffectState({ id: effect, target: pokemon });
			}
		},
	},
	{
		name: "[Gen 9] Tera Donation",
		desc: `The first Pok&eacute;mon sent out immediately terastallizes. The other Pok&eacute;mon in the party inherit that Tera Type as an additional type.`,
		mod: 'gen9',
		searchShow: false,
		ruleset: ['Standard OMs', 'Sleep Moves Clause', 'Tera Type Preview'],
		banlist: [
			'Annihilape', 'Arceus', 'Calyrex-Ice', 'Calyrex-Shadow', 'Chi-Yu', 'Chien-Pao', 'Darkrai', 'Deoxys-Normal', 'Deoxys-Attack', 'Deoxys-Speed', 'Dialga',
			'Dialga-Origin', 'Espathra', 'Eternatus', 'Giratina', 'Giratina-Origin', 'Groudon', 'Flutter Mane', 'Ho-Oh', 'Hoopa-Unbound', 'Iron Bundle', 'Koraidon',
			'Kyogre', 'Kyurem', 'Kyurem-Black', 'Kyurem-White', 'Landorus-Incarnate', 'Lugia', 'Lunala', 'Magearna', 'Mewtwo', 'Miraidon', 'Necrozma-Dawn-Wings',
			'Necrozma-Dusk-Mane', 'Palafin', 'Palkia', 'Palkia-Origin', 'Rayquaza', 'Regieleki', 'Reshiram', 'Shaymin-Sky', 'Solgaleo', 'Spectrier', 'Terapagos',
			'Urshifu', 'Urshifu-Rapid-Strike', 'Volcarona', 'Zacian', 'Zacian-Crowned', 'Zamazenta-Crowned', 'Zekrom', 'Arena Trap', 'Moody', 'Shadow Tag',
			'Booster Energy', 'Heat Rock', 'King\'s Rock', 'Razor Fang', 'Baton Pass', 'Last Respects', 'Shed Tail',
		],
		onValidateRule() {
			if (this.dex.gen !== 9) {
				throw new Error(`Tera Donation is not supported in generations without terastallization.`);
			}
		},
		onSwitchIn(pokemon) {
			if (this.turn === 0) {
				this.actions.terastallize(pokemon);
				const teraType = pokemon.teraType;
				for (const poke of pokemon.side.pokemon) {
					poke.m.thirdType = teraType;
				}
			}
			if (!pokemon.terastallized) {
				this.add('-start', pokemon, 'typechange', (pokemon.illusion || pokemon).getTypes(true).join('/'), '[silent]');
			}
		},
		onModifyMove(move, pokemon, target) {
			if (move.id === 'terablast') {
				const teraType = pokemon.m.thirdType;
				move.basePowerCallback = function (p, t, m) {
					if ((p.terastallized || teraType) === 'Stellar') {
						return 100;
					}
					return 80;
				};
				if (teraType) {
					if (pokemon.getStat('atk', false, true) > pokemon.getStat('spa', false, true)) {
						move.category = 'Physical';
					}
					if (teraType === "Stellar") {
						move.self = { boosts: { atk: -1, spa: -1 } };
					}
				}
			}
		},
		onModifyType(move, pokemon, target) {
			if (move.id === 'terablast') {
				const teraType = pokemon.m.thirdType;
				if (teraType) {
					move.type = teraType;
				}
			}
		},
		onPrepareHit(target, source, move) {
			if (move.id === 'terablast' && source.m.thirdType) {
				this.attrLastMove('[anim] Tera Blast ' + source.m.thirdType);
			}
		},
		actions: {
			modifyDamage(baseDamage, pokemon, target, move, suppressMessages) {
				const tr = this.battle.trunc;
				if (!move.type) move.type = '???';
				const type = move.type;

				baseDamage += 2;

				if (move.spreadHit) {
					// multi-target modifier (doubles only)
					const spreadModifier = this.battle.gameType === 'freeforall' ? 0.5 : 0.75;
					this.battle.debug(`Spread modifier: ${spreadModifier}`);
					baseDamage = this.battle.modify(baseDamage, spreadModifier);
				} else if (move.multihitType === 'parentalbond' && move.hit > 1) {
					// Parental Bond modifier
					const bondModifier = this.battle.gen > 6 ? 0.25 : 0.5;
					this.battle.debug(`Parental Bond modifier: ${bondModifier}`);
					baseDamage = this.battle.modify(baseDamage, bondModifier);
				}

				// weather modifier
				baseDamage = this.battle.runEvent('WeatherModifyDamage', pokemon, target, move, baseDamage);

				// crit - not a modifier
				const isCrit = target.getMoveHitData(move).crit;
				if (isCrit) {
					baseDamage = tr(baseDamage * (move.critModifier || (this.battle.gen >= 6 ? 1.5 : 2)));
				}

				// random factor - also not a modifier
				baseDamage = this.battle.randomizer(baseDamage);

				// STAB
				// The "???" type never gets STAB
				// Not even if you Roost in Gen 4 and somehow manage to use
				// Struggle in the same turn.
				// (On second thought, it might be easier to get a MissingNo.)
				if (type !== '???') {
					let stab: number | [number, number] = 1;

					const isSTAB = move.forceSTAB || pokemon.hasType(type) || pokemon.getTypes(false, true).includes(type);
					if (isSTAB) {
						stab = 1.5;
					}

					// The Stellar tera type makes this incredibly confusing
					// If the move's type does not match one of the user's base types,
					// the Stellar tera type applies a one-time 1.2x damage boost for that type.
					//
					// If the move's type does match one of the user's base types,
					// then the Stellar tera type applies a one-time 2x STAB boost for that type,
					// and then goes back to using the regular 1.5x STAB boost for those types.
					if ((pokemon.terastallized || pokemon.m.thirdType) === 'Stellar') {
						if (!pokemon.stellarBoostedTypes.includes(type)) {
							stab = isSTAB ? 2 : [4915, 4096];
							if (pokemon.species.name !== 'Terapagos-Stellar') {
								pokemon.stellarBoostedTypes.push(type);
							}
						}
					} else {
						if (pokemon.terastallized === type && pokemon.getTypes(false, true).includes(type)) {
							stab = 2;
						}
						stab = this.battle.runEvent('ModifySTAB', pokemon, target, move, stab);
					}

					baseDamage = this.battle.modify(baseDamage, stab);
				}

				// types
				let typeMod = target.runEffectiveness(move);
				typeMod = this.battle.clampIntRange(typeMod, -6, 6);
				target.getMoveHitData(move).typeMod = typeMod;
				if (typeMod > 0) {
					if (!suppressMessages) this.battle.add('-supereffective', target);

					for (let i = 0; i < typeMod; i++) {
						baseDamage *= 2;
					}
				}
				if (typeMod < 0) {
					if (!suppressMessages) this.battle.add('-resisted', target);

					for (let i = 0; i > typeMod; i--) {
						baseDamage = tr(baseDamage / 2);
					}
				}

				if (isCrit && !suppressMessages) this.battle.add('-crit', target);

				if (pokemon.status === 'brn' && move.category === 'Physical' && !pokemon.hasAbility('guts')) {
					if (this.battle.gen < 6 || move.id !== 'facade') {
						baseDamage = this.battle.modify(baseDamage, 0.5);
					}
				}

				// Generation 5, but nothing later, sets damage to 1 before the final damage modifiers
				if (this.battle.gen === 5 && !baseDamage) baseDamage = 1;

				// Final modifier. Modifiers that modify damage after min damage check, such as Life Orb.
				baseDamage = this.battle.runEvent('ModifyDamage', pokemon, target, move, baseDamage);

				if (move.isZOrMaxPowered && target.getMoveHitData(move).zBrokeProtect) {
					baseDamage = this.battle.modify(baseDamage, 0.25);
					this.battle.add('-zbroken', target);
				}

				// Generation 6-7 moves the check for minimum 1 damage after the final modifier...
				if (this.battle.gen !== 5 && !baseDamage) return 1;

				// ...but 16-bit truncation happens even later, and can truncate to 0
				return tr(baseDamage, 16);
			},
		},
		pokemon: {
			getTypes(excludeAdded, preterastallized) {
				if (!preterastallized && this.terastallized && this.terastallized !== 'Stellar') {
					return [this.terastallized];
				}
				const types = this.battle.runEvent('Type', this, null, null, this.types);
				if (!types.length) types.push(this.battle.gen >= 5 ? 'Normal' : '???');
				if (!excludeAdded && this.addedType) return types.concat(this.addedType);
				const addTeraType = this.m.thirdType;
				if (addTeraType) return Array.from(new Set([...types, addTeraType]));
				return types;
			},
			runEffectiveness(move) {
				if ((this.terastallized || this.m.thirdType) && move.type === 'Stellar') return 1;
				let totalTypeMod = 0;
				for (const type of this.getTypes()) {
					let typeMod = this.battle.dex.getEffectiveness(move, type);
					typeMod = this.battle.singleEvent('Effectiveness', move, null, this, type, move, typeMod);
					totalTypeMod += this.battle.runEvent('Effectiveness', this, type, move, typeMod);
				}
				return totalTypeMod;
			},
		},
	},
	{
		name: "[Gen 9] The Card Game",
		desc: `The type chart is simplified based off of the Pok&eacute;mon Trading Card Game.`,
		mod: 'thecardgame',
		searchShow: false,
		ruleset: ['Standard OMs', 'Sleep Moves Clause', 'Evasion Abilities Clause', 'Evasion Items Clause', 'Terastal Clause'],
		banlist: [
			'Annihilape', 'Arceus', 'Baxcalibur', 'Calyrex-Ice', 'Calyrex-Shadow', 'Chi-Yu', 'Chien-Pao', 'Deoxys-Normal', 'Deoxys-Attack', 'Dialga', 'Dialga-Origin',
			'Dragapult', 'Dragonite', 'Dudunsparce', 'Eternatus', 'Garchomp', 'Giratina', 'Giratina-Origin', 'Gouging Fire', 'Groudon', 'Haxorus', 'Ho-Oh', 'Hydreigon',
			'Iron Valiant', 'Kommo-o', 'Koraidon', 'Kyogre', 'Kyurem', 'Kyurem-Black', 'Kyurem-White', 'Landorus-Incarnate', 'Latias', 'Latios', 'Lugia', 'Lunala',
			'Mewtwo', 'Miraidon', 'Necrozma-Dawn-Wings', 'Necrozma-Dusk-Mane', 'Noivern', 'Ogerpon-Hearthflame', 'Palafin', 'Palkia', 'Palkia-Origin', 'Raging Bolt',
			'Rayquaza', 'Regidrago', 'Regieleki', 'Reshiram', 'Roaring Moon', 'Salamence', 'Shaymin-Sky', 'Solgaleo', 'Ursaluna', 'Ursaluna-Bloodmoon', 'Urshifu-Single-Strike',
			'Walking Wake', 'Zacian', 'Zacian-Crowned', 'Zekrom', 'Arena Trap', 'Moody', 'Shadow Tag', 'Baton Pass', 'Last Respects', 'Shed Tail',
		],
		onBegin() {
			for (const pokemon of this.getAllPokemon()) {
				pokemon.hpType = pokemon.hpType.replace(/(Ghost|Fairy)/g, 'Psychic')
					.replace(/Bug/g, 'Grass')
					.replace(/Ice/g, 'Water')
					.replace(/(Rock|Ground)/g, 'Fighting')
					.replace(/Flying/g, 'Normal')
					.replace(/Poison/g, 'Dark');
				pokemon.teraType = pokemon.teraType.replace(/(Ghost|Fairy)/g, 'Psychic')
					.replace(/Bug/g, 'Grass')
					.replace(/Ice/g, 'Water')
					.replace(/(Rock|Ground)/g, 'Fighting')
					.replace(/Flying/g, 'Normal')
					.replace(/Poison/g, 'Dark');
			}
		},
		onSwitchIn(pokemon) {
			this.add('-start', pokemon, 'typechange', (pokemon.illusion || pokemon).getTypes(true).join('/'), '[silent]');
			pokemon.apparentType = pokemon.getTypes(true).join('/');
		},
		onAfterMega(pokemon) {
			this.add('-start', pokemon, 'typechange', (pokemon.illusion || pokemon).getTypes(true).join('/'), '[silent]');
			pokemon.apparentType = pokemon.getTypes(true).join('/');
		},
	},
	{
		name: "[Gen 9] The Loser's Game",
		desc: `The first player to lose all of their Pok&eacute;mon wins.`,
		mod: 'gen9',
		searchShow: false,
		ruleset: ['Standard OMs', 'Sleep Clause Mod', '!OHKO Clause', 'Picked Team Size = 6', 'Adjust Level = 100'],
		banlist: ['Infiltrator', 'Choice Scarf', 'Explosion', 'Final Gambit', 'Healing Wish', 'Lunar Dance', 'Magic Room', 'Memento', 'Misty Explosion', 'Self-Destruct'],
		onValidateTeam(team) {
			const familyTable = new Set<ID>();
			for (const set of team) {
				let species = this.dex.species.get(set.species);
				while (species.prevo) {
					species = this.dex.species.get(species.prevo);
				}
				if (familyTable.has(species.id)) {
					return [
						`You are limited to one Pok&eacute;mon from each family by the Family Clause.`,
						`(You have more than one evolution of ${species.name}.)`,
					];
				}
				familyTable.add(species.id);
			}
		},
		battle: {
			tiebreak() {
				if (this.ended) return false;

				this.inputLog.push(`>tiebreak`);
				this.add('message', "Time's up! Going to tiebreaker...");
				const notFainted = this.sides.map(side => (
					side.pokemon.filter(pokemon => !pokemon.fainted).length
				));
				this.add('-message', this.sides.map((side, i) => (
					`${side.name}: ${notFainted[i]} Pokemon left`
				)).join('; '));
				const maxNotFainted = Math.max(...notFainted);
				let tiedSides = this.sides.filter((side, i) => notFainted[i] === maxNotFainted);
				if (tiedSides.length <= 1) {
					return this.win(tiedSides[1]);
				}

				const hpPercentage = tiedSides.map(side => (
					side.pokemon.map(pokemon => pokemon.hp / pokemon.maxhp).reduce((a, b) => a + b) * 100 / 6
				));
				this.add('-message', tiedSides.map((side, i) => (
					`${side.name}: ${Math.round(hpPercentage[i])}% total HP left`
				)).join('; '));
				const maxPercentage = Math.max(...hpPercentage);
				tiedSides = tiedSides.filter((side, i) => hpPercentage[i] === maxPercentage);
				if (tiedSides.length <= 1) {
					return this.win(tiedSides[1]);
				}

				const hpTotal = tiedSides.map(side => (
					side.pokemon.map(pokemon => pokemon.hp).reduce((a, b) => a + b)
				));
				this.add('-message', tiedSides.map((side, i) => (
					`${side.name}: ${Math.round(hpTotal[i])} total HP left`
				)).join('; '));
				const maxTotal = Math.max(...hpTotal);
				tiedSides = tiedSides.filter((side, i) => hpTotal[i] === maxTotal);
				if (tiedSides.length <= 1) {
					return this.win(tiedSides[1]);
				}
				return this.tie();
			},
			checkWin(faintData) {
				const team1PokemonLeft = this.sides[0].pokemonLeft;
				const team2PokemonLeft = this.sides[1].pokemonLeft;
				if (!team1PokemonLeft && !team2PokemonLeft) {
					this.win(faintData?.target.side || null);
					return true;
				}
				for (const side of this.sides) {
					if (!side.pokemonLeft) {
						this.win(side);
						return true;
					}
				}
			},
		},
	},
	{
		name: "[Gen 9] Tier Shift",
		desc: `Pok&eacute;mon below OU get their stats, excluding HP, boosted. UU/RUBL get +15, RU/NUBL get +20, NU/PUBL get +25, and PU or lower get +30.`,
		mod: 'gen9',
		searchShow: false,
		ruleset: ['Standard OMs', 'Sleep Moves Clause', 'Terastal Clause', 'Evasion Clause', 'Tier Shift Mod'],
		banlist: [
			'Arceus', 'Calyrex-Shadow', 'Koraidon', 'Kyogre', 'Medicham', 'Miraidon', 'Necrozma-Dusk-Mane', 'Zacian-Crowned', 'Drizzle', 'Moody', 'Arena Trap', 'Shadow Tag',
			'Baton Pass', 'Last Respects', 'Shed Tail', 'Heat Rock', 'King\'s Rock', 'Light Clay', 'Razor Fang',
		],
		unbanlist: ['Arceus-Bug', 'Arceus-Grass', 'Arceus-Ice'],
	},
	{
		name: "[Gen 9] Trademarked",
		desc: `Sacrifice your Pok&eacute;mon's ability for a status move that activates on switch-in.`,
		mod: 'trademarked',
		searchShow: false,
		ruleset: ['Standard OMs', 'Sleep Moves Clause'],
		banlist: [
			'Annihilape', 'Arceus', 'Calyrex-Ice', 'Calyrex-Shadow', 'Deoxys-Attack', 'Deoxys-Base', 'Dialga', 'Dialga-Origin', 'Eternatus', 'Flutter Mane', 'Giratina',
			'Giratina-Origin', 'Groudon', 'Ho-Oh', 'Hoopa-Unbound', 'Keldeo', 'Koraidon', 'Kyogre', 'Kyurem-Black', 'Kyurem-White', 'Lugia', 'Lunala', 'Magearna', 'Mew',
			'Mewtwo', 'Miraidon', 'Necrozma-Dawn-Wings', 'Necrozma-Dusk-Mane', 'Ogerpon-Hearthflame', 'Palkia', 'Palkia-Origin', 'Raging Bolt', 'Rayquaza', 'Reshiram',
			'Slaking', 'Sneasler', 'Solgaleo', 'Spectrier', 'Urshifu-Base', 'Urshifu-Rapid-Strike', 'Volcarona', 'Weavile', 'Zacian', 'Zacian-Crowned', 'Zamazenta',
			'Shaymin-Sky', 'Zekrom', 'Arena Trap', 'Magnet Pull', 'Moody', 'Shadow Tag', 'Light Clay', 'Baton Pass', 'Last Respects', 'Revival Blessing', 'Shed Tail',
		],
		restricted: [
			'Agility', 'Baneful Bunker', 'Belly Drum', 'Block', 'Burning Bulwark', 'Chilly Reception', 'Confuse Ray', 'Copycat', 'Dragon Dance', 'Detect', 'Destiny Bond',
			'Endure', 'Encore', 'Fairy Lock', 'Flatter', 'Focus Energy', 'Glare', 'Heal Bell', 'Ingrain', 'Instruct', 'Mean Look', 'move:Metronome', 'Nasty Plot', 'Parting Shot',
			'Poison Gas', 'Poison Powder', 'Protect', 'Roar', 'Silk Trap', 'Spiky Shield', 'Sleep Talk', 'Shell Smash', 'Stun Spore', 'Substitute', 'Supersonic', 'Swagger',
			'Sweet Kiss', 'Switcheroo', 'Swords Dance', 'Tail Glow', 'Tailwind', 'Taunt', 'Teeter Dance', 'Teleport', 'Thunder Wave', 'Toxic', 'Toxic Thread', 'Trick',
			'Trick Room', 'Will-O-Wisp', 'Wish', 'Whirlwind',
		],
		onValidateTeam(team, format, teamHas) {
			const problems = [];
			if (!teamHas.trademarks) return;
			for (const trademark of teamHas.trademarks.keys()) {
				if (teamHas.trademarks.get(trademark) > 1) {
					problems.push(`You are limited to 1 of each Trademark.`, `(You have ${teamHas.trademarks.get(trademark)} Pok\u00e9mon with ${trademark} as a Trademark.)`);
				}
			}
			return problems;
		},
		validateSet(set, teamHas) {
			const dex = this.dex;
			const ability = dex.moves.get(set.ability);
			if (!ability.exists) { // Not even a real move
				return this.validateSet(set, teamHas);
			}
			// Absolute trademark bans
			if (ability.category !== 'Status') {
				return [`${ability.name} is not a status move and cannot be used as a trademark.`];
			}
			// Contingent trademark bans
			if (this.ruleTable.isRestricted(`move:${ability.id}`)) {
				return [`${ability.name} is restricted from being used as a trademark.`];
			}
			if (set.moves.map(this.toID).includes(ability.id)) {
				return [`${set.name} may not use ${ability.name} as both a trademark and one of its moves simultaneously.`];
			}
			const customRules = this.format.customRules || [];
			if (!customRules.includes('!obtainableabilities')) customRules.push('!obtainableabilities');
			if (!customRules.includes('+noability')) customRules.push('+noability');

			const TeamValidator: typeof import('../sim/team-validator').TeamValidator =
				require('../sim/team-validator').TeamValidator;

			const validator = new TeamValidator(dex.formats.get(`${this.format.id}@@@${customRules.join(',')}`));
			const moves = set.moves;
			set.moves = [ability.id];
			set.ability = 'No Ability';
			let problems = validator.validateSet(set, {}) || [];
			if (problems.length) return problems;
			set.moves = moves;
			set.ability = 'No Ability';
			problems = problems.concat(validator.validateSet(set, teamHas) || []);
			set.ability = ability.id;
			if (!teamHas.trademarks) teamHas.trademarks = new this.dex.Multiset<string>();
			teamHas.trademarks.add(ability.name);
			return problems.length ? problems : null;
		},
	},
	{
		name: "[Gen 9] Triples",
		mod: 'gen9',
		gameType: 'triples',
		searchShow: false,
		ruleset: ['Standard Doubles', 'Evasion Abilities Clause'],
		banlist: [
			'Annihilape', 'Arceus', 'Calyrex-Ice', 'Calyrex-Shadow', 'Darkrai', 'Dialga', 'Dialga-Origin', 'Eternatus', 'Flutter Mane', 'Giratina', 'Giratina-Origin',
			'Groudon', 'Ho-Oh', 'Indeedee-M', 'Indeedee-F', 'Koraidon', 'Kyogre', 'Kyurem-Black', 'Kyurem-White', 'Lugia', 'Lunala', 'Magearna', 'Mewtwo', 'Miraidon',
			'Necrozma-Dawn-Wings', 'Necrozma-Dusk-Mane', 'Palkia', 'Palkia-Origin', 'Rayquaza', 'Reshiram', 'Solgaleo', 'Terapagos', 'Urshifu', 'Urshifu-Rapid-Strike',
			'Zacian', 'Zacian-Crowned', 'Zamazenta', 'Zamazenta-Crowned', 'Zekrom', 'Moody', 'Shadow Tag', 'Bright Powder', 'King\'s Rock', 'Razor Fang',
		],
	},
	{
		name: "[Gen 9] Type Split",
		desc: `The Physical/Special split is reverted; All non-Status moves are Physical or Special depending on their type, no exceptions.`,
		mod: 'gen9',
		searchShow: false,
		ruleset: ['Standard OMs', 'Sleep Moves Clause', 'Evasion Abilities Clause'],
		banlist: [
			'Annihilape', 'Arceus', 'Archaludon', 'Calyrex-Shadow', 'Chi-Yu', 'Darkrai', 'Deoxys-Normal', 'Deoxys-Attack', 'Dialga', 'Dialga-Origin', 'Espathra',
			'Eternatus', 'Flutter Mane', 'Giratina', 'Giratina-Origin', 'Groudon', 'Ho-Oh', 'Iron Bundle', 'Koraidon', 'Kyogre', 'Kyurem-White', 'Landorus-Incarnate',
			'Lugia', 'Lunala', 'Magearna', 'Mewtwo', 'Miraidon', 'Necrozma-Dawn-Wings', 'Necrozma-Dusk-Mane', 'Palkia', 'Palkia-Origin', 'Rayquaza', 'Regieleki',
			'Reshiram', 'Shaymin-Sky', 'Sneasler', 'Solgaleo', 'Terapagos', 'Volcarona', 'Zacian-Crowned', 'Zamazenta-Crowned', 'Arena Trap', 'Moody', 'Shadow Tag',
			'Bright Powder', 'Damp Rock', 'King\'s Rock', 'Razor Fang', 'Baton Pass', 'Last Respects', 'Shed Tail',
		],
		onModifyMovePriority: -1000,
		onModifyMove(move, pokemon, target) {
			if (move.category === 'Status') return;
			const specialTypes = ['Dark', 'Dragon', 'Electric', 'Fairy', 'Fire', 'Grass', 'Ice', 'Psychic', 'Water'];
			if (specialTypes.includes(move.type)) {
				move.category = 'Special';
			} else if (move.type === 'Stellar') {
				move.category = pokemon.getStat('atk', false, true) > pokemon.getStat('spa', false, true) ? 'Physical' : 'Special';
			} else {
				move.category = 'Physical';
			}
		},
	},
	{
		name: "[Gen 6] Pure Hackmons",
		desc: `Anything that can be hacked in-game and is usable in local battles is allowed.`,
		mod: 'gen6',
		searchShow: false,
		ruleset: ['-Nonexistent', 'Team Preview', 'HP Percentage Mod', 'Cancel Mod', 'Endless Battle Clause', 'EV limit = 510'],
	},

	// Temporary Tour Metas
	///////////////////////////////////////////////////////////////////

	{
		section: "Temporary Tour Metas",
	},
	{
		name: "[Gen 9] AAA Doubles",
		desc: `Pok&eacute;mon have access to almost any ability.`,
		mod: 'gen9',
		searchShow: false,
		gameType: 'doubles',
		ruleset: ['Standard Doubles', 'Evasion Abilities Clause', 'Standard OMs', 'Sleep Moves Clause', '!Obtainable Abilities', 'Ability Clause = 2'],
		banlist: [
			'Annihilape', 'Arceus', 'Basculegion-M', 'Calyrex-Ice', 'Calyrex-Shadow', 'Dragonite', 'Deoxys-Attack', 'Dialga', 'Dialga-Origin', 'Eternatus', 'Flutter Mane',
			'Giratina', 'Giratina-Origin', 'Groudon', 'Ho-Oh', 'Kyurem-White', 'Kyurem-Black', 'Koraidon', 'Kyogre', 'Lugia', 'Lunala', 'Mewtwo', 'Miraidon', 'Necrozma-Dawn-Wings',
			'Necrozma-Dusk-Mane', 'Palkia', 'Palkia-Origin', 'Rayquaza', 'Raging Bolt', 'Regigigas', 'Reshiram', 'Solgaleo', 'Slaking', 'Terapagos', 'Zacian', 'Zacian-Crowned',
			'Zamazenta', 'Zamazenta-Crowned', 'Zekrom', 'Anger Point', 'Arena Trap', 'Comatose', 'Commander', 'Contrary', 'Costar', 'Dancer', 'Fur Coat', 'Gorilla Tactics',
			'Huge Power', 'Ice Scales', 'Illusion', 'Imposter', 'Innards Out', 'Orichalcum Pulse', 'Moody', 'Neutralizing Gas', 'Parental Bond', 'Prankster', 'Pure Power',
			'Serene Grace', 'Shadow Tag', 'Simple', 'Soul-Heart', 'Stamina', 'Steam Engine', 'Water Bubble', 'Wonder Guard', 'King\'s Rock', 'Razor Fang', 'Beat Up',
		],
	},
	{
		name: "[Gen 9] AAA Ubers",
		desc: `Pok&eacute;mon have access to almost any ability.`,
		mod: 'gen9',
		searchShow: false,
		ruleset: ['Standard OMs', 'Sleep Moves Clause', '!Obtainable Abilities', 'Terastal Clause'],
		banlist: [
			'Calyrex-Shadow', 'Slaking', 'Arena Trap', 'Comatose', 'Contrary', 'Gorilla Tactics', 'Huge Power', 'Illusion', 'Imposter',
			'Innards Out', 'Magnet Pull', 'Moody', 'Neutralizing Gas', 'Parental Bond', 'Pure Power', 'Shadow Tag', 'Simple', 'Stakeout',
			'Speed Boost', 'Water Bubble', 'Wonder Guard', 'Baton Pass',
		],
	},
	{
		name: "[Gen 9] AAA UU",
		desc: `Pok&eacute;mon have access to almost any ability.`,
		mod: 'gen9',
		searchShow: false,
		ruleset: ['[Gen 9] Almost Any Ability'],
		banlist: [
			'Archaludon', 'Brambleghast', 'Chien-Pao', 'Cinderace', 'Cobalion', 'Corviknight', 'Deoxys-Speed', 'Empoleon', 'Excadrill', 'Garchomp', 'Gholdengo', 'Gliscor',
			'Goodra-Hisui', 'Great Tusk', 'Heatran', 'Iron Boulder', 'Iron Crown', 'Iron Hands', 'Iron Moth', 'Iron Treads', 'Kingambit', 'Landorus-Incarnate', 'Landorus-Therian',
			'Latios', 'Mamoswine', 'Manaphy', 'Meowscarada', 'Moltres-Base', 'Ogerpon-Cornerstone', 'Ogerpon-Hearthflame', 'Ogerpon-Wellspring', 'Pecharunt', 'Primarina',
			'Roaring Moon', 'Sandy Shocks', 'Scream Tail', 'Sinistcha', 'Skarmory', 'Swampert', 'Thundurus-Incarnate', 'Thundurus-Therian', 'Ting-Lu', 'Tinkaton', 'Ursaluna-Bloodmoon',
			'Zamazenta-Hero', 'Zapdos-Base', 'Zapdos-Galar', 'Zarude', 'Light Clay',
		],
	},
	{
		name: "[Gen 8] Almost Any Ability",
		desc: `Pok&eacute;mon have access to almost any ability.`,
		mod: 'gen8',
		searchShow: false,
		ruleset: ['Standard OMs', 'Ability Clause = 2', '!Obtainable Abilities', 'Sleep Moves Clause'],
		banlist: [
			'Archeops', 'Blacephalon', 'Buzzwole', 'Calyrex-Ice', 'Calyrex-Shadow', 'Dialga', 'Dracovish', 'Dragapult', 'Dragonite', 'Eternatus', 'Genesect', 'Gengar', 'Giratina',
			'Giratina-Origin', 'Groudon', 'Ho-Oh', 'Kartana', 'Keldeo', 'Kyogre', 'Kyurem', 'Kyurem-Black', 'Kyurem-White', 'Lugia', 'Lunala', 'Magearna', 'Marshadow', 'Melmetal',
			'Mewtwo', 'Naganadel', 'Necrozma-Dawn-Wings', 'Necrozma-Dusk-Mane', 'Noivern', 'Palkia', 'Pheromosa', 'Rayquaza', 'Regigigas', 'Reshiram', 'Shedinja', 'Solgaleo',
			'Spectrier', 'Urshifu', 'Urshifu-Rapid-Strike', 'Victini', 'Weavile', 'Xerneas', 'Yveltal', 'Zacian', 'Zacian-Crowned', 'Zamazenta-Hero', 'Zekrom', 'Zeraora', 'Zygarde-50%',
			'Arena Trap', 'Comatose', 'Contrary', 'Fluffy', 'Fur Coat', 'Gorilla Tactics', 'Huge Power', 'Ice Scales', 'Illusion', 'Imposter', 'Innards Out', 'Intrepid Sword',
			'Libero', 'Magic Bounce', 'Magnet Pull', 'Moody', 'Neutralizing Gas', 'Parental Bond', 'Poison Heal', 'Protean', 'Pure Power', 'Shadow Tag', 'Simple', 'Speed Boost',
			'Stakeout', 'Unburden', 'Water Bubble', 'Wonder Guard', 'King\'s Rock', 'Baton Pass', 'Electrify',
		],
	},
	{
		name: "[Gen 8] Balanced Hackmons",
		desc: `Anything directly hackable onto a set (EVs, IVs, forme, ability, item, and move) and is usable in local battles is allowed.`,
		mod: 'gen8',
		searchShow: false,
		ruleset: ['-Nonexistent', 'OHKO Clause', 'Evasion Moves Clause', 'Forme Clause', 'Team Preview', 'HP Percentage Mod', 'Cancel Mod', 'Dynamax Clause', 'Sleep Moves Clause', 'Endless Battle Clause'],
		banlist: [
			'Calyrex-Shadow', 'Cramorant-Gorging', 'Darmanitan-Galar-Zen', 'Eternatus-Eternamax', 'Shedinja', 'Zacian-Crowned',
			'Arena Trap', 'Contrary', 'Gorilla Tactics', 'Huge Power', 'Illusion', 'Innards Out', 'Intrepid Sword', 'Libero',
			'Magnet Pull', 'Moody', 'Neutralizing Gas', 'Parental Bond', 'Protean', 'Pure Power', 'Shadow Tag', 'Stakeout',
			'Water Bubble', 'Wonder Guard', 'Comatose + Sleep Talk', 'Rusted Sword', 'Belly Drum', 'Bolt Beak', 'Court Change',
			'Double Iron Bash', 'Octolock', 'Shell Smash', 'Transform',
		],
	},
	{
		name: "[Gen 7] Balanced Hackmons",
		desc: `Anything directly hackable onto a set (EVs, IVs, forme, ability, item, and move) and is usable in local battles is allowed.`,
		mod: 'gen7',
		searchShow: false,
		ruleset: ['-Nonexistent', 'Ability Clause = 2', 'CFZ Clause', 'OHKO Clause', 'Evasion Moves Clause', 'Forme Clause', 'Team Preview', 'HP Percentage Mod', 'Cancel Mod', 'Sleep Moves Clause', 'Endless Battle Clause'],
		banlist: [
			'Groudon-Primal', 'Rayquaza-Mega', 'Arena Trap', 'Contrary', 'Huge Power', 'Illusion', 'Innards Out', 'Magnet Pull', 'Moody',
			'Parental Bond', 'Protean', 'Psychic Surge', 'Pure Power', 'Shadow Tag', 'Stakeout', 'Water Bubble', 'Wonder Guard', 'Gengarite',
			'Baton Pass', 'Belly Drum', 'Chatter', 'Electrify', 'Shell Smash',
		],
	},

	// National Dex
	///////////////////////////////////////////////////////////////////

	{
		section: "National Dex",
	},
	{
		name: "[Gen 9] National Dex",
		mod: 'gen9',
		ruleset: ['Standard NatDex', 'Terastal Clause'],
		banlist: [
			'ND Uber', 'ND AG', 'Arena Trap', 'Moody', 'Power Construct', 'Shadow Tag', 'King\'s Rock',
			'Quick Claw', 'Razor Fang', 'Assist', 'Baton Pass', 'Last Respects', 'Shed Tail',
		],
	},
	{
		name: "[Gen 8] National Dex",
		mod: 'gen8',
		ruleset: ['Standard NatDex', 'Dynamax Clause'],
		banlist: ['ND Uber', 'Arena Trap', 'Moody', 'Power Construct', 'Shadow Tag', 'King\'s Rock', 'Razor Fang', 'Quick Claw', 'Baton Pass'],
	},

	// National Dex Other Tiers
	///////////////////////////////////////////////////////////////////

	{
		section: "National Dex Other Tiers",
	},
	{
		name: "[Gen 9] National Dex 35 Pokes",
		desc: `Only 35 Pok&eacute;mon are legal.`,
		mod: 'gen9',
		searchShow: false,
		ruleset: [
			'Standard NatDex',
			'!Species Clause', 'Forme Clause', 'Terastal Clause', 'DryPass Clause', 'Z-Move Clause', 'Mega Rayquaza Clause',
		],
		banlist: [
			'ND Uber', 'ND AG', 'ND OU', 'ND UUBL', 'ND UU', 'ND RUBL', 'ND RU', 'ND NFE', 'ND LC',
			'Battle Bond', 'Moody', 'Power Construct', 'Shadow Tag', 'Tangled Feet', 'Berserk Gene', 'King\'s Rock', 'Quick Claw', 'Razor Fang',
			'Last Respects', 'Shed Tail', 'Baton Pass + Contrary', 'Baton Pass + Rapid Spin',
		],
		unbanlist: [
			'Amoonguss', 'Arcanine-Base', 'Basculegion-F', 'Beartic', 'Brambleghast', 'Chandelure', 'Chesnaught', 'Cobalion', 'Copperajah', 'Cramorant-Base', 'Cursola',
			'Dugtrio-Base', 'Eldegoss', 'Flygon', 'Froslass', 'Frosmoth', 'Gabite', 'Gardevoir-Base', 'Hatterene', 'Heliolisk', 'Incineroar', 'Jolteon', 'Liepard',
			'Maractus', 'Maushold', 'Oricorio-Pom-Pom', 'Overqwil', 'Scizor-Base', 'Shedinja', 'Stoutland', 'Sylveon', 'Toxicroak', 'Uxie', 'Weavile', 'Yanmega',
		],
		// Stupid hardcode
		onValidateSet(set, format, setHas, teamHas) {
			if (set.item) {
				const item = this.dex.items.get(set.item);
				if (item.megaEvolves && !(this.ruleTable.has(`+item:${item.id}`) || this.ruleTable.has(`+pokemontag:mega`))) {
					return [`Mega Evolution is banned.`];
				}
			}
			const species = this.dex.species.get(set.species);
			if (set.moves.map(x => this.toID(this.dex.moves.get(x).realMove) || x).includes('hiddenpower') &&
				species.baseSpecies !== 'Unown' && !this.ruleTable.has(`+move:hiddenpower`)) {
				return [`Hidden Power is banned.`];
			}
		},
	},
	{
		name: "[Gen 9] National Dex Ubers",
		mod: 'gen9',
		ruleset: ['Standard NatDex', '!Evasion Clause', 'Evasion Moves Clause', 'Evasion Items Clause', 'Mega Rayquaza Clause'],
		banlist: ['ND AG', 'Shedinja', 'Assist', 'Baton Pass'],
	},
	{
		name: "[Gen 9] National Dex UU",
		mod: 'gen9',
		ruleset: ['[Gen 9] National Dex'],
		banlist: ['ND OU', 'ND UUBL', 'Drizzle', 'Drought', 'Light Clay'],
	},
	{
		name: "[Gen 9] National Dex RU",
		mod: 'gen9',
		searchShow: false,
		ruleset: ['[Gen 9] National Dex UU'],
		banlist: ['ND UU', 'ND RUBL', 'Slowbro-Base + Slowbronite'],
	},
	{
		name: "[Gen 9] National Dex LC",
		mod: 'gen9',
		searchShow: false,
		ruleset: ['Standard NatDex', 'Little Cup'],
		banlist: [
			'Aipom', 'Basculin-White-Striped', 'Clamperl', 'Corsola-Galar', 'Cutiefly', 'Drifloon', 'Dunsparce', 'Duraludon', 'Flittle', 'Girafarig',
			'Gligar', 'Meditite', 'Misdreavus', 'Murkrow', 'Porygon', 'Qwilfish-Hisui', 'Rufflet', 'Scraggy', 'Scyther', 'Sneasel', 'Sneasel-Hisui',
			'Stantler', 'Swirlix', 'Tangela', 'Voltorb-Hisui', 'Woobat', 'Yanma', 'Zigzagoon-Base', 'Chlorophyll', 'Moody', 'Eevium Z', 'King\'s Rock',
			'Quick Claw', 'Razor Fang', 'Assist', 'Aurora Veil', 'Baton Pass', 'Dragon Rage', 'Sonic Boom', 'Sticky Web',
		],
	},
	{
		name: "[Gen 9] National Dex Monotype",
		mod: 'gen9',
		ruleset: ['Standard NatDex', 'Same Type Clause', 'Terastal Clause'],
		banlist: [
			'Annihilape', 'Arceus', 'Baxcalibur', 'Blastoise-Mega', 'Blaziken', 'Blaziken-Mega', 'Calyrex-Ice', 'Calyrex-Shadow', 'Chi-Yu', 'Chien-Pao', 'Darkrai',
			'Deoxys-Normal', 'Deoxys-Attack', 'Dialga', 'Dracovish', 'Dragapult', 'Espathra', 'Eternatus', 'Flutter Mane', 'Genesect', 'Gengar-Mega', 'Giratina',
			'Giratina-Origin', 'Gouging Fire', 'Groudon', 'Ho-Oh', 'Hoopa-Unbound', 'Iron Bundle', 'Kangaskhan-Mega', 'Kartana', 'Kingambit', 'Koraidon', 'Kyogre',
			'Kyurem-Black', 'Kyurem-White', 'Lucario-Mega', 'Lugia', 'Lunala', 'Magearna', 'Marshadow', 'Mawile-Mega', 'Medicham-Mega', 'Metagross-Mega', 'Mewtwo',
			'Miraidon', 'Naganadel', 'Necrozma-Dawn-Wings', 'Necrozma-Dusk-Mane', 'Ogerpon-Hearthflame', 'Palafin', 'Palkia', 'Pheromosa', 'Rayquaza', 'Reshiram',
			'Salamence-Mega', 'Shaymin-Sky', 'Solgaleo', 'Spectrier', 'Ursaluna-Bloodmoon', 'Urshifu-Single-Strike', 'Xerneas', 'Yveltal', 'Zacian', 'Zacian-Crowned',
			'Zamazenta', 'Zamazenta-Crowned', 'Zekrom', 'Zygarde-50%', 'Zygarde-Complete', 'Moody', 'Shadow Tag', 'Power Construct', 'Booster Energy', 'Damp Rock',
			'Focus Band', 'Icy Rock', 'King\'s Rock', 'Leppa Berry', 'Quick Claw', 'Razor Fang', 'Smooth Rock', 'Terrain Extender', 'Baton Pass',
			'Last Respects', 'Shed Tail',
		],
	},
	{
		name: "[Gen 9] National Dex Doubles",
		mod: 'gen9',
		gameType: 'doubles',
		ruleset: ['Standard Doubles', 'NatDex Mod', 'Evasion Abilities Clause'],
		banlist: [
			'Annihilape', 'Arceus', 'Calyrex-Ice', 'Calyrex-Shadow', 'Dialga', 'Dialga-Origin', 'Eternatus', 'Genesect', 'Gengar-Mega', 'Giratina', 'Giratina-Origin',
			'Groudon', 'Ho-Oh', 'Koraidon', 'Kyogre', 'Kyurem-White', 'Lugia', 'Lunala', 'Magearna', 'Melmetal', 'Metagross-Mega', 'Mewtwo', 'Miraidon', 'Necrozma-Dawn-Wings',
			'Necrozma-Dusk-Mane', 'Necrozma-Ultra', 'Palkia', 'Palkia-Origin', 'Rayquaza', 'Reshiram', 'Shedinja', 'Solgaleo', 'Stakataka', 'Terapagos', 'Urshifu',
			'Urshifu-Rapid-Strike', 'Xerneas', 'Yveltal', 'Zacian', 'Zacian-Crowned', 'Zamazenta', 'Zamazenta-Crowned', 'Zekrom', 'Zygarde-50%', 'Zygarde-Complete',
			'Commander', 'Power Construct', 'Shadow Tag', 'Eevium Z', 'Assist', 'Coaching', 'Dark Void', 'Swagger',
		],
	},
	{
		name: "[Gen 9] National Dex Doubles Ubers",
		mod: 'gen9',
		gameType: 'doubles',
		searchShow: false,
		ruleset: ['Standard Doubles', 'NatDex Mod', '!Gravity Sleep Clause'],
		banlist: ['Shedinja', 'Assist'],
	},
	{
		name: "[Gen 9] National Dex Ubers UU",
		mod: 'gen9',
		// searchShow: false,
		ruleset: ['[Gen 9] National Dex Ubers'],
		banlist: [
			'Arceus-Normal', 'Arceus-Dark', 'Arceus-Ground', 'Calyrex-Ice', 'Deoxys-Attack', 'Deoxys-Speed', 'Dondozo', 'Eternatus', 'Giratina-Origin', 'Groudon-Primal', 'Ho-Oh', 'Kyogre-Primal',
			'Lunala', 'Marshadow', 'Melmetal', 'Mewtwo-Mega-Y', 'Necrozma-Dusk-Mane', 'Necrozma-Ultra', 'Salamence-Mega', 'Smeargle', 'Terapagos', 'Yveltal', 'Zacian-Crowned', 'Zygarde-50%',
			// UUBL
			'Arceus-Dragon', 'Arceus-Fairy', 'Arceus-Fire', 'Arceus-Flying', 'Arceus-Ghost', 'Arceus-Water', 'Blaziken-Mega', 'Chi-Yu', 'Flutter Mane', 'Groudon', 'Kyogre', 'Kyurem-Black',
			'Rayquaza', 'Shaymin-Sky', 'Zacian', 'Zekrom', 'Power Construct', 'Light Clay', 'Ultranecrozium Z', 'Last Respects',
		],
	},
	{
		name: "[Gen 9] National Dex 1v1",
		mod: 'gen9',
		searchShow: false,
		ruleset: ['Standard AG', 'NatDex Mod', 'Nickname Clause', 'Evasion Moves Clause', 'OHKO Clause', 'Species Clause', 'Sleep Moves Clause', 'Terastal Clause', 'Accuracy Moves Clause', 'Picked Team Size = 1', 'Max Team Size = 3'],
		banlist: [
			'Arceus', 'Archaludon', 'Blastoise-Mega', 'Calyrex-Ice', 'Calyrex-Shadow', 'Chi-Yu', 'Deoxys-Normal', 'Deoxys-Attack', 'Deoxys-Defense', 'Dialga', 'Dialga-Origin', 'Eternatus',
			'Flutter Mane', 'Giratina', 'Giratina-Origin', 'Gouging Fire', 'Groudon', 'Ho-Oh', 'Jirachi', 'Kangaskhan-Mega', 'Koraidon', 'Kyogre', 'Kyurem-Black', 'Kyurem-White', 'Lugia',
			'Lunala', 'Marshadow', 'Melmetal', 'Metagross-Mega', 'Mew', 'Mewtwo', 'Mimikyu', 'Miraidon', 'Necrozma-Dawn-Wings', 'Necrozma-Dusk-Mane', 'Ogerpon-Cornerstone', 'Palkia',
			'Palkia-Origin', 'Rayquaza', 'Reshiram', 'Salamence-Mega', 'Shaymin-Sky', 'Snorlax', 'Solgaleo', 'Terapagos', 'Xerneas', 'Yveltal', 'Zacian', 'Zacian-Crowned', 'Zamazenta',
			'Zamazenta-Crowned', 'Zekrom', 'Moody', 'Focus Band', 'Focus Sash', 'Fightinium Z + Detect', 'Perish Song',
		],
	},
	{
		name: "[Gen 9] National Dex AG",
		mod: 'gen9',
		searchShow: false,
		ruleset: ['Standard AG', 'NatDex Mod'],
	},
	{
		name: "[Gen 9] National Dex AAA",
		desc: `Pok&eacute;mon have access to almost any ability.`,
		mod: 'gen9',
		searchShow: false,
		ruleset: ['Standard NatDex', '!Obtainable Abilities', 'Ability Clause = 2', '!Sleep Clause Mod', 'Sleep Moves Clause', 'Terastal Clause'],
		banlist: [
			'Alakazam-Mega', 'Annihilape', 'Arceus', 'Archeops', 'Baxcalibur', 'Blacephalon', 'Blastoise-Mega', 'Blaziken-Mega', 'Calyrex-Ice', 'Calyrex-Shadow', 'Ceruledge', 'Chien-Pao', 'Darkrai', 'Deoxys-Attack',
			'Deoxys-Normal', 'Dialga', 'Dialga-Origin', 'Dracovish', 'Dragapult', 'Enamorus-Incarnate', 'Eternatus', 'Flutter Mane', 'Gengar-Mega', 'Giratina', 'Giratina-Origin', 'Gouging Fire', 'Groudon', 'Ho-Oh',
			'Hoopa-Unbound', 'Iron Boulder', 'Iron Bundle', 'Iron Valiant', 'Kangaskhan-Mega', 'Kartana', 'Keldeo', 'Kingambit', 'Koraidon', 'Kyogre', 'Kyurem', 'Kyurem-Black', 'Kyurem-White', 'Lucario-Mega', 'Lugia',
			'Lunala', 'Magearna', 'Marshadow', 'Melmetal', 'Mewtwo', 'Miraidon', 'Naganadel', 'Necrozma-Dawn-Wings', 'Necrozma-Dusk-Mane', 'Noivern', 'Palkia', 'Palkia-Origin', 'Pheromosa', 'Raging Bolt', 'Rayquaza',
			'Regigigas', 'Reshiram', 'Salamence-Mega', 'Shaymin-Sky', 'Shedinja', 'Slaking', 'Sneasler', 'Solgaleo', 'Spectrier', 'Urshifu', 'Urshifu-Rapid-Strike', 'Weavile', 'Xerneas', 'Xurkitree', 'Yveltal', 'Zacian',
			'Zacian-Crowned', 'Zekrom', 'Zeraora', 'Zygarde-50%', 'Arena Trap', 'Comatose', 'Contrary', 'Fur Coat', 'Good as Gold', 'Gorilla Tactics', 'Huge Power', 'Ice Scales', 'Illusion', 'Imposter', 'Innards Out',
			'Intrepid Sword', 'Magic Bounce', 'Magnet Pull', 'Moody', 'Neutralizing Gas', 'Orichalcum Pulse', 'Parental Bond', 'Poison Heal', 'Pure Power', 'Shadow Tag', 'Simple', 'Speed Boost', 'Stakeout', 'Triage',
			'Unburden', 'Water Bubble', 'Wonder Guard', 'King\'s Rock', 'Light Clay', 'Assist', 'Baton Pass', 'Electrify', 'Last Respects', 'Shed Tail',
		],
	},
	{
		name: "[Gen 9] National Dex BH",
		desc: `Balanced Hackmons with National Dex elements mixed in.`,
		mod: 'gen9',
		searchShow: false,
		ruleset: [
			'Standard AG', 'NatDex Mod', '!Obtainable',
			'Forme Clause', 'Sleep Moves Clause', 'Ability Clause = 2', 'OHKO Clause', 'Evasion Moves Clause', 'Dynamax Clause', 'CFZ Clause', 'Terastal Clause',
		],
		banlist: [
			'Cramorant-Gorging', 'Calyrex-Shadow', 'Darmanitan-Galar-Zen', 'Eternatus-Eternamax', 'Greninja-Ash', 'Groudon-Primal', 'Rayquaza-Mega', 'Shedinja', 'Terapagos-Stellar', 'Arena Trap',
			'Contrary', 'Gorilla Tactics', 'Hadron Engine', 'Huge Power', 'Illusion', 'Innards Out', 'Magnet Pull', 'Moody', 'Neutralizing Gas', 'Orichalcum Pulse', 'Parental Bond', 'Pure Power',
			'Shadow Tag', 'Stakeout', 'Water Bubble', 'Wonder Guard', 'Gengarite', 'Berserk Gene', 'Belly Drum', 'Bolt Beak', 'Ceaseless Edge', 'Chatter', 'Double Iron Bash', 'Electrify', 'Imprison',
			'Last Respects', 'Octolock', 'Rage Fist', 'Revival Blessing', 'Shed Tail', 'Shell Smash', 'Sleep Talk',
		],
		restricted: ['Arceus'],
		onValidateTeam(team, format) {
			// baseSpecies:count
			const restrictedPokemonCount = new this.dex.Multiset<string>();
			for (const set of team) {
				const species = this.dex.species.get(set.species);
				if (!this.ruleTable.isRestrictedSpecies(species)) continue;
				restrictedPokemonCount.add(species.baseSpecies);
			}
			for (const [baseSpecies, count] of restrictedPokemonCount) {
				if (count > 1) {
					return [
						`You are limited to one ${baseSpecies} forme.`,
						`(You have ${count} ${baseSpecies} forme${count === 1 ? '' : 's'}.)`,
					];
				}
			}
		},
	},
	{
		name: "[Gen 9] National Dex Godly Gift",
		desc: `Each Pok&eacute;mon receives one base stat from a God (Restricted Pok&eacute;mon) depending on its position in the team. If there is no restricted Pok&eacute;mon, it uses the Pok&eacute;mon in the first slot.`,
		mod: 'gen9',
		searchShow: false,
		ruleset: ['Standard NatDex', 'Terastal Clause', '!Sleep Clause Mod', 'Sleep Moves Clause', 'Godly Gift Mod', 'Mega Rayquaza Clause'],
		banlist: [
			'Blissey', 'Calyrex-Shadow', 'Chansey', 'Deoxys-Attack', 'Groudon-Primal', 'Koraidon', 'Miraidon', 'Xerneas', 'Arena Trap',
			'Huge Power', 'Moody', 'Pure Power', 'Shadow Tag', 'Swift Swim', 'Assist', 'Baton Pass', 'Last Respects', 'Shed Tail',
		],
		restricted: [
			'Arceus', 'Blastoise-Mega', 'Blaziken-Mega', 'Calyrex-Ice', 'Chi-Yu', 'Chien-Pao', 'Darmanitan-Galar', 'Deoxys-Normal', 'Deoxys-Defense', 'Deoxys-Speed', 'Dialga', 'Dialga-Origin', 'Dracovish',
			'Espathra', 'Eternatus', 'Flutter Mane', 'Genesect', 'Gengar Mega', 'Giratina', 'Giratina-Origin', 'Groudon', 'Hawlucha', 'Ho-Oh', 'Iron Bundle', 'Kangaskhan-Mega', 'Kingambit', 'Kyogre',
			'Kyogre-Primal', 'Kyurem-Black', 'Kyurem-White', 'Lucario-Mega', 'Lugia', 'Lunala', 'Magearna', 'Marowak-Alola', 'Marshadow', 'Mawile-Mega', 'Medicham-Mega', 'Melmetal', 'Metagross-Mega',
			'Mewtwo', 'Mewtwo-Mega-X', 'Mewtwo-Mega-Y', 'Naganadel', 'Necrozma-Dawn-Wings', 'Necrozma-Dusk-Mane', 'Palkia', 'Palkia-Origin', 'Pheromosa', 'Pikachu', 'Rayquaza', 'Reshiram', 'Sableye-Mega',
			'Salamence-Mega', 'Serperior', 'Shaymin-Sky', 'Smeargle', 'Solgaleo', 'Spectrier', 'Swellow', 'Toxapex', 'Ursaluna', 'Ursaluna-Bloodmoon', 'Yveltal', 'Zacian', 'Zacian-Crowned', 'Zamazenta-Crowned',
			'Zekrom', 'Power Construct',
		],
	},
	{
		name: "[Gen 9] National Dex STABmons",
		mod: 'gen9',
		searchShow: false,
		ruleset: ['Standard NatDex', 'STABmons Move Legality', '!Sleep Clause Mod', 'Sleep Moves Clause', 'Terastal Clause'],
		banlist: [
			'Araquanid', 'Arceus', 'Azumarill', 'Baxcalibur', 'Blastoise-Mega', 'Blaziken-Mega', 'Basculegion', 'Basculegion-F', 'Calyrex-Ice', 'Calyrex-Shadow', 'Chi-Yu', 'Chien-Pao',
			'Cloyster', 'Darkrai', 'Darmanitan-Galar', 'Deoxys-Attack', 'Deoxys-Normal', 'Dialga', 'Dialga-Origin', 'Dracovish', 'Dragapult', 'Dragonite', 'Enamorus-Incarnate', 'Espathra',
			'Eternatus', 'Flutter Mane', 'Garchomp', 'Gengar-Mega', 'Genesect', 'Giratina', 'Giratina-Origin', 'Groudon', 'Gouging Fire', 'Ho-Oh', 'Iron Bundle', 'Kangaskhan-Mega',
			'Kartana', 'Koraidon', 'Komala', 'Kyogre', 'Kyurem', 'Kyurem-Black', 'Kyurem-White', 'Landorus-Incarnate', 'Lilligant-Hisui', 'Lucario-Mega', 'Lugia', 'Lunala', 'Magearna',
			'Manaphy', 'Marshadow', 'Metagross-Mega', 'Mewtwo', 'Miraidon', 'Naganadel', 'Necrozma-Dusk-Mane', 'Necrozma-Dawn-Wings', 'Ogerpon-Hearthflame', 'Ogerpon-Wellspring', 'Palkia',
			'Palkia-Origin', 'Porygon-Z', 'Pheromosa', 'Rayquaza', 'Reshiram', 'Salamence-Mega', 'Shaymin-Sky', 'Silvally', 'Solgaleo', 'Spectrier', 'Tapu Koko', 'Tapu Lele', 'Terapagos',
			'Ursaluna-Bloodmoon', 'Urshifu-Single-Strike', 'Walking Wake', 'Xerneas', 'Xurkitree', 'Yveltal', 'Zacian', 'Zacian-Crowned', 'Zamazenta-Crowned', 'Zekrom', 'Zoroark-Hisui',
			'Zygarde-50%', 'Arena Trap', 'Moody', 'Shadow Tag', 'Power Construct', 'Damp Rock', 'King\'s Rock', 'Quick Claw', 'Razor Fang', 'Assist', 'Baton Pass', 'Last Respects',
			'Shed Tail', 'Wicked Blow', 'Wicked Torque',
		],
		restricted: [
			'Astral Barrage', 'Belly Drum', 'Bolt Beak', 'Chatter', 'Clangorous Soul', 'Dire Claw', 'Double Iron Bash', 'Dragon Energy', 'Electrify', 'Extreme Speed',
			'Fillet Away', 'Final Gambit', 'Fishious Rend', 'Geomancy', 'Gigaton Hammer', 'No Retreat', 'Rage Fist', 'Revival Blessing', 'Shell Smash', 'Shift Gear', 'Thousand Arrows',
			'Trick-or-Treat', 'Triple Arrows', 'V-create', 'Victory Dance',
		],
	},
	{
		name: "[Gen 8] National Dex UU",
		mod: 'gen8',
		searchShow: false,
		ruleset: ['[Gen 8] National Dex'],
		banlist: ['ND OU', 'ND UUBL', 'Drizzle', 'Drought', 'Light Clay', 'Slowbronite'],
	},
	{
		name: "[Gen 8] National Dex RU",
		mod: 'gen8',
		searchShow: false,
		ruleset: ['[Gen 8] National Dex UU'],
		banlist: ['ND UU', 'ND RUBL'],
	},
	{
		name: "[Gen 8] National Dex Doubles",
		mod: 'gen8',
		searchShow: false,
		gameType: 'doubles',
		ruleset: ['Standard Doubles', 'NatDex Mod', 'Evasion Abilities Clause'],
		banlist: [
			'Arceus', 'Calyrex-Ice', 'Calyrex-Shadow', 'Charizard', 'Dialga', 'Eternatus', 'Gengar-Mega', 'Giratina', 'Giratina-Origin', 'Groudon', 'Ho-Oh', 'Kyogre', 'Kyurem-White',
			'Lugia', 'Lunala', 'Magearna', 'Melmetal', 'Mewtwo', 'Necrozma-Dawn-Wings', 'Necrozma-Dusk-Mane', 'Palkia', 'Rayquaza', 'Regieleki', 'Reshiram', 'Solgaleo', 'Venusaur',
			'Xerneas', 'Yveltal', 'Zacian', 'Zacian-Crowned', 'Zamazenta', 'Zamazenta-Crowned', 'Zekrom', 'Zygarde-Complete', 'Power Construct', 'Shadow Tag', 'Weakness Policy',
			'Ally Switch', 'Beat Up', 'Coaching', 'Dark Void', 'Guard Split', 'Swagger',
		],
	},
	{
		name: "[Gen 8] National Dex Monotype",
		mod: 'gen8',
		searchShow: false,
		ruleset: ['Standard NatDex', 'Same Type Clause', '!Evasion Clause', 'Evasion Moves Clause', 'Evasion Items Clause', 'Dynamax Clause'],
		banlist: [
			'Arceus', 'Blastoise-Mega', 'Blaziken', 'Blaziken-Mega', 'Calyrex-Ice', 'Calyrex-Shadow', 'Darkrai', 'Deoxys-Normal', 'Deoxys-Attack', 'Dialga', 'Dracovish', 'Dragapult',
			'Eternatus', 'Genesect', 'Gengar-Mega', 'Giratina', 'Giratina-Origin', 'Greninja-Bond', 'Greninja-Ash', 'Groudon', 'Ho-Oh', 'Hoopa-Unbound', 'Kangaskhan-Mega', 'Kartana',
			'Kyogre', 'Kyurem-Black', 'Kyurem-White', 'Lucario-Mega', 'Lugia', 'Lunala', 'Magearna', 'Marshadow', 'Mawile-Mega', 'Medicham-Mega', 'Metagross-Mega', 'Mewtwo', 'Moltres-Galar',
			'Naganadel', 'Necrozma-Dawn-Wings', 'Necrozma-Dusk-Mane', 'Palkia', 'Pheromosa', 'Rayquaza', 'Reshiram', 'Salamence-Mega', 'Shaymin-Sky', 'Solgaleo', 'Spectrier',
			'Urshifu-Single-Strike', 'Xerneas', 'Yveltal', 'Zacian', 'Zacian-Crowned', 'Zamazenta', 'Zamazenta-Crowned', 'Zekrom', 'Zygarde-50%', 'Zygarde-Complete', 'Battle Bond',
			'Power Construct', 'Moody', 'Shadow Tag', 'Damp Rock', 'Focus Band', 'King\'s Rock', 'Quick Claw', 'Razor Fang', 'Smooth Rock', 'Terrain Extender', 'Baton Pass',
		],
	},
	{
		name: "[Gen 8 DLC 1] National Dex AG",
		mod: 'gen8dlc1',
		searchShow: false,
		ruleset: ['Standard AG', 'NatDex Mod'],
	},

	// Randomized Format Spotlight
	///////////////////////////////////////////////////////////////////

	{
		section: "Randomized Format Spotlight",
		column: 3,
	},
	{
		name: "[Gen 9] Random Battle (Hyperblitz, Auto Choose)",
		desc: `[Gen 9] Random Battle (Blitz), but even faster! If a player runs out of time on a turn, the first available option is automatically selected.`,
		mod: 'gen9',
		team: 'random',
		bestOfDefault: true,
		ruleset: ['[Gen 9] Random Battle (Blitz)', '!! Timer Starting = 900', '!! Timer Add Per Turn = 10', '!! Timer Max Per Turn = 10', 'Timeout Auto Choose'],
		onBegin() {
			this.add(`raw|<div class="broadcast-blue">Spotlight ladders are now the focus of the Ladder Achievements Project, which allows you to complete challenges to win some prizes in the <a href="/randombattles">Random Battles</a> room! Check out <a href="https://www.smogon.com/forums/threads/3767546">the Ladder Achievements thread</a> to see what the project is all about!</div>`);
		},
	},

	// Randomized Metas
	///////////////////////////////////////////////////////////////////

	{
		section: "Randomized Metas",
		column: 3,
	},
	{
		name: "[Gen 9] Random Roulette",
		desc: `Random Battles in a random generation! [Gen 1] Random Battle - [Gen 9] Random Battle.`,
		mod: 'randomroulette',
		team: 'random',
		bestOfDefault: true,
	},
	{
		name: "[Gen 9] Monkey's Paw Random Battle",
		desc: `Every Pokemon can wish for something with the Monkey's Paw once.`,
		mod: 'monkeyspaw',
		team: 'random',
		ruleset: ['[Gen 9] Random Battle'],
		onBegin() {
			for (const side of this.sides) {
				// @ts-expect-error I hate references with all of my life force
				side.wishes = { luck: 1, knowledge: 1, power: 1, life: 1 };
				// @ts-expect-error
				side.wishesRemaining = 4;
			}
			let buf = `<div class="broadcast-blue"><h3>What does which wish do?</h3><hr />`;
			buf += `<details><summary>What does which wish do?</summary>`;
			buf += `&bullet; <b>Mega Evolution:</b> Wish for life &ndash; <span style="font-size: 9px;">Revive one fainted Pokemon</span><br />`;
			buf += `&bullet; <b>Mega Evolution X:</b> Wish for power &ndash; <span style="font-size: 9px;">Gain a +2 boost in the current Pokemon's dominant attack and defense stat</span><br />`;
			buf += `&bullet; <b>Mega Evolution Y:</b> Wish for luck &ndash; <span style="font-size: 9px;">Give the current Pokemon innate Serene Grace + Focus Energy for the rest of the game</span><br />`;
			buf += `&bullet; <b>Terastallize:</b> Wish for knowledge &ndash; <span style="font-size: 9px;">Scout the active Pokemon for one of their moves</span><br />`;
			buf += `</details></div>`;
			this.add('message', `You've found a Monkey's Paw. You have 4 wishes.`);
			this.add(`raw|${buf}`);
		},
		onSwitchIn(pokemon) {
			if (pokemon.m.revivedByMonkeysPaw) {
				pokemon.addVolatile('slowstart', null, this.dex.conditions.get('monkeypaw'));
			}
			if (pokemon.m.monkeyPawLuck) {
				pokemon.addVolatile('focusenergy');
				pokemon.addVolatile('confusion', null, this.dex.conditions.get('monkeypaw'));
			}
		},
		onModifyMovePriority: -2,
		onModifyMove(move, pokemon) {
			if (!pokemon.m.monkeyPawLuck) return;
			if (move.secondaries) {
				this.debug('doubling secondary chance');
				for (const secondary of move.secondaries) {
					if (secondary.chance) secondary.chance *= 2;
				}
			}
			if (move.self?.chance) move.self.chance *= 2;
		},
	},
	{
		name: "[Gen 9] Super Staff Bros Ultimate",
		desc: "The fifth iteration of Super Staff Bros is here! Battle with a random team of pokemon created by the sim staff.",
		mod: 'gen9ssb',
		debug: true,
		team: 'randomStaffBros',
		bestOfDefault: true,
		ruleset: ['HP Percentage Mod', 'Cancel Mod', 'Sleep Clause Mod'],
		onBegin() {
			// TODO look into making an event to put this right after turn|1
			// https://discordapp.com/channels/630837856075513856/630845310033330206/716126469528485909
			// Requires client change
			this.add(`raw|<div class='broadcast-green'><b>Wondering what all these custom moves, abilities, and items do?<br />Check out the <a href="https://www.smogon.com/articles/super-staff-bros-ultimate" target="_blank">Super Staff Bros: Ultimate Guide</a> or use /ssb to find out!</b></div>`);
			if (this.ruleTable.has('dynamaxclause')) {
				// Old joke format we're bringing back
				this.add('message', 'Fox only');
				this.add('message', 'No items');
				this.add('message', 'Final Destination');
				return;
			} else if (this.ruleTable.has('zmoveclause')) {
				// Old joke format we're bringing back
				this.add('message', 'April Fool\'s Day');
				return;
			}

			this.add('message', 'EVERYONE IS HERE!');
			this.add('message', 'FIGHT!');
		},
		onSwitchInPriority: 100,
		onSwitchIn(pokemon) {
			let name: string = this.toID(pokemon.illusion ? pokemon.illusion.name : pokemon.name);
			if (this.dex.species.get(name).exists || this.dex.moves.get(name).exists ||
				this.dex.abilities.get(name).exists || name === 'blitz') {
				// Certain pokemon have volatiles named after their id
				// To prevent overwriting those, and to prevent accidentally leaking
				// that a pokemon is on a team through the onStart even triggering
				// at the start of a match, users with pokemon names will need their
				// statuses to end in "user".
				name = `${name}user`;
			}
			// Add the mon's status effect to it as a volatile.
			const status = this.dex.conditions.get(name);
			if (status?.exists) {
				pokemon.addVolatile(name, pokemon);
			}
			if ((pokemon.illusion || pokemon).getTypes(true, true).join('/') !==
				this.dex.forGen(9).species.get((pokemon.illusion || pokemon).species.name).types.join('/') &&
				!pokemon.terastallized) {
				this.add('-start', pokemon, 'typechange', (pokemon.illusion || pokemon).getTypes(true).join('/'), '[silent]');
			}
		},
	},
	{
		name: "[Gen 9] Monotype Random Battle",
		mod: 'gen9',
		team: 'random',
		bestOfDefault: true,
		ruleset: ['Obtainable', 'Same Type Clause', 'HP Percentage Mod', 'Cancel Mod', 'Sleep Clause Mod', 'Illusion Level Mod'],
	},
	{
		name: "[Gen 9] Random Battle (Shared Power, B12P6)",
		desc: `[Gen 9] Random Battle with Team Preview, Bring 12 Pick 6, and Shared Power.`,
		mod: 'sharedpower',
		team: 'random',
		bestOfDefault: true,
		ruleset: ['[Gen 9] Random Battle', 'Team Preview', 'Max Team Size = 12', 'Picked Team Size = 6'],
		onValidateRule() {
			if (this.format.gameType !== 'singles') {
				throw new Error(`Shared Power currently does not support ${this.format.gameType} battles.`);
			}
		},
		onBeforeSwitchIn(pokemon) {
			let format = this.format;
			if (!format.getSharedPower) format = this.dex.formats.get('gen9sharedpower');
			for (const ability of format.getSharedPower!(pokemon)) {
				const effect = 'ability:' + this.toID(ability);
				pokemon.volatiles[effect] = this.initEffectState({ id: effect, target: pokemon });
				if (!pokemon.m.abils) pokemon.m.abils = [];
				if (!pokemon.m.abils.includes(effect)) pokemon.m.abils.push(effect);
			}
		},
	},
	{
		name: "[Gen 9] Random Battle Mayhem",
		desc: `[Gen 9] Random Battle with Team Preview and elements of Camomons, Inverse, Scalemons, and Shared Power.`,
		mod: 'sharedpower',
		team: 'random',
		bestOfDefault: true,
		ruleset: ['[Gen 9] Random Battle', 'Team Preview', 'Camomons Mod', 'Inverse Mod', 'Scalemons Mod'],
		onValidateRule() {
			if (this.format.gameType !== 'singles') {
				throw new Error(`Shared Power currently does not support ${this.format.gameType} battles.`);
			}
		},
		onBeforeSwitchIn(pokemon) {
			let format = this.format;
			if (!format.getSharedPower) format = this.dex.formats.get('gen9sharedpower');
			for (const ability of format.getSharedPower!(pokemon)) {
				const effect = 'ability:' + this.toID(ability);
				pokemon.volatiles[effect] = this.initEffectState({ id: effect, target: pokemon });
				if (!pokemon.m.abils) pokemon.m.abils = [];
				if (!pokemon.m.abils.includes(effect)) pokemon.m.abils.push(effect);
			}
		},
	},
	{
		name: "[Gen 9] Battle Factory",
		desc: `Randomized teams of Pok&eacute;mon for a generated Smogon tier with sets that are competitively viable.`,
		mod: 'gen9',
		team: 'randomFactory',
		bestOfDefault: true,
		ruleset: ['Standard'],
		onBegin() {
			this.add(`raw|<div class="broadcast-blue"><b>Battle Factory Tier: ${this.teamGenerator.factoryTier}</b></div>`);
		},
	},
	{
		name: "[Gen 9] BSS Factory",
		desc: `Randomized 3v3 Singles featuring Pok&eacute;mon and movesets popular in Battle Stadium Singles.`,
		mod: 'gen9',
		team: 'randomBSSFactory',
		bestOfDefault: true,
		ruleset: ['Flat Rules', 'VGC Timer'],
	},
	{
		name: "[Gen 9] Draft Factory",
		desc: `Randomized matchups sourced from various 6v6 singles draft leagues.`,
		mod: 'gen9',
		team: 'randomDraftFactory',
		bestOfDefault: true,
		ruleset: ['Standard Draft', '!Team Preview'],
		onBegin() {
			for (const pokemon of this.getAllPokemon()) {
				if (!(pokemon.set as any).teraCaptain) pokemon.canTerastallize = null;
			}
			this.add('rule', 'Tera Captain Clause: Only Tera Captains can Terastallize');
		},
		onTeamPreview() {
			this.add('clearpoke');
			for (const pokemon of this.getAllPokemon()) {
				const details = pokemon.details.replace(', shiny', '')
					.replace(/(Greninja|Gourgeist|Pumpkaboo|Xerneas|Zacian|Zamazenta|Dudunsparce)(-[a-zA-Z?-]+)?/g, '$1-*');
				this.add('poke', pokemon.side.id, details, '');
			}
			this.makeRequest('teampreview');
			for (const side of this.sides) {
				let buf = ``;
				for (const pokemon of side.pokemon) {
					if (!(pokemon.set as any).teraCaptain) continue;
					buf += buf ? ` / ` : `raw|${side.name}'s Tera Captains:<br />`;
					buf += `<psicon pokemon="${pokemon.species.id}" /><psicon type="${pokemon.teraType}" />`;
				}
				this.add(`${buf}`);
			}
		},
	},
	{
		name: "[Gen 9] Baby Random Battle",
		mod: 'gen9',
		team: 'randomBaby',
		bestOfDefault: true,
		ruleset: ['Obtainable', 'Species Clause', 'HP Percentage Mod', 'Cancel Mod', 'Sleep Clause Mod', 'Illusion Level Mod'],
	},
	{
		name: "[Gen 9] Computer-Generated Teams",
		desc: `Teams generated automatically based on heuristics (rules), with levels based on previous success/failure in battle. ` +
			`Not affiliated with Random Battles formats. Some sets will by nature be worse than others, but you can report egregiously bad sets ` +
			`with <a href="https://forms.gle/DYwQN5qGVegz3YU38">this form</a>.`,
		mod: 'gen9',
		team: 'computerGenerated',
		bestOfDefault: true,
		ruleset: ['Obtainable', 'Species Clause', 'HP Percentage Mod', 'Cancel Mod', 'Sleep Clause Mod', 'Illusion Level Mod'],
	},
	{
		name: "[Gen 9] Hackmons Cup",
		desc: `Randomized teams of level-balanced Pok&eacute;mon with absolutely any ability, moves, and item.`,
		mod: 'gen9',
		team: 'randomHC',
		bestOfDefault: true,
		ruleset: ['HP Percentage Mod', 'Cancel Mod'],
		banlist: ['CAP', 'LGPE', 'MissingNo.', 'Pikachu-Cosplay', 'Pichu-Spiky-eared', 'Pokestar Smeargle', 'Pokestar UFO', 'Pokestar UFO-2', 'Pokestar Brycen-Man', 'Pokestar MT', 'Pokestar MT2', 'Pokestar Transport', 'Pokestar Giant', 'Pokestar Humanoid', 'Pokestar Monster', 'Pokestar F-00', 'Pokestar F-002', 'Pokestar Spirit', 'Pokestar Black Door', 'Pokestar White Door', 'Pokestar Black Belt', 'Pokestar UFO-PropU2', 'Xerneas-Neutral'],
	},
	{
		name: "[Gen 9] Doubles Hackmons Cup",
		desc: `Randomized teams of level-balanced Pok&eacute;mon with absolutely any ability, moves, and item. Now with TWICE the Pok&eacute;mon per side!`,
		mod: 'gen9',
		team: 'randomHC',
		searchShow: false,
		bestOfDefault: true,
		gameType: 'doubles',
		ruleset: ['[Gen 9] Hackmons Cup'],
	},
	{
		name: "[Gen 9] Broken Cup",
		desc: `[Gen 9] Hackmons Cup but with only the most powerful Pok&eacute;mon, moves, abilities, and items.`,

		team: 'randomHC',
		bestOfDefault: true,
		ruleset: ['HP Percentage Mod', 'Cancel Mod'],
		banlist: ['All Pokemon', 'All Abilities', 'All Items', 'All Moves'],
		unbanlist: [
			'10,000,000 Volt Thunderbolt', 'Abomasnow-Mega', 'Absol-Mega', 'Accelerock', 'Acid Spray', 'Adaptability', 'Aeroblast',
			'Aerodactyl-Mega', 'Aftermath', 'Aggron', 'Aggron-Mega', 'Aguav Berry', 'Air Balloon', 'Air Slash', 'Alakazam-Mega',
			'Alluring Voice', 'Altaria-Mega', 'Ampharos-Mega', 'Analytic', 'Anchor Shot', 'Anger Shell', 'Annihilape', 'Anticipation',
			'Apple Acid', 'Aqua Step', 'Arcanine', 'Arcanine-Hisui', 'Archaludon', 'Archeops', 'Arena Trap', 'Armarouge', 'Armor Cannon',
			'Aromatherapy', 'Articuno', 'Articuno-Galar', 'As One (Glastrier)', 'As One (Spectrier)', 'Assault Vest', 'Astral Barrage',
			'Attack Order', 'Audino-Mega', 'Aura Sphere', 'Axe Kick', 'Azelf', 'Baddy Bad', 'Baneful Bunker', 'Banette-Mega',
			'Barb Barrage', 'Basculegion', 'Basculegion-F', 'Baton Pass', 'Baxcalibur', 'Beads of Ruin', 'Beak Blast', 'Beast Boost',
			'Behemoth Bash', 'Behemoth Blade', 'Belly Drum', 'Berserk', 'Bitter Blade', 'Bitter Malice', 'Blacephalon', 'Blastoise',
			'Blastoise-Mega', 'Blaziken', 'Blaziken-Mega', 'Blazing Torque', 'Bleakwind Storm', 'Blissey', 'Blizzard', 'Blood Moon',
			'Blue Flare', 'Blunder Policy', 'Body Press', 'Body Slam', 'Bolt Beak', 'Bolt Strike', 'Boomburst', 'Bouncy Bubble',
			'Brave Bird', 'Bright Powder', 'Brute Bonnet', 'Bug Buzz', 'Bullet Punch', 'Burning Bulwark', 'Buzzwole', 'Buzzy Buzz',
			'Calm Mind', 'Calyrex-Ice', 'Calyrex-Shadow', 'Camerupt-Mega', 'Catastropika', 'Ceaseless Edge', 'Celebi', 'Celesteela',
			'Centiskorch', 'Ceruledge', 'Charizard', 'Charizard-Mega-X', 'Charizard-Mega-Y', 'Chatter', 'Chesnaught', 'Chesto Berry',
			'Chi-Yu', 'Chien-Pao', 'Chilan Berry', 'Chilling Neigh', 'Chilly Reception', 'Choice Band', 'Choice Scarf', 'Choice Specs',
			'Cinderace', 'Circle Throw', 'Clanging Scales', 'Clangorous Soul', 'Clangorous Soulblaze', 'Clear Amulet', 'Clear Body',
			'Clear Smog', 'Close Combat', 'Cloyster', 'Cobalion', 'Coil', 'Collision Course', 'Comatose', 'Combat Torque', 'Competitive',
			'Compound Eyes', 'Contrary', 'Core Enforcer', 'Cosmic Power', 'Cotton Guard', 'Court Change', 'Covert Cloak', 'Crabhammer',
			'Cresselia', 'Crobat', 'Cross Chop', 'Curse', 'Custap Berry', 'Dark Pulse', 'Darkest Lariat', 'Darkrai',
			'Darmanitan-Galar-Zen', 'Darmanitan-Zen', 'Decidueye', 'Decidueye-Hisui', 'Defend Order', 'Defiant', 'Defog', 'Delphox',
			'Deoxys', 'Deoxys-Attack', 'Deoxys-Defense', 'Deoxys-Speed', 'Desolate Land', 'Dialga', 'Dialga-Origin', 'Diamond Storm',
			'Diancie', 'Diancie-Mega', 'Dire Claw', 'Disable', 'Discharge', 'Dondozo', 'Doom Desire', 'Double Iron Bash', 'Download',
			'Draco Meteor', 'Draco Plate', 'Dragapult', 'Dragon Ascent', 'Dragon Dance', 'Dragon Darts', 'Dragon Energy', 'Dragon Hammer',
			'Dragon Pulse', 'Dragon Tail', 'Dragonite', 'Drain Punch', 'Dread Plate', 'Drill Peck', 'Drizzle', 'Drought', 'Drum Beating',
			'Dry Skin', 'Duraludon', 'Dusknoir', 'Dynamax Cannon', 'Earth Eater', 'Earth Plate', 'Earth Power', 'Earthquake',
			'Eerie Spell', 'Effect Spore', 'Eject Pack', 'Electivire', 'Electric Surge', 'Electro Drift', 'Emboar', 'Empoleon',
			'Enamorus', 'Enamorus-Therian', 'Encore', 'Energy Ball', 'Entei', 'Eruption', 'Espeon', 'Esper Wing', 'Eternatus',
			'Eternatus-Eternamax', 'Exeggutor', 'Exeggutor-Alola', 'Expanding Force', 'Expert Belt', 'Explosion', 'Extreme Evoboost',
			'Extreme Speed', 'Fake Out', 'Feraligatr', 'Fezandipiti', 'Fickle Beam', 'Fiery Wrath', 'Figy Berry', 'Filter',
			'Fire Blast', 'Fire Lash', 'First Impression', 'Fishious Rend', 'Fist Plate', 'Flame Body', 'Flame Charge', 'Flame Plate',
			'Flamethrower', 'Flare Blitz', 'Flareon', 'Flash Cannon', 'Fleur Cannon', 'Flip Turn', 'Floaty Fall', 'Florges',
			'Flower Trick', 'Fluffy', 'Flutter Mane', 'Focus Blast', 'Focus Sash', 'Forewarn', 'Foul Play', 'Freeze-Dry', 'Freezing Glare',
			'Freezy Frost', 'Frost Breath', 'Full Metal Body', 'Fur Coat', 'Fusion Bolt', 'Fusion Flare', 'Future Sight', 'G-Max Befuddle',
			'G-Max Cannonade', 'G-Max Centiferno', 'G-Max Resonance', 'G-Max Steelsurge', 'G-Max Stonesurge', 'G-Max Sweetness',
			'G-Max Vine Lash', 'G-Max Volcalith', 'G-Max Wildfire', 'G-Max Wind Rage', 'Gallade-Mega', 'Garchomp', 'Garchomp-Mega',
			'Gardevoir-Mega', 'Gear Grind', 'Genesect', 'Genesis Supernova', 'Gengar-Mega', 'Gholdengo', 'Giga Drain', 'Gigaton Hammer',
			'Giratina', 'Giratina-Origin', 'Glaceon', 'Glacial Lance', 'Glaive Rush', 'Glalie-Mega', 'Glare', 'Glastrier', 'Glimmora',
			'Glitzy Glow', 'Gogoat', 'Golisopod', 'Good as Gold', 'Goodra', 'Goodra-Hisui', 'Gooey', 'Gorilla Tactics', 'Gouging Fire',
			'Grassy Surge', 'Grav Apple', 'Great Tusk', 'Greninja', 'Greninja-Ash', 'Grim Neigh', 'Groudon', 'Groudon-Primal',
			'Guardian of Alola', 'Gunk Shot', 'Guzzlord', 'Gyarados', 'Gyarados-Mega', 'Hadron Engine', 'Hammer Arm', 'Haxorus',
			'Haze', 'Head Charge', 'Head Smash', 'Headlong Rush', 'Heal Bell', 'Heal Order', 'Healing Wish', 'Heart Swap', 'Heat Crash',
			'Heat Wave', 'Heatran', 'Heavy-Duty Boots', 'Heracross-Mega', 'High Horsepower', 'High Jump Kick', 'Hippowdon', 'Ho-Oh',
			'Hone Claws', 'Hoopa', 'Hoopa-Unbound', 'Horn Leech', 'Houndoom-Mega', 'Huge Power', 'Hurricane', 'Hustle', 'Hydreigon',
			'Hydrapple', 'Hydro Pump', 'Hydro Steam', 'Hyper Drill', 'Iapapa Berry', 'Ice Beam', 'Ice Hammer', 'Ice Scales', 'Ice Shard',
			'Ice Spinner', 'Icicle Plate', 'Illusion', 'Imposter', 'Incineroar', 'Infernape', 'Innards Out', 'Insect Plate', 'Inteleon',
			'Intimidate', 'Intrepid Sword', 'Iron Barbs', 'Iron Boulder', 'Iron Bundle', 'Iron Crown', 'Iron Hands', 'Iron Head',
			'Iron Jugulis', 'Iron Leaves', 'Iron Moth', 'Iron Plate', 'Iron Tail', 'Iron Thorns', 'Iron Treads', 'Iron Valiant',
			'Ivy Cudgel', 'Jet Punch', 'Jirachi', 'Jolteon', 'Judgment', 'Jungle Healing', 'Kangaskhan-Mega', 'Kartana', 'Keldeo',
			'Keldeo-Resolute', 'King\'s Rock', 'King\'s Shield', 'Kingambit', 'Kingdra', 'Knock Off', 'Kommo-o', 'Koraidon', 'Kyogre',
			'Kyogre-Primal', 'Kyurem', 'Kyurem-Black', 'Kyurem-White', 'Landorus', 'Landorus-Therian', 'Lapras', 'Last Respects', 'Latias',
			'Latias-Mega', 'Latios', 'Latios-Mega', 'Lava Plume', 'Leaf Blade', 'Leaf Storm', 'Leafeon', 'Leech Life', 'Leech Seed',
			'Leftovers', 'Leppa Berry', 'Let\'s Snuggle Forever', 'Levitate', 'Libero', 'Liechi Berry', 'Life Orb', 'Light Screen',
			'Light That Burns the Sky', 'Light of Ruin', 'Lightning Rod', 'Liquidation', 'Lopunny-Mega', 'Lovely Kiss', 'Low Kick',
			'Lucario', 'Lucario-Mega', 'Lugia', 'Lum Berry', 'Lumina Crash', 'Lunala', 'Lunar Blessing', 'Lunar Dance', 'Lunge',
			'Luster Purge', 'Mach Punch', 'Magearna', 'Magic Bounce', 'Magic Guard', 'Magical Torque', 'Magma Storm', 'Magmortar',
			'Magnezone', 'Mago Berry', 'Make It Rain', 'Malicious Moonsault', 'Malignant Chain', 'Mamoswine', 'Manaphy', 'Manectric-Mega',
			'Marshadow', 'Marvel Scale', 'Matcha Gotcha', 'Max Guard', 'Meadow Plate', 'Megahorn', 'Meganium', 'Melmetal', 'Meloetta',
			'Meloetta-Pirouette', 'Memento', 'Menacing Moonraze Maelstrom', 'Mental Herb', 'Meowscarada', 'Mesprit', 'Metagross',
			'Metagross-Mega', 'Meteor Mash', 'item: Metronome', 'Mew', 'Mewtwo', 'Mewtwo-Mega-X', 'Mewtwo-Mega-Y', 'Mighty Cleave',
			'Milk Drink', 'Milotic', 'Mind Plate', 'Mind\'s Eye', 'Minimize', 'Miraidon', 'Mirror Herb', 'Mist Ball', 'Misty Surge',
			'Mold Breaker', 'Moltres', 'Moltres-Galar', 'Moody', 'Moonblast', 'Moongeist Beam', 'Moonlight', 'Morning Sun', 'Mortal Spin',
			'Mountain Gale', 'Moxie', 'Multiscale', 'Munkidori', 'Muscle Band', 'Mystical Fire', 'Mystical Power', 'Naganadel',
			'Nasty Plot', 'Natural Cure', 'Nature\'s Madness', 'Necrozma', 'Necrozma-Dawn-Wings', 'Necrozma-Dusk-Mane', 'Necrozma-Ultra',
			'Neuroforce', 'Neutralizing Gas', 'Night Daze', 'Night Shade', 'Nihilego', 'No Retreat', 'Noivern', 'Noxious Torque',
			'Nuzzle', 'Oblivion Wing', 'Obstruct', 'Oceanic Operetta', 'Octolock', 'Ogerpon', 'Ogerpon-Cornerstone', 'Ogerpon-Hearthflame',
			'Ogerpon-Wellspring', 'Okidogi', 'Opportunist', 'Orichalcum Pulse', 'Origin Pulse', 'Outrage', 'Overdrive', 'Overheat',
			'Pain Split', 'Palafin-Hero', 'Palkia', 'Palkia-Origin', 'Parental Bond', 'Parting Shot', 'Pecharunt', 'Perish Body',
			'Perish Song', 'Petaya Berry', 'Pheromosa', 'Photon Geyser', 'Pidgeot-Mega', 'Pinsir-Mega', 'Pixie Plate', 'Plasma Fists',
			'Play Rough', 'Poison Heal', 'Poison Point', 'Poison Touch', 'Pollen Puff', 'Poltergeist', 'Population Bomb', 'Porygon-Z',
			'Power Gem', 'Power Trip', 'Power Whip', 'Prankster', 'Precipice Blades', 'Primarina', 'Primordial Sea', 'Prism Armor',
			'Probopass', 'Protean', 'Protect', 'Psyblade', 'Psychic Fangs', 'Psychic Surge', 'Psychic', 'Psycho Boost', 'Psyshield Bash',
			'Psystrike', 'Pulverizing Pancake', 'Pure Power', 'Purifying Salt', 'Pursuit', 'Pyro Ball', 'Quaquaval', 'Quick Claw',
			'Quiver Dance', 'Rage Fist', 'Raging Bolt', 'Raging Bull', 'Raging Fury', 'Raikou', 'Rapid Spin', 'Rayquaza', 'Rayquaza-Mega',
			'Razor Claw', 'Recover', 'Red Card', 'Reflect', 'Regenerator', 'Regice', 'Regidrago', 'Regieleki', 'Regigigas', 'Regirock',
			'Registeel', 'Reshiram', 'Rest', 'Revelation Dance', 'Revival Blessing', 'Rhyperior', 'Rillaboom', 'Roar', 'Roaring Moon',
			'Rocky Helmet', 'Roost', 'Rough Skin', 'Ruination', 'Sacred Fire', 'Sacred Sword', 'Salac Berry', 'Salamence', 'Salamence-Mega',
			'Salt Cure', 'Samurott', 'Samurott-Hisui', 'Sandsear Storm', 'Sandy Shocks', 'Sap Sipper', 'Sappy Seed', 'Scald', 'Sceptile',
			'Sceptile-Mega', 'Scizor-Mega', 'Scope Lens', 'Scream Tail', 'Searing Shot', 'Searing Sunraze Smash', 'Secret Sword',
			'Seed Flare', 'Seismic Toss', 'Serene Grace', 'Serperior', 'Shadow Ball', 'Shadow Bone', 'Shadow Shield', 'Shadow Sneak',
			'Shadow Tag', 'Sharpedo-Mega', 'Shaymin', 'Shaymin-Sky', 'Shed Skin', 'Shed Tail', 'Sheer Force', 'Shell Side Arm',
			'Shell Smash', 'Shield Dust', 'Shift Gear', 'Silk Scarf', 'Silk Trap', 'Silvally', 'Simple', 'Sinister Arrow Raid',
			'Sitrus Berry', 'Sizzly Slide', 'Skeledirge', 'Sky Plate', 'Slack Off', 'Slaking', 'Sleep Powder', 'Slither Wing',
			'Slowbro-Mega', 'Sludge Bomb', 'Sludge Wave', 'Snarl', 'Snipe Shot', 'Snorlax', 'Soft-Boiled', 'Solgaleo', 'Solid Rock',
			'Soul-Heart', 'Soul-Stealing 7-Star Strike', 'Spacial Rend', 'Sparkly Swirl', 'Spectral Thief', 'Spectrier', 'Speed Boost',
			'Spikes', 'Spiky Shield', 'Spin Out', 'Spirit Break', 'Spirit Shackle', 'Splash Plate', 'Splintered Stormshards',
			'Splishy Splash', 'Spooky Plate', 'Spore', 'Springtide Storm', 'Stakataka', 'Stakeout', 'Stamina', 'Static', 'Stealth Rock',
			'Steam Eruption', 'Steelix-Mega', 'Sticky Web', 'Stoked Sparksurfer', 'Stone Axe', 'Stone Edge', 'Stone Plate', 'Stored Power',
			'Storm Drain', 'Storm Throw', 'Strange Steam', 'Strength Sap', 'Sturdy', 'Sucker Punch', 'Suicune', 'Sunsteel Strike',
			'Super Fang', 'Supercell Slam', 'Superpower', 'Supreme Overlord', 'Surf', 'Surging Strikes', 'Swampert', 'Swampert-Mega',
			'Sword of Ruin', 'Swords Dance', 'Sylveon', 'Synthesis', 'Tablets of Ruin', 'Tachyon Cutter', 'Tail Glow', 'Tangling Hair',
			'Tangrowth', 'Tapu Bulu', 'Tapu Fini', 'Tapu Koko', 'Tapu Lele', 'Taunt', 'Techno Blast', 'Teleport', 'Tera Blast',
			'Tera Starstorm', 'Terapagos-Stellar', 'Terapagos-Terastal', 'Teravolt', 'Terrakion', 'Thermal Exchange', 'Thick Fat',
			'Thousand Arrows', 'Thousand Waves', 'Throat Spray', 'Thunder Cage', 'Thunder Wave', 'Thunder', 'Thunderbolt', 'Thunderclap',
			'Thunderous Kick', 'Thundurus', 'Thundurus-Therian', 'Tidy Up', 'Ting-Lu', 'Tinted Lens', 'Togekiss', 'Topsy-Turvy',
			'Torch Song', 'Tornadus', 'Tornadus-Therian', 'Torterra', 'Tough Claws', 'Toxic Chain', 'Toxic Debris', 'Toxic Plate',
			'Toxic Spikes', 'Toxic', 'Tri Attack', 'Triage', 'Triple Arrows', 'Triple Axel', 'Turboblaze', 'Type: Null', 'Typhlosion',
			'Typhlosion-Hisui', 'Tyranitar', 'Tyranitar-Mega', 'U-turn', 'Umbreon', 'Unaware', 'Unburden', 'Ursaluna', 'Ursaluna-Bloodmoon',
			'Urshifu', 'Urshifu-Rapid-Strike', 'Uxie', 'V-create', 'Vanilluxe', 'Vaporeon', 'Venusaur', 'Venusaur-Mega', 'Vessel of Ruin',
			'Victini', 'Victory Dance', 'Virizion', 'Volcanion', 'Volcarona', 'Volt Absorb', 'Volt Switch', 'Volt Tackle', 'Walking Wake',
			'Walrein', 'Water Absorb', 'Water Bubble', 'Water Shuriken', 'Water Spout', 'Waterfall', 'Wave Crash', 'Weakness Policy',
			'Well-Baked Body', 'Whirlwind', 'White Herb', 'Wicked Blow', 'Wicked Torque', 'Wide Lens', 'Wiki Berry', 'Wild Charge',
			'Wildbolt Storm', 'Will-O-Wisp', 'Wise Glasses', 'Wish', 'Wishiwashi-School', 'Wo-Chien', 'Wonder Guard', 'Wood Hammer',
			'Wyrdeer', 'Xerneas', 'Xurkitree', 'Yawn', 'Yveltal', 'Zacian', 'Zacian-Crowned', 'Zamazenta', 'Zamazenta-Crowned', 'Zap Plate',
			'Zapdos', 'Zapdos-Galar', 'Zarude', 'Zekrom', 'Zeraora', 'Zing Zap', 'Zippy Zap', 'Zygarde', 'Zygarde-Complete',
		],
	},
	{
		name: "[Gen 9] Challenge Cup 1v1",
		desc: `Get a randomized team of level-balanced Pok&eacute;mon with absolutely any legal ability, moves, and item, and choose one to battle.`,
		mod: 'gen9',
		team: 'randomCC',
		bestOfDefault: true,
		ruleset: ['Obtainable', 'HP Percentage Mod', 'Cancel Mod', 'Team Preview', 'Terastal Clause', 'Picked Team Size = 1'],
	},
	{
		name: "[Gen 9] Challenge Cup 2v2",
		desc: `Get a randomized team of level-balanced Pok&eacute;mon with absolutely any legal ability, moves, and item, and choose two to battle in a doubles format.`,
		mod: 'gen9',
		team: 'randomCC',
		gameType: 'doubles',
		bestOfDefault: true,
		ruleset: ['Obtainable', 'HP Percentage Mod', 'Cancel Mod', 'Team Preview', 'Picked Team Size = 2'],
	},
	{
		name: "[Gen 9] Challenge Cup 6v6",
		desc: `Randomized teams of level-balanced Pok&eacute;mon with absolutely any legal ability, moves, and item.`,
		mod: 'gen9',
		team: 'randomCC',
		searchShow: false,
		bestOfDefault: true,
		ruleset: ['Obtainable', 'HP Percentage Mod', 'Cancel Mod'],
	},
	{
		name: "[Gen 9] Metronome Battle",
		mod: 'gen9',
		gameType: 'doubles',
		bestOfDefault: true,
		ruleset: ['Max Team Size = 2', 'HP Percentage Mod', 'Cancel Mod'],
		banlist: [
			'Pokestar Spirit', 'Pecharunt', 'Terapagos', 'Shedinja + Sturdy', 'Cheek Pouch', 'Commander', 'Cursed Body', 'Dry Skin', 'Earth Eater', 'Fur Coat',
			'Gorilla Tactics', 'Grassy Surge', 'Huge Power', 'Ice Body', 'Iron Barbs', 'Moody', 'Neutralizing Gas', 'Opportunist', 'Parental Bond', 'Perish Body',
			'Poison Heal', 'Power Construct', 'Pressure', 'Pure Power', 'Rain Dish', 'Rough Skin', 'Sand Spit', 'Sand Stream', 'Seed Sower', 'Stamina', 'Toxic Chain',
			'Volt Absorb', 'Water Absorb', 'Wonder Guard', 'Harvest + Jaboca Berry', 'Harvest + Rowap Berry', 'Aguav Berry', 'Assault Vest', 'Berry', 'Berry Juice',
			'Berserk Gene', 'Black Sludge', 'Enigma Berry', 'Figy Berry', 'Gold Berry', 'Iapapa Berry', 'Kangaskhanite', 'Leftovers', 'Mago Berry', 'Medichamite',
			'Steel Memory', 'Oran Berry', 'Rocky Helmet', 'Shell Bell', 'Sitrus Berry', 'Wiki Berry',
		],
		onValidateSet(set) {
			const species = this.dex.species.get(set.species);
			if (species.types.includes('Steel')) {
				return [`${species.name} is a Steel-type, which is banned from Metronome Battle.`];
			}
			if (set.teraType === 'Steel') {
				return [`${species.name} has Steel as its Tera type, which is banned from Metronome Battle.`];
			}
			if (species.bst > 625) {
				return [`${species.name} is banned.`, `(Pok\u00e9mon with a BST higher than 625 are banned)`];
			}
			const item = this.dex.items.get(set.item);
			if (set.item && item.megaStone) {
				const megaSpecies = this.dex.species.get(item.megaStone);
				if (species.baseSpecies === item.megaEvolves && megaSpecies.bst > 625) {
					return [
						`${set.name || set.species}'s item ${item.name} is banned.`, `(Pok\u00e9mon with a BST higher than 625 are banned)`,
					];
				}
			}
			if (set.moves.length !== 1 || this.dex.moves.get(set.moves[0]).id !== 'metronome') {
				return [`${set.name || set.species} has illegal moves.`, `(Pok\u00e9mon can only have one Metronome in their moveset)`];
			}
		},
	},
	{
		name: "[Gen 8] Random Battle",
		desc: `Randomized teams of level-balanced Pok&eacute;mon with sets that are generated to be competitively viable.`,
		mod: 'gen8',
		team: 'random',
		bestOfDefault: true,
		ruleset: ['PotD', 'Obtainable', 'Species Clause', 'HP Percentage Mod', 'Cancel Mod', 'Sleep Clause Mod', 'Illusion Level Mod'],
	},
	{
		name: "[Gen 8] Random Doubles Battle",
		mod: 'gen8',
		gameType: 'doubles',
		team: 'random',
		searchShow: false,
		bestOfDefault: true,
		ruleset: ['PotD', 'Obtainable', 'Species Clause', 'HP Percentage Mod', 'Cancel Mod', 'Illusion Level Mod'],
	},
	{
		name: "[Gen 8] Free-For-All Random Battle",
		mod: 'gen8',
		team: 'random',
		gameType: 'freeforall',
		searchShow: false,
		tournamentShow: false,
		rated: false,
		ruleset: ['Obtainable', 'Species Clause', 'HP Percentage Mod', 'Cancel Mod', 'Sleep Clause Mod', 'Illusion Level Mod'],
	},
	{
		name: "[Gen 8] Multi Random Battle",
		mod: 'gen8',
		team: 'random',
		gameType: 'multi',
		searchShow: false,
		tournamentShow: false,
		rated: false,
		ruleset: [
			'Max Team Size = 3',
			'Obtainable', 'Species Clause', 'HP Percentage Mod', 'Cancel Mod', 'Sleep Clause Mod', 'Illusion Level Mod',
		],
	},
	{
		name: "[Gen 8] Battle Factory",
		desc: `Randomized teams of Pok&eacute;mon for a generated Smogon tier with sets that are competitively viable.`,
		mod: 'gen8',
		team: 'randomFactory',
		searchShow: false,
		bestOfDefault: true,
		ruleset: ['Standard', 'Dynamax Clause'],
		onBegin() {
			this.add(`raw|<div class="broadcast-blue"><b>Battle Factory Tier: ${this.teamGenerator.factoryTier}</b></div>`);
		},
	},
	{
		name: "[Gen 8] BSS Factory",
		desc: `Randomized 3v3 Singles featuring Pok&eacute;mon and movesets popular in Battle Stadium Singles.`,
		mod: 'gen8',
		team: 'randomBSSFactory',
		searchShow: false,
		bestOfDefault: true,
		ruleset: ['Flat Rules'],
	},
	{
		name: "[Gen 8] Hackmons Cup",
		desc: `Randomized teams of level-balanced Pok&eacute;mon with absolutely any ability, moves, and item.`,
		mod: 'gen8',
		team: 'randomHC',
		searchShow: false,
		bestOfDefault: true,
		ruleset: ['HP Percentage Mod', 'Cancel Mod'],
		banlist: ['Nonexistent'],
	},
	{
		name: "[Gen 8] CAP 1v1",
		desc: `Randomly generated 1v1-style teams only including Pok&eacute;mon made by the Create-A-Pok&eacute;mon Project.`,
		mod: 'gen8',
		team: 'randomCAP1v1',
		searchShow: false,
		bestOfDefault: true,
		ruleset: [
			'Picked Team Size = 1',
			'Max Team Size = 3',
			'Species Clause', 'Team Preview', 'HP Percentage Mod', 'Cancel Mod', 'Sleep Clause Mod', 'Dynamax Clause',
		],
	},
	{
		name: "[Gen 8 BDSP] Random Battle",
		desc: `Randomized teams of level-balanced Pok&eacute;mon with sets that are generated to be competitively viable.`,
		mod: 'gen8bdsp',
		team: 'random',
		bestOfDefault: true,
		searchShow: false,
		ruleset: ['[Gen 8] Random Battle', '!PotD'],
	},
	{
		name: "[Gen 7] Random Battle",
		desc: `Randomized teams of level-balanced Pok&eacute;mon with sets that are generated to be competitively viable.`,
		mod: 'gen7',
		team: 'random',
		bestOfDefault: true,
		ruleset: ['Obtainable', 'Sleep Clause Mod', 'HP Percentage Mod', 'Cancel Mod', 'Illusion Level Mod'],
	},
	{
		name: "[Gen 7] Battle Factory",
		desc: `Randomized teams of Pok&eacute;mon for a generated Smogon tier with sets that are competitively viable.`,
		mod: 'gen7',
		team: 'randomFactory',
		searchShow: false,
		bestOfDefault: true,
		ruleset: ['Obtainable', 'Sleep Clause Mod', 'Team Preview', 'HP Percentage Mod', 'Cancel Mod', 'Mega Rayquaza Clause'],
		onBegin() {
			this.add(`raw|<div class="broadcast-blue"><b>Battle Factory Tier: ${this.teamGenerator.factoryTier}</b></div>`);
		},
	},
	{
		name: "[Gen 7] BSS Factory",
		desc: `Randomized 3v3 Singles featuring Pok&eacute;mon and movesets popular in Battle Spot Singles.`,
		mod: 'gen7',
		team: 'randomBSSFactory',
		searchShow: false,
		bestOfDefault: true,
		ruleset: ['Flat Rules'],
	},
	{
		name: "[Gen 7] Hackmons Cup",
		desc: `Randomized teams of level-balanced Pok&eacute;mon with absolutely any ability, moves, and item.`,
		mod: 'gen7',
		team: 'randomHC',
		searchShow: false,
		challengeShow: false,
		ruleset: ['HP Percentage Mod', 'Cancel Mod'],
		banlist: ['Nonexistent'],
	},
	{
		name: "[Gen 7 Let's Go] Random Battle",
		mod: 'gen7letsgo',
		team: 'random',
		searchShow: false,
		bestOfDefault: true,
		ruleset: ['Obtainable', 'HP Percentage Mod', 'Cancel Mod', 'Sleep Clause Mod'],
	},
	{
		name: "[Gen 6] Random Battle",
		mod: 'gen6',
		team: 'random',
		bestOfDefault: true,
		ruleset: ['Obtainable', 'Sleep Clause Mod', 'HP Percentage Mod', 'Cancel Mod', 'Illusion Level Mod'],
	},
	{
		name: "[Gen 6] Battle Factory",
		desc: `Randomized teams of Pok&eacute;mon for a generated Smogon tier with sets that are competitively viable.`,
		mod: 'gen6',
		team: 'randomFactory',
		searchShow: false,
		challengeShow: false,
		ruleset: ['Obtainable', 'Sleep Clause Mod', 'Team Preview', 'HP Percentage Mod', 'Cancel Mod', 'Mega Rayquaza Clause'],
		onBegin() {
			this.add(`raw|<div class="broadcast-blue"><b>Battle Factory Tier: ${this.teamGenerator.factoryTier}</b></div>`);
		},
	},
	{
		name: "[Gen 5] Random Battle",
		mod: 'gen5',
		team: 'random',
		bestOfDefault: true,
		ruleset: ['Obtainable', 'Sleep Clause Mod', 'HP Percentage Mod', 'Cancel Mod', 'Illusion Level Mod'],
	},
	{
		name: "[Gen 4] Random Battle",
		mod: 'gen4',
		team: 'random',
		bestOfDefault: true,
		ruleset: ['Obtainable', 'Sleep Clause Mod', 'HP Percentage Mod', 'Cancel Mod'],
	},
	{
		name: "[Gen 3] Random Battle",
		mod: 'gen3',
		team: 'random',
		bestOfDefault: true,
		ruleset: ['Standard'],
	},
	{
		name: "[Gen 2] Random Battle",
		mod: 'gen2',
		team: 'random',
		bestOfDefault: true,
		ruleset: ['Standard'],
	},
	{
		name: "[Gen 1] Random Battle",
		mod: 'gen1',
		team: 'random',
		bestOfDefault: true,
		ruleset: ['Standard'],
	},
	{
		name: "[Gen 1] Challenge Cup",
		desc: `Randomized teams of level-balanced Pok&eacute;mon with absolutely any legal moves.`,
		mod: 'gen1',
		team: 'randomCC',
		searchShow: false,
		challengeShow: false,
		ruleset: ['Obtainable', 'HP Percentage Mod', 'Cancel Mod', 'Desync Clause Mod', 'Sleep Clause Mod', 'Freeze Clause Mod'],
	},
	{
		name: "[Gen 1] Hackmons Cup",
		desc: `Randomized teams of level-balanced Pok&eacute;mon with absolutely any moves, types, and stats.`,
		mod: 'gen1',
		team: 'randomHC',
		searchShow: false,
		challengeShow: false,
		ruleset: ['HP Percentage Mod', 'Cancel Mod', 'Desync Clause Mod', 'Sleep Clause Mod', 'Freeze Clause Mod', 'Team Type Preview'],
		banlist: ['Nonexistent'],
		onModifySpecies(species, target, source, effect) {
			if (!target) return;
			return { ...species, ...(target.set as any).hc };
		},
		onSwitchIn(pokemon) {
			this.add('-start', pokemon, 'typechange', pokemon.getTypes(true).join('/'), '[silent]');
			for (const i in pokemon.species.baseStats) {
				if (i === 'spd') continue;
				this.add('-start', pokemon, `${pokemon.species.baseStats[i as keyof StatsTable]}${i === 'spa' ? 'spc' : i}`, '[silent]');
			}
		},
	},

	// RoA Spotlight
	///////////////////////////////////////////////////////////////////

	{
		section: "RoA Spotlight",
		column: 4,
	},
	{
		name: "[Gen 5] UU",
		mod: 'gen5',
		// searchShow: false,
		ruleset: ['Standard', 'Evasion Abilities Clause', 'Swagger Clause', 'Sleep Clause Mod'],
		banlist: ['Uber', 'OU', 'UUBL', 'Arena Trap', 'Drought', 'Sand Stream', 'Snow Warning', 'Prankster + Assist', 'Prankster + Copycat', 'Baton Pass'],
	},
	{
		name: "[Gen 1] UU",
		mod: 'gen1',
		// searchShow: false,
		ruleset: ['[Gen 1] OU'],
		banlist: ['OU', 'UUBL', 'Bind', 'Clamp', 'Fire Spin', 'Wrap'],
	},
	{
		name: "[Gen 6] ZU",
		mod: 'gen6',
		// searchShow: false,
		ruleset: ['[Gen 6] PU'],
		banlist: ['PU', 'ZUBL', 'Light Clay'],
	},

	// Past Gens OU
	///////////////////////////////////////////////////////////////////

	{
		section: "Past Gens OU",
		column: 4,
	},
	{
		name: "[Gen 8] OU",
		mod: 'gen8',
		ruleset: ['Standard', 'Dynamax Clause'],
		banlist: ['Uber', 'AG', 'Arena Trap', 'Moody', 'Power Construct', 'Sand Veil', 'Shadow Tag', 'Snow Cloak', 'King\'s Rock', 'Baton Pass'],
	},
	{
		name: "[Gen 7] OU",
		mod: 'gen7',
		ruleset: ['Standard'],
		banlist: ['Uber', 'Arena Trap', 'Power Construct', 'Shadow Tag', 'Baton Pass'],
	},
	{
		name: "[Gen 6] OU",
		mod: 'gen6',
		ruleset: ['Standard', 'Swagger Clause'],
		banlist: ['Uber', 'Arena Trap', 'Shadow Tag', 'Soul Dew', 'Baton Pass'],
	},
	{
		name: "[Gen 5] OU",
		mod: 'gen5',
		ruleset: ['Standard', 'Evasion Abilities Clause', 'Sleep Moves Clause', 'Swagger Clause', 'Gems Clause', 'Baton Pass Stat Clause'],
		banlist: ['Uber', 'Arena Trap', 'Drizzle ++ Swift Swim', 'Drought ++ Chlorophyll', 'Sand Rush', 'Shadow Tag', 'King\'s Rock', 'Razor Fang', 'Soul Dew', 'Assist'],
	},
	{
		name: "[Gen 4] OU",
		mod: 'gen4',
		ruleset: ['Standard', 'Evasion Abilities Clause', 'Baton Pass Stat Trap Clause', 'Freeze Clause Mod'],
		banlist: ['AG', 'Uber', 'Arena Trap', 'Quick Claw', 'Soul Dew', 'Swagger'],
	},
	{
		name: "[Gen 3] OU",
		mod: 'gen3',
		ruleset: ['Standard', 'One Boost Passer Clause', 'Accuracy Trap Clause', 'Freeze Clause Mod'],
		banlist: ['Uber', 'Smeargle + Ingrain', 'Sand Veil', 'Soundproof', 'Assist', 'Baton Pass + Block', 'Baton Pass + Mean Look', 'Baton Pass + Spider Web', 'Swagger'],
	},
	{
		name: "[Gen 2] OU",
		mod: 'gen2',
		ruleset: ['Standard'],
		banlist: ['Uber', 'Mean Look + Baton Pass', 'Spider Web + Baton Pass'],
	},
	{
		name: "[Gen 1] OU",
		mod: 'gen1',
		ruleset: ['Standard'],
		banlist: ['Uber'],
	},

	// Past Gens Doubles OU
	///////////////////////////////////////////////////////////////////

	{
		section: "Past Gens Doubles OU",
		column: 4,
	},
	{
		name: "[Gen 8] Doubles OU",
		mod: 'gen8',
		gameType: 'doubles',
		ruleset: ['Standard Doubles', 'Dynamax Clause', 'Swagger Clause'],
		banlist: ['DUber', 'Power Construct', 'Shadow Tag'],
	},
	{
		name: "[Gen 7] Doubles OU",
		mod: 'gen7',
		gameType: 'doubles',
		ruleset: ['Standard Doubles', 'Swagger Clause'],
		banlist: ['DUber', 'Power Construct', 'Eevium Z', 'Dark Void'],
	},
	{
		name: "[Gen 6] Doubles OU",
		mod: 'gen6',
		gameType: 'doubles',
		ruleset: ['Standard Doubles', 'Swagger Clause'],
		banlist: ['DUber', 'Soul Dew', 'Dark Void'],
	},
	{
		name: "[Gen 5] Doubles OU",
		mod: 'gen5',
		gameType: 'doubles',
		searchShow: false,
		ruleset: ['Standard', 'Evasion Abilities Clause', 'Swagger Clause', 'Sleep Clause Mod'],
		banlist: ['DUber', 'Shadow Tag', 'Soul Dew', 'Dark Void', 'Gravity'],
	},
	{
		name: "[Gen 4] Doubles OU",
		mod: 'gen4',
		gameType: 'doubles',
		searchShow: false,
		ruleset: ['Standard', 'Evasion Abilities Clause'],
		banlist: ['AG', 'Uber', 'Soul Dew', 'Dark Void', 'Swagger', 'Thunder Wave'],
		unbanlist: ['Machamp', 'Manaphy', 'Mew', 'Salamence', 'Wobbuffet', 'Wynaut'],
	},
	{
		name: "[Gen 3] Doubles OU",
		mod: 'gen3',
		gameType: 'doubles',
		searchShow: false,
		ruleset: ['Standard', '!Switch Priority Clause Mod'],
		banlist: ['Uber', 'Quick Claw', 'Soul Dew', 'Explosion', 'Self-Destruct', 'Swagger'],
		unbanlist: ['Wobbuffet', 'Wynaut'],
	},

	// Sw/Sh Singles
	///////////////////////////////////////////////////////////////////

	{
		section: "Sw/Sh Singles",
		column: 4,
	},
	{
		name: "[Gen 8] Ubers",
		mod: 'gen8',
		searchShow: false,
		ruleset: ['Standard', 'Dynamax Clause'],
		banlist: ['AG', 'Shadow Tag', 'Baton Pass'],
	},
	{
		name: "[Gen 8] UU",
		mod: 'gen8',
		searchShow: false,
		ruleset: ['[Gen 8] OU'],
		banlist: ['OU', 'UUBL', 'Light Clay'],
	},
	{
		name: "[Gen 8] RU",
		mod: 'gen8',
		searchShow: false,
		ruleset: ['[Gen 8] UU'],
		banlist: ['UU', 'RUBL'],
	},
	{
		name: "[Gen 8] NU",
		mod: 'gen8',
		searchShow: false,
		ruleset: ['[Gen 8] RU'],
		banlist: ['RU', 'NUBL', 'Drizzle', 'Drought', 'Slush Rush'],
	},
	{
		name: "[Gen 8] PU",
		mod: 'gen8',
		searchShow: false,
		ruleset: ['[Gen 8] NU'],
		banlist: ['NU', 'PUBL'],
	},
	{
		name: "[Gen 8] LC",
		mod: 'gen8',
		searchShow: false,
		ruleset: ['Little Cup', 'Standard', 'Dynamax Clause'],
		banlist: [
			'Corsola-Galar', 'Cutiefly', 'Drifloon', 'Gastly', 'Gothita', 'Magby', 'Rufflet', 'Scraggy', 'Scyther', 'Sneasel', 'Swirlix',
			'Tangela', 'Vulpix-Alola', 'Woobat', 'Zigzagoon-Base', 'Chlorophyll', 'Moody', 'Baton Pass', 'Sticky Web',
		],
	},
	{
		name: "[Gen 8] Monotype",
		desc: `All the Pok&eacute;mon on a team must share a type.`,
		mod: 'gen8',
		searchShow: false,
		ruleset: ['Same Type Clause', 'Standard', 'Evasion Abilities Clause', 'Dynamax Clause'],
		banlist: [
			'Blaziken', 'Calyrex-Ice', 'Calyrex-Shadow', 'Dialga', 'Dracovish', 'Eternatus', 'Genesect', 'Giratina', 'Giratina-Origin', 'Groudon', 'Ho-Oh',
			'Kartana', 'Kyogre', 'Kyurem-Black', 'Kyurem-White', 'Landorus-Incarnate', 'Lugia', 'Lunala', 'Magearna', 'Marshadow', 'Mewtwo', 'Naganadel',
			'Necrozma-Dawn-Wings', 'Necrozma-Dusk-Mane', 'Palkia', 'Pheromosa', 'Rayquaza', 'Reshiram', 'Solgaleo', 'Urshifu-Single-Strike', 'Xerneas',
			'Yveltal', 'Zacian', 'Zacian-Crowned', 'Zamazenta', 'Zamazenta-Crowned', 'Zekrom', 'Zygarde-50%', 'Moody', 'Power Construct', 'Shadow Tag',
			'Damp Rock', 'Focus Band', 'King\'s Rock', 'Quick Claw', 'Smooth Rock', 'Terrain Extender', 'Baton Pass',
		],
	},
	{
		name: "[Gen 8] 1v1",
		desc: `Bring three Pok&eacute;mon to Team Preview and choose one to battle.`,
		mod: 'gen8',
		searchShow: false,
		ruleset: [
			'Picked Team Size = 1', 'Max Team Size = 3',
			'Obtainable', 'Species Clause', 'Nickname Clause', 'OHKO Clause', 'Evasion Moves Clause', 'Accuracy Moves Clause', 'Team Preview', 'HP Percentage Mod', 'Cancel Mod', 'Dynamax Clause', 'Endless Battle Clause',
		],
		banlist: [
			'Calyrex-Ice', 'Calyrex-Shadow', 'Cinderace', 'Dialga', 'Dragonite', 'Eternatus', 'Genesect', 'Giratina', 'Giratina-Origin', 'Groudon', 'Ho-Oh', 'Jirachi',
			'Kyogre', 'Kyurem-Black', 'Kyurem-White', 'Lugia', 'Lunala', 'Magearna', 'Marshadow', 'Melmetal', 'Mew', 'Mewtwo', 'Mimikyu', 'Necrozma', 'Necrozma-Dawn-Wings',
			'Necrozma-Dusk-Mane', 'Palkia', 'Rayquaza', 'Reshiram', 'Sableye', 'Snorlax', 'Solgaleo', 'Victini', 'Xerneas', 'Yveltal', 'Zacian', 'Zacian-Crowned',
			'Zamazenta', 'Zamazenta-Crowned', 'Zekrom', 'Moody', 'Power Construct', 'Bright Powder', 'Focus Band', 'Focus Sash', 'Lax Incense', 'Quick Claw',
			'Hypnosis', 'Perish Song', 'Sing',
		],
	},
	{
		name: "[Gen 8] Anything Goes",
		mod: 'gen8',
		searchShow: false,
		ruleset: ['Obtainable', 'Team Preview', 'HP Percentage Mod', 'Cancel Mod', 'Endless Battle Clause'],
	},
	{
		name: "[Gen 8] ZU",
		desc: `The unofficial usage-based tier below PU.`,
		mod: 'gen8',
		searchShow: false,
		ruleset: ['[Gen 8] PU'],
		banlist: ['PU', 'ZUBL', 'Damp Rock', 'Grassy Seed'],
	},
	{
		name: "[Gen 8] CAP",
		desc: "The Create-A-Pok&eacute;mon project is a community dedicated to exploring and understanding the competitive Pok&eacute;mon metagame by designing, creating, and playtesting new Pok&eacute;mon concepts.",
		mod: 'gen8',
		searchShow: false,
		ruleset: ['[Gen 8] OU', '+CAP'],
		banlist: ['Crucibellite'],
	},
	{
		name: "[Gen 8] Battle Stadium Singles",
		mod: 'gen8',
		searchShow: false,
		bestOfDefault: true,
		ruleset: ['Flat Rules', '!! Adjust Level = 50', 'Min Source Gen = 8', 'VGC Timer', 'Limit Two Restricted'],
		restricted: ['Restricted Legendary'],
	},
	{
		name: "[Gen 8 BDSP] OU",
		mod: 'gen8bdsp',
		searchShow: false,
		ruleset: ['Standard', 'Evasion Abilities Clause'],
		banlist: ['Uber', 'Arena Trap', 'Drizzle', 'Moody', 'Shadow Tag', 'King\'s Rock', 'Razor Fang', 'Baton Pass'],
	},
	{
		name: "[Gen 8 BDSP] Ubers",
		mod: 'gen8bdsp',
		searchShow: false,
		ruleset: ['Standard'],
		banlist: ['AG', 'Baton Pass'],
	},
	{
		name: "[Gen 8] Custom Game",
		mod: 'gen8',
		searchShow: false,
		debug: true,
		battle: { trunc: Math.trunc },
		// no restrictions, for serious (other than team preview)
		ruleset: ['Team Preview', 'Cancel Mod', 'Max Team Size = 24', 'Max Move Count = 24', 'Max Level = 9999', 'Default Level = 100'],
	},

	// Sw/Sh Doubles
	///////////////////////////////////////////////////////////////////

	{
		section: "Sw/Sh Doubles",
		column: 4,
	},
	{
		name: "[Gen 8] Doubles Ubers",
		mod: 'gen8',
		gameType: 'doubles',
		searchShow: false,
		ruleset: ['Standard Doubles', '!Gravity Sleep Clause'],
		banlist: [],
	},
	{
		name: "[Gen 8] Doubles UU",
		mod: 'gen8',
		gameType: 'doubles',
		searchShow: false,
		ruleset: ['[Gen 8] Doubles OU'],
		banlist: ['DOU', 'DBL'],
	},
	{
		name: "[Gen 8] VGC 2022",
		mod: 'gen8',
		gameType: 'doubles',
		searchShow: false,
		bestOfDefault: true,
		ruleset: ['Flat Rules', '!! Adjust Level = 50', 'Min Source Gen = 8', 'VGC Timer', 'Limit Two Restricted'],
		restricted: ['Restricted Legendary'],
	},
	{
		name: "[Gen 8] VGC 2021",
		mod: 'gen8',
		gameType: 'doubles',
		searchShow: false,
		bestOfDefault: true,
		ruleset: ['Flat Rules', '!! Adjust Level = 50', 'Min Source Gen = 8', 'VGC Timer'],
	},
	{
		name: "[Gen 8] VGC 2020",
		mod: 'gen8dlc1',
		gameType: 'doubles',
		searchShow: false,
		bestOfDefault: true,
		ruleset: ['Flat Rules', '!! Adjust Level = 50', 'Min Source Gen = 8', 'VGC Timer'],
	},
	{
		name: "[Gen 8 BDSP] Doubles OU",
		mod: 'gen8bdsp',
		gameType: 'doubles',
		searchShow: false,
		ruleset: ['Standard Doubles'],
		banlist: ['DUber', 'Dark Void'],
	},
	{
		name: "[Gen 8 BDSP] Battle Festival Doubles",
		mod: 'gen8bdsp',
		gameType: 'doubles',
		searchShow: false,
		ruleset: ['Flat Rules', 'Min Source Gen = 8'],
	},
	{
		name: "[Gen 8] Doubles Custom Game",
		mod: 'gen8',
		gameType: 'doubles',
		searchShow: false,
		battle: { trunc: Math.trunc },
		debug: true,
		// no restrictions, for serious (other than team preview)
		ruleset: ['Team Preview', 'Cancel Mod', 'Max Team Size = 24', 'Max Move Count = 24', 'Max Level = 9999', 'Default Level = 100'],
	},

	// US/UM Singles
	///////////////////////////////////////////////////////////////////
	{
		section: "US/UM Singles",
		column: 4,
	},
	{
		name: "[Gen 7] Ubers",
		mod: 'gen7',
		searchShow: false,
		ruleset: ['Standard', 'Mega Rayquaza Clause'],
		banlist: ['Baton Pass'],
	},
	{
		name: "[Gen 7] UU",
		mod: 'gen7',
		searchShow: false,
		ruleset: ['[Gen 7] OU'],
		banlist: ['OU', 'UUBL', 'Drizzle', 'Drought', 'Kommonium Z', 'Mewnium Z'],
	},
	{
		name: "[Gen 7] RU",
		mod: 'gen7',
		searchShow: false,
		ruleset: ['[Gen 7] UU'],
		banlist: ['UU', 'RUBL', 'Mimikyu', 'Aurora Veil'],
		unbanlist: ['Drought'],
	},
	{
		name: "[Gen 7] NU",
		mod: 'gen7',
		searchShow: false,
		ruleset: ['[Gen 7] RU'],
		banlist: ['RU', 'NUBL', 'Drought'],
	},
	{
		name: "[Gen 7] PU",
		mod: 'gen7',
		searchShow: false,
		ruleset: ['[Gen 7] NU'],
		banlist: ['NU', 'PUBL'],
	},
	{
		name: "[Gen 7] LC",
		mod: 'gen7',
		searchShow: false,
		ruleset: ['Little Cup', 'Standard', 'Swagger Clause'],
		banlist: [
			'Aipom', 'Cutiefly', 'Drifloon', 'Gligar', 'Gothita', 'Meditite', 'Misdreavus', 'Murkrow', 'Porygon',
			'Scyther', 'Sneasel', 'Swirlix', 'Tangela', 'Trapinch', 'Vulpix-Base', 'Wingull', 'Yanma',
			'Eevium Z', 'Baton Pass', 'Dragon Rage', 'Sonic Boom', 'Sticky Web',
		],
	},
	{
		name: "[Gen 7] Monotype",
		desc: `All the Pok&eacute;mon on a team must share a type.`,
		mod: 'gen7',
		searchShow: false,
		ruleset: ['Same Type Clause', 'Standard', 'Evasion Abilities Clause', 'Swagger Clause'],
		banlist: [
			'Aegislash', 'Arceus', 'Blaziken', 'Darkrai', 'Deoxys-Normal', 'Deoxys-Attack', 'Dialga', 'Genesect', 'Gengar-Mega', 'Giratina', 'Giratina-Origin',
			'Groudon', 'Ho-Oh', 'Hoopa-Unbound', 'Kangaskhan-Mega', 'Kartana', 'Kyogre', 'Kyurem-White', 'Lucario-Mega', 'Lugia', 'Lunala', 'Magearna',
			'Marshadow', 'Mawile-Mega', 'Medicham-Mega', 'Metagross-Mega', 'Mewtwo', 'Naganadel', 'Necrozma-Dawn-Wings', 'Necrozma-Dusk-Mane', 'Palkia',
			'Pheromosa', 'Rayquaza', 'Reshiram', 'Salamence-Mega', 'Shaymin-Sky', 'Solgaleo', 'Tapu Lele', 'Xerneas', 'Yveltal', 'Zekrom', 'Zygarde',
			'Battle Bond', 'Shadow Tag', 'Damp Rock', 'Focus Band', 'King\'s Rock', 'Quick Claw', 'Razor Fang', 'Smooth Rock', 'Terrain Extender', 'Baton Pass',
		],
	},
	{
		name: "[Gen 7] 1v1",
		desc: `Bring three Pok&eacute;mon to Team Preview and choose one to battle.`,
		mod: 'gen7',
		searchShow: false,
		ruleset: [
			'Picked Team Size = 1', 'Max Team Size = 3',
			'Obtainable', 'Species Clause', 'Nickname Clause', 'OHKO Clause', 'Swagger Clause', 'Evasion Moves Clause', 'Accuracy Moves Clause', 'Team Preview', 'HP Percentage Mod', 'Cancel Mod', 'Endless Battle Clause',
		],
		banlist: [
			'Arceus', 'Darkrai', 'Deoxys-Normal', 'Deoxys-Attack', 'Deoxys-Defense', 'Dialga', 'Giratina', 'Giratina-Origin', 'Groudon',
			'Ho-Oh', 'Kangaskhan-Mega', 'Kyogre', 'Kyurem-Black', 'Kyurem-White', 'Lugia', 'Lunala', 'Marshadow', 'Mew', 'Mewtwo',
			'Mimikyu', 'Necrozma-Dawn-Wings', 'Necrozma-Dusk-Mane', 'Palkia', 'Rayquaza', 'Reshiram', 'Salamence-Mega', 'Shaymin-Sky',
			'Snorlax', 'Solgaleo', 'Tapu Koko', 'Xerneas', 'Yveltal', 'Zekrom', 'Moody', 'Focus Sash', 'Grass Whistle', 'Hypnosis',
			'Perish Song', 'Sing', 'Detect + Fightinium Z',
		],
	},
	{
		name: "[Gen 7] Anything Goes",
		mod: 'gen7',
		searchShow: false,
		ruleset: ['Obtainable', 'Team Preview', 'HP Percentage Mod', 'Cancel Mod', 'Endless Battle Clause'],
	},
	{
		name: "[Gen 7] ZU",
		desc: `The unofficial usage-based tier below PU.`,
		mod: 'gen7',
		searchShow: false,
		ruleset: ['[Gen 7] PU'],
		banlist: ['PU', 'ZUBL'],
	},
	{
		name: "[Gen 7] CAP",
		desc: "The Create-A-Pok&eacute;mon project is a community dedicated to exploring and understanding the competitive Pok&eacute;mon metagame by designing, creating, and playtesting new Pok&eacute;mon concepts.",
		mod: 'gen7',
		searchShow: false,
		ruleset: ['[Gen 7] OU', '+CAP'],
	},
	{
		name: "[Gen 7] Battle Spot Singles",
		mod: 'gen7',
		searchShow: false,
		bestOfDefault: true,
		ruleset: ['Flat Rules', 'Min Source Gen = 6'],
		banlist: ['Battle Bond'],
	},
	{
		name: "[Gen 7 Let's Go] OU",
		mod: 'gen7letsgo',
		searchShow: false,
		ruleset: ['Standard'],
		banlist: ['Uber'],
	},
	{
		name: "[Gen 7] Custom Game",
		mod: 'gen7',
		searchShow: false,
		debug: true,
		battle: { trunc: Math.trunc },
		// no restrictions, for serious (other than team preview)
		ruleset: ['Team Preview', 'Cancel Mod', 'Max Team Size = 24', 'Max Move Count = 24', 'Max Level = 9999', 'Default Level = 100'],
	},

	// US/UM Doubles
	///////////////////////////////////////////////////////////////////

	{
		section: "US/UM Doubles",
		column: 4,
	},
	{
		name: "[Gen 7] Doubles UU",
		mod: 'gen7',
		gameType: 'doubles',
		searchShow: false,
		ruleset: ['[Gen 7] Doubles OU'],
		banlist: ['DOU', 'DBL'],
	},
	{
		name: "[Gen 7] VGC 2019",
		mod: 'gen7',
		gameType: 'doubles',
		searchShow: false,
		bestOfDefault: true,
		ruleset: ['Flat Rules', '!! Adjust Level = 50', 'Min Source Gen = 7', 'VGC Timer', 'Limit Two Restricted'],
		restricted: ['Restricted Legendary'],
		banlist: ['Unown', 'Battle Bond'],
	},
	{
		name: "[Gen 7] VGC 2018",
		mod: 'gen7',
		gameType: 'doubles',
		searchShow: false,
		bestOfDefault: true,
		ruleset: ['Flat Rules', '!! Adjust Level = 50', 'Min Source Gen = 7', 'VGC Timer', '!! Timer Starting = 300'],
		banlist: ['Oranguru + Symbiosis', 'Passimian + Defiant', 'Unown', 'Custap Berry', 'Enigma Berry', 'Jaboca Berry', 'Micle Berry', 'Rowap Berry', 'Battle Bond'],
	},
	{
		name: "[Gen 7] VGC 2017",
		mod: 'gen7sm',
		gameType: 'doubles',
		searchShow: false,
		bestOfDefault: true,
		ruleset: [
			'Flat Rules', 'Old Alola Pokedex', '!! Adjust Level = 50', 'Min Source Gen = 7',
			'VGC Timer', '!! Timer Starting = 900',
		],
		banlist: ['Mega', 'Custap Berry', 'Enigma Berry', 'Jaboca Berry', 'Micle Berry', 'Rowap Berry'],
	},
	{
		name: "[Gen 7] Battle Spot Doubles",
		mod: 'gen7',
		gameType: 'doubles',
		searchShow: false,
		bestOfDefault: true,
		ruleset: ['Flat Rules', 'Min Source Gen = 6'],
		banlist: ['Battle Bond'],
	},
	{
		name: "[Gen 7 Let's Go] Doubles OU",
		mod: 'gen7letsgo',
		gameType: 'doubles',
		searchShow: false,
		ruleset: ['Standard Doubles', 'Sleep Clause Mod'],
		banlist: ['DUber'],
	},
	{
		name: "[Gen 7] Doubles Custom Game",
		mod: 'gen7',
		gameType: 'doubles',
		searchShow: false,
		battle: { trunc: Math.trunc },
		debug: true,
		// no restrictions, for serious (other than team preview)
		ruleset: ['Team Preview', 'Cancel Mod', 'Max Team Size = 24', 'Max Move Count = 24', 'Max Level = 9999', 'Default Level = 100'],
	},

	// OR/AS Singles
	///////////////////////////////////////////////////////////////////

	{
		section: "OR/AS Singles",
		column: 4,
	},
	{
		name: "[Gen 6] Ubers",
		mod: 'gen6',
		searchShow: false,
		ruleset: ['Standard', 'Swagger Clause', 'Mega Rayquaza Clause'],
	},
	{
		name: "[Gen 6] UU",
		mod: 'gen6',
		searchShow: false,
		ruleset: ['[Gen 6] OU'],
		banlist: ['OU', 'UUBL', 'Drizzle', 'Drought'],
	},
	{
		name: "[Gen 6] RU",
		mod: 'gen6',
		searchShow: false,
		ruleset: ['[Gen 6] UU'],
		banlist: ['UU', 'RUBL'],
	},
	{
		name: "[Gen 6] NU",
		mod: 'gen6',
		searchShow: false,
		ruleset: ['[Gen 6] RU'],
		banlist: ['RU', 'NUBL'],
	},
	{
		name: "[Gen 6] PU",
		mod: 'gen6',
		searchShow: false,
		ruleset: ['[Gen 6] NU'],
		banlist: ['NU', 'PUBL', 'Chatter'],
	},
	{
		name: "[Gen 6] LC",
		mod: 'gen6',
		searchShow: false,
		ruleset: ['Standard', 'Little Cup'],
		banlist: [
			'Drifloon', 'Gligar', 'Meditite', 'Misdreavus', 'Murkrow', 'Scyther', 'Sneasel', 'Swirlix', 'Tangela', 'Yanma',
			'Baton Pass', 'Dragon Rage', 'Sonic Boom', 'Swagger',
		],
	},
	{
		name: "[Gen 6] Monotype",
		desc: `All the Pok&eacute;mon on a team must share a type.`,
		mod: 'gen6',
		searchShow: false,
		ruleset: ['Standard', 'Swagger Clause', 'Evasion Abilities Clause', 'Same Type Clause'],
		banlist: [
			'Aegislash', 'Altaria-Mega', 'Arceus', 'Blaziken', 'Darkrai', 'Deoxys-Normal', 'Deoxys-Attack', 'Deoxys-Speed', 'Dialga', 'Genesect', 'Gengar-Mega',
			'Giratina', 'Giratina-Origin', 'Greninja', 'Groudon', 'Ho-Oh', 'Hoopa-Unbound', 'Kangaskhan-Mega', 'Keldeo', 'Kyogre', 'Kyurem-White', 'Lucario-Mega',
			'Lugia', 'Mawile-Mega', 'Medicham-Mega', 'Metagross-Mega', 'Mewtwo', 'Palkia', 'Rayquaza', 'Reshiram', 'Sableye-Mega', 'Salamence-Mega', 'Shaymin-Sky',
			'Slowbro-Mega', 'Talonflame', 'Xerneas', 'Yveltal', 'Zekrom', 'Shadow Tag', 'Damp Rock', 'Focus Band', 'King\'s Rock', 'Quick Claw', 'Razor Fang',
			'Smooth Rock', 'Soul Dew', 'Baton Pass',
		],
	},
	{
		name: "[Gen 6] 1v1",
		desc: `Bring three Pok&eacute;mon to Team Preview and choose one to battle.`,
		mod: 'gen6',
		searchShow: false,
		ruleset: [
			'Max Team Size = 3', 'Picked Team Size = 1', 'Obtainable', 'Nickname Clause', 'Moody Clause', 'OHKO Clause',
			'Evasion Moves Clause', 'Accuracy Moves Clause', 'Swagger Clause', 'Endless Battle Clause', 'HP Percentage Mod',
			'Cancel Mod', 'Team Preview',
		],
		banlist: [
			'Arceus', 'Charizard-Mega-X', 'Charizard-Mega-Y', 'Deoxys-Normal', 'Deoxys-Attack', 'Deoxys-Defense', 'Dialga', 'Giratina', 'Giratina-Origin', 'Groudon',
			'Ho-Oh', 'Kangaskhan-Mega', 'Kyogre', 'Kyurem-White', 'Lugia', 'Mew', 'Mewtwo', 'Palkia', 'Rayquaza', 'Reshiram', 'Salamence-Mega', 'Shaymin-Sky',
			'Snorlax', 'Xerneas', 'Yveltal', 'Zekrom', 'Focus Sash', 'Soul Dew', 'Dark Void', 'Grass Whistle', 'Hypnosis', 'Perish Song', 'Sing', 'Sleep Powder', 'Yawn',
		],
	},
	{
		name: "[Gen 6] Anything Goes",
		mod: 'gen6',
		searchShow: false,
		ruleset: ['Obtainable', 'Team Preview', 'Endless Battle Clause', 'HP Percentage Mod', 'Cancel Mod'],
	},
	{
		name: "[Gen 6] CAP",
		desc: "The Create-A-Pok&eacute;mon project is a community dedicated to exploring and understanding the competitive Pok&eacute;mon metagame by designing, creating, and playtesting new Pok&eacute;mon concepts.",
		mod: 'gen6',
		searchShow: false,
		ruleset: ['[Gen 6] OU', '+CAP'],
		banlist: ['Cawmodore'],
	},
	{
		name: "[Gen 6] Battle Spot Singles",
		mod: 'gen6',
		searchShow: false,
		bestOfDefault: true,
		ruleset: ['Flat Rules', 'Min Source Gen = 6'],
		banlist: ['Soul Dew'],
	},
	{
		name: "[Gen 6] Custom Game",
		mod: 'gen6',
		searchShow: false,
		debug: true,
		battle: { trunc: Math.trunc },
		// no restrictions, for serious (other than team preview)
		ruleset: ['Team Preview', 'Cancel Mod', 'Max Team Size = 24', 'Max Move Count = 24', 'Max Level = 9999', 'Default Level = 100'],
	},

	// OR/AS Doubles/Triples
	///////////////////////////////////////////////////////////////////

	{
		section: "OR/AS Doubles/Triples",
		column: 4,
	},
	{
		name: "[Gen 6] VGC 2016",
		mod: 'gen6',
		gameType: 'doubles',
		searchShow: false,
		bestOfDefault: true,
		ruleset: ['Flat Rules', 'Min Source Gen = 6', 'Limit Two Restricted'],
		restricted: ['Restricted Legendary'],
		banlist: ['Soul Dew'],
	},
	{
		name: "[Gen 6] VGC 2015",
		mod: 'gen6',
		gameType: 'doubles',
		searchShow: false,
		bestOfDefault: true,
		ruleset: ['Flat Rules', 'Min Source Gen = 6'],
		banlist: ['Soul Dew', 'Articuno + Snow Cloak', 'Zapdos + Static', 'Moltres + Flame Body', 'Dragonite + Barrier'],
	},
	{
		name: "[Gen 6] VGC 2014",
		mod: 'gen6xy',
		gameType: 'doubles',
		searchShow: false,
		bestOfDefault: true,
		ruleset: ['Flat Rules', 'Kalos Pokedex', 'Min Source Gen = 6'],
	},
	{
		name: "[Gen 6] Battle Spot Doubles",
		mod: 'gen6',
		gameType: 'doubles',
		searchShow: false,
		bestOfDefault: true,
		ruleset: ['Flat Rules', 'Min Source Gen = 6'],
		banlist: ['Soul Dew'],
	},
	{
		name: "[Gen 6] Doubles Custom Game",
		mod: 'gen6',
		gameType: 'doubles',
		searchShow: false,
		battle: { trunc: Math.trunc },
		debug: true,
		// no restrictions, for serious (other than team preview)
		ruleset: ['Team Preview', 'Cancel Mod', 'Max Team Size = 24', 'Max Move Count = 24', 'Max Level = 9999', 'Default Level = 100'],
	},
	{
		name: "[Gen 6] Battle Spot Triples",
		mod: 'gen6',
		gameType: 'triples',
		searchShow: false,
		ruleset: ['Flat Rules', 'Min Source Gen = 6'],
	},
	{
		name: "[Gen 6] Triples Custom Game",
		mod: 'gen6',
		gameType: 'triples',
		searchShow: false,
		battle: { trunc: Math.trunc },
		debug: true,
		// no restrictions, for serious (other than team preview)
		ruleset: ['Team Preview', 'Cancel Mod', 'Max Team Size = 24', 'Max Move Count = 24', 'Max Level = 9999', 'Default Level = 100'],
	},

	// B2/W2 Singles
	///////////////////////////////////////////////////////////////////

	{
		section: "B2/W2 Singles",
		column: 4,
	},
	{
		name: "[Gen 5] Ubers",
		mod: 'gen5',
		searchShow: false,
		ruleset: ['Standard', 'Sleep Clause Mod'],
	},
	{
		name: "[Gen 5] RU",
		mod: 'gen5',
		searchShow: false,
		ruleset: ['[Gen 5] UU', 'Baton Pass Clause', '!Sleep Clause Mod', 'Sleep Moves Clause'],
		banlist: ['UU', 'RUBL', 'Shadow Tag', 'Shell Smash + Baton Pass'],
		unbanlist: ['Prankster + Assist', 'Prankster + Copycat', 'Baton Pass'],
	},
	{
		name: "[Gen 5] NU",
		mod: 'gen5',
		searchShow: false,
		ruleset: ['[Gen 5] RU', '!Sleep Moves Clause', 'Sleep Clause Mod'],
		banlist: ['RU', 'NUBL', 'Assist', 'Copycat'],
	},
	{
		name: "[Gen 5] PU",
		mod: 'gen5',
		searchShow: false,
		ruleset: ['[Gen 5] NU', 'Sleep Moves Clause'],
		banlist: ['NU', 'PUBL', 'Damp Rock'],
	},
	{
		name: "[Gen 5] LC",
		mod: 'gen5',
		searchShow: false,
		ruleset: ['Standard', 'Little Cup', 'Sleep Moves Clause'],
		banlist: [
			'Gligar', 'Meditite', 'Misdreavus', 'Murkrow', 'Scraggy', 'Scyther', 'Sneasel', 'Tangela', 'Vulpix', 'Yanma',
			'Sand Rush', 'Sand Veil', 'Berry Juice', 'Soul Dew', 'Baton Pass', 'Dragon Rage', 'Sonic Boom', 'Swagger',
		],
	},
	{
		name: "[Gen 5] Monotype",
		desc: `All the Pok&eacute;mon on a team must share a type.`,
		mod: 'gen5',
		searchShow: false,
		ruleset: ['[Gen 5] OU', 'Same Type Clause', '!Gems Clause'],
		banlist: ['Latios'],
		unbanlist: ['Cloyster'],
	},
	{
		name: "[Gen 5] 1v1",
		desc: `Bring three Pok&eacute;mon to Team Preview and choose one to battle.`,
		mod: 'gen5',
		searchShow: false,
		ruleset: [
			'Picked Team Size = 1', 'Max Team Size = 3',
			'Standard', 'Baton Pass Clause', 'Swagger Clause', 'Accuracy Moves Clause', 'Sleep Moves Clause',
		],
		banlist: [
			'Arceus', 'Blaziken', 'Cottonee', 'Darkrai', 'Deoxys', 'Dialga', 'Dragonite', 'Giratina', 'Groudon', 'Ho-Oh',
			'Jirachi', 'Kyogre', 'Kyurem-Black', 'Kyurem-White', 'Lugia', 'Mew', 'Mewtwo', 'Palkia', 'Rayquaza', 'Reshiram',
			'Shaymin-Sky', 'Thundurus-Incarnate', 'Togekiss', 'Victini', 'Whimsicott', 'Zekrom', 'Focus Band', 'Focus Sash',
			'Quick Claw', 'Soul Dew', 'Perish Song',
		],
	},
	{
		name: "[Gen 5] CAP",
		desc: "The Create-A-Pok&eacute;mon project is a community dedicated to exploring and understanding the competitive Pok&eacute;mon metagame by designing, creating, and playtesting new Pok&eacute;mon concepts.",
		mod: 'gen5',
		searchShow: false,
		ruleset: ['[Gen 5] OU', '+CAP'],
		banlist: ['Cawmodore'],
	},
	{
		name: "[Gen 5] ZU",
		mod: 'gen5',
		searchShow: false,
		ruleset: ['[Gen 5] PU'],
		banlist: [
			// PU
			'Audino', 'Banette', 'Beheeyem', 'Bronzor', 'Dodrio', 'Duosion', 'Dwebble', 'Fraxure', 'Gabite', 'Golduck',
			'Huntail', 'Jumpluff', 'Klang', 'Krokorok', 'Mantine', 'Maractus', 'Mawile', 'Monferno', 'Murkrow', 'Natu',
			'Purugly', 'Rampardos', 'Rapidash', 'Relicanth', 'Scraggy', 'Shiftry', 'Simisage', 'Sneasel', 'Stoutland',
			'Stunfisk', 'Swanna', 'Swoobat', 'Tentacool', 'Torterra', 'Ursaring', 'Victreebel', 'Vileplume', 'Volbeat',
			'Zebstrika', 'Zweilous',
			// ZUBL
			'Articuno', 'Dragonair', 'Glalie', 'Machoke', 'Marowak', 'Omanyte', 'Regigigas', 'Trubbish', 'Whirlipede',
			'King\'s Rock', 'Quick Claw', 'Razor Fang', 'Baton Pass',
		],
		unbanlist: ['Damp Rock'],
	},
	{
		name: "[Gen 5] BW1 OU",
		mod: 'gen5bw1',
		searchShow: false,
		ruleset: ['Standard', 'Sleep Clause Mod', 'Swagger Clause', 'Baton Pass Stat Clause'],
		banlist: ['Uber', 'Drizzle ++ Swift Swim', 'King\'s Rock', 'Razor Fang', 'Soul Dew'],
	},
	{
		name: "[Gen 5] GBU Singles",
		mod: 'gen5',
		searchShow: false,
		bestOfDefault: true,
		ruleset: ['Flat Rules'],
		banlist: ['Dark Void', 'Sky Drop', 'Soul Dew'],
	},
	{
		name: "[Gen 5] Custom Game",
		mod: 'gen5',
		searchShow: false,
		debug: true,
		battle: { trunc: Math.trunc },
		// no restrictions, for serious (other than team preview)
		ruleset: ['Team Preview', 'Cancel Mod', 'Max Team Size = 24', 'Max Move Count = 24', 'Max Level = 9999', 'Default Level = 100'],
	},

	// B2/W2 Doubles
	///////////////////////////////////////////////////////////////////

	{
		section: "B2/W2 Doubles",
		column: 4,
	},
	{
		name: "[Gen 5] VGC 2013",
		mod: 'gen5',
		gameType: 'doubles',
		searchShow: false,
		bestOfDefault: true,
		ruleset: ['Flat Rules'],
		banlist: ['Chatot', 'Dark Void', 'Sky Drop', 'Soul Dew'],
	},
	{
		name: "[Gen 5] VGC 2012",
		mod: 'gen5bw1',
		gameType: 'doubles',
		searchShow: false,
		bestOfDefault: true,
		ruleset: ['Flat Rules'],
		banlist: ['Dark Void', 'Sky Drop'],
	},
	{
		name: "[Gen 5] VGC 2011",
		mod: 'gen5bw1',
		gameType: 'doubles',
		searchShow: false,
		bestOfDefault: true,
		ruleset: ['Flat Rules', 'Old Unova Pokedex'],
		banlist: ['Sky Drop', 'Belue Berry', 'Durin Berry', 'Nomel Berry', 'Rabuta Berry', 'Spelon Berry', 'Watmel Berry'],
	},
	{
		name: "[Gen 5] Doubles Custom Game",
		mod: 'gen5',
		gameType: 'doubles',
		searchShow: false,
		debug: true,
		battle: { trunc: Math.trunc },
		// no restrictions, for serious (other than team preview)
		ruleset: ['Team Preview', 'Cancel Mod', 'Max Team Size = 24', 'Max Move Count = 24', 'Max Level = 9999', 'Default Level = 100'],
	},
	{
		name: "[Gen 5] Triples Custom Game",
		mod: 'gen5',
		gameType: 'triples',
		searchShow: false,
		debug: true,
		battle: { trunc: Math.trunc },
		// no restrictions, for serious (other than team preview)
		ruleset: ['Team Preview', 'Cancel Mod'],
	},

	// DPP Singles
	///////////////////////////////////////////////////////////////////

	{
		section: "DPP Singles",
		column: 4,
	},
	{
		name: "[Gen 4] Ubers",
		mod: 'gen4',
		searchShow: false,
		ruleset: ['Standard'],
		banlist: ['AG'],
	},
	{
		name: "[Gen 4] UU",
		mod: 'gen4',
		searchShow: false,
		ruleset: ['[Gen 4] OU', '!Baton Pass Stat Trap Clause', '!Freeze Clause Mod'],
		banlist: ['OU', 'UUBL', 'Baton Pass'],
		unbanlist: ['Arena Trap', 'Snow Cloak', 'Quick Claw', 'Swagger'],
	},
	{
		name: "[Gen 4] NU",
		mod: 'gen4',
		searchShow: false,
		ruleset: ['[Gen 4] UU', 'Baton Pass Clause'],
		banlist: ['UU', 'NUBL'],
		unbanlist: ['Sand Veil', 'Baton Pass'],
	},
	{
		name: "[Gen 4] LC",
		mod: 'gen4',
		searchShow: false,
		ruleset: ['Standard', 'Little Cup', 'Evasion Abilities Clause', 'Sleep Moves Clause'],
		banlist: [
			'Meditite', 'Misdreavus', 'Murkrow', 'Scyther', 'Sneasel', 'Tangela', 'Yanma',
			'Berry Juice', 'Deep Sea Tooth', 'Dragon Rage', 'Sonic Boom', 'Swagger',
		],
	},
	{
		name: "[Gen 4] Anything Goes",
		mod: 'gen4',
		searchShow: false,
		ruleset: ['Obtainable', 'Arceus EV Limit', 'Endless Battle Clause', 'HP Percentage Mod', 'Cancel Mod'],
	},
	{
		name: "[Gen 4] 1v1",
		desc: `Bring three Pok&eacute;mon to Team Preview and choose one to battle.`,
		mod: 'gen4',
		searchShow: false,
		ruleset: [
			'Picked Team Size = 1', 'Max Team Size = 3',
			'Standard', 'Accuracy Moves Clause', 'Sleep Moves Clause', 'Team Preview',
		],
		banlist: [
			'Arceus', 'Clefable', 'Darkrai', 'Deoxys-Attack', 'Deoxys-Normal', 'Deoxys-Defense', 'Deoxys-Speed', 'Dialga', 'Garchomp',
			'Giratina', 'Groudon', 'Ho-Oh', 'Jirachi', 'Kyogre', 'Latias', 'Latios', 'Lugia', 'Machamp', 'Manaphy', 'Mew', 'Mewtwo',
			'Palkia', 'Porygon-Z', 'Rayquaza', 'Salamence', 'Shaymin', 'Shaymin-Sky', 'Snorlax', 'Togekiss', 'Focus Band', 'Focus Sash',
			'Quick Claw', 'Soul Dew', 'Destiny Bond', 'Explosion', 'Perish Song', 'Self-Destruct',
		],
	},
	{
		name: "[Gen 4] CAP",
		desc: "The Create-A-Pok&eacute;mon project is a community dedicated to exploring and understanding the competitive Pok&eacute;mon metagame by designing, creating, and playtesting new Pok&eacute;mon concepts.",
		mod: 'gen4',
		searchShow: false,
		ruleset: ['[Gen 4] OU', '+CAP'],
	},
	{
		name: "[Gen 4] PU",
		mod: 'gen4',
		searchShow: false,
		ruleset: ['[Gen 4] NU'],
		banlist: [
			'Articuno', 'Cacturne', 'Charizard', 'Cradily', 'Dodrio', 'Drifblim', 'Dusclops', 'Electrode', 'Floatzel', 'Gardevoir', 'Gligar', 'Golem',
			'Grumpig', 'Haunter', 'Hitmonchan', 'Hypno', 'Jumpluff', 'Jynx', 'Lickilicky', 'Linoone', 'Magmortar', 'Magneton', 'Manectric', 'Medicham',
			'Meganium', 'Nidoqueen', 'Ninetales', 'Piloswine', 'Poliwrath', 'Porygon2', 'Regice', 'Regirock', 'Roselia', 'Sandslash', 'Sharpedo', 'Shiftry',
			'Skuntank', 'Slowking', 'Tauros', 'Typhlosion', 'Venomoth', 'Vileplume',
		],
	},
	{
		name: "[Gen 4] ZU",
		mod: 'gen4',
		searchShow: false,
		ruleset: ['[Gen 4] PU'],
		banlist: [
			'Ampharos', 'Armaldo', 'Bellossom', 'Dragonair', 'Electabuzz', 'Gabite', 'Gastrodon', 'Glaceon', 'Glalie',
			'Golduck', 'Gorebyss', 'Hippopotas', 'Kadabra', 'Kingler', 'Lapras', 'Machoke', 'Magmar', 'Mantine', 'Marowak',
			'Metang', 'Misdreavus', 'Monferno', 'Mr. Mime', 'Muk', 'Murkrow', 'Pinsir', 'Politoed', 'Purugly', 'Quagsire',
			'Raichu', 'Rampardos', 'Rapidash', 'Regigigas', 'Relicanth', 'Rhydon', 'Scyther', 'Sneasel', 'Snover',
			'Solrock', 'Tangela', 'Torkoal', 'Victreebel', 'Xatu', 'Walrein', 'Zangoose', 'Damp Rock',
		],
	},
	{
		name: "[Gen 4] Custom Game",
		mod: 'gen4',
		searchShow: false,
		debug: true,
		battle: { trunc: Math.trunc },
		// no restrictions
		ruleset: ['Cancel Mod', 'Max Team Size = 24', 'Max Move Count = 24', 'Max Level = 9999', 'Default Level = 100'],
	},

	// DPP Doubles
	///////////////////////////////////////////////////////////////////

	{
		section: "DPP Doubles",
		column: 4,
	},
	{
		name: "[Gen 4] VGC 2010",
		mod: 'gen4',
		gameType: 'doubles',
		searchShow: false,
		ruleset: ['Flat Rules', 'Limit Two Restricted'],
		restricted: ['Restricted Legendary'],
		banlist: ['Soul Dew'],
	},
	{
		name: "[Gen 4] VGC 2009",
		mod: 'gen4pt',
		gameType: 'doubles',
		searchShow: false,
		ruleset: ['Flat Rules', '! Adjust Level Down', 'Max Level = 50'],
		banlist: ['Tyranitar', 'Rotom', 'Judgment', 'Soul Dew'],
	},
	{
		name: "[Gen 4] Doubles Custom Game",
		mod: 'gen4',
		gameType: 'doubles',
		searchShow: false,
		debug: true,
		battle: { trunc: Math.trunc },
		// no restrictions
		ruleset: ['Cancel Mod', 'Max Team Size = 24', 'Max Move Count = 24', 'Max Level = 9999', 'Default Level = 100'],
	},

	// Past Generations
	///////////////////////////////////////////////////////////////////

	{
		section: "Past Generations",
		column: 4,
	},
	{
		name: "[Gen 3] Ubers",
		mod: 'gen3',
		searchShow: false,
		ruleset: ['Standard', 'Deoxys Camouflage Clause', 'One Baton Pass Clause'],
		banlist: ['Wobbuffet + Leftovers', 'Wynaut + Leftovers', 'Baton Pass'],
	},
	{
		name: "[Gen 3] RU",
		mod: 'gen3',
		searchShow: false,
		ruleset: ['Standard'],
		banlist: ['Uber', 'OU', 'UUBL', 'UU', 'RUBL', 'Smeargle + Ingrain', 'Arena Trap', 'Baton Pass', 'Swagger'],
	},
	{
		name: "[Gen 3] UU",
		mod: 'gen3',
		searchShow: false,
		ruleset: ['Standard'],
		banlist: ['Uber', 'OU', 'UUBL', 'Smeargle + Ingrain', 'Arena Trap', 'Baton Pass', 'Swagger'],
	},
	{
		name: "[Gen 3] NU",
		mod: 'gen3',
		searchShow: false,
		ruleset: ['Standard'],
		banlist: ['Uber', 'OU', 'UUBL', 'UU', 'RUBL', 'RU', 'Smeargle + Ingrain'],
	},
	{
		name: "[Gen 3] PU",
		mod: 'gen3',
		searchShow: false,
		ruleset: ['Standard', 'Baton Pass Stat Clause'],
		banlist: ['Uber', 'OU', 'UUBL', 'UU', 'RUBL', 'RU', 'NUBL', 'NU', 'PUBL'],
	},
	{
		name: "[Gen 3] LC",
		mod: 'gen3',
		searchShow: false,
		ruleset: ['Standard', 'Little Cup', 'Sleep Moves Clause', 'Accuracy Moves Clause'],
		banlist: ['Chansey', 'Meditite', 'Omanyte', 'Porygon', 'Scyther', 'Wynaut', 'Zigzagoon', 'Deep Sea Tooth', 'Baton Pass', 'Dragon Rage', 'Sonic Boom', 'Swagger', 'Thunder Wave'],
	},
	{
		name: "[Gen 3] 1v1",
		desc: `Bring three Pok&eacute;mon to Team Preview and choose one to battle.`,
		mod: 'gen3',
		searchShow: false,
		ruleset: [
			'Picked Team Size = 1', 'Max Team Size = 3',
			'Standard', 'Accuracy Moves Clause', 'Sleep Moves Clause', 'Team Preview',
		],
		banlist: [
			'Clefable', 'Deoxys', 'Deoxys-Attack', 'Deoxys-Defense', 'Deoxys-Speed', 'Groudon', 'Ho-Oh', 'Kyogre', 'Latias', 'Latios',
			'Lugia', 'Mew', 'Mewtwo', 'Rayquaza', 'Slaking', 'Snorlax', 'Suicune', 'Zapdos', 'Destiny Bond', 'Explosion', 'Perish Song',
			'Self-Destruct', 'Focus Band', 'King\'s Rock', 'Quick Claw',
		],
	},
	{
		name: "[Gen 3] UUBL",
		mod: 'gen3',
		searchShow: false,
		ruleset: ['[Gen 3] OU', '!Accuracy Trap Clause'],
		banlist: [
			'OU', 'Smeargle + Ingrain', 'Baton Pass + Block', 'Baton Pass + Mean Look', 'Baton Pass + Spider Web', 'Flail', 'Reversal',
			'Baton Pass + Speed Boost', 'Baton Pass + Agility', 'Baton Pass + Dragon Dance', 'Baton Pass + Salac Berry',
		],
		unbanlist: ['Soundproof', 'Sand Veil'],
	},
	{
		name: "[Gen 3] ZU",
		mod: 'gen3',
		searchShow: false,
		ruleset: ['Standard', 'Sleep Moves Clause', 'Baton Pass Stat Trap Clause', 'Swagger Clause'],
		banlist: ['Uber', 'OU', 'UUBL', 'UU', 'RUBL', 'RU', 'NUBL', 'NU', 'PUBL', 'PU', 'ZUBL', 'Baton Pass + Substitute'],
	},
	{
		name: "[Gen 3] ADV 200",
		mod: 'gen3rs',
		searchShow: false,
		ruleset: ['Standard', 'One Boost Passer Clause'],
		banlist: ['Uber', 'Swagger'],
	},
	{
		name: "[Gen 3] Orre Colosseum",
		mod: 'gen3colosseum',
		searchShow: false,
		gameType: 'doubles',
		ruleset: [
			'Obtainable', 'Team Preview', 'Species Clause', 'Stadium Sleep Clause', 'Freeze Clause Mod', 'Max Team Size = 6', 'VGC Timer',
			'Nickname Clause', 'Endless Battle Clause', 'Cancel Mod', 'Picked Team Size = 4', 'Exact HP Mod', 'Item Clause = 1', 'Open Team Sheets',
		],
		banlist: ['Soul Dew', 'Deoxys-Defense', 'Deoxys-Attack', 'Deoxys-Speed', 'Restricted Legendary', 'Mythical'],
		unbanlist: ['Latios', 'Latias', 'Wobbuffet', 'Wynaut'],
		bestOfDefault: true,
		onBegin() {
			this.add('rule', 'Self-KO Clause: If your last Pok\u00e9mon faints to a self-KO move or effect, you will lose the battle');
		},
	},
	{
		name: "[Gen 3] Custom Game",
		mod: 'gen3',
		searchShow: false,
		debug: true,
		battle: { trunc: Math.trunc },
		ruleset: ['HP Percentage Mod', 'Cancel Mod', 'Max Team Size = 24', 'Max Move Count = 24', 'Max Level = 9999', 'Default Level = 100'],
	},
	{
		name: "[Gen 3] Doubles Custom Game",
		mod: 'gen3',
		gameType: 'doubles',
		searchShow: false,
		debug: true,
		ruleset: ['HP Percentage Mod', 'Cancel Mod', 'Max Team Size = 24', 'Max Move Count = 24', 'Max Level = 9999', 'Default Level = 100'],
	},
	{
		name: "[Gen 2] Ubers",
		mod: 'gen2',
		searchShow: false,
		ruleset: ['Standard'],
	},
	{
		name: "[Gen 2] UU",
		mod: 'gen2',
		searchShow: false,
		ruleset: ['[Gen 2] OU'],
		banlist: ['OU', 'UUBL', 'Agility + Baton Pass'],
		unbanlist: ['Mean Look + Baton Pass', 'Spider Web + Baton Pass'],
	},
	{
		name: "[Gen 2] NU",
		mod: 'gen2',
		searchShow: false,
		ruleset: ['[Gen 2] UU'],
		banlist: ['UU', 'NUBL', 'Swagger'],
		unbanlist: ['Agility + Baton Pass'],
	},
	{
		name: "[Gen 2] PU",
		mod: 'gen2',
		searchShow: false,
		ruleset: ['[Gen 2] NU'],
		banlist: ['NU', 'PUBL', 'Baton Pass + Mean Look', 'Baton Pass + Spider Web'],
		unbanlist: ['Swagger'],
	},
	{
		name: "[Gen 2] 1v1",
		mod: 'gen2',
		searchShow: false,
		ruleset: [
			'Picked Team Size = 1', 'Max Team Size = 3',
			'Standard', 'Accuracy Moves Clause', 'Sleep Moves Clause', 'Team Preview',
		],
		banlist: [
			'Alakazam', 'Celebi', 'Clefable', 'Ho-Oh', 'Lugia', 'Mew', 'Mewtwo', 'Snorlax', 'Zapdos',
			'Berserk Gene', 'Focus Band', 'King\'s Rock', 'Quick Claw', 'Attract', 'Destiny Bond',
			'Explosion', 'Perish Song', 'Present', 'Self-Destruct', 'Confuse Ray', 'Supersonic', 'Swagger',
			'Sweet Kiss',
		],
	},
	{
		name: "[Gen 2] ZU",
		mod: 'gen2',
		searchShow: false,
		ruleset: ['[Gen 2] PU'],
		banlist: ['PU', 'ZUBL'],
	},
	{
		name: "[Gen 2] NC 2000",
		mod: 'gen2stadium2',
		bestOfDefault: true,
		searchShow: false,
		ruleset: [
			'Picked Team Size = 3', 'Min Level = 50', 'Max Level = 55', 'Max Total Level = 155',
			'Obtainable', 'Stadium Sleep Clause', 'Freeze Clause Mod', 'Species Clause', 'Item Clause = 1', 'Endless Battle Clause', 'Cancel Mod', 'Event Moves Clause', 'Nickname Clause', 'Team Preview',
		],
		banlist: ['Uber'],
	},
	{
		name: "[Gen 2] Stadium OU",
		mod: 'gen2stadium2',
		searchShow: false,
		ruleset: ['Standard'],
		banlist: ['Uber'],
	},
	{
		name: "[Gen 2] Custom Game",
		mod: 'gen2',
		searchShow: false,
		debug: true,
		battle: { trunc: Math.trunc },
		ruleset: ['HP Percentage Mod', 'Cancel Mod', 'Max Team Size = 24', 'Max Move Count = 24', 'Max Level = 9999', 'Default Level = 100'],
	},
	{
		name: "[Gen 1] Ubers",
		mod: 'gen1',
		searchShow: false,
		ruleset: ['Standard'],
	},
	{
		name: "[Gen 1] NU",
		mod: 'gen1',
		searchShow: false,
		ruleset: ['[Gen 1] UU'],
		banlist: ['UU', 'NUBL'],
	},
	{
		name: "[Gen 1] PU",
		mod: 'gen1',
		searchShow: false,
		ruleset: ['[Gen 1] NU'],
		banlist: ['NU', 'PUBL'],
	},
	{
		name: "[Gen 1] ZU",
		mod: 'gen1',
		searchShow: false,
		ruleset: ['[Gen 1] PU'],
		banlist: ['PU', 'ZUBL'],
	},
	{
		name: "[Gen 1] LC",
		mod: 'gen1',
		searchShow: false,
		ruleset: ['Little Cup', 'Standard', '!Max Level', 'Adjust Level = 5'],
		banlist: ['Dragon Rage', 'Fire Spin', 'Sonic Boom', 'Wrap'],
	},
	{
		name: "[Gen 1] 1v1",
		mod: 'gen1',
		searchShow: false,
		ruleset: [
			'Picked Team Size = 1', 'Max Team Size = 3',
			'Standard', 'Accuracy Moves Clause', 'Sleep Moves Clause', 'Team Preview',
		],
		banlist: ['Mew', 'Mewtwo', 'Bind', 'Clamp', 'Explosion', 'Fire Spin', 'Self-Destruct', 'Wrap'],
	},
	{
		name: "[Gen 1] Japanese OU",
		desc: `Generation 1 with Japanese battle mechanics.`,
		mod: 'gen1jpn',
		searchShow: false,
		ruleset: ['Standard'],
		banlist: ['Uber'],
	},
	{
		name: "[Gen 1] Stadium OU",
		mod: 'gen1stadium',
		searchShow: false,
		ruleset: ['Standard', 'Team Preview'],
		banlist: ['Uber',
			'Nidoking + Fury Attack + Thrash', 'Exeggutor + Poison Powder + Stomp', 'Exeggutor + Sleep Powder + Stomp',
			'Exeggutor + Stun Spore + Stomp', 'Jolteon + Focus Energy + Thunder Shock', 'Flareon + Focus Energy + Ember',
		],
	},
	{
		name: "[Gen 1] Tradebacks OU",
		desc: `RBY OU with movepool additions from the Time Capsule.`,
		mod: 'gen1',
		searchShow: false,
		ruleset: ['[Gen 1] OU', 'Allow Tradeback'],
	},
	{
		name: "[Gen 1] NC 1997",
		mod: 'gen1jpn',
		bestOfDefault: true,
		searchShow: false,
		ruleset: [
			'Picked Team Size = 3', 'Min Level = 50', 'Max Level = 55', 'Max Total Level = 155',
			'Obtainable', 'Team Preview', 'Stadium Sleep Clause', 'Species Clause', 'Nickname Clause', 'Cancel Mod', 'NC 1997 Move Legality',
		],
		banlist: ['Uber'],
	},
	{
		name: "[Gen 1] Custom Game",
		mod: 'gen1',
		searchShow: false,
		debug: true,
		battle: { trunc: Math.trunc },
		ruleset: ['HP Percentage Mod', 'Cancel Mod', 'Desync Clause Mod', 'Max Team Size = 24', 'Max Move Count = 24', 'Max Level = 9999', 'Default Level = 100'],
	},
];<|MERGE_RESOLUTION|>--- conflicted
+++ resolved
@@ -401,41 +401,6 @@
 			this.add(`raw|<div class='broadcast-green'><b>Yes, this is in fact a real metagame!</b></div>`);
 			this.add(`raw|Welcome to Balls Random Battle!`);
 			this.add(`raw|<a href="https://www.smogon.com/forums/threads/solomods-megathread.3711007/page-4#post-9716880">Balls</a> is a Solomod featuring powerful Fakemon based on balls (and guns (don't ask)) from the real world and other media!`);
-<<<<<<< HEAD
-			this.add(`raw|You are invited to come the <a href="https://play.pokemonshowdown.com/petmods">Pet Mods</a> room to discuss the metagame.`);
-		},
-		onSwitchInPriority: 100,
-		onSwitchIn(pokemon) {
-			if ((pokemon.illusion || pokemon).getTypes(true, true).join('/') !==
-				this.dex.forGen(9).species.get((pokemon.illusion || pokemon).species.name).types.join('/') &&
-				!pokemon.terastallized) {
-				this.add('-start', pokemon, 'typechange', (pokemon.illusion || pokemon).getTypes(true).join('/'), '[silent]');
-			}
-		},
-	},
-	{
-		name: "[Gen 9] Balls", // for roomtours
-		mod: 'balls',
-		searchShow: false,
-		ruleset: ['Standard', 'Evasion Abilities Clause', 'Sleep Moves Clause', '!Sleep Clause Mod', 'Data Preview', 'Sprite Viewer'],
-		banlist: ['All Pokemon'],
-		unbanlist: [
-			// Balls
-			'Baseball', 'Basketball', 'Football', 'Soccerball', 'Tennisball', 'Cricketball',
-			'Watermelon', 'Cabbage', 'Plasmaball', 'pokemon:Snowball', 'Crystalball', '8ball',
-			'Gumball', 'Discoball', 'The Moon', 'pokemon:Rock', 'Virus', 'Dragonball',
-			// Guns
-			'Scorpiongun', 'Tommygun', 'Dracogun', 'Railgun', 'Toygun', 'Shotgun',
-			'pokemon:Flamethrower', 'Airgun', 'Proton Pack', 'Crossbow', 'Grenade Launcher', 'Freezegun',
-			'Handgun', 'Blowgun', 'Lasergun', '5.7 Rock', 'Nailgun', 'pokemon:Watergun',
-		],
-		onBegin() {
-			this.add(`raw|<div class='broadcast-green'><b>Yes, this is in fact a real metagame!</b></div>`);
-			this.add(`raw|Welcome to Balls!`);
-			this.add(`raw|Yes this is, in fact, a real metagame!`);
-			this.add(`raw|<a href="https://www.smogon.com/forums/threads/solomods-megathread.3711007/page-4#post-9716880">Balls</a> is a Solomod featuring powerful Fakemon based on balls (and guns (don't ask)) from the real world and other media!`);
-=======
->>>>>>> 139e57e5
 			this.add(`raw|You are invited to come the <a href="https://play.pokemonshowdown.com/petmods">Pet Mods</a> room to discuss the metagame.`);
 		},
 		onSwitchInPriority: 100,
