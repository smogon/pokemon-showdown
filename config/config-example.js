--- conflicted
+++ resolved
@@ -425,7 +425,7 @@
 		bypassblocks: 'u%@&~',
 		receiveauthmessages: true,
 		tournamentsmoderation: true,
-<<<<<<< HEAD
+		jeopardy: true,
 		rank: 4
 	},
 	'\u2605': {
@@ -433,10 +433,6 @@
 		name: "Player",
 		inherit: ' ',
 		rank: 3
-=======
-		jeopardy: true,
-		rank: 2
->>>>>>> 11d5b946
 	},
 	'+': {
 		id: "voice",
