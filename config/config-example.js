// The server ID - a unique ID describing this Showdown server
exports.serverid = 'pokecommunity';

// The server token - to access the login database and ladder on pokemonshowdown.com
//   This token must be registered for accessing the ladder, but you will
//   still be able to login with an unregistered token.
exports.servertoken = 'filler';

// The server port - the port to run Pokemon Showdown under
exports.port = 8000;

// proxyip - proxy IPs with trusted X-Forwarded-For headers
//   This can be either false (meaning not to trust any proxies) or an array
//   of strings. Each string should be either an IP address or a subnet given
//   in CIDR notation. You should usually leave this as `false` unless you
//   know what you are doing.
exports.proxyip = false;

// Pokemon of the Day - put a pokemon's name here to make it Pokemon of the Day
//   The PotD will always be in the #2 slot (not #1 so it won't be a lead)
//   in every Random Battle team.
exports.potd = '';

// crash guard - write errors to log file instead of crashing
//   This is normally not recommended - if Node wants to crash, the
//   server needs to be restarted
//   Unfortunately, socket.io bug 409 requires some sort of crash guard
//   https://github.com/LearnBoost/socket.io/issues/609
exports.crashguard = true;

// login server data - don't forget the http:// and the trailing slash
//   This is the URL of the user database and ladder mentioned earlier.
//   Don't change this setting - there aren't any other login servers right now
exports.loginserver = 'http://play.pokemonshowdown.com/';
exports.loginserverkeyalgo = "RSA-SHA1";
exports.loginserverpublickeyid = 2;
exports.loginserverpublickey = "-----BEGIN RSA PUBLIC KEY-----\n" +
	"MIICCgKCAgEAtFldA2rTCsPgqsp1odoH9vwhf5+QGIlOJO7STyY73W2+io33cV7t\n" +
	"ReNuzs75YBkZ3pWoDn2be0eb2UqO8dM3xN419FdHNORQ897K9ogoeSbLNQwyA7XB\n" +
	"N/wpAg9NpNu00wce2zi3/+4M/2H+9vlv2/POOj1epi6cD5hjVnAuKsuoGaDcByg2\n" +
	"EOullPh/00TkEkcyYtaBknZpED0lt/4ekw16mjHKcbo9uFiw+tu5vv7DXOkfciW+\n" +
	"9ApyYbNksC/TbDIvJ2RjzR9G33CPE+8J+XbS7U1jPvdFragCenz+B3AiGcPZwT66\n" +
	"dvHAOYRus/w5ELswOVX/HvHUb/GRrh4blXWUDn4KpjqtlwqY4H2oa+h9tEENCk8T\n" +
	"BWmv3gzGBM5QcehNsyEi9+1RUAmknqJW0QOC+kifbjbo/qtlzzlSvtbr4MwghCFe\n" +
	"1EfezeNAtqwvICznq8ebsGETyPSqI7fSbpmVULkKbebSDw6kqDnQso3iLjSX9K9C\n" +
	"0rwxwalCs/YzgX9Eq4jdx6yAHd7FNGEx4iu8qM78c7GKCisygZxF8kd0B7V7a5UO\n" +
	"wdlWIlTxJ2dfCnnJBFEt/wDsL54q8KmGbzOTvRq5uz/tMvs6ycgLVgA9r1xmVU+1\n" +
	"6lMr2wdSzyG7l3X3q1XyQ/CT5IP4unFs5HKpG31skxlfXv5a7KW5AfsCAwEAAQ==\n" +
	"-----END RSA PUBLIC KEY-----\n";

// crashguardemail - if the server has been running for more than an hour
//   and crashes, send an email using these settings, rather than locking down
//   the server. Uncomment this definition if you want to use this feature;
//   otherwise, all crashes will lock down the server.
/**exports.crashguardemail = {
	options: {
		host: 'mail.example.com',
		port: 465,
		secure: true,
		auth: {
			user: 'example@domain.com',
			pass: 'password'
		}
	},
	from: 'crashlogger@example.com',
	to: 'admin@example.com',
	subject: 'Pokemon Showdown has crashed!'
};**/

// report joins and leaves - shows messages like "<USERNAME> joined"
//   Join and leave messages are small and consolidated, so there will never
//   be more than one line of messages.
//   If this setting is set to `true`, it will override the client-side
//   /hidejoins configuration for users.
//   This feature can lag larger servers - turn this off if your server is
//   getting more than 80 or so users.
exports.reportjoins = true;

// report joins and leaves periodically - sends silent join and leave messages in batches
//   This setting will only be effective if `reportjoins` is set to false, and users will
//   only be able to see the messages if they have the /showjoins client-side setting enabled.
//   Set this to a positive amount of milliseconds if you want to enable this feature.
exports.reportjoinsperiod = 0;

// report battles - shows messages like "OU battle started" in the lobby
//   This feature can lag larger servers - turn this off if your server is
//   getting more than 160 or so users.
exports.reportbattles = true;

// report joins and leaves in battle - shows messages like "<USERNAME> joined" in battle
//   Set this to false on large tournament servers where battles get a lot of joins and leaves.
//   Note that the feature of turning this off is deprecated.
exports.reportbattlejoins = true;

// moderated chat - prevent unvoiced users from speaking
//   This should only be enabled in special situations, such as temporarily
//   when you're dealing with huge influxes of spammy users.
exports.chatmodchat = false;
exports.battlemodchat = false;
exports.pmmodchat = false;

// forced timer - force the timer on for all battles
//   Players will be unable to turn it off.
//   This setting can also be turned on with the command /forcetimer.
exports.forcetimer = false;

// backdoor - allows Pokemon Showdown system operators to provide technical
//            support for your server
//   This backdoor gives system operators (such as Zarel) console admin
//   access to your server, which allow them to provide tech support. This
//   can be useful in a variety of situations: if an attacker attacks your
//   server and you are not online, if you need help setting up your server,
//   etc. If you do not trust Pokemon Showdown with admin access, you should
//   disable this feature.
exports.backdoor = true;

// List of IPs and user IDs with dev console (>> and >>>) access.
// The console is incredibly powerful because it allows the execution of
// arbitrary commands on the local computer (as the user running the
// server). If an account with the console permission were compromised,
// it could possibly be used to take over the server computer. As such,
// you should only specify a small range of trusted IPs and users here,
// or none at all. By default, only localhost can use the dev console.
// In addition to connecting from a valid IP, a user must *also* have
// the `console` permission in order to use the dev console.
// Setting this to an empty array ([]) will disable the dev console.
exports.consoleips = ['127.0.0.1'];

// Whether to watch the config file for changes. If this is enabled,
// then the config.js file will be reloaded when it is changed.
// This can be used to change some settings using a text editor on
// the server.
exports.watchconfig = true;

// logchat - whether to log chat rooms.
exports.logchat = true;

// logchallenges - whether to log challenge battles. Useful for tournament servers.
exports.logchallenges = false;

// loguserstats - how often (in milliseconds) to write user stats to the
// lobby log. This has no effect if `logchat` is disabled.
exports.loguserstats = 1000 * 60 * 10; // 10 minutes

// validatorprocesses - the number of processes to use for validating teams
// simulatorprocesses - the number of processes to use for handling battles
// You should leave both of these at 1 unless your server has a very large
// amount of traffic (i.e. hundreds of concurrent battles).
exports.validatorprocesses = 1;
exports.simulatorprocesses = 1;

// inactiveuserthreshold - how long a user must be inactive before being pruned
// from the `users` array. The default is 1 hour.
exports.inactiveuserthreshold = 1000 * 60 * 60;

// Set this to true if you are using Pokemon Showdown on Heroku.
exports.herokuhack = false;

// Custom avatars.
// This allows you to specify custom avatar images for users on your server.
// Place custom avatar files under the /config/avatars/ directory.
// Users must be specified as userids -- that is, you must make the name all
// lowercase and remove non-alphanumeric characters.
//
// Your server *must* be registered in order for your custom avatars to be
// displayed in the client.
exports.customavatars = {
	'ppn':'charizard_ppn.gif',
	'wolf': 'wolf.gif',
	'smusrn': 'wolf.gif',
	'peanutbutterjelli': 'jelli.jpg',
	'jelli': 'jelli.jpg',
	'michonne': 'jelli.jpg',
	'cstfrm': 'jelli.jpg',
	'sandfrm': 'jelli.jpg',
	'powalen': 'jelli.jpg',
	'pwaln': 'jelli.jpg',
	'ctfrm': 'ctfrm.gif',
	'novae': 'twilightsky.png',
	'saeyru': 'twilightsky.png',
	'charis': 'twilightsky.png',
	'kjelle': 'doronjo.gif',
	'captainsyrup': 'doronjo.gif',
	'nabooru': 'nabooru.png',
	'altairis': 'altairis.png',
	'winry': 'altairis.png',
	'sanguine': 'sanguine.gif',
	'memro': 'sanguine.gif',
	'zeffy': 'zeffy.gif',
	'cheffy': 'zeffy.gif',
	'jinofthegale': 'jin.png',
	'squirrel': 'ozzy.png',
	'avogadro': 'ozzy.png',
	'antemortem': 'ante.png',
	'pachy': 'pachy.png',
	'eldy': 'pachy.png',
	'elod': 'pachy.png',
	'ladygunner': 'ladygunner.gif',
	'queenofshipping': 'ladygunner.gif',
	'starrywindy': 'starrywindy.gif',
	'twilightwindy': 'starrywindy.gif',
	'vtn': 'starrywindy.gif',
	'mtsuhney': 'starrywindy2.gif',
	'sri': 'srinator.gif',
	'correcty': 'rizon.png',
	'attrage': 'rizon.png',
	'aceofstars': 'rizon.png',
	'bidoofftw': 'alakapwnage.png',
	'djdoof': 'alakapwnage.png',
	'isit420yet': 'alakapwnage.png',
	'oxidation': 'yukissword.png',
	'gaspppp': 'daydreamsaway.gif',
	'travist': 'daydreamsaway2.gif',
	'slate': 'daydreamsaway3.gif',
	'sector': 'sector.gif',
	'milenakunis': 'sectorrevenge.gif',
	'konstantinova': 'sector2.gif',
	'weighty': 'weightywillbill.png',
	'servineking': 'zach.gif',
	'terbte': 'zach.gif',
	'megaservine': 'zach.gif',
	'hiddenpowerflying': 'tide.png',
	'kingchuckles': 'chuckles.gif',
	'chucklesthegenie': 'chuckles.gif',
	'xxyveltalxx': 'xxyveltalxx.gif',
	'pleurnicheur': 'ravio.gif',
	'acemasterofturtles': 'ace_master_of_turtles.png',
	'turtlebro6': 'ace_master_of_turtles.png',
	'acertony': 'ace_master_of_turtles.png',
	'lati': 'unidentified.png',
	'clacla': 'clacla.png',
	'somniac': 'somniac.png',
	'ptchul': 'patchouliknowledge.gif',
	'patchyknwledg': 'patchouliknowledge.gif',
	'paladinbones': 'paladinbones.png',
	'pervertedpika': 'o07_eleven.gif',
	'o07eleven': 'o07_eleven.gif',
	'detectivededenne': 'pervertedpikachu.png',
	'notspino': 'spinosaurus.gif',
	'witchie': 'witchie.png',
	'doctorsylveon': 'doctorsylveon.png',
	'maidalice': 'scandalice.gif',
	'scandalice': 'scandalice.gif',
	'pnkscandalice': 'scandalice.gif',
	'alcemargatrod': 'scandalice.gif',
	'glaceongirl': 'paigeberlitz.png',
	'paigebryan': 'paigeberlitz.png',
	'littlebrother': 'littlebrother.png',
	'battlebro': 'littlebrother.png',
	'yukinagato': 'yukinagato.gif',
	'yuihirsaw': 'yukinagato.gif',
	'ladypatchouli': 'patchouliknowledge.png',
	'elst': 'patchouliknowledge.png',
	'marisakirisam': 'patchouliknowledge.png',
	'gensokyo': 'patchouliknowledge.png',
	'nidoking76': 'nidoking76.gif',
	'wolfmasin': 'wolfmasin.gif',
	'sargentwolf': 'wolfmasin.gif',
	'jrrkein': 'jrrkein.jpg',
	'anrindas': 'anrindas.jpg',
	'thefattestsnorlax': 'thefattestsnorlax.gif',
	'sri': 'warpaint.gif',
	'srinator': 'warpaint.gif',
	'srintor': 'warpaint.gif',
	'miguelruizcabal': 'miguelruizcabal.jpg',
	'indiancharizard': 'indiancharizard.gif',
	'supershape': 'supershape.gif',
	'bellpix': 'bellpix.gif',
	'bluray': 'bluray.gif',
	'zaga': 'zaga.gif',
	'ashketchumadmn': 'ashketchumadmn.png',
	'shadowraze': 'shadowraze.png',
	'pixieforest': 'pixieforest.jpg',
	'pinkcessa': 'pixieforest.jpg',
	'cacelyn': 'pixieforest.jpg',
	'nylecac': 'pixieforest.jpg',
	'applejacknred': 'isaac.gif',
	'goldenfun': 'isaac.gif',
	'imjackinred': 'isaac.gif',
	'shadowe': 'nova.jpg',
	'libr': 'nova.jpg',
	'erelenemorgan': 'erelenemorgan.jpg',
	'philmiester': 'philmiester.gif',
	'programfreeze': 'programfreeze.jpg',
	'oakaxxiii': 'oakaxxiii.gif',
	'actuallymr': 'mario.gif',
	'kimisumi': 'kimisumi.png',
	'zwlousquen': 'kimisumi2.gif',
	'wint': 'kimisumi3.jpg',
	'dos': 'kimisumi4.png',
	'yungblds': 'kimisumi5.jpg',
	'sphealkimimi': 'kimisumi6.gif',
	'amiy': 'amiy.gif',
	'madokakanamee': 'furoichi.jpg',
	'sirenttamashii': 'sairentotamashii.jpg',
	'sairenttamashii': 'sairentotamashii.jpg',
	'sirentamashii': 'sairentotamashii.jpg',
	'sairentotamashii': 'sairentotamashii.jpg',
	'ashadowssoul': 'sairentotamashii.jpg',
	'lostchristms': 'sairentotamashii.jpg',
	'kingdomoftea': 'sairentotamashii.jpg',
	'mk1091': 'mk1091.png',
	'brndncullum': 'brndncullum.jpg',
	'ejgmorgan': 'ejgmorgan.jpg',
	'omicronhuh': 'omicron.png',
	'omicrn': 'omicron.png',
	'elheroeoscuro': 'elheroeoscuro.gif',
	'imdonionrings': 'elheroeoscuro.gif',
	'lightrestore': 'lightrestore.png',
	'heracrossdude': 'heracrossdude.png',
	'darkvswhite': 'heracrossdude.png',
	'gymlederhera': 'heracrossdude.png',
	'nimo': 'nimo.png',
	'1ee7': 'nimo.png',
	'sharingiscaring': 'nimo.png',
	'hollowicrus': 'hollowicrus.jpg',
	'gymlederzolt': 'gymlederzolt.jpg',
	'galladebosszolt': 'gymlederzolt.jpg',
	'bearticsmalls': 'bearticsmalls.gif',
	'shaneo': 'shaneo.png',
	'pokecommbot': 'pokecommbot.png',
	'ilovepokehack': 'ilovepokehack.jpg',
	'achromaticlv': 'achromaticlv.png',
	'aevon': 'aevon.gif',
	'qwertypops': 'qwertypops.png',
	'kfcutman': 'kfcutman.gif',
	'infernogirl': 'kfcutman.gif',
	'kfcpupitar': 'kfcutman.gif',
	'megaman775': 'megaman775.gif',
	'jeran': 'jeran.png',
	'dracomasterpain': 'dracomasterpain.gif',
	'langur': 'langur.gif',
	'masterneyney': 'masterneyney.png',
	'chaos': 'chaos.png',
	'seif': 'seif.gif',
	'dsrlop95': 'dsrlop95.png',
	'tutur31': 'dsrlop95.png',
	'pomman': 'pomman.gif',
	'dracomasterbrit': 'pomman.gif',
	'arguso': 'arguso.png',
	'duzzy': 'jellicent.gif',
	'cluricaun': 'clur.png',
	'allianceclur': 'clur.png',
	'clur': 'clur.png',
	'insanelover': 'insanelover.png',
	'slrloer': 'insanelover.png',
	'alliancelver': 'insanelover.png',
	'pinkrabbit': 'pinkrabbit.gif',
	'affinitymssih': 'affinitymssih.png',
	'allianceazelea': 'allianceazelea.jpg',
	'fromazeleatown': 'allianceazelea.jpg',
	'alliancegallade': 'alliancegallade.png',
	'gyaradosislove': 'alliancegallade.png',
	'allianceghast': 'allianceghast.gif',
	'ghastslegacy': 'allianceghast.gif',
	'allianceguy': 'allianceguy.png',
	'shadowguy1': 'allianceguy.png',
	'allianceiluvppl': 'allianceiluvppl.png',
	'ih8someppl': 'allianceiluvppl.png',
	'allianceshz': 'allianceshz.png',
	'shz': 'allianceshz.png',
	'alliancesoulace': 'alliancesoulace.png',
	'acesoul': 'alliancesoulace.png',
	'emperorace': 'alliancesoulace.png',
	'alliancewalker': 'alliancewalker.gif',
	'archer99': 'archer99.gif',
	'hannumikkola': 'hannumikkola.gif',
	'lucifr': 'lucifr.gif',
	'orgen': 'lucifr.gif',
	'nayslayer': 'nayslayer.png',
	'alliancejustice': 'nayslayer.png',
	'dayummmm': 'nightcore4evah.gif',
	'nightcore4evah': 'nightcore4evah.gif',
	'lehux': 'terra.png',
	'theace22': 'theace22.png',
	'flamingarcanine75': 'theace22.png',
	'virg099': 'virg099.gif',
	'wudibou': 'wudibou.png',
	'silverhulkwolf': 'silverhulkwolf.jpg',
	'agnt': 'agnt.jpg',
	'shaymiin': 'shaymiin.gif',
	'silverpainis': 'silverpainis.gif',
	'thoughts': 'thoughts.png',
	'thjoker': 'thjoker.jpg',
	'clownjoker': 'thjoker.jpg',
	'asunaxkirito': 'asunaxkirito.PNG',
	'allianceazelea': 'allianceazelea.png',
	'pcho': 'pcho.jpg',
	'allianceghast': 'allianceghast.jpg',
	'alliancemystle': 'alliancemystle.png',
	'mystletaynn': 'alliancemystle.png',
	'alliancelemon': 'alliancelemon.gif',
	'allianclemn': 'alliancelemon.gif',
	'alliancespook': 'alliancespook.png',
	'alliancenidaime': 'alliancenidaime.gif',
	'thenidaime': 'alliancenidaime.gif',
	'alliancecarn0x': 'alliancecarn0x.png',
	'allianceaqua': 'allianceaqua.png',
	'pmtkred': 'pmtkred.png',
	'funkycrackudocat': 'funkycrackudocat.png',
	'dudugoissilva': 'funkycrackudocat.png',
	'abnegation': 'abnegation.png',
	'sranger': 'abnegation.png',
	'rabinov': 'rabinov.png',
	'darklight1999': 'darklight1999.png',
	'alliancedyla': 'alliancedyla.png',
	'hanaaa': 'hanaaa.png',
	'hanalyse': 'hanaaa.png',
	'connwaer': 'connwaer.jpg',
	'oocyst': 'oocyst.png',
	'thedressisalie': 'thedressisalie.jpg',
	'weshbien': 'weshbien.png',
	'kridaneladd': 'weshbien.png',
	'kingsyn': 'kingsyn.gif',
	'syndrome': 'kingsyn.gif',
	'lonnybreaux': 'kingsyn.gif',
	'loveonmypiano': 'kingsyn.gif',
	'fkasyndrome': 'kingsyn.gif',
	'tahliahbarnett': 'kingsyn.gif',
	'theservant35': 'kingsyn.gif',
	'clydedrexler': 'kingsyn.gif',
	'haxnyancat1': 'haxnyancat1.jpg',
	'koha': 'koha.jpg',
	'loliable': 'koha.jpg',
	'marcisaxy': 'marcisaxy.gif',
	'xanaplana': 'xanaplana.gif',
	'valkyriaanna': 'valkyriaanna.png',
	'yinyanganna': 'valkyriaanna.png',
	'froginfected': 'froginfected.gif',
	'choicespecsp2': 'froginfected.gif',
	'yungfrog420xxxog': 'froginfected.gif',
	'juudaime103': 'juudaime103.png',
	'lucy2512': 'lucy2512.gif',
	'shawott': 'shawott.gif',
};

// appealurl - specify a URL containing information on how users can appeal
// disciplinary actions on your section. You can also leave this blank, in
// which case users won't be given any information on how to appeal.
exports.appealurl = 'http://www.pokecommunity.com/showthread.php?t=289012#seniorstaff';

// replsocketprefix - the prefix for the repl sockets to be listening on
// replsocketmode - the file mode bits to use for the repl sockets
exports.replsocketprefix = './logs/repl/';
exports.replsocketmode = 0600;

// permissions and groups:
//   Each entry in `grouplist' is a seperate group. Some of the members are "special"
//     while the rest is just a normal permission.
//   The order of the groups determines their ranking.
//   The special members are as follows:
//     - symbol: Specifies the symbol of the group (as shown in front of the username)
//     - id: Specifies an id for the group.
//     - name: Specifies the human-readable name for the group.
//     - root: If this is true, the group can do anything.
//     - inherit: The group uses the group specified's permissions if it cannot
//                  find the permission in the current group. Never make the graph
//                  produced using this member have any cycles, or the server won't run.
//     - jurisdiction: The default jurisdiction for targeted permissions where one isn't
//                       explictly specified. "Targeted permissions" are permissions
//                       that might affect another user, such as `ban' or `promote'.
//                       's' is a special group where it means the user itself only
//                       and 'u' is another special group where it means all groups
//                       lower in rank than the current group.
//     - roomonly: forces the group to be a per-room moderation rank only.
//     - globalonly: forces the group to be a global rank only.
//   All the possible permissions are as follows:
//     - console: Developer console (>>).
//     - lockdown: /lockdown and /endlockdown commands.
//     - hotpatch: /hotpatch, /crashfixed and /savelearnsets commands.
//     - ignorelimits: Ignore limits such as chat message length.
//     - promote: Promoting and demoting. Will only work if the target user's current
//                  group and target group are both in jurisdiction.
//     - room<rank>: /roompromote to <rank> (eg. roomvoice)
//     - ban: Banning and unbanning.
//     - mute: Muting and unmuting.
//     - lock: locking (ipmute) and unlocking.
//     - receivemutedpms: Receive PMs from muted users.
//     - forcerename: /fr command.
//     - redirect: /redir command.
//     - ip: IP checking.
//     - alts: Alt checking.
//     - modlog: view the moderator logs.
//     - broadcast: Broadcast informational commands.
//     - declare: /declare command.
//     - announce: /announce command.
//     - modchat: Set modchat.
//     - potd: Set PotD.
//     - forcewin: /forcewin command.
//     - battlemessage: /a command.
<<<<<<< HEAD
exports.groupsranking = [' ', '\u2605', '+', '=', '%', '@', '-', '&', '#', '~'];
exports.groups = {
	'~': {
		id: "admin",
		name: "Administrator",
		root: true,
		globalonly: true,
		rank: 9
=======
//     - tournaments: creating tournaments (/tour new, settype etc.)
//     - tournamentsmoderation: /tour dq, autodq, end etc.
//     - tournamentsmanagement: enable/disable tournaments.
exports.grouplist = [
	{
		symbol: '~',
		id: "admin",
		name: "Administrator",
		root: true,
		globalonly: true
	},
	{
		symbol: '&',
		id: "leader",
		name: "Leader",
		inherit: '@',
		jurisdiction: '@u',
		promote: 'u',
		forcewin: true,
		declare: true,
		modchatall: true,
		rangeban: true,
		potd: true,
		disableladder: true,
		globalonly: true,
		tournamentsmanagement: true
>>>>>>> 13ac84e2
	},
	{
		symbol: '#',
		id: "owner",
		name: "Room Owner",
		inherit: '&',
		jurisdiction: 'u',
		roomleader: true,
		roomonly: true,
		rank: 8
	},
	'&': {
		id: "leader",
		name: "Leader",
		inherit: '@',
		jurisdiction: 'u',
		roommod: true,
		roomdriver: true,
		roomsubdriver: true,
		roomonly: true,
<<<<<<< HEAD
		tournamentsmanagement: true,
		rmall: true,
		rank: 7
	},
	'-': {
		id: "battleplayer",
		name: "Battle Player",
		inherit: ' ',
		broadcast: true,
		joinbattle: true,
=======
		tournamentsmanagement: true
	},
	{
		symbol: '\u2605',
		id: "player",
		name: "Player",
		inherit: '+',
>>>>>>> 13ac84e2
		roomvoice: true,
		roomplayer: true,
		modchat: true,
		roomonly: true,
		privateroom: true,
<<<<<<< HEAD
		modchatall: true,
		rank: 6
=======
		joinbattle: true
>>>>>>> 13ac84e2
	},
	{
		symbol: '@',
		id: "mod",
		name: "Moderator",
		inherit: '%',
		jurisdiction: '@u',
		ban: true,
		modchat: true,
		roomvoice: true,
		ip: true,
<<<<<<< HEAD
		modchatall: true,
		rangeban: true,
		gdeclare: true,
		clearall: true,
		roomplayer: true,
		rank: 5
=======
		alts: '@u',
		tournaments: true
>>>>>>> 13ac84e2
	},
	{
		symbol: '%',
		id: "driver",
		name: "Driver",
		inherit: '=',
		jurisdiction: 'u',
		rank: 4
	},
	'=': {
		id: "subdriver",
		name: "Subdriver",
		inherit: '+',
		jurisdiction: 'u',
		warn: true,
		kick: true,
		mute: true,
		lock: true,
		forcerename: true,
		timer: true,
		modlog: true,
		bypassblocks: 'u%@&~',
		receiveauthmessages: true,
		tournamentsmoderation: true,
		jeopardy: true,
<<<<<<< HEAD
		rank: 3
=======
		joinbattle: true
>>>>>>> 13ac84e2
	},
	{
		symbol: '+',
		id: "voice",
		name: "Voice",
		inherit: ' ',
<<<<<<< HEAD
		tournaments: true,
		declare: true,
		announce: true,
		ignorelimits: true,
		poll: true,
		joinbattle: true,
		rank: 2
	},
	'\u2605': {
		id: "player",
		name: "Player",
		inherit: ' ',
		rank: 1
=======
		broadcast: true
>>>>>>> 13ac84e2
	},
	{
		symbol: ' ',
		ip: 's',
<<<<<<< HEAD
		alts: '@u',
		broadcast: true,
		rank: 0
=======
		alts: 's'
>>>>>>> 13ac84e2
	}
];<|MERGE_RESOLUTION|>--- conflicted
+++ resolved
@@ -488,16 +488,6 @@
 //     - potd: Set PotD.
 //     - forcewin: /forcewin command.
 //     - battlemessage: /a command.
-<<<<<<< HEAD
-exports.groupsranking = [' ', '\u2605', '+', '=', '%', '@', '-', '&', '#', '~'];
-exports.groups = {
-	'~': {
-		id: "admin",
-		name: "Administrator",
-		root: true,
-		globalonly: true,
-		rank: 9
-=======
 //     - tournaments: creating tournaments (/tour new, settype etc.)
 //     - tournamentsmoderation: /tour dq, autodq, end etc.
 //     - tournamentsmanagement: enable/disable tournaments.
@@ -508,23 +498,6 @@
 		name: "Administrator",
 		root: true,
 		globalonly: true
-	},
-	{
-		symbol: '&',
-		id: "leader",
-		name: "Leader",
-		inherit: '@',
-		jurisdiction: '@u',
-		promote: 'u',
-		forcewin: true,
-		declare: true,
-		modchatall: true,
-		rangeban: true,
-		potd: true,
-		disableladder: true,
-		globalonly: true,
-		tournamentsmanagement: true
->>>>>>> 13ac84e2
 	},
 	{
 		symbol: '#',
@@ -533,10 +506,10 @@
 		inherit: '&',
 		jurisdiction: 'u',
 		roomleader: true,
-		roomonly: true,
-		rank: 8
-	},
-	'&': {
+		roomonly: true
+	},
+	{
+		symbol: '&',
 		id: "leader",
 		name: "Leader",
 		inherit: '@',
@@ -545,37 +518,22 @@
 		roomdriver: true,
 		roomsubdriver: true,
 		roomonly: true,
-<<<<<<< HEAD
 		tournamentsmanagement: true,
-		rmall: true,
-		rank: 7
-	},
-	'-': {
+		rmall: true
+	},
+	{
+		symbol: '-',
 		id: "battleplayer",
 		name: "Battle Player",
 		inherit: ' ',
 		broadcast: true,
 		joinbattle: true,
-=======
-		tournamentsmanagement: true
-	},
-	{
-		symbol: '\u2605',
-		id: "player",
-		name: "Player",
-		inherit: '+',
->>>>>>> 13ac84e2
 		roomvoice: true,
 		roomplayer: true,
 		modchat: true,
 		roomonly: true,
 		privateroom: true,
-<<<<<<< HEAD
-		modchatall: true,
-		rank: 6
-=======
-		joinbattle: true
->>>>>>> 13ac84e2
+		modchatall: true
 	},
 	{
 		symbol: '@',
@@ -587,27 +545,21 @@
 		modchat: true,
 		roomvoice: true,
 		ip: true,
-<<<<<<< HEAD
 		modchatall: true,
 		rangeban: true,
 		gdeclare: true,
 		clearall: true,
-		roomplayer: true,
-		rank: 5
-=======
-		alts: '@u',
-		tournaments: true
->>>>>>> 13ac84e2
+		roomplayer: true
 	},
 	{
 		symbol: '%',
 		id: "driver",
 		name: "Driver",
 		inherit: '=',
-		jurisdiction: 'u',
-		rank: 4
-	},
-	'=': {
+		jurisdiction: 'u'
+	},
+	{
+		symbol: '=',
 		id: "subdriver",
 		name: "Subdriver",
 		inherit: '+',
@@ -622,45 +574,30 @@
 		bypassblocks: 'u%@&~',
 		receiveauthmessages: true,
 		tournamentsmoderation: true,
-		jeopardy: true,
-<<<<<<< HEAD
-		rank: 3
-=======
-		joinbattle: true
->>>>>>> 13ac84e2
+		jeopardy: true
 	},
 	{
 		symbol: '+',
 		id: "voice",
 		name: "Voice",
 		inherit: ' ',
-<<<<<<< HEAD
 		tournaments: true,
 		declare: true,
 		announce: true,
 		ignorelimits: true,
 		poll: true,
-		joinbattle: true,
-		rank: 2
-	},
-	'\u2605': {
+		joinbattle: true
+	},
+	{
+		symbol: '\u2605',
 		id: "player",
 		name: "Player",
-		inherit: ' ',
-		rank: 1
-=======
-		broadcast: true
->>>>>>> 13ac84e2
+		inherit: ' '
 	},
 	{
 		symbol: ' ',
 		ip: 's',
-<<<<<<< HEAD
 		alts: '@u',
-		broadcast: true,
-		rank: 0
-=======
-		alts: 's'
->>>>>>> 13ac84e2
+		broadcast: true
 	}
-];+};