--- conflicted
+++ resolved
@@ -155,11 +155,7 @@
 
 // replSocketPrefix - the prefix for the repl sockets to be listening on
 // replSocketMode - the file mode bits to use for the repl sockets
-<<<<<<< HEAD
-exports.replSocketPrefix = './repl/';
-=======
 exports.replSocketPrefix = './logs/repl/';
->>>>>>> 47e720e0
 exports.replSocketMode = 0600;
 
 // Symbols, Groups and Permissions
