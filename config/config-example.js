// The server port - the port to run Pokemon Showdown under
exports.port = 8000;

// The server id - the id specified in the server registration.
//   This should be set properly especially when there are more than one
//   pokemon showdown server running from the same IP
exports.serverId = 'example';

// proxyIps - proxy IPs with trusted X-Forwarded-For headers
//   This can be either false (meaning not to trust any proxies) or an array
//   of strings. Each string should be either an IP address or a subnet given
//   in CIDR notation. You should usually leave this as `false` unless you
//   know what you are doing.
exports.proxyIps = false;

// Pokemon of the Day - put a pokemon's name here to make it Pokemon of the Day
//   The PotD will always be in the #2 slot (not #1 so it won't be a lead)
//   in every Random Battle team.
exports.potd = '';

// login server data - don't change these unless you know what you're doing
exports.loginServer = {
	uri: 'http://play.pokemonshowdown.com/',
	keyAlgorithm: 'RSA-SHA1',
	publicKeyId: 2,
	publicKey: '-----BEGIN RSA PUBLIC KEY-----\n' +
		'MIICCgKCAgEAtFldA2rTCsPgqsp1odoH9vwhf5+QGIlOJO7STyY73W2+io33cV7t\n' +
		'ReNuzs75YBkZ3pWoDn2be0eb2UqO8dM3xN419FdHNORQ897K9ogoeSbLNQwyA7XB\n' +
		'N/wpAg9NpNu00wce2zi3/+4M/2H+9vlv2/POOj1epi6cD5hjVnAuKsuoGaDcByg2\n' +
		'EOullPh/00TkEkcyYtaBknZpED0lt/4ekw16mjHKcbo9uFiw+tu5vv7DXOkfciW+\n' +
		'9ApyYbNksC/TbDIvJ2RjzR9G33CPE+8J+XbS7U1jPvdFragCenz+B3AiGcPZwT66\n' +
		'dvHAOYRus/w5ELswOVX/HvHUb/GRrh4blXWUDn4KpjqtlwqY4H2oa+h9tEENCk8T\n' +
		'BWmv3gzGBM5QcehNsyEi9+1RUAmknqJW0QOC+kifbjbo/qtlzzlSvtbr4MwghCFe\n' +
		'1EfezeNAtqwvICznq8ebsGETyPSqI7fSbpmVULkKbebSDw6kqDnQso3iLjSX9K9C\n' +
		'0rwxwalCs/YzgX9Eq4jdx6yAHd7FNGEx4iu8qM78c7GKCisygZxF8kd0B7V7a5UO\n' +
		'wdlWIlTxJ2dfCnnJBFEt/wDsL54q8KmGbzOTvRq5uz/tMvs6ycgLVgA9r1xmVU+1\n' +
		'6lMr2wdSzyG7l3X3q1XyQ/CT5IP4unFs5HKpG31skxlfXv5a7KW5AfsCAwEAAQ==\n' +
		'-----END RSA PUBLIC KEY-----\n'
};

// crashGuardEmail - if the server has been running for more than an hour
//   and crashes, send an email using these settings, rather than locking down
//   the server. Uncomment this definition if you want to use this feature;
//   otherwise, all crashes will lock down the server.
/**exports.crashGuardEmail = {
	options: {
		host: 'mail.example.com',
		port: 465,
		secure: true,
		auth: {
			user: 'example@domain.com',
			pass: 'password'
		}
	},
	from: 'crashlogger@example.com',
	to: 'admin@example.com',
	subject: "Pokemon Showdown has crashed!"
};**/

// report joins and leaves - shows messages like "<USERNAME> joined"
//   Join and leave messages are small and consolidated, so there will never
//   be more than one line of messages.
//   If this setting is set to `true`, it will override the client-side
//   /hidejoins configuration for users.
//   This feature can lag larger servers - turn this off if your server is
//   getting more than 80 or so users.
exports.reportJoins = true;

// report joins and leaves periodically - sends silent join and leave messages in batches
//   This setting will only be effective if `reportjoins` is set to false, and users will
//   only be able to see the messages if they have the /showjoins client-side setting enabled.
//   Set this to a positive amount of milliseconds if you want to enable this feature.
exports.reportJoinsPeriod = 0;

// report battles - shows messages like "OU battle started" in the lobby
//   This feature can lag larger servers - turn this off if your server is
//   getting more than 160 or so users.
exports.reportBattles = true;

// report joins and leaves in battle - shows messages like "<USERNAME> joined" in battle
//   Set this to false on large tournament servers where battles get a lot of joins and leaves.
//   Note that the feature of turning this off is deprecated.
exports.reportBattleJoins = true;

// moderated chat - prevent unvoiced users from speaking
//   This should only be enabled in special situations, such as temporarily
//   when you're dealing with huge influxes of spammy users.
exports.modchat = {
	chat: false,
	battle: false,
	pm: false
};

// forced timer - force the timer on for all battles
//   Players will be unable to turn it off.
//   This setting can also be turned on with the command /forcetimer.
exports.forceTimer = false;

// backdoor - allows Pokemon Showdown system operators to provide technical
//            support for your server
//   This backdoor gives system operators (such as Zarel) console admin
//   access to your server, which allow them to provide tech support. This
//   can be useful in a variety of situations: if an attacker attacks your
//   server and you are not online, if you need help setting up your server,
//   etc. If you do not trust Pokemon Showdown with admin access, you should
//   disable this feature.
exports.backdoor = true;

// List of IPs and user IDs with dev console (>> and >>>) access.
// The console is incredibly powerful because it allows the execution of
// arbitrary commands on the local computer (as the user running the
// server). If an account with the console permission were compromised,
// it could possibly be used to take over the server computer. As such,
// you should only specify a small range of trusted IPs and users here,
// or none at all. By default, only localhost can use the dev console.
// In addition to connecting from a valid IP, a user must *also* have
// the `console` permission in order to use the dev console.
// Setting this to an empty array ([]) will disable the dev console.
exports.consoleIps = ['127.0.0.1'];

// Whether to watch the config file for changes. If this is enabled,
// then the config.js file will be reloaded when it is changed.
// This can be used to change some settings using a text editor on
// the server.
exports.watchConfig = true;

// logChat - whether to log chat rooms.
exports.logChat = false;

// logChallenges - whether to log challenge battles. Useful for tournament servers.
exports.logChallenges = false;

// logUserStats - how often (in milliseconds) to write user stats to the
// lobby log. This has no effect if `logchat` is disabled.
exports.logUserStats = 1000 * 60 * 10; // 10 minutes

// validatorProcesses - the number of processes to use for validating teams
// simulatorProcesses - the number of processes to use for handling battles
// You should leave both of these at 1 unless your server has a very large
// amount of traffic (i.e. hundreds of concurrent battles).
exports.validatorProcesses = 1;
exports.simulatorProcesses = 1;

// inactiveUserThreshold - how long a user must be inactive before being pruned
// from the `users` array. The default is 1 hour.
exports.inactiveUserThreshold = 1000 * 60 * 60;

// Set this to true if you are using Pokemon Showdown on Heroku.
exports.herokuHack = false;

// Custom avatars.
// This allows you to specify custom avatar images for users on your server.
// Place custom avatar files under the /config/avatars/ directory.
// Users must be specified as userids -- that is, you must make the name all
// lowercase and remove non-alphanumeric characters.
//
// Your server *must* be registered in order for your custom avatars to be
// displayed in the client.
exports.customAvatars = {
	//'userid': 'customavatar.png'
};

// appealUri - specify a URI containing information on how users can appeal
// disciplinary actions on your section. You can also leave this blank, in
// which case users won't be given any information on how to appeal.
exports.appealUri = '';

// replSocketPrefix - the prefix for the repl sockets to be listening on
// replSocketMode - the file mode bits to use for the repl sockets
exports.replSocketPrefix = './logs/repl/';
exports.replSocketMode = 0600;

// Symbols, Groups and Permissions
//   mutedSymbol - The symbol representing a muted user.
//   lockedSymbol - The symbol representing a locked user.
//   groups - {
//       global - All the possible global groups.
//       chatRoom - All the possible chat room groups.
//       battleRoom - All the possible battle room groups.
//       default - {
//           global - The default global group.
//           chatRoom - The default chat room group.
//           battleRoom - The default battle room group.
//       }
//       byRank - All the possible groups arranged in ascending order of rank.
//       bySymbol - The main defining area for the groups and permissions, which will be outlined below.
//   }
//   Each entry in `groups.bySymbol` is a separate group. Some of the members are "special"
//     while the rest are just normal permissions.
//   The special members are as follows:
//     - id: Specifies an id for the group.
//     - name: Specifies the human-readable name for the group.
//     - description: Specifies a description for the group.
//     - root: If this is true, the group can do anything.
//     - inherit: The group uses the group specified's permissions if it cannot
//                  find the permission in the current group. Never make the graph
//                  produced using this member have any cycles, or the server won't run.
//     - jurisdiction: The default jurisdiction for targeted permissions where one isn't
//                       explictly specified. "Targeted permissions" are permissions
//                       that might affect another user, such as `ban' or `promote'.
//                       's' is a special group where it means the user itself only
//                       and 'u' is another special group where it means all groups
//                       lower in rank than the current group.
//   All the possible permissions are as follows:
//     - alts: Ability to check alts.
//     - announce: /announce command.
//     - ban: Banning and unbanning.
//     - broadcast: Broadcast informational commands.
//     - bypassall: Bypass all limitations. Also used to identify an admin.
//     - bypassblocks: Bypass blocks such as your challenge being blocked.
//     - console: Developer console (also requires IP or userid in the `consoleIps` array).
//     - declare: /declare command.
//     - disableladder: /disableladder and /enable ladder commands.
//     - forcepromote: Ability to promote a user even if they're offline and unauthed.
//     - forcerename: /forcerename command.
//     - forcewin: /forcewin command.
//     - gdeclare: /gdeclare and /cdeclare commands.
//     - hotpatch: /hotpatch, /updateserver and /crashfixed commands.
//     - ignorelimits: Ignore limits such as chat message length.
//     - ip: Ability to check IPs.
//     - joinbattle: Ability to join an existing battle as a player.
//     - kick: /kickbattle command.
//     - lock: Locking and unlocking.
//     - lockdown: /lockdown, /endlockdown and /kill commands.
//     - makeroom: Permission required to create, delete and administer chat rooms.
//     - modchat: Set modchat to the second lowest ranked group.
//     - modchatall: Set modchat to all available groups.
//     - mute: Muting and unmuting.
//     - potd: Set the Pokemon of the Day.
//     - privateroom: /privateroom and /modjoin commands.
//     - promote: Global promoting and demoting. Will only work if both to and from groups are in jurisdiction.
//     - rangeban: /ipban command.
//     - rawpacket: Ability to add a raw packet into the room's packet log.
//     - redirect: /redir command.
//     - refreshpage: /refreshpage command.
//     - roomdesc: Ability to change the room description.
//     - roompromote: Room counterpart to the global `promote` permission.
//     - staff: Indicates a staff member.
//     - timer: Ability to forcibly start and stop the inactive timer in battle rooms with the /timer command.
//     - warn: /warn command.
exports.mutedSymbol = '!';
exports.lockedSymbol = '\u203d';
exports.groups = {
<<<<<<< HEAD
	global: {' ': 1, '+': 1, '%': 1, '@': 1, '&': 1, '~': 1},
	chatRoom: {' ': 1, '+': 1, '%': 1, '@': 1, '#': 1},
	battleRoom: {' ': 1, '+': 1, '\u2605': 1},

	default: {
		global: ' ',
		chatRoom: ' ',
		battleRoom: ' '
=======
	'~': {
		id: "admin",
		name: "Administrator",
		root: true,
		globalonly: true,
		rank: 7
	},
	'&': {
		id: "leader",
		name: "Leader",
		inherit: '@',
		jurisdiction: '@u',
		promote: 'u',
		forcewin: true,
		declare: true,
		modchatall: true,
		rangeban: true,
		potd: true,
		disableladder: true,
		globalonly: true,
		tournamentsmanagement: true,
		rank: 6
	},
	'#': {
		id: "owner",
		name: "Room Owner",
		inherit: '@',
		jurisdiction: 'u',
		roommod: true,
		roomdriver: true,
		declare: true,
		modchatall: true,
		roomonly: true,
		tournamentsmanagement: true,
		rank: 5
	},
	'\u2605': {
		id: "player",
		name: "Player",
		inherit: '+',
		roomvoice: true,
		roomplayer: true,
		modchat: true,
		roomonly: true,
		privateroom: true,
		joinbattle: true,
		rank: 4
	},
	'@': {
		id: "mod",
		name: "Moderator",
		inherit: '%',
		jurisdiction: 'u',
		ban: true,
		modchat: true,
		roomvoice: true,
		forcerename: true,
		ip: true,
		alts: '@u',
		tournaments: true,
		rank: 3
	},
	'%': {
		id: "driver",
		name: "Driver",
		inherit: '+',
		jurisdiction: 'u',
		announce: true,
		warn: true,
		kick: true,
		mute: true,
		lock: true,
		forcerename: true,
		timer: true,
		modlog: true,
		alts: '%u',
		bypassblocks: 'u%@&~',
		receiveauthmessages: true,
		tournamentsmoderation: true,
		jeopardy: true,
		joinbattle: true,
		rank: 2
	},
	'+': {
		id: "voice",
		name: "Voice",
		inherit: ' ',
		broadcast: true,
		rank: 1
>>>>>>> 313b86c4
	},

	byRank: [' ', '+', '%', '@', '\u2605', '#', '&', '~'],
	bySymbol: {
		'~': {
			id: 'admin',
			name: "Administrator",
			description: "They can do anything, like change what this message says",
			root: true
		},
		'&': {
			id: 'leader',
			name: "Leader",
			description: "They can promote to moderator and force ties",
			inherit: '@',
			jurisdiction: '@u',
			banword: true,
			declare: true,
			disableladder: true,
			forcewin: true,
			modchatall: true,
			potd: true,
			promote: 'u',
			rangeban: true,
			tournamentsmanagement: true
		},
		'#': {
			id: 'owner',
			name: "Room Owner",
			description: "They are administrators of the room and can almost totally control it",
			inherit: '@',
			jurisdiction: 'u',
			declare: true,
			modchatall: true,
			privateroom: true,
			roomdesc: true,
			roompromote: 'u',
			tournamentsmanagement: true
		},
		'\u2605': {
			id: 'player',
			name: "Player",
			description: "Only in battles, they are the players that are battling",
			inherit: '+',
			modchat: true,
			privateroom: true,
			roompromote: 'u'
		},
		'@': {
			id: 'mod',
			name: "Moderator",
			description: "They can ban users and set modchat",
			inherit: '%',
			jurisdiction: 'u',
			alts: '@u',
			ban: true,
			forcerename: true,
			ip: true,
			modchat: true,
			roompromote: '+ ',
			scavengers: true,
			tournaments: true
		},
		'%': {
			id: 'driver',
			name: "Driver",
			description: "They can mute. Global % can also lock and check users for alts",
			inherit: '+',
			jurisdiction: 'u',
			alts: '%u',
			announce: true,
			bypassblocks: 'u%@&~',
			forcerename: true,
			jeopardy: true,
			kick: true,
			lock: true,
			mute: true,
			redirect: true,
			staff: true,
			timer: true,
			tournamentsmoderation: true,
			warn: true
		},
		'+': {
			id: 'voice',
			name: "Voice",
			description: "They can use ! commands like !groups, and talk during moderated chat",
			inherit: ' ',
			broadcast: true,
			joinbattle: true
		},
		' ': {
			alts: 's',
			ip: 's'
		}
	}
};

exports.groups.globalByRank = exports.groups.byRank.filter(function (a) { return exports.groups.global[a]; });
exports.groups.chatRoomByRank = exports.groups.byRank.filter(function (a) { return exports.groups.chatRoom[a]; });
exports.groups.battleRoomByRank = exports.groups.byRank.filter(function (a) { return exports.groups.battleRoom[a]; });
exports.groups.byId = {};
exports.groups.byRank.forEach(function (group, rank) {
	var groupData = exports.groups.bySymbol[group];
	if (groupData.id) exports.groups.byId[groupData.id] = group;
	groupData.rank = rank;
});
exports.groups.globalByRank.forEach(function (group, rank) { exports.groups.bySymbol[group].globalRank = rank; });
exports.groups.chatRoomByRank.forEach(function (group, rank) { exports.groups.bySymbol[group].chatRoomRank = rank; });
exports.groups.battleRoomByRank.forEach(function (group, rank) { exports.groups.bySymbol[group].battleRoomRank = rank; });<|MERGE_RESOLUTION|>--- conflicted
+++ resolved
@@ -241,7 +241,6 @@
 exports.mutedSymbol = '!';
 exports.lockedSymbol = '\u203d';
 exports.groups = {
-<<<<<<< HEAD
 	global: {' ': 1, '+': 1, '%': 1, '@': 1, '&': 1, '~': 1},
 	chatRoom: {' ': 1, '+': 1, '%': 1, '@': 1, '#': 1},
 	battleRoom: {' ': 1, '+': 1, '\u2605': 1},
@@ -250,97 +249,6 @@
 		global: ' ',
 		chatRoom: ' ',
 		battleRoom: ' '
-=======
-	'~': {
-		id: "admin",
-		name: "Administrator",
-		root: true,
-		globalonly: true,
-		rank: 7
-	},
-	'&': {
-		id: "leader",
-		name: "Leader",
-		inherit: '@',
-		jurisdiction: '@u',
-		promote: 'u',
-		forcewin: true,
-		declare: true,
-		modchatall: true,
-		rangeban: true,
-		potd: true,
-		disableladder: true,
-		globalonly: true,
-		tournamentsmanagement: true,
-		rank: 6
-	},
-	'#': {
-		id: "owner",
-		name: "Room Owner",
-		inherit: '@',
-		jurisdiction: 'u',
-		roommod: true,
-		roomdriver: true,
-		declare: true,
-		modchatall: true,
-		roomonly: true,
-		tournamentsmanagement: true,
-		rank: 5
-	},
-	'\u2605': {
-		id: "player",
-		name: "Player",
-		inherit: '+',
-		roomvoice: true,
-		roomplayer: true,
-		modchat: true,
-		roomonly: true,
-		privateroom: true,
-		joinbattle: true,
-		rank: 4
-	},
-	'@': {
-		id: "mod",
-		name: "Moderator",
-		inherit: '%',
-		jurisdiction: 'u',
-		ban: true,
-		modchat: true,
-		roomvoice: true,
-		forcerename: true,
-		ip: true,
-		alts: '@u',
-		tournaments: true,
-		rank: 3
-	},
-	'%': {
-		id: "driver",
-		name: "Driver",
-		inherit: '+',
-		jurisdiction: 'u',
-		announce: true,
-		warn: true,
-		kick: true,
-		mute: true,
-		lock: true,
-		forcerename: true,
-		timer: true,
-		modlog: true,
-		alts: '%u',
-		bypassblocks: 'u%@&~',
-		receiveauthmessages: true,
-		tournamentsmoderation: true,
-		jeopardy: true,
-		joinbattle: true,
-		rank: 2
-	},
-	'+': {
-		id: "voice",
-		name: "Voice",
-		inherit: ' ',
-		broadcast: true,
-		rank: 1
->>>>>>> 313b86c4
 	},
 
 	byRank: [' ', '+', '%', '@', '\u2605', '#', '&', '~'],
@@ -385,9 +293,10 @@
 			name: "Player",
 			description: "Only in battles, they are the players that are battling",
 			inherit: '+',
+			joinbattle: true,
 			modchat: true,
 			privateroom: true,
-			roompromote: 'u'
+			roompromote: '\u2605u'
 		},
 		'@': {
 			id: 'mod',
@@ -415,6 +324,7 @@
 			bypassblocks: 'u%@&~',
 			forcerename: true,
 			jeopardy: true,
+			joinbattle: true,
 			kick: true,
 			lock: true,
 			mute: true,
@@ -429,8 +339,7 @@
 			name: "Voice",
 			description: "They can use ! commands like !groups, and talk during moderated chat",
 			inherit: ' ',
-			broadcast: true,
-			joinbattle: true
+			broadcast: true
 		},
 		' ': {
 			alts: 's',
