--- conflicted
+++ resolved
@@ -82,16 +82,6 @@
 //   Note that the feature of turning this off is deprecated.
 exports.reportBattleJoins = true;
 
-<<<<<<< HEAD
-// moderated chat - prevent unvoiced users from speaking
-//   This should only be enabled in special situations, such as temporarily
-//   when you're dealing with huge influxes of spammy users.
-exports.modchat = {
-	chat: false,
-	battle: false,
-	pm: false
-};
-=======
 // whitelist - prevent users below a certain group from doing things
 //   For the modchat settings, false will allow any user to participate, while a string
 //   with a group symbol will restrict it to that group and above. The string
@@ -99,14 +89,14 @@
 //   chat to autoconfirmed users.
 //   This is usually intended to be used as a whitelist feature - set these to '+' and
 //   voice every user you want whitelisted on the server.
-
-// chat modchat - default minimum group for speaking in chatrooms; changeable with /modchat
-exports.chatmodchat = false;
-// battle modchat - default minimum group for speaking in battles; changeable with /modchat
-exports.battlemodchat = false;
-// pm modchat - minimum group for PMing other users, challenging other users, and laddering
-exports.pmmodchat = false;
->>>>>>> 4a2ce712
+exports.modchat = {
+	// chat modchat - default minimum group for speaking in chatrooms; changeable with /modchat
+	chat: false,
+	// battle modchat - default minimum group for speaking in battles; changeable with /modchat
+	battle: false,
+	// pm modchat - minimum group for PMing other users, challenging other users, and laddering
+	pm: false
+};
 
 // forced timer - force the timer on for all battles
 //   Players will be unable to turn it off.
