import { Utils } from '../lib/utils';
import type { ConditionData } from './dex-conditions';
import { assignMissingFields, BasicEffect, toID } from './dex-data';

/**
 * Describes the acceptable target(s) of a move.
 * adjacentAlly - Only relevant to Doubles or Triples, the move only targets an ally of the user.
 * adjacentAllyOrSelf - The move can target the user or its ally.
 * adjacentFoe - The move can target a foe, but not (in Triples) a distant foe.
 * all - The move targets the field or all Pokémon at once.
 * allAdjacent - The move is a spread move that also hits the user's ally.
 * allAdjacentFoes - The move is a spread move.
 * allies - The move affects all active Pokémon on the user's team.
 * allySide - The move adds a side condition on the user's side.
 * allyTeam - The move affects all unfainted Pokémon on the user's team.
 * any - The move can hit any other active Pokémon, not just those adjacent.
 * foeSide - The move adds a side condition on the foe's side.
 * normal - The move can hit one adjacent Pokémon of your choice.
 * randomNormal - The move targets an adjacent foe at random.
 * scripted - The move targets the foe that damaged the user.
 * self - The move affects the user of the move.
 */
export type MoveTarget =
	'adjacentAlly' | 'adjacentAllyOrSelf' | 'adjacentFoe' | 'all' | 'allAdjacent' | 'allAdjacentFoes' |
	'allies' | 'allySide' | 'allyTeam' | 'any' | 'foeSide' | 'normal' | 'randomNormal' | 'scripted' | 'self';

/** Possible move flags. */
interface MoveFlags {
	allyanim?: 1; // The move plays its animation when used on an ally.
	bypasssub?: 1; // Ignores a target's substitute.
	bite?: 1; // Power is multiplied by 1.5 when used by a Pokemon with the Ability Strong Jaw.
	bullet?: 1; // Has no effect on Pokemon with the Ability Bulletproof.
	cantusetwice?: 1; // The user cannot select this move after a previous successful use.
	charge?: 1; // The user is unable to make a move between turns.
	contact?: 1; // Makes contact.
	dance?: 1; // When used by a Pokemon, other Pokemon with the Ability Dancer can attempt to execute the same move.
	defrost?: 1; // Thaws the user if executed successfully while the user is frozen.
	distance?: 1; // Can target a Pokemon positioned anywhere in a Triple Battle.
	failcopycat?: 1; // Cannot be selected by Copycat.
	failencore?: 1; // Encore fails if target used this move.
	failinstruct?: 1; // Cannot be repeated by Instruct.
	failmefirst?: 1; // Cannot be selected by Me First.
	failmimic?: 1; // Cannot be copied by Mimic.
	futuremove?: 1; // Targets a slot, and in 2 turns damages that slot.
	gravity?: 1; // Prevented from being executed or selected during Gravity's effect.
	heal?: 1; // Prevented from being executed or selected during Heal Block's effect.
	metronome?: 1; // Can be selected by Metronome.
	mirror?: 1; // Can be copied by Mirror Move.
	mustpressure?: 1; // Additional PP is deducted due to Pressure when it ordinarily would not.
	noassist?: 1; // Cannot be selected by Assist.
	nonsky?: 1; // Prevented from being executed or selected in a Sky Battle.
	noparentalbond?: 1; // Cannot be made to hit twice via Parental Bond.
	nosketch?: 1; // Cannot be copied by Sketch.
	nosleeptalk?: 1; // Cannot be selected by Sleep Talk.
	pledgecombo?: 1; // Gems will not activate. Cannot be redirected by Storm Drain / Lightning Rod.
	powder?: 1; // Has no effect on Pokemon which are Grass-type, have the Ability Overcoat, or hold Safety Goggles.
	protect?: 1; // Blocked by Detect, Protect, Spiky Shield, and if not a Status move, King's Shield.
	pulse?: 1; // Power is multiplied by 1.5 when used by a Pokemon with the Ability Mega Launcher.
	punch?: 1; // Power is multiplied by 1.2 when used by a Pokemon with the Ability Iron Fist.
	recharge?: 1; // If this move is successful, the user must recharge on the following turn and cannot make a move.
	reflectable?: 1; // Bounced back to the original user by Magic Coat or the Ability Magic Bounce.
	slicing?: 1; // Power is multiplied by 1.5 when used by a Pokemon with the Ability Sharpness.
	snatch?: 1; // Can be stolen from the original user and instead used by another Pokemon using Snatch.
	sound?: 1; // Has no effect on Pokemon with the Ability Soundproof.
	wind?: 1; // Activates the Wind Power and Wind Rider Abilities.
}

export interface HitEffect {
	onHit?: MoveEventMethods['onHit'];

	// set pokemon conditions
	boosts?: SparseBoostsTable | null;
	status?: string;
	volatileStatus?: string;

	// set side/slot conditions
	sideCondition?: string;
	slotCondition?: string;

	// set field conditions
	pseudoWeather?: string;
	terrain?: string;
	weather?: string;
}

export interface SecondaryEffect extends HitEffect {
	chance?: number;
	/** Used to flag a secondary effect as added by Poison Touch */
	ability?: Ability;
	/**
	 * Gen 2 specific mechanics: Bypasses Substitute only on Twineedle,
	 * and allows it to flinch sleeping/frozen targets
	 */
	kingsrock?: boolean;
	self?: HitEffect;
}

export interface MoveEventMethods {
	basePowerCallback?: (this: Battle, pokemon: Pokemon, target: Pokemon, move: ActiveMove) => number | false | null;
	/** Return true to stop the move from being used */
	beforeMoveCallback?: (this: Battle, pokemon: Pokemon, target: Pokemon | null, move: ActiveMove) => boolean | void;
	beforeTurnCallback?: (this: Battle, pokemon: Pokemon, target: Pokemon) => void;
	damageCallback?: (this: Battle, pokemon: Pokemon, target: Pokemon) => number | false;
	priorityChargeCallback?: (this: Battle, pokemon: Pokemon) => void;

	onDisableMove?: (this: Battle, pokemon: Pokemon) => void;

	onAfterHit?: CommonHandlers['VoidSourceMove'];
	onAfterSubDamage?: (this: Battle, damage: number, target: Pokemon, source: Pokemon, move: ActiveMove) => void;
	onAfterMoveSecondarySelf?: CommonHandlers['VoidSourceMove'];
	onAfterMoveSecondary?: CommonHandlers['VoidMove'];
	onAfterMove?: CommonHandlers['VoidSourceMove'];
	onDamagePriority?: number;
	onDamage?: (
		this: Battle, damage: number, target: Pokemon, source: Pokemon, effect: Effect
	) => number | boolean | null | void;

	/* Invoked by the global BasePower event (onEffect = true) */
	onBasePower?: CommonHandlers['ModifierSourceMove'];

	onEffectiveness?: (
		this: Battle, typeMod: number, target: Pokemon | null, type: string, move: ActiveMove
	) => number | void;
	onHit?: CommonHandlers['ResultMove'];
	onHitField?: CommonHandlers['ResultMove'];
	onHitSide?: (this: Battle, side: Side, source: Pokemon, move: ActiveMove) => boolean | null | "" | void;
	onModifyMove?: (this: Battle, move: ActiveMove, pokemon: Pokemon, target: Pokemon | null) => void;
	onModifyPriority?: CommonHandlers['ModifierSourceMove'];
	onMoveFail?: CommonHandlers['VoidMove'];
	onModifyType?: (this: Battle, move: ActiveMove, pokemon: Pokemon, target: Pokemon) => void;
	onModifyTarget?: (
		this: Battle, relayVar: { target: Pokemon }, pokemon: Pokemon, target: Pokemon, move: ActiveMove
	) => void;
	onPrepareHit?: CommonHandlers['ResultMove'];
	onTry?: CommonHandlers['ResultSourceMove'];
	onTryHit?: CommonHandlers['ExtResultSourceMove'];
	onTryHitField?: CommonHandlers['ResultMove'];
	onTryHitSide?: (this: Battle, side: Side, source: Pokemon, move: ActiveMove) => boolean | null | "" | void;
	onTryImmunity?: CommonHandlers['ResultMove'];
	onTryMove?: CommonHandlers['ResultSourceMove'];
	onUseMoveMessage?: CommonHandlers['VoidSourceMove'];
}

export interface MoveData extends EffectData, MoveEventMethods, HitEffect {
	name: string;
	/** move index number, used for Metronome rolls */
	num?: number;
	condition?: ConditionData;
	basePower: number;
	accuracy: true | number;
	pp: number;
	category: 'Physical' | 'Special' | 'Status';
	type: string;
	priority: number;
	target: MoveTarget;
	flags: MoveFlags;
	/** Hidden Power */
	realMove?: string;

	damage?: number | 'level' | false | null;
	contestType?: string;
	noPPBoosts?: boolean;

	// Z-move data
	// -----------
	/**
	 * ID of the Z-Crystal that calls the move.
	 * `true` for Z-Powered status moves like Z-Encore.
	 */
	isZ?: boolean | IDEntry;
	zMove?: {
		basePower?: number,
		effect?: IDEntry,
		boost?: SparseBoostsTable,
	};

	// Max move data
	// -------------
	/**
	 * `true` for Max moves like Max Airstream. If its a G-Max moves, this is
	 * the species name of the Gigantamax Pokemon that can use this G-Max move.
	 */
	isMax?: boolean | string;
	maxMove?: {
		basePower: number,
	};

	// Hit effects
	// -----------
	ohko?: boolean | 'Ice';
	thawsTarget?: boolean;
	heal?: number[] | null;
	forceSwitch?: boolean;
	selfSwitch?: 'copyvolatile' | 'shedtail' | boolean;
	selfBoost?: { boosts?: SparseBoostsTable };
	selfdestruct?: 'always' | 'ifHit' | boolean;
	breaksProtect?: boolean;
	/**
	 * Note that this is only "true" recoil. Other self-damage, like Struggle,
	 * crash (High Jump Kick), Mind Blown, Life Orb, and even Substitute and
	 * Healing Wish, are sometimes called "recoil" by the community, but don't
	 * count as "real" recoil.
	 */
	recoil?: [number, number];
	drain?: [number, number];
	mindBlownRecoil?: boolean;
	stealsBoosts?: boolean;
	struggleRecoil?: boolean;
	secondary?: SecondaryEffect | null;
	secondaries?: SecondaryEffect[] | null;
	self?: SecondaryEffect | null;
	hasSheerForce?: boolean;

	// Hit effect modifiers
	// --------------------
	alwaysHit?: boolean; // currently unused
	baseMoveType?: string;
	basePowerModifier?: number;
	critModifier?: number;
	critRatio?: number;
	/**
	 * Pokemon for the attack stat. Ability and Item damage modifiers still come from the real attacker.
	 */
	overrideOffensivePokemon?: 'target' | 'source';
	/**
	 * Physical moves use attack stat modifiers, special moves use special attack stat modifiers.
	 */
	overrideOffensiveStat?: StatIDExceptHP;
	/**
	 * Pokemon for the defense stat. Ability and Item damage modifiers still come from the real defender.
	 */
	overrideDefensivePokemon?: 'target' | 'source';
	/**
	 * uses modifiers that match the new stat
	 */
	overrideDefensiveStat?: StatIDExceptHP;
	forceSTAB?: boolean;
	ignoreAbility?: boolean;
	ignoreAccuracy?: boolean;
	ignoreDefensive?: boolean;
	ignoreEvasion?: boolean;
	ignoreImmunity?: boolean | { [typeName: string]: boolean };
	ignoreNegativeOffensive?: boolean;
	ignoreOffensive?: boolean;
	ignorePositiveDefensive?: boolean;
	ignorePositiveEvasion?: boolean;
	multiaccuracy?: boolean;
	multihit?: number | number[];
	multihitType?: 'parentalbond';
	noDamageVariance?: boolean;
	nonGhostTarget?: MoveTarget;
<<<<<<< HEAD
	pressureTarget?: MoveTarget;
	/**
	 * Gen 4: spread moves dont deal reduced damage if it is the last target
	 */
=======
>>>>>>> dc7294ed
	spreadModifier?: number;
	sleepUsable?: boolean;
	/**
	 * Will change target if current target is unavailable. (Dragon Darts)
	 */
	smartTarget?: boolean;
	/**
	 * Tracks the original target through Ally Switch and other switch-out-and-back-in
	 * situations, rather than just targeting a slot. (Stalwart, Snipe Shot)
	 */
	tracksTarget?: boolean;
	willCrit?: boolean;
	callsMove?: boolean;

	// Mechanics flags
	// ---------------
	hasCrashDamage?: boolean;
	isConfusionSelfHit?: boolean;
	stallingMove?: boolean;
	baseMove?: ID;
}

export type ModdedMoveData = MoveData | Partial<Omit<MoveData, 'name'>> & {
	inherit: true,
	igniteBoosted?: boolean,
	settleBoosted?: boolean,
	bodyofwaterBoosted?: boolean,
	longWhipBoost?: boolean,
	gen?: number,
};

export interface MoveDataTable { [moveid: IDEntry]: MoveData }
export interface ModdedMoveDataTable { [moveid: IDEntry]: ModdedMoveData }

export interface Move extends Readonly<BasicEffect & MoveData> {
	readonly effectType: 'Move';
}

interface MoveHitData {
	[targetSlotid: string]: {
		/** Did this move crit against the target? */
		crit: boolean,
		/** The type effectiveness of this move against the target */
		typeMod: number,
		/**
		 * Is this move a Z-Move that broke the target's protection?
		 * (does 0.25x regular damage)
		 */
		zBrokeProtect: boolean,
	};
}

type MutableMove = BasicEffect & MoveData;
export interface ActiveMove extends MutableMove {
	readonly name: string;
	readonly effectType: 'Move';
	readonly id: ID;
	num: number;
	weather?: ID;
	status?: ID;
	hit: number;
	moveHitData?: MoveHitData;
	hitTargets?: Pokemon[];
	ability?: Ability;
	allies?: Pokemon[];
	auraBooster?: Pokemon;
	causedCrashDamage?: boolean;
	forceStatus?: ID;
	hasAuraBreak?: boolean;
	hasBounced?: boolean;
	hasSheerForce?: boolean;
	/** Is the move called by Dancer? Used to prevent infinite Dancer recursion. */
	isExternal?: boolean;
	lastHit?: boolean;
	magnitude?: number;
	pranksterBoosted?: boolean;
	selfDropped?: boolean;
	selfSwitch?: 'copyvolatile' | 'shedtail' | boolean;
	spreadHit?: boolean;
	statusRoll?: string;
	/** Hardcode to make Tera Stellar STAB work with multihit moves */
	stellarBoosted?: boolean;
	totalDamage?: number | false;
	typeChangerBoosted?: Effect;
	willChangeForme?: boolean;
	infiltrates?: boolean;
	ruinedAtk?: Pokemon;
	ruinedDef?: Pokemon;
	ruinedSpA?: Pokemon;
	ruinedSpD?: Pokemon;

	/**
	 * Has this move been boosted by a Z-crystal or used by a Dynamax Pokemon? Usually the same as
	 * `isZ` or `isMax`, but hacked moves will have this be `false` and `isZ` / `isMax` be truthy.
	 */
	isZOrMaxPowered?: boolean;
}

type MoveCategory = 'Physical' | 'Special' | 'Status';

export class DataMove extends BasicEffect implements Readonly<BasicEffect & MoveData> {
	declare readonly effectType: 'Move';
	/** Move type. */
	readonly type: string;
	/** Move target. */
	readonly target: MoveTarget;
	/** Move base power. */
	readonly basePower: number;
	/** Move base accuracy. True denotes a move that always hits. */
	readonly accuracy: true | number;
	/** Critical hit ratio. Defaults to 1. */
	readonly critRatio: number;
	/** Will this move always or never be a critical hit? */
	declare readonly willCrit?: boolean;
	/** Can this move OHKO foes? */
	declare readonly ohko?: boolean | 'Ice';
	/**
	 * Base move type. This is the move type as specified by the games,
	 * tracked because it often differs from the real move type.
	 */
	readonly baseMoveType: string;
	/**
	 * Secondary effect. You usually don't want to access this
	 * directly; but through the secondaries array.
	 */
	readonly secondary: SecondaryEffect | null;
	/**
	 * Secondary effects. An array because there can be more than one
	 * (for instance, Fire Fang has both a burn and a flinch
	 * secondary).
	 */
	readonly secondaries: SecondaryEffect[] | null;
	/**
	 * Moves manually boosted by Sheer Force that don't have secondary effects.
	 * e.g. Jet Punch
	 */
	readonly hasSheerForce: boolean;
	/**
	 * Move priority. Higher priorities go before lower priorities,
	 * trumping the Speed stat.
	 */
	readonly priority: number;
	/** Move category. */
	readonly category: MoveCategory;
	/**
	 * Pokemon for the attack stat. Ability and Item damage modifiers still come from the real attacker.
	 */
	readonly overrideOffensivePokemon?: 'target' | 'source';
	/**
	 * Physical moves use attack stat modifiers, special moves use special attack stat modifiers.
	 */
	readonly overrideOffensiveStat?: StatIDExceptHP;
	/**
	 * Pokemon for the defense stat. Ability and Item damage modifiers still come from the real defender.
	 */
	readonly overrideDefensivePokemon?: 'target' | 'source';
	/**
	 * uses modifiers that match the new stat
	 */
	readonly overrideDefensiveStat?: StatIDExceptHP;
	/** Whether or not this move ignores negative attack boosts. */
	readonly ignoreNegativeOffensive: boolean;
	/** Whether or not this move ignores positive defense boosts. */
	readonly ignorePositiveDefensive: boolean;
	/** Whether or not this move ignores attack boosts. */
	readonly ignoreOffensive: boolean;
	/** Whether or not this move ignores defense boosts. */
	readonly ignoreDefensive: boolean;
	/**
	 * Whether or not this move ignores type immunities. Defaults to
	 * true for Status moves and false for Physical/Special moves.
	 *
	 * If an Object, its keys represent the types whose immunities are
	 * ignored, and its values should only be true.
	 */
	readonly ignoreImmunity: { [typeName: string]: boolean } | boolean;
	/** Base move PP. */
	readonly pp: number;
	/** Whether or not this move can receive PP boosts. */
	readonly noPPBoosts: boolean;
	/** How many times does this move hit? */
	declare readonly multihit?: number | number[];
	/** Is this move a Z-Move? */
	readonly isZ: boolean | IDEntry;
	/* Z-Move fields */
	declare readonly zMove?: {
		basePower?: number,
		effect?: IDEntry,
		boost?: SparseBoostsTable,
	};
	/** Is this move a Max move? string = Gigantamax species name */
	readonly isMax: boolean | string;
	/** Max/G-Max move fields */
	declare readonly maxMove?: {
		basePower: number,
	};
	readonly flags: MoveFlags;
	/** Whether or not the user must switch after using this move. */
	readonly selfSwitch?: 'copyvolatile' | 'shedtail' | boolean;
	/** Move target used if the user is not a Ghost type (for Curse). */
	readonly nonGhostTarget: MoveTarget;
	/** Whether or not the move ignores abilities. */
	readonly ignoreAbility: boolean;
	/**
	 * Move damage against the current target
	 * false = move will always fail with "But it failed!"
	 * null = move will always silently fail
	 * undefined = move does not deal fixed damage
	 */
	readonly damage: number | 'level' | false | null;
	/** Whether or not this move hit multiple targets. */
	readonly spreadHit: boolean;
	/** Modifier that affects damage when multiple targets are hit. */
	declare readonly spreadModifier?: number;
	/**  Modifier that affects damage when this move is a critical hit. */
	declare readonly critModifier?: number;
	/** Forces the move to get STAB even if the type doesn't match. */
	readonly forceSTAB: boolean;

	readonly volatileStatus?: ID;

	constructor(data: AnyObject) {
		super(data);

		this.fullname = `move: ${this.name}`;
		this.effectType = 'Move';
		this.type = Utils.getString(data.type);
		this.target = data.target;
		this.basePower = Number(data.basePower);
		this.accuracy = data.accuracy!;
		this.critRatio = Number(data.critRatio) || 1;
		this.baseMoveType = Utils.getString(data.baseMoveType) || this.type;
		this.secondary = data.secondary || null;
		this.secondaries = data.secondaries || (this.secondary && [this.secondary]) || null;
		this.hasSheerForce = !!(data.hasSheerForce && !this.secondaries);
		this.priority = Number(data.priority) || 0;
		this.category = data.category!;
		this.overrideOffensiveStat = data.overrideOffensiveStat || undefined;
		this.overrideOffensivePokemon = data.overrideOffensivePokemon || undefined;
		this.overrideDefensiveStat = data.overrideDefensiveStat || undefined;
		this.overrideDefensivePokemon = data.overrideDefensivePokemon || undefined;
		this.ignoreNegativeOffensive = !!data.ignoreNegativeOffensive;
		this.ignorePositiveDefensive = !!data.ignorePositiveDefensive;
		this.ignoreOffensive = !!data.ignoreOffensive;
		this.ignoreDefensive = !!data.ignoreDefensive;
		this.ignoreImmunity = (data.ignoreImmunity !== undefined ? data.ignoreImmunity : this.category === 'Status');
		this.pp = Number(data.pp);
		this.noPPBoosts = !!(data.noPPBoosts ?? data.isZ);
		this.isZ = data.isZ || false;
		this.isMax = data.isMax || false;
		this.flags = data.flags || {};
		this.selfSwitch = (typeof data.selfSwitch === 'string' ? (data.selfSwitch as ID) : data.selfSwitch) || undefined;
		this.nonGhostTarget = data.nonGhostTarget || '';
		this.ignoreAbility = data.ignoreAbility || false;
		this.damage = data.damage!;
		this.spreadHit = data.spreadHit || false;
		this.forceSTAB = !!data.forceSTAB;
		this.volatileStatus = typeof data.volatileStatus === 'string' ? (data.volatileStatus as ID) : undefined;

		if (this.category !== 'Status' && !data.maxMove && this.id !== 'struggle') {
			this.maxMove = { basePower: 1 };
			if (this.isMax || this.isZ) {
				// already initialized to 1
			} else if (!this.basePower) {
				this.maxMove.basePower = 100;
			} else if (['Fighting', 'Poison'].includes(this.type)) {
				if (this.basePower >= 150) {
					this.maxMove.basePower = 100;
				} else if (this.basePower >= 110) {
					this.maxMove.basePower = 95;
				} else if (this.basePower >= 75) {
					this.maxMove.basePower = 90;
				} else if (this.basePower >= 65) {
					this.maxMove.basePower = 85;
				} else if (this.basePower >= 55) {
					this.maxMove.basePower = 80;
				} else if (this.basePower >= 45) {
					this.maxMove.basePower = 75;
				} else {
					this.maxMove.basePower = 70;
				}
			} else {
				if (this.basePower >= 150) {
					this.maxMove.basePower = 150;
				} else if (this.basePower >= 110) {
					this.maxMove.basePower = 140;
				} else if (this.basePower >= 75) {
					this.maxMove.basePower = 130;
				} else if (this.basePower >= 65) {
					this.maxMove.basePower = 120;
				} else if (this.basePower >= 55) {
					this.maxMove.basePower = 110;
				} else if (this.basePower >= 45) {
					this.maxMove.basePower = 100;
				} else {
					this.maxMove.basePower = 90;
				}
			}
		}
		if (this.category !== 'Status' && !data.zMove && !this.isZ && !this.isMax && this.id !== 'struggle') {
			let basePower = this.basePower;
			this.zMove = {};
			if (Array.isArray(data.multihit)) basePower *= 3;
			if (!basePower) {
				this.zMove.basePower = 100;
			} else if (basePower >= 140) {
				this.zMove.basePower = 200;
			} else if (basePower >= 130) {
				this.zMove.basePower = 195;
			} else if (basePower >= 120) {
				this.zMove.basePower = 190;
			} else if (basePower >= 110) {
				this.zMove.basePower = 185;
			} else if (basePower >= 100) {
				this.zMove.basePower = 180;
			} else if (basePower >= 90) {
				this.zMove.basePower = 175;
			} else if (basePower >= 80) {
				this.zMove.basePower = 160;
			} else if (basePower >= 70) {
				this.zMove.basePower = 140;
			} else if (basePower >= 60) {
				this.zMove.basePower = 120;
			} else {
				this.zMove.basePower = 100;
			}
		}

		if (!this.gen) {
			// special handling for gen8 gmax moves (all of them have num 1000 but they are part of gen8)
			if (this.num >= 827 && !this.isMax) {
				this.gen = 9;
			} else if (this.num >= 743) {
				this.gen = 8;
			} else if (this.num >= 622) {
				this.gen = 7;
			} else if (this.num >= 560) {
				this.gen = 6;
			} else if (this.num >= 468) {
				this.gen = 5;
			} else if (this.num >= 355) {
				this.gen = 4;
			} else if (this.num >= 252) {
				this.gen = 3;
			} else if (this.num >= 166) {
				this.gen = 2;
			} else if (this.num >= 1) {
				this.gen = 1;
			}
		}
		assignMissingFields(this, data);
	}
}

const EMPTY_MOVE = Utils.deepFreeze(new DataMove({ name: '', exists: false }));

export class DexMoves {
	readonly dex: ModdedDex;
	readonly moveCache = new Map<ID, Move>();
	allCache: readonly Move[] | null = null;

	constructor(dex: ModdedDex) {
		this.dex = dex;
	}

	get(name?: string | Move): Move {
		if (name && typeof name !== 'string') return name;
		const id = name ? toID(name.trim()) : '' as ID;
		return this.getByID(id);
	}

	getByID(id: ID): Move {
		if (id === '') return EMPTY_MOVE;
		let move = this.moveCache.get(id);
		if (move) return move;
		if (this.dex.getAlias(id)) {
			move = this.get(this.dex.getAlias(id));
			if (move.exists) {
				this.moveCache.set(id, move);
			}
			return move;
		}
		if (id.startsWith('hiddenpower')) {
			id = /([a-z]*)([0-9]*)/.exec(id)![1] as ID;
		}
		if (id && this.dex.data.Moves.hasOwnProperty(id)) {
			const moveData = this.dex.data.Moves[id] as any;
			const moveTextData = this.dex.getDescs('Moves', id, moveData);
			move = new DataMove({
				name: id,
				...moveData,
				...moveTextData,
			});
			if (move.gen > this.dex.gen) {
				(move as any).isNonstandard = 'Future';
			}
			if (this.dex.parentMod) {
				// If move is exactly identical to parentMod's move, reuse parentMod's copy
				const parentMod = this.dex.mod(this.dex.parentMod);
				if (moveData === parentMod.data.Moves[id]) {
					const parentMove = parentMod.moves.getByID(id);
					if (
						move.isNonstandard === parentMove.isNonstandard &&
						move.desc === parentMove.desc && move.shortDesc === parentMove.shortDesc
					) {
						move = parentMove;
					}
				}
			}
		} else {
			move = new DataMove({
				name: id, exists: false,
			});
		}
		if (move.exists) this.moveCache.set(id, this.dex.deepFreeze(move));
		return move;
	}

	all(): readonly Move[] {
		if (this.allCache) return this.allCache;
		const moves = [];
		for (const id in this.dex.data.Moves) {
			moves.push(this.getByID(id as ID));
		}
		this.allCache = Object.freeze(moves);
		return this.allCache;
	}
}<|MERGE_RESOLUTION|>--- conflicted
+++ resolved
@@ -249,13 +249,9 @@
 	multihitType?: 'parentalbond';
 	noDamageVariance?: boolean;
 	nonGhostTarget?: MoveTarget;
-<<<<<<< HEAD
-	pressureTarget?: MoveTarget;
 	/**
 	 * Gen 4: spread moves dont deal reduced damage if it is the last target
 	 */
-=======
->>>>>>> dc7294ed
 	spreadModifier?: number;
 	sleepUsable?: boolean;
 	/**
