import {Utils} from '../lib';
import {BasicEffect} from './dex-data';

/**
 * Describes the acceptable target(s) of a move.
 * adjacentAlly - Only relevant to Doubles or Triples, the move only targets an ally of the user.
 * adjacentAllyOrSelf - The move can target the user or its ally.
 * adjacentFoe - The move can target a foe, but not (in Triples) a distant foe.
 * all - The move targets the field or all Pokémon at once.
 * allAdjacent - The move is a spread move that also hits the user's ally.
 * allAdjacentFoes - The move is a spread move.
 * allies - The move affects all active Pokémon on the user's team.
 * allySide - The move adds a side condition on the user's side.
 * allyTeam - The move affects all unfainted Pokémon on the user's team.
 * any - The move can hit any other active Pokémon, not just those adjacent.
 * foeSide - The move adds a side condition on the foe's side.
 * normal - The move can hit one adjacent Pokémon of your choice.
 * randomNormal - The move targets an adjacent foe at random.
 * scripted - The move targets the foe that damaged the user.
 * self - The move affects the user of the move.
 */
export type MoveTarget =
	'adjacentAlly' | 'adjacentAllyOrSelf' | 'adjacentFoe' | 'all' | 'allAdjacent' | 'allAdjacentFoes' |
	'allies' | 'allySide' | 'allyTeam' | 'any' | 'foeSide' | 'normal' | 'randomNormal' | 'scripted' | 'self';

/** Possible move flags. */
interface MoveFlags {
	authentic?: 1; // Ignores a target's substitute.
	bite?: 1; // Power is multiplied by 1.5 when used by a Pokemon with the Ability Strong Jaw.
	bullet?: 1; // Has no effect on Pokemon with the Ability Bulletproof.
	charge?: 1; // The user is unable to make a move between turns.
	contact?: 1; // Makes contact.
	dance?: 1; // When used by a Pokemon, other Pokemon with the Ability Dancer can attempt to execute the same move.
	defrost?: 1; // Thaws the user if executed successfully while the user is frozen.
	distance?: 1; // Can target a Pokemon positioned anywhere in a Triple Battle.
	gravity?: 1; // Prevented from being executed or selected during Gravity's effect.
	heal?: 1; // Prevented from being executed or selected during Heal Block's effect.
	mirror?: 1; // Can be copied by Mirror Move.
	mystery?: 1; // Unknown effect.
	nonsky?: 1; // Prevented from being executed or selected in a Sky Battle.
	powder?: 1; // Has no effect on Pokemon which are Grass-type, have the Ability Overcoat, or hold Safety Goggles.
	protect?: 1; // Blocked by Detect, Protect, Spiky Shield, and if not a Status move, King's Shield.
	pulse?: 1; // Power is multiplied by 1.5 when used by a Pokemon with the Ability Mega Launcher.
	punch?: 1; // Power is multiplied by 1.2 when used by a Pokemon with the Ability Iron Fist.
	recharge?: 1; // If this move is successful, the user must recharge on the following turn and cannot make a move.
	reflectable?: 1; // Bounced back to the original user by Magic Coat or the Ability Magic Bounce.
	snatch?: 1; // Can be stolen from the original user and instead used by another Pokemon using Snatch.
	sound?: 1; // Has no effect on Pokemon with the Ability Soundproof.
}

export interface HitEffect {
	onHit?: MoveEventMethods['onHit'];

	// set pokemon conditions
	boosts?: SparseBoostsTable | null;
	status?: string;
	volatileStatus?: string;

	// set side/slot conditions
	sideCondition?: string;
	slotCondition?: string;

	// set field conditions
	pseudoWeather?: string;
	terrain?: string;
	weather?: string;
}

export interface SecondaryEffect extends HitEffect {
	chance?: number;
	/** Used to flag a secondary effect as added by Poison Touch */
	ability?: Ability;
	/**
	 * Applies to Sparkling Aria's secondary effect: Affected by
	 * Sheer Force but not Shield Dust.
	 */
	dustproof?: boolean;
	/**
	 * Gen 2 specific mechanics: Bypasses Substitute only on Twineedle,
	 * and allows it to flinch sleeping/frozen targets
	 */
	kingsrock?: boolean;
	self?: HitEffect;
}

export interface MoveEventMethods {
	onModifyPriority?: CommonHandlers['ModifierSourceMove'];
	beforeTurnCallback?: (this: Battle, pokemon: Pokemon, target: Pokemon) => void;
	beforeMoveCallback?: (this: Battle, pokemon: Pokemon, target: Pokemon | null, move: ActiveMove) => boolean | void;

<<<<<<< HEAD
	onModifyType?: (this: Battle, move: ActiveMove, pokemon: Pokemon, target: Pokemon) => void;
	onModifyMove?: (this: Battle, move: ActiveMove, pokemon: Pokemon, target: Pokemon | null) => void;
	onTryMove?: CommonHandlers['ResultSourceMove'];
	onUseMoveMessage?: CommonHandlers['VoidSourceMove'];
=======
	onAfterHit?: CommonHandlers['VoidSourceMove'];
	onAfterSubDamage?: (this: Battle, damage: number, target: Pokemon, source: Pokemon, move: ActiveMove) => void;
	onAfterMoveSecondarySelf?: CommonHandlers['VoidSourceMove'];
	onAfterMoveSecondary?: CommonHandlers['VoidMove'];
	onAfterMove?: CommonHandlers['VoidSourceMove'];
	onDamagePriority?: number;
	onDamage?: (
		this: Battle, damage: number, target: Pokemon, source: Pokemon, effect: Effect
	) => number | boolean | null | void;
>>>>>>> f0f20958

	onTry?: CommonHandlers['ResultSourceMove'];
	onPrepareHit?: CommonHandlers['ResultMove'];
	onTryImmunity?: CommonHandlers['ResultMove'];
	onTryHitField?: CommonHandlers['ResultMove'];
	onTryHitSide?: (this: Battle, side: Side, source: Pokemon, move: ActiveMove) => boolean | null | "" | void;
	onTryHit?: CommonHandlers['ExtResultSourceMove'];

	/** Return true to stop the move from being used */
	damageCallback?: (this: Battle, pokemon: Pokemon, target: Pokemon) => number | false;
	basePowerCallback?: (this: Battle, pokemon: Pokemon, target: Pokemon, move: ActiveMove) => number | false | null;
	/* Invoked by the global BasePower event (onEffect = true) */
	onBasePower?: CommonHandlers['ModifierSourceMove'];
	onEffectiveness?: (
		this: Battle, typeMod: number, target: Pokemon | null, type: string, move: ActiveMove
	) => number | void;

	onAfterSubDamage?: (this: Battle, damage: number, target: Pokemon, source: Pokemon, move: ActiveMove) => void;
	onHit?: CommonHandlers['ResultMove'];
	onHitField?: CommonHandlers['ResultMove'];
	onHitSide?: (this: Battle, side: Side, source: Pokemon, move: ActiveMove) => boolean | null | "" | void;

	onAfterHit?: CommonHandlers['VoidSourceMove'];
	onAfterMoveSecondary?: CommonHandlers['VoidMove'];

	onMoveFail?: CommonHandlers['VoidMove'];
<<<<<<< HEAD
	onAfterMoveSecondarySelf?: CommonHandlers['VoidSourceMove'];
	onAfterMove?: CommonHandlers['VoidSourceMove'];
=======
	onModifyType?: (this: Battle, move: ActiveMove, pokemon: Pokemon, target: Pokemon) => void;
	onModifyTarget?: (this: Battle, relayVar: any, pokemon: Pokemon, target: Pokemon, move: ActiveMove) => void;
	onPrepareHit?: CommonHandlers['ResultMove'];
	onTry?: CommonHandlers['ResultSourceMove'];
	onTryHit?: CommonHandlers['ExtResultSourceMove'];
	onTryHitField?: CommonHandlers['ResultMove'];
	onTryHitSide?: (this: Battle, side: Side, source: Pokemon, move: ActiveMove) => boolean |
	 null | "" | void;
	onTryImmunity?: CommonHandlers['ResultMove'];
	onTryMove?: CommonHandlers['ResultSourceMove'];
	onUseMoveMessage?: CommonHandlers['VoidSourceMove'];
>>>>>>> f0f20958
}

export interface MoveData extends EffectData, MoveEventMethods, HitEffect {
	name: string;
	/** move index number, used for Metronome rolls */
	num?: number;
	condition?: Partial<ConditionData>;
	basePower: number;
	accuracy: true | number;
	pp: number;
	category: 'Physical' | 'Special' | 'Status';
	type: string;
	priority: number;
	target: MoveTarget;
	flags: AnyObject;
	/** Hidden Power */
	realMove?: string;

	damage?: number | 'level' | false | null;
	contestType?: string;
	noPPBoosts?: boolean;

	// Z-move data
	// -----------
	/**
	 * ID of the Z-Crystal that calls the move.
	 * `true` for Z-Powered status moves like Z-Encore.
	 */
	isZ?: boolean | string;
	zMove?: {
		basePower?: number,
		effect?: string,
		boost?: SparseBoostsTable,
	};

	// Max move data
	// -------------
	/**
	 * `true` for Max moves like Max Airstream. If its a G-Max moves, this is
	 * the species ID of the Gigantamax Pokemon that can use this G-Max move.
	 */
	isMax?: boolean | string;
	maxMove?: {
		basePower: number,
	};

	// Hit effects
	// -----------
	ohko?: boolean | string;
	thawsTarget?: boolean;
	heal?: number[] | null;
	forceSwitch?: boolean;
	selfSwitch?: string | boolean;
	selfBoost?: {boosts?: SparseBoostsTable};
	selfdestruct?: string | boolean;
	breaksProtect?: boolean;
	/**
	 * Note that this is only "true" recoil. Other self-damage, like Struggle,
	 * crash (High Jump Kick), Mind Blown, Life Orb, and even Substitute and
	 * Healing Wish, are sometimes called "recoil" by the community, but don't
	 * count as "real" recoil.
	 */
	recoil?: [number, number];
	drain?: [number, number];
	mindBlownRecoil?: boolean;
	stealsBoosts?: boolean;
	struggleRecoil?: boolean;
	secondary?: SecondaryEffect | null;
	secondaries?: SecondaryEffect[] | null;
	self?: SecondaryEffect | null;

	// Hit effect modifiers
	// --------------------
	alwaysHit?: boolean; // currently unused
	baseMoveType?: string;
	basePowerModifier?: number;
	critModifier?: number;
	critRatio?: number;
	defensiveCategory?: 'Physical' | 'Special' | 'Status';
	forceSTAB?: boolean;
	ignoreAbility?: boolean;
	ignoreAccuracy?: boolean;
	ignoreDefensive?: boolean;
	ignoreEvasion?: boolean;
	ignoreImmunity?: boolean | {[k: string]: boolean};
	ignoreNegativeOffensive?: boolean;
	ignoreOffensive?: boolean;
	ignorePositiveDefensive?: boolean;
	ignorePositiveEvasion?: boolean;
	multiaccuracy?: boolean;
	multihit?: number | number[];
	multihitType?: string;
	noDamageVariance?: boolean;
	nonGhostTarget?: string;
	pressureTarget?: string;
	spreadModifier?: number;
	sleepUsable?: boolean;
	/**
	 * Will change target if current target is unavailable. (Dragon Darts)
	 */
	smartTarget?: boolean;
	/**
	 * Tracks the original target through Ally Switch and other switch-out-and-back-in
	 * situations, rather than just targeting a slot. (Stalwart, Snipe Shot)
	 */
	tracksTarget?: boolean;
	useTargetOffensive?: boolean;
	useSourceDefensiveAsOffensive?: boolean;
	willCrit?: boolean;

	// Mechanics flags
	// ---------------
	hasCrashDamage?: boolean;
	isConfusionSelfHit?: boolean;
	isFutureMove?: boolean;
	noMetronome?: string[];
	noSketch?: boolean;
	stallingMove?: boolean;
	baseMove?: string;
}

export type ModdedMoveData = MoveData | Partial<Omit<MoveData, 'name'>> & {
	inherit: true,
	igniteBoosted?: boolean,
	gen?: number,
};

export interface Move extends Readonly<BasicEffect & MoveData> {
	readonly effectType: 'Move';
}

interface MoveHitData {
	[targetSlotid: string]: {
		/** Did this move crit against the target? */
		crit: boolean,
		/** The type effectiveness of this move against the target */
		typeMod: number,
		/**
		 * Is this move a Z-Move that broke the target's protection?
		 * (does 0.25x regular damage)
		 */
		zBrokeProtect: boolean,
	};
}

type MutableMove = BasicEffect & MoveData;
export interface ActiveMove extends MutableMove {
	readonly name: string;
	readonly effectType: 'Move';
	readonly id: ID;
	num: number;
	weather?: ID;
	status?: ID;
	hit: number;
	moveHitData?: MoveHitData;
	ability?: Ability;
	aerilateBoosted?: boolean;
	allies?: Pokemon[];
	auraBooster?: Pokemon;
	causedCrashDamage?: boolean;
	forceStatus?: ID;
	galvanizeBoosted?: boolean;
	hasAuraBreak?: boolean;
	hasBounced?: boolean;
	hasSheerForce?: boolean;
	/** Is the move called by Dancer? Used to prevent infinite Dancer recursion. */
	isExternal?: boolean;
	lastHit?: boolean;
	magnitude?: number;
	negateSecondary?: boolean;
	normalizeBoosted?: boolean;
	pixilateBoosted?: boolean;
	pranksterBoosted?: boolean;
	refrigerateBoosted?: boolean;
	selfDropped?: boolean;
	selfSwitch?: ID | boolean;
	spreadHit?: boolean;
	stab?: number;
	statusRoll?: string;
	totalDamage?: number | false;
	willChangeForme?: boolean;
	infiltrates?: boolean;

	/**
	 * Has this move been boosted by a Z-crystal or used by a Dynamax Pokemon? Usually the same as
	 * `isZ` or `isMax`, but hacked moves will have this be `false` and `isZ` / `isMax` be truthy.
	 */
	isZOrMaxPowered?: boolean;
}

type MoveCategory = 'Physical' | 'Special' | 'Status';

export class DataMove extends BasicEffect implements Readonly<BasicEffect & MoveData> {
	readonly effectType: 'Move';
	/** Move type. */
	readonly type: string;
	/** Move target. */
	readonly target: MoveTarget;
	/** Move base power. */
	readonly basePower: number;
	/** Move base accuracy. True denotes a move that always hits. */
	readonly accuracy: true | number;
	/** Critical hit ratio. Defaults to 1. */
	readonly critRatio: number;
	/** Will this move always or never be a critical hit? */
	readonly willCrit?: boolean;
	/** Can this move OHKO foes? */
	readonly ohko?: boolean | string;
	/**
	 * Base move type. This is the move type as specified by the games,
	 * tracked because it often differs from the real move type.
	 */
	readonly baseMoveType: string;
	/**
	 * Secondary effect. You usually don't want to access this
	 * directly; but through the secondaries array.
	 */
	readonly secondary: SecondaryEffect | null;
	/**
	 * Secondary effects. An array because there can be more than one
	 * (for instance, Fire Fang has both a burn and a flinch
	 * secondary).
	 */
	readonly secondaries: SecondaryEffect[] | null;
	/**
	 * Move priority. Higher priorities go before lower priorities,
	 * trumping the Speed stat.
	 */
	readonly priority: number;
	/** Move category. */
	readonly category: MoveCategory;
	/**
	 * Category that changes which defense to use when calculating
	 * move damage.
	 */
	readonly defensiveCategory?: MoveCategory;
	/** Uses the target's Atk/SpA as the attacking stat, instead of the user's. */
	readonly useTargetOffensive: boolean;
	/** Use the user's Def/SpD as the attacking stat, instead of Atk/SpA. */
	readonly useSourceDefensiveAsOffensive: boolean;
	/** Whether or not this move ignores negative attack boosts. */
	readonly ignoreNegativeOffensive: boolean;
	/** Whether or not this move ignores positive defense boosts. */
	readonly ignorePositiveDefensive: boolean;
	/** Whether or not this move ignores attack boosts. */
	readonly ignoreOffensive: boolean;
	/** Whether or not this move ignores defense boosts. */
	readonly ignoreDefensive: boolean;
	/**
	 * Whether or not this move ignores type immunities. Defaults to
	 * true for Status moves and false for Physical/Special moves.
	 */
	readonly ignoreImmunity: AnyObject | boolean;
	/** Base move PP. */
	readonly pp: number;
	/** Whether or not this move can receive PP boosts. */
	readonly noPPBoosts: boolean;
	/** How many times does this move hit? */
	readonly multihit?: number | number[];
	/** Is this move a Z-Move? */
	readonly isZ: boolean | string;
	/* Z-Move fields */
	readonly zMove?: {
		basePower?: number,
		effect?: string,
		boost?: SparseBoostsTable,
	};
	/** Is this move a Max move? */
	readonly isMax: boolean | string;
	/** Max/G-Max move fields */
	readonly maxMove?: {
		basePower: number,
	};
	readonly flags: MoveFlags;
	/** Whether or not the user must switch after using this move. */
	readonly selfSwitch?: ID | boolean;
	/** Move target only used by Pressure. */
	readonly pressureTarget: string;
	/** Move target used if the user is not a Ghost type (for Curse). */
	readonly nonGhostTarget: string;
	/** Whether or not the move ignores abilities. */
	readonly ignoreAbility: boolean;
	/**
	 * Move damage against the current target
	 * false = move will always fail with "But it failed!"
	 * null = move will always silently fail
	 * undefined = move does not deal fixed damage
	 */
	readonly damage: number | 'level' | false | null;
	/** Whether or not this move hit multiple targets. */
	readonly spreadHit: boolean;
	/** Modifier that affects damage when multiple targets are hit. */
	readonly spreadModifier?: number;
	/**  Modifier that affects damage when this move is a critical hit. */
	readonly critModifier?: number;
	/** Forces the move to get STAB even if the type doesn't match. */
	readonly forceSTAB: boolean;
	/** True if it can't be copied with Sketch. */
	readonly noSketch: boolean;
	/** STAB multiplier (can be modified by other effects) (default 1.5). */
	readonly stab?: number;

	readonly volatileStatus?: ID;

	constructor(data: AnyObject, ...moreData: (AnyObject | null)[]) {
		super(data, ...moreData);
		data = this;

		this.fullname = `move: ${this.name}`;
		this.effectType = 'Move';
		this.type = Utils.getString(data.type);
		this.target = data.target;
		this.basePower = Number(data.basePower!);
		this.accuracy = data.accuracy!;
		this.critRatio = Number(data.critRatio) || 1;
		this.baseMoveType = Utils.getString(data.baseMoveType) || this.type;
		this.secondary = data.secondary || null;
		this.secondaries = data.secondaries || (this.secondary && [this.secondary]) || null;
		this.priority = Number(data.priority) || 0;
		this.category = data.category!;
		this.defensiveCategory = data.defensiveCategory || undefined;
		this.useTargetOffensive = !!data.useTargetOffensive;
		this.useSourceDefensiveAsOffensive = !!data.useSourceDefensiveAsOffensive;
		this.ignoreNegativeOffensive = !!data.ignoreNegativeOffensive;
		this.ignorePositiveDefensive = !!data.ignorePositiveDefensive;
		this.ignoreOffensive = !!data.ignoreOffensive;
		this.ignoreDefensive = !!data.ignoreDefensive;
		this.ignoreImmunity = (data.ignoreImmunity !== undefined ? data.ignoreImmunity : this.category === 'Status');
		this.pp = Number(data.pp!);
		this.noPPBoosts = !!data.noPPBoosts;
		this.isZ = data.isZ || false;
		this.isMax = data.isMax || false;
		this.flags = data.flags || {};
		this.selfSwitch = (typeof data.selfSwitch === 'string' ? (data.selfSwitch as ID) : data.selfSwitch) || undefined;
		this.pressureTarget = data.pressureTarget || '';
		this.nonGhostTarget = data.nonGhostTarget || '';
		this.ignoreAbility = data.ignoreAbility || false;
		this.damage = data.damage!;
		this.spreadHit = data.spreadHit || false;
		this.forceSTAB = !!data.forceSTAB;
		this.noSketch = !!data.noSketch;
		this.stab = data.stab || undefined;
		this.volatileStatus = typeof data.volatileStatus === 'string' ? (data.volatileStatus as ID) : undefined;

		if (this.category !== 'Status' && !this.maxMove && this.id !== 'struggle') {
			this.maxMove = {basePower: 1};
			if (this.isMax || this.isZ) {
				// already initialized to 1
			} else if (!this.basePower) {
				this.maxMove.basePower = 100;
			} else if (['Fighting', 'Poison'].includes(this.type)) {
				if (this.basePower >= 150) {
					this.maxMove.basePower = 100;
				} else if (this.basePower >= 110) {
					this.maxMove.basePower = 95;
				} else if (this.basePower >= 75) {
					this.maxMove.basePower = 90;
				} else if (this.basePower >= 65) {
					this.maxMove.basePower = 85;
				} else if (this.basePower >= 55) {
					this.maxMove.basePower = 80;
				} else if (this.basePower >= 45) {
					this.maxMove.basePower = 75;
				} else {
					this.maxMove.basePower = 70;
				}
			} else {
				if (this.basePower >= 150) {
					this.maxMove.basePower = 150;
				} else if (this.basePower >= 110) {
					this.maxMove.basePower = 140;
				} else if (this.basePower >= 75) {
					this.maxMove.basePower = 130;
				} else if (this.basePower >= 65) {
					this.maxMove.basePower = 120;
				} else if (this.basePower >= 55) {
					this.maxMove.basePower = 110;
				} else if (this.basePower >= 45) {
					this.maxMove.basePower = 100;
				} else {
					this.maxMove.basePower = 90;
				}
			}
		}
		if (this.category !== 'Status' && !this.zMove && !this.isZ && !this.isMax && this.id !== 'struggle') {
			let basePower = this.basePower;
			this.zMove = {};
			if (Array.isArray(this.multihit)) basePower *= 3;
			if (!basePower) {
				this.zMove.basePower = 100;
			} else if (basePower >= 140) {
				this.zMove.basePower = 200;
			} else if (basePower >= 130) {
				this.zMove.basePower = 195;
			} else if (basePower >= 120) {
				this.zMove.basePower = 190;
			} else if (basePower >= 110) {
				this.zMove.basePower = 185;
			} else if (basePower >= 100) {
				this.zMove.basePower = 180;
			} else if (basePower >= 90) {
				this.zMove.basePower = 175;
			} else if (basePower >= 80) {
				this.zMove.basePower = 160;
			} else if (basePower >= 70) {
				this.zMove.basePower = 140;
			} else if (basePower >= 60) {
				this.zMove.basePower = 120;
			} else {
				this.zMove.basePower = 100;
			}
		}

		if (!this.gen) {
			if (this.num >= 743) {
				this.gen = 8;
			} else if (this.num >= 622) {
				this.gen = 7;
			} else if (this.num >= 560) {
				this.gen = 6;
			} else if (this.num >= 468) {
				this.gen = 5;
			} else if (this.num >= 355) {
				this.gen = 4;
			} else if (this.num >= 252) {
				this.gen = 3;
			} else if (this.num >= 166) {
				this.gen = 2;
			} else if (this.num >= 1) {
				this.gen = 1;
			}
		}
	}
}<|MERGE_RESOLUTION|>--- conflicted
+++ resolved
@@ -88,22 +88,11 @@
 	beforeTurnCallback?: (this: Battle, pokemon: Pokemon, target: Pokemon) => void;
 	beforeMoveCallback?: (this: Battle, pokemon: Pokemon, target: Pokemon | null, move: ActiveMove) => boolean | void;
 
-<<<<<<< HEAD
+	onModifyTarget?: (this: Battle, relayVar: any, pokemon: Pokemon, target: Pokemon, move: ActiveMove) => void;
 	onModifyType?: (this: Battle, move: ActiveMove, pokemon: Pokemon, target: Pokemon) => void;
 	onModifyMove?: (this: Battle, move: ActiveMove, pokemon: Pokemon, target: Pokemon | null) => void;
 	onTryMove?: CommonHandlers['ResultSourceMove'];
 	onUseMoveMessage?: CommonHandlers['VoidSourceMove'];
-=======
-	onAfterHit?: CommonHandlers['VoidSourceMove'];
-	onAfterSubDamage?: (this: Battle, damage: number, target: Pokemon, source: Pokemon, move: ActiveMove) => void;
-	onAfterMoveSecondarySelf?: CommonHandlers['VoidSourceMove'];
-	onAfterMoveSecondary?: CommonHandlers['VoidMove'];
-	onAfterMove?: CommonHandlers['VoidSourceMove'];
-	onDamagePriority?: number;
-	onDamage?: (
-		this: Battle, damage: number, target: Pokemon, source: Pokemon, effect: Effect
-	) => number | boolean | null | void;
->>>>>>> f0f20958
 
 	onTry?: CommonHandlers['ResultSourceMove'];
 	onPrepareHit?: CommonHandlers['ResultMove'];
@@ -122,6 +111,10 @@
 	) => number | void;
 
 	onAfterSubDamage?: (this: Battle, damage: number, target: Pokemon, source: Pokemon, move: ActiveMove) => void;
+	onDamagePriority?: number;
+	onDamage?: (
+		this: Battle, damage: number, target: Pokemon, source: Pokemon, effect: Effect
+	) => number | boolean | null | void;
 	onHit?: CommonHandlers['ResultMove'];
 	onHitField?: CommonHandlers['ResultMove'];
 	onHitSide?: (this: Battle, side: Side, source: Pokemon, move: ActiveMove) => boolean | null | "" | void;
@@ -130,22 +123,8 @@
 	onAfterMoveSecondary?: CommonHandlers['VoidMove'];
 
 	onMoveFail?: CommonHandlers['VoidMove'];
-<<<<<<< HEAD
 	onAfterMoveSecondarySelf?: CommonHandlers['VoidSourceMove'];
 	onAfterMove?: CommonHandlers['VoidSourceMove'];
-=======
-	onModifyType?: (this: Battle, move: ActiveMove, pokemon: Pokemon, target: Pokemon) => void;
-	onModifyTarget?: (this: Battle, relayVar: any, pokemon: Pokemon, target: Pokemon, move: ActiveMove) => void;
-	onPrepareHit?: CommonHandlers['ResultMove'];
-	onTry?: CommonHandlers['ResultSourceMove'];
-	onTryHit?: CommonHandlers['ExtResultSourceMove'];
-	onTryHitField?: CommonHandlers['ResultMove'];
-	onTryHitSide?: (this: Battle, side: Side, source: Pokemon, move: ActiveMove) => boolean |
-	 null | "" | void;
-	onTryImmunity?: CommonHandlers['ResultMove'];
-	onTryMove?: CommonHandlers['ResultSourceMove'];
-	onUseMoveMessage?: CommonHandlers['VoidSourceMove'];
->>>>>>> f0f20958
 }
 
 export interface MoveData extends EffectData, MoveEventMethods, HitEffect {
