--- conflicted
+++ resolved
@@ -1,9 +1,5 @@
-<<<<<<< HEAD
+import {Utils} from '../lib';
 import {assignNewFields, BasicEffect, toID} from './dex-data';
-=======
-import {Utils} from '../lib';
-import {BasicEffect, toID} from './dex-data';
->>>>>>> 24b5ea12
 import type {SecondaryEffect, MoveEventMethods} from './dex-moves';
 
 export interface EventMethods {
