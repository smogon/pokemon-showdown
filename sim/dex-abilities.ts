--- conflicted
+++ resolved
@@ -1,10 +1,6 @@
 import type {PokemonEventMethods, ConditionData} from './dex-conditions';
-<<<<<<< HEAD
 import {assignNewFields, BasicEffect, toID} from './dex-data';
-=======
-import {BasicEffect, toID} from './dex-data';
 import {Utils} from '../lib';
->>>>>>> 24b5ea12
 
 interface AbilityEventMethods {
 	onCheckShow?: (this: Battle, pokemon: Pokemon) => void;
