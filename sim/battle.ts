--- conflicted
+++ resolved
@@ -1001,13 +1001,10 @@
 		if (handler.effectHolder && (handler.effectHolder as Pokemon).getStat) {
 			const pokemon = handler.effectHolder as Pokemon;
 			handler.speed = pokemon.speed;
-<<<<<<< HEAD
-			if (handler.effect.effectType === 'Ability' && handler.effect.name === 'Dancer' &&
-				callbackName === 'onAnyAfterMove') {
-=======
-			if (handler.effect.effectType === 'Ability' && handler.effect.name === 'Magic Bounce' &&
-				callbackName === 'onAllyTryHitSide') {
->>>>>>> af908a36
+			if (handler.effect.effectType === 'Ability' && (
+        (handler.effect.name === 'Dancer' && callbackName === 'onAnyAfterMove') ||
+        (handler.effect.name === 'Magic Bounce' && callbackName === 'onAllyTryHitSide')
+      )) {
 				handler.speed = pokemon.getStat('spe', true, true);
 			}
 			if (callbackName.endsWith('SwitchIn')) {
