--- conflicted
+++ resolved
@@ -2262,13 +2262,8 @@
 	 */
 	validTargetLoc(targetLoc: number, source: Pokemon, targetType: string) {
 		if (targetLoc === 0) return true;
-<<<<<<< HEAD
 		const numSlots = source.side.active.length;
-		if (!Math.abs(targetLoc) && Math.abs(targetLoc) > numSlots) return false;
-=======
-		let numSlots = source.side.active.length;
 		if (Math.abs(targetLoc) > numSlots) return false;
->>>>>>> 84eebaad
 
 		const sourceLoc = -(source.position + 1);
 		const isFoe = (targetLoc > 0);
