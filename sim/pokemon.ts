/**
 * Simulator Pokemon
 * Pokemon Showdown - http://pokemonshowdown.com/
 *
 * @license MIT license
 */

import { State } from './state';
import { toID } from './dex';
import type { DynamaxOptions, PokemonMoveRequestData, PokemonSwitchRequestData } from './side';

/** A Pokemon's move slot. */
interface MoveSlot {
	id: ID;
	move: string;
	pp: number;
	maxpp: number;
	target?: string;
	disabled: boolean | string;
	disabledSource?: string;
	used: boolean;
	virtual?: boolean;
}

interface Attacker {
	source: Pokemon;
	damage: number;
	thisTurn: boolean;
	move?: ID;
	slot: PokemonSlot;
	damageValue?: (number | boolean | undefined);
}

export interface EffectState {
	id: string;
	effectOrder: number;
	duration?: number;
	[k: string]: any;
}

// Berries which restore PP/HP and thus inflict external staleness when given to an opponent as
// there are very few non-malicious competitive reasons to do so
export const RESTORATIVE_BERRIES = new Set([
	'leppaberry', 'aguavberry', 'enigmaberry', 'figyberry', 'iapapaberry', 'magoberry', 'sitrusberry', 'wikiberry', 'oranberry',
] as ID[]);

export class Pokemon {
	readonly side: Side;
	readonly battle: Battle;

	readonly set: PokemonSet;
	readonly name: string;
	/** `` `${sideid}: ${name}` `` - used to refer to pokemon in the protocol */
	readonly fullname: string;
	readonly level: number;
	readonly gender: GenderName;
	readonly happiness: number;
	readonly pokeball: ID;
	readonly dynamaxLevel: number;
	readonly gigantamax: boolean;

	/** Transform keeps the original pre-transformed Hidden Power in Gen 2-4. */
	readonly baseHpType: string;
	readonly baseHpPower: number;

	readonly baseMoveSlots: MoveSlot[];
	moveSlots: MoveSlot[];

	hpType: string;
	hpPower: number;

	/**
	 * Index of `pokemon.side.pokemon` and `pokemon.side.active`, which are
	 * guaranteed to be the same for active pokemon. Note that this isn't
	 * its field position in multi battles - use `getSlot()` for that.
	 */
	position: number;
	/**
	 * Information about this pokemon visible to opponents when in battle
	 * (species, gender, level, shininess, tera state).
	 * @see https://github.com/smogon/pokemon-showdown/blob/master/sim/SIM-PROTOCOL.md#identifying-pok%C3%A9mon
	 */
	details: string;

	baseSpecies: Species;
	species: Species;
	speciesState: EffectState;

	status: ID;
	statusState: EffectState;
	volatiles: { [id: string]: EffectState };
	showCure?: boolean;

	/**
	 * These are the basic stats that appear on the in-game stats screen:
	 * calculated purely from the species base stats, level, IVs, EVs,
	 * and Nature, before modifications from item, ability, etc.
	 *
	 * Forme changes affect these, but Transform doesn't.
	 */
	baseStoredStats: StatsTable;
	/**
	 * These are pre-modification stored stats in-battle. At switch-in,
	 * they're identical to `baseStoredStats`, but can be temporarily changed
	 * until switch-out by effects such as Power Trick and Transform.
	 *
	 * Stat multipliers from abilities, items, and volatiles, such as
	 * Solar Power, Choice Band, or Swords Dance, are not stored in
	 * `storedStats`, but applied on top and accessed by `pokemon.getStat`.
	 *
	 * (Except in Gen 1, where stat multipliers are stored, leading
	 * to several famous glitches.)
	 */
	storedStats: StatsExceptHPTable;
	boosts: BoostsTable;

	baseAbility: ID;
	ability: ID;
	abilityState: EffectState;

	item: ID;
	itemState: EffectState;
	lastItem: ID;
	usedItemThisTurn: boolean;
	ateBerry: boolean;

	trapped: boolean | "hidden";
	maybeTrapped: boolean;
	maybeDisabled: boolean;
	maybePartiallyTrapped: boolean;
	maybePartiallyTrapping: string | false;

	illusion: Pokemon | null;
	transformed: boolean;

	maxhp: number;
	/** This is the max HP before Dynamaxing; it's updated for Power Construct etc */
	baseMaxhp: number;
	hp: number;
	fainted: boolean;
	faintQueued: boolean;
	subFainted: boolean | null;

	/** If this Pokemon should revert to its set species when it faints */
	regressionForme: boolean;

	types: string[];
	addedType: string;
	knownType: boolean;
	/** Keeps track of what type the client sees for this Pokemon. */
	apparentType: string;

	/**
	 * If the switch is called by an effect with a special switch
	 * message, like U-turn or Baton Pass, this will be the ID of
	 * the calling effect.
	 */
	switchFlag: ID | boolean;
	forceSwitchFlag: boolean;
	skipBeforeSwitchOutEventFlag: boolean;
	draggedIn: number | null;
	newlySwitched: boolean;
	beingCalledBack: boolean;

	lastMove: ActiveMove | null;
	// Gen 2 only
	lastMoveEncore?: ActiveMove | null;
	lastMoveUsed: ActiveMove | null;
	lastMoveTargetLoc?: number;
	moveThisTurn: string | boolean;
	statsRaisedThisTurn: boolean;
	statsLoweredThisTurn: boolean;
	/**
	 * The result of the last move used on the previous turn by this
	 * Pokemon. Stomping Tantrum checks this property for a value of false
	 * when determine whether to double its power, but it has four
	 * possible values:
	 *
	 * undefined indicates this Pokemon was not active last turn. It should
	 * not be used to indicate that a move was attempted and failed, either
	 * in a way that boosts Stomping Tantrum or not.
	 *
	 * null indicates that the Pokemon's move was skipped in such a way
	 * that does not boost Stomping Tantrum, either from having to recharge
	 * or spending a turn trapped by another Pokemon's Sky Drop.
	 *
	 * false indicates that the move completely failed to execute for any
	 * reason not mentioned above, including missing, the target being
	 * immune, the user being immobilized by an effect such as paralysis, etc.
	 *
	 * true indicates that the move successfully executed one or more of
	 * its effects on one or more targets, including hitting with an attack
	 * but dealing 0 damage to the target in cases such as Disguise, or that
	 * the move was blocked by one or more moves such as Protect.
	 */
	moveLastTurnResult: boolean | null | undefined;
	/**
	 * The result of the most recent move used this turn by this Pokemon.
	 * At the start of each turn, the value stored here is moved to its
	 * counterpart, moveLastTurnResult, and this property is reinitialized
	 * to undefined. This property can have one of four possible values:
	 *
	 * undefined indicates that this Pokemon has not yet finished an
	 * attempt to use a move this turn. As this value is only overwritten
	 * after a move finishes execution, it is not sufficient for an event
	 * to examine only this property when checking if a Pokemon has not
	 * moved yet this turn if the event could take place during that
	 * Pokemon's move.
	 *
	 * null indicates that the Pokemon's move was skipped in such a way
	 * that does not boost Stomping Tantrum, either from having to recharge
	 * or spending a turn trapped by another Pokemon's Sky Drop.
	 *
	 * false indicates that the move completely failed to execute for any
	 * reason not mentioned above, including missing, the target being
	 * immune, the user being immobilized by an effect such as paralysis, etc.
	 *
	 * true indicates that the move successfully executed one or more of
	 * its effects on one or more targets, including hitting with an attack
	 * but dealing 0 damage to the target in cases such as Disguise. It can
	 * also mean that the move was blocked by one or more moves such as
	 * Protect. Uniquely, this value can also be true if this Pokemon mega
	 * evolved or ultra bursted this turn, but in that case the value should
	 * always be overwritten by a move action before the end of that turn.
	 */
	moveThisTurnResult: boolean | null | undefined;
	/**
	 * The undynamaxed HP value this Pokemon was reduced to by damage this turn,
	 * or false if it hasn't taken damage yet this turn
	 *
	 * Used for Assurance, Emergency Exit, and Wimp Out
	 */
	hurtThisTurn: number | null;
	lastDamage: number;
	attackedBy: Attacker[];
	timesAttacked: number;

	isActive: boolean;
	activeTurns: number;
	/**
	 * This is for Fake-Out-likes specifically - it mostly counts how many move
	 * actions you've had since the last time you switched in, so 1/turn normally,
	 * +1 for Dancer/Instruct, -1 for shifting/Sky Drop.
	 *
	 * Incremented before the move is used, so the first move use has
	 * `activeMoveActions === 1`.
	 *
	 * Unfortunately, Truant counts Mega Evolution as an action and Fake
	 * Out doesn't, meaning that Truant can't use this number.
	 */
	activeMoveActions: number;
	previouslySwitchedIn: number;
	truantTurn: boolean;
	// Gen 9 only
	swordBoost: boolean;
	shieldBoost: boolean;
	syrupTriggered: boolean;
	stellarBoostedTypes: string[];

	/** Have this pokemon's Start events run yet? (Start events run every switch-in) */
	isStarted: boolean;
	duringMove: boolean;

	weighthg: number;
	speed: number;

	canMegaEvo: string | null | undefined;
	canMegaEvoX: string | null | undefined;
	canMegaEvoY: string | null | undefined;
	canUltraBurst: string | null | undefined;
	readonly canGigantamax: string | null;
	/**
	 * A Pokemon's Tera type if it can Terastallize, false if it is temporarily unable to tera and should have its
	 * ability restored upon switching out, or null if its inability to tera is permanent.
	 */
	canTerastallize: string | false | null;
	teraType: string;
	baseTypes: string[];
	terastallized?: string;

	/** A Pokemon's currently 'staleness' with respect to the Endless Battle Clause. */
	staleness?: 'internal' | 'external';
	/** Staleness that will be set once a future action occurs (eg. eating a berry). */
	pendingStaleness?: 'internal' | 'external';
	/** Temporary staleness that lasts only until the Pokemon switches. */
	volatileStaleness?: 'external';

	// Gen 1 only
	modifiedStats?: StatsExceptHPTable;
	modifyStat?: (this: Pokemon, statName: StatIDExceptHP, modifier: number) => void;
	// Stadium only
	recalculateStats?: (this: Pokemon) => void;

	/**
	 * An object for storing untyped data, for mods to use.
	 */
	m: {
		innate?: string, // Partners in Crime
		originalSpecies?: string, // Mix and Mega
		[key: string]: any,
	};

	constructor(set: string | AnyObject, side: Side) {
		this.side = side;
		this.battle = side.battle;

		this.m = {};

		const pokemonScripts = this.battle.format.pokemon || this.battle.dex.data.Scripts.pokemon;
		if (pokemonScripts) Object.assign(this, pokemonScripts);

		if (typeof set === 'string') set = { name: set };

		this.baseSpecies = this.battle.dex.species.get(set.species || set.name);
		if (!this.baseSpecies.exists) {
			throw new Error(`Unidentified species: ${this.baseSpecies.name}`);
		}
		this.set = set as PokemonSet;

		this.species = this.baseSpecies;
		if (set.name === set.species || !set.name) {
			set.name = this.baseSpecies.baseSpecies;
		}
		this.speciesState = this.battle.initEffectState({ id: this.species.id });

		this.name = set.name.substr(0, 20);
		this.fullname = `${this.side.id}: ${this.name}`;

		set.level = this.battle.clampIntRange(set.adjustLevel || set.level || 100, 1, 9999);
		this.level = set.level;
		const genders: { [key: string]: GenderName } = { M: 'M', F: 'F', N: 'N' };
		this.gender = genders[set.gender] || this.species.gender || (this.battle.random(2) ? 'F' : 'M');
		if (this.gender === 'N') this.gender = '';
		this.happiness = typeof set.happiness === 'number' ? this.battle.clampIntRange(set.happiness, 0, 255) : 255;
		this.pokeball = toID(this.set.pokeball) || 'pokeball' as ID;
		this.dynamaxLevel = typeof set.dynamaxLevel === 'number' ? this.battle.clampIntRange(set.dynamaxLevel, 0, 10) : 10;
		this.gigantamax = this.set.gigantamax || false;

		this.baseMoveSlots = [];
		this.moveSlots = [];
		if (!this.set.moves?.length) {
			throw new Error(`Set ${this.name} has no moves`);
		}
		for (const moveid of this.set.moves) {
			let move = this.battle.dex.moves.get(moveid);
			if (!move.id) continue;
			if (move.id === 'hiddenpower' && move.type !== 'Normal') {
				if (!set.hpType) set.hpType = move.type;
				move = this.battle.dex.moves.get('hiddenpower');
			}
			let basepp = move.noPPBoosts ? move.pp : move.pp * 8 / 5;
			if (this.battle.gen < 3) basepp = Math.min(61, basepp);
			this.baseMoveSlots.push({
				move: move.name,
				id: move.id,
				pp: basepp,
				maxpp: basepp,
				target: move.target,
				disabled: false,
				disabledSource: '',
				used: false,
			});
		}

		this.position = 0;
		this.details = this.getUpdatedDetails();

		this.status = '';
		this.statusState = this.battle.initEffectState({});
		this.volatiles = {};
		this.showCure = undefined;

		if (!this.set.evs) {
			this.set.evs = { hp: 0, atk: 0, def: 0, spa: 0, spd: 0, spe: 0 };
		}
		if (!this.set.ivs) {
			this.set.ivs = { hp: 31, atk: 31, def: 31, spa: 31, spd: 31, spe: 31 };
		}
		const stats: StatsTable = { hp: 31, atk: 31, def: 31, spe: 31, spa: 31, spd: 31 };
		let stat: StatID;
		for (stat in stats) {
			if (!this.set.evs[stat]) this.set.evs[stat] = 0;
			if (!this.set.ivs[stat] && this.set.ivs[stat] !== 0) this.set.ivs[stat] = 31;
		}
		for (stat in this.set.evs) {
			this.set.evs[stat] = this.battle.clampIntRange(this.set.evs[stat], 0, 255);
		}
		for (stat in this.set.ivs) {
			this.set.ivs[stat] = this.battle.clampIntRange(this.set.ivs[stat], 0, 31);
		}
		if (this.battle.gen && this.battle.gen <= 2) {
			// We represent DVs using even IVs. Ensure they are in fact even.
			for (stat in this.set.ivs) {
				this.set.ivs[stat] &= 30;
			}
		}

		const hpData = this.battle.dex.getHiddenPower(this.set.ivs);
		this.hpType = set.hpType || hpData.type;
		this.hpPower = hpData.power;

		this.baseHpType = this.hpType;
		this.baseHpPower = this.hpPower;

		// initialized in this.setSpecies(this.baseSpecies)
		this.baseStoredStats = null!;
		this.storedStats = { atk: 0, def: 0, spa: 0, spd: 0, spe: 0 };
		this.boosts = { atk: 0, def: 0, spa: 0, spd: 0, spe: 0, accuracy: 0, evasion: 0 };

		this.baseAbility = toID(set.ability);
		this.ability = this.baseAbility;
		this.abilityState = this.battle.initEffectState({ id: this.ability, target: this });

		this.item = toID(set.item);
		this.itemState = this.battle.initEffectState({ id: this.item, target: this });
		this.lastItem = '';
		this.usedItemThisTurn = false;
		this.ateBerry = false;

		this.trapped = false;
		this.maybeTrapped = false;
		this.maybeDisabled = false;
		this.maybePartiallyTrapped = false;
		this.maybePartiallyTrapping = false;

		this.illusion = null;
		this.transformed = false;

		this.fainted = false;
		this.faintQueued = false;
		this.subFainted = null;

		this.regressionForme = false;

		this.types = this.baseSpecies.types;
		this.baseTypes = this.types;
		this.addedType = '';
		this.knownType = true;
		this.apparentType = this.baseSpecies.types.join('/');
		// Every Pokemon has a Terastal type
		this.teraType = this.set.teraType || this.types[0];

		this.switchFlag = false;
		this.forceSwitchFlag = false;
		this.skipBeforeSwitchOutEventFlag = false;
		this.draggedIn = null;
		this.newlySwitched = false;
		this.beingCalledBack = false;

		this.lastMove = null;
		// This is used in gen 2 only, here to avoid code repetition.
		// Only declared if gen 2 to avoid declaring an object we aren't going to need.
		if (this.battle.gen === 2) this.lastMoveEncore = null;
		this.lastMoveUsed = null;
		this.moveThisTurn = '';
		this.statsRaisedThisTurn = false;
		this.statsLoweredThisTurn = false;
		this.hurtThisTurn = null;
		this.lastDamage = 0;
		this.attackedBy = [];
		this.timesAttacked = 0;

		this.isActive = false;
		this.activeTurns = 0;
		this.activeMoveActions = 0;
		this.previouslySwitchedIn = 0;
		this.truantTurn = false;
		this.swordBoost = false;
		this.shieldBoost = false;
		this.syrupTriggered = false;
		this.stellarBoostedTypes = [];
		this.isStarted = false;
		this.duringMove = false;

		this.weighthg = 1;
		this.speed = 0;

		this.canMegaEvo = this.battle.actions.canMegaEvo(this);
		this.canMegaEvoX = this.battle.actions.canMegaEvoX?.(this);
		this.canMegaEvoY = this.battle.actions.canMegaEvoY?.(this);
		this.canUltraBurst = this.battle.actions.canUltraBurst(this);
		this.canGigantamax = this.baseSpecies.canGigantamax || null;
		this.canTerastallize = this.battle.actions.canTerastallize(this);

		// This is used in gen 1 only, here to avoid code repetition.
		// Only declared if gen 1 to avoid declaring an object we aren't going to need.
		if (this.battle.gen === 1) this.modifiedStats = { atk: 0, def: 0, spa: 0, spd: 0, spe: 0 };

		this.maxhp = 0;
		this.baseMaxhp = 0;
		this.hp = 0;
		this.clearVolatile();
		this.hp = this.maxhp;
	}

	toJSON(): AnyObject {
		return State.serializePokemon(this);
	}

	get moves(): readonly string[] {
		return this.moveSlots.map(moveSlot => moveSlot.id);
	}

	get baseMoves(): readonly string[] {
		return this.baseMoveSlots.map(moveSlot => moveSlot.id);
	}

	getSlot(): PokemonSlot {
		const positionOffset = Math.floor(this.side.n / 2) * this.side.active.length;
		const positionLetter = 'abcdef'.charAt(this.position + positionOffset);
		return (this.side.id + positionLetter) as PokemonSlot;
	}

	toString() {
		const fullname = (this.illusion) ? this.illusion.fullname : this.fullname;
		return this.isActive ? this.getSlot() + fullname.slice(2) : fullname;
	}

	getUpdatedDetails(level?: number) {
		let name = this.species.name;
		if (['Greninja-Bond', 'Rockruff-Dusk'].includes(name)) name = this.species.baseSpecies;
		if (!level) level = this.level;
		return name + (level === 100 ? '' : `, L${level}`) +
			(this.gender === '' ? '' : `, ${this.gender}`) + (this.set.shiny ? ', shiny' : '');
	}

	getFullDetails = () => {
		const health = this.getHealth();
		let details = this.details;
		if (this.illusion) {
			details = this.illusion.getUpdatedDetails(
				this.battle.ruleTable.has('illusionlevelmod') ? this.illusion.level : this.level
			);
		}
		if (this.terastallized) details += `, tera:${this.terastallized}`;
		return { side: health.side, secret: `${details}|${health.secret}`, shared: `${details}|${health.shared}` };
	};

	updateSpeed() {
		this.speed = this.getActionSpeed();
	}

	calculateStat(statName: StatIDExceptHP, boost: number, modifier?: number, statUser?: Pokemon) {
		statName = toID(statName) as StatIDExceptHP;
		// @ts-expect-error type checking prevents 'hp' from being passed, but we're paranoid
		if (statName === 'hp') throw new Error("Please read `maxhp` directly");

		// base stat
		let stat = this.storedStats[statName];

		// Wonder Room swaps defenses before calculating anything else
		if ('wonderroom' in this.battle.field.pseudoWeather) {
			if (statName === 'def') {
				stat = this.storedStats['spd'];
			} else if (statName === 'spd') {
				stat = this.storedStats['def'];
			}
		}

		// stat boosts
		let boosts: SparseBoostsTable = {};
		const boostName = statName as BoostID;
		boosts[boostName] = boost;
		boosts = this.battle.runEvent('ModifyBoost', statUser || this, null, null, boosts);
		boost = boosts[boostName]!;
		const boostTable = [1, 1.5, 2, 2.5, 3, 3.5, 4];
		if (boost > 6) boost = 6;
		if (boost < -6) boost = -6;
		if (boost >= 0) {
			stat = Math.floor(stat * boostTable[boost]);
		} else {
			stat = Math.floor(stat / boostTable[-boost]);
		}

		// stat modifier
		return this.battle.modify(stat, (modifier || 1));
	}

	getStat(statName: StatIDExceptHP, unboosted?: boolean, unmodified?: boolean) {
		statName = toID(statName) as StatIDExceptHP;
		// @ts-expect-error type checking prevents 'hp' from being passed, but we're paranoid
		if (statName === 'hp') throw new Error("Please read `maxhp` directly");

		// base stat
		let stat = this.storedStats[statName];

		// Download ignores Wonder Room's effect, but this results in
		// stat stages being calculated on the opposite defensive stat
		if (unmodified && 'wonderroom' in this.battle.field.pseudoWeather) {
			if (statName === 'def') {
				statName = 'spd';
			} else if (statName === 'spd') {
				statName = 'def';
			}
		}

		// stat boosts
		if (!unboosted) {
			const boosts = this.battle.runEvent('ModifyBoost', this, null, null, { ...this.boosts });
			let boost = boosts[statName];
			const boostTable = [1, 1.5, 2, 2.5, 3, 3.5, 4];
			if (boost > 6) boost = 6;
			if (boost < -6) boost = -6;
			if (boost >= 0) {
				stat = Math.floor(stat * boostTable[boost]);
			} else {
				stat = Math.floor(stat / boostTable[-boost]);
			}
		}

		// stat modifier effects
		if (!unmodified) {
			const statTable: { [s in StatIDExceptHP]: string } = { atk: 'Atk', def: 'Def', spa: 'SpA', spd: 'SpD', spe: 'Spe' };
			stat = this.battle.runEvent('Modify' + statTable[statName], this, null, null, stat);
		}

		if (statName === 'spe' && stat > 10000 && !this.battle.format.battle?.trunc) stat = 10000;
		return stat;
	}

	getActionSpeed() {
		let speed = this.getStat('spe', false, false);
		const trickRoomCheck = this.battle.ruleTable.has('twisteddimensionmod') ?
			!this.battle.field.getPseudoWeather('trickroom') : this.battle.field.getPseudoWeather('trickroom');
		if (trickRoomCheck) {
			speed = 10000 - speed;
		}
		return this.battle.trunc(speed, 13);
	}

	/**
	 * Gets the Pokemon's best stat.
	 * Moved to its own method due to frequent use of the same code.
	 * Used by Beast Boost, Quark Drive, and Protosynthesis.
	 */
	getBestStat(unboosted?: boolean, unmodified?: boolean): StatIDExceptHP {
		let statName: StatIDExceptHP = 'atk';
		let bestStat = 0;
		const stats: StatIDExceptHP[] = ['atk', 'def', 'spa', 'spd', 'spe'];
		for (const i of stats) {
			if (this.getStat(i, unboosted, unmodified) > bestStat) {
				statName = i;
				bestStat = this.getStat(i, unboosted, unmodified);
			}
		}

		return statName;
	}

	/* Commented out for now until a use for Combat Power is found in Let's Go
	getCombatPower() {
		let statSum = 0;
		let awakeningSum = 0;
		for (const stat in this.stats) {
			statSum += this.calculateStat(stat, this.boosts[stat as BoostName]);
			awakeningSum += this.calculateStat(
				stat, this.boosts[stat as BoostName]) + this.set.evs[stat];
		}
		const combatPower = Math.floor(Math.floor(statSum * this.level * 6 / 100) +
			(Math.floor(awakeningSum) * Math.floor((this.level * 4) / 100 + 2)));
		return this.battle.clampIntRange(combatPower, 0, 10000);
	}
	*/

	getWeight() {
		const weighthg = this.battle.runEvent('ModifyWeight', this, null, null, this.weighthg);
		return Math.max(1, weighthg);
	}

	getMoveData(move: string | Move) {
		move = this.battle.dex.moves.get(move);
		for (const moveSlot of this.moveSlots) {
			if (moveSlot.id === move.id) {
				return moveSlot;
			}
		}
		return null;
	}

	getMoveHitData(move: ActiveMove) {
		if (!move.moveHitData) move.moveHitData = {};
		const slot = this.getSlot();
		return move.moveHitData[slot] || (move.moveHitData[slot] = {
			crit: false,
			typeMod: 0,
			zBrokeProtect: false,
		});
	}

	alliesAndSelf(): Pokemon[] {
		return this.side.allies();
	}

	allies(): Pokemon[] {
		return this.side.allies().filter(ally => ally !== this);
	}

	adjacentAllies(): Pokemon[] {
		return this.side.allies().filter(ally => this.isAdjacent(ally));
	}

	foes(all?: boolean): Pokemon[] {
		return this.side.foes(all);
	}

	adjacentFoes(): Pokemon[] {
		if (this.battle.activePerHalf <= 2) return this.side.foes();
		return this.side.foes().filter(foe => this.isAdjacent(foe));
	}

	isAlly(pokemon: Pokemon | null) {
		return !!pokemon && (this.side === pokemon.side || this.side.allySide === pokemon.side);
	}

	isAdjacent(pokemon2: Pokemon) {
		if (this.fainted || pokemon2.fainted) return false;
		if (this.battle.activePerHalf <= 2) return this !== pokemon2;
		if (this.side === pokemon2.side) return Math.abs(this.position - pokemon2.position) === 1;
		return Math.abs(this.position + pokemon2.position + 1 - this.side.active.length) <= 1;
	}

	getUndynamaxedHP(amount?: number) {
		const hp = amount || this.hp;
		if (this.volatiles['dynamax']) {
			return Math.ceil(hp * this.baseMaxhp / this.maxhp);
		}
		return hp;
	}

	/** Get targets for Dragon Darts */
	getSmartTargets(target: Pokemon, move: ActiveMove) {
		const target2 = target.adjacentAllies()[0];
		if (!target2 || target2 === this || !target2.hp) {
			move.smartTarget = false;
			return [target];
		}
		if (!target.hp) {
			move.smartTarget = false;
			return [target2];
		}
		return [target, target2];
	}

	getAtLoc(targetLoc: number) {
		let side = this.battle.sides[targetLoc < 0 ? this.side.n % 2 : (this.side.n + 1) % 2];
		targetLoc = Math.abs(targetLoc);
		if (targetLoc > side.active.length) {
			targetLoc -= side.active.length;
			side = this.battle.sides[side.n + 2];
		}
		return side.active[targetLoc - 1];
	}

	/**
	 * Returns a relative location: 1-3, positive for foe, and negative for ally.
	 * Use `getAtLoc` to reverse.
	 */
	getLocOf(target: Pokemon) {
		const positionOffset = Math.floor(target.side.n / 2) * target.side.active.length;
		const position = target.position + positionOffset + 1;
		const sameHalf = (this.side.n % 2) === (target.side.n % 2);
		return sameHalf ? -position : position;
	}

	getMoveTargets(move: ActiveMove, target: Pokemon): { targets: Pokemon[], pressureTargets: Pokemon[] } {
		let targets: Pokemon[] = [];

		switch (move.target) {
		case 'all':
		case 'foeSide':
		case 'allySide':
		case 'allyTeam':
			if (!move.target.startsWith('foe')) {
				targets.push(...this.alliesAndSelf());
			}
			if (!move.target.startsWith('ally')) {
				targets.push(...this.foes(true));
			}
			if (targets.length && !targets.includes(target)) {
				this.battle.retargetLastMove(targets[targets.length - 1]);
			}
			break;
		case 'allAdjacent':
			targets.push(...this.adjacentAllies());
			// falls through
		case 'allAdjacentFoes':
			targets.push(...this.adjacentFoes());
			if (targets.length && !targets.includes(target)) {
				this.battle.retargetLastMove(targets[targets.length - 1]);
			}
			break;
		case 'allies':
			targets = this.alliesAndSelf();
			break;
		default:
			const selectedTarget = target;
			if (!target || (target.fainted && !target.isAlly(this)) && this.battle.gameType !== 'freeforall') {
				// If a targeted foe faints, the move is retargeted
				const possibleTarget = this.battle.getRandomTarget(this, move);
				if (!possibleTarget) return { targets: [], pressureTargets: [] };
				target = possibleTarget;
			}
			if (this.battle.activePerHalf > 1 && !move.tracksTarget) {
				const isCharging = move.flags['charge'] && !this.volatiles['twoturnmove'] &&
					!(move.id.startsWith('solarb') && ['sunnyday', 'desolateland'].includes(this.effectiveWeather())) &&
					!(move.id === 'electroshot' && ['raindance', 'primordialsea'].includes(this.effectiveWeather())) &&
					!(this.hasItem('powerherb') && move.id !== 'skydrop');
				if (!isCharging) {
					target = this.battle.priorityEvent('RedirectTarget', this, this, move, target);
				}
			}
			if (move.smartTarget) {
				targets = this.getSmartTargets(target, move);
				target = targets[0];
			} else {
				targets.push(target);
			}
			if (target.fainted && !move.flags['futuremove']) {
				return { targets: [], pressureTargets: [] };
			}
			if (selectedTarget !== target) {
				this.battle.retargetLastMove(target);
			}
		}

		// Resolve apparent targets for Pressure.
		let pressureTargets = targets;
		if (move.target === 'foeSide') {
			pressureTargets = [];
		}
		if (move.flags['mustpressure']) {
			pressureTargets = this.foes();
		}

		return { targets, pressureTargets };
	}

	ignoringAbility() {
		if (this.battle.gen >= 5 && !this.isActive) return true;

		// Certain Abilities won't activate while Transformed, even if they ordinarily couldn't be suppressed (e.g. Disguise)
		if (this.getAbility().flags['notransform'] && this.transformed) return true;
		if (this.getAbility().flags['cantsuppress']) return false;
		if (this.volatiles['gastroacid']) return true;

		// Check if any active pokemon have the ability Neutralizing Gas
		if (this.hasItem('Ability Shield') || this.ability === ('neutralizinggas' as ID)) return false;
		for (const pokemon of this.battle.getAllActive()) {
			// can't use hasAbility because it would lead to infinite recursion
			if (pokemon.ability === ('neutralizinggas' as ID) && !pokemon.volatiles['gastroacid'] &&
				!pokemon.transformed && !pokemon.abilityState.ending && !this.volatiles['commanding']) {
				return true;
			}
		}

		return false;
	}

	ignoringItem() {
		return !this.getItem().isPrimalOrb && !!(
			this.itemState.knockedOff || // Gen 3-4
			(this.battle.gen >= 5 && !this.isActive) ||
			(!this.getItem().ignoreKlutz && this.hasAbility('klutz')) ||
			this.volatiles['embargo'] || this.battle.field.pseudoWeather['magicroom']
		);
	}

	deductPP(move: string | Move, amount?: number | null, target?: Pokemon | null | false) {
		const gen = this.battle.gen;
		move = this.battle.dex.moves.get(move);
		const ppData = this.getMoveData(move);
		if (!ppData) return 0;
		ppData.used = true;
		if (!ppData.pp && gen > 1) return 0;

		if (!amount) amount = 1;
		ppData.pp -= amount;
		if (ppData.pp < 0 && gen > 1) {
			amount += ppData.pp;
			ppData.pp = 0;
		}
		return amount;
	}

	moveUsed(move: ActiveMove, targetLoc?: number) {
		this.lastMove = move;
		if (this.battle.gen === 2) this.lastMoveEncore = move;
		this.lastMoveTargetLoc = targetLoc;
		this.moveThisTurn = move.id;
	}

	gotAttacked(move: string | Move, damage: number | false | undefined, source: Pokemon) {
		const damageNumber = (typeof damage === 'number') ? damage : 0;
		move = this.battle.dex.moves.get(move);
		this.attackedBy.push({
			source,
			damage: damageNumber,
			move: move.id,
			thisTurn: true,
			slot: source.getSlot(),
			damageValue: damage,
		});
	}

	getLastAttackedBy() {
		if (this.attackedBy.length === 0) return undefined;
		return this.attackedBy[this.attackedBy.length - 1];
	}

	getLastDamagedBy(filterOutSameSide: boolean) {
		const damagedBy: Attacker[] = this.attackedBy.filter(attacker => (
			typeof attacker.damageValue === 'number' &&
			(filterOutSameSide === undefined || !this.isAlly(attacker.source))
		));
		if (damagedBy.length === 0) return undefined;
		return damagedBy[damagedBy.length - 1];
	}

	/**
	 * This refers to multi-turn moves like SolarBeam and Outrage and
	 * Sky Drop, which remove all choice (no dynamax, switching, etc).
	 * Don't use it for "soft locks" like Choice Band.
	 */
	getLockedMove(): ID | null {
		const lockedMove = this.battle.runEvent('LockMove', this);
		return (lockedMove === true) ? null : lockedMove;
	}

	getMoves(lockedMove?: ID | null, restrictData?: boolean): {
		move: string, id: ID, disabled?: string | boolean, disabledSource?: string,
		target?: string, pp?: number, maxpp?: number,
	}[] {
		if (lockedMove) {
			lockedMove = toID(lockedMove);
			this.trapped = true;
			if (lockedMove === 'recharge') {
				return [{
					move: 'Recharge',
					id: 'recharge' as ID,
				}];
			}
			for (const moveSlot of this.moveSlots) {
				if (moveSlot.id !== lockedMove) continue;
				return [{
					move: moveSlot.move,
					id: moveSlot.id,
				}];
			}
			// does this happen?
			return [{
				move: this.battle.dex.moves.get(lockedMove).name,
				id: lockedMove,
			}];
		}
		if (this.maybePartiallyTrapping || this.maybePartiallyTrapped) {
			return [{
				move: 'Fight',
				id: 'fight',
			}];
		}
		const moves = [];
		let hasValidMove = false;
		for (const moveSlot of this.moveSlots) {
			let moveName = moveSlot.move;
			if (moveSlot.id === 'hiddenpower') {
				moveName = `Hidden Power ${this.hpType}`;
				if (this.battle.gen < 6) moveName += ` ${this.hpPower}`;
			} else if (moveSlot.id === 'return' || moveSlot.id === 'frustration') {
				const basePowerCallback = this.battle.dex.moves.get(moveSlot.id).basePowerCallback as (pokemon: Pokemon) => number;
				moveName += ` ${basePowerCallback(this)}`;
			}
			let target = moveSlot.target;
			switch (moveSlot.id) {
			case 'curse':
				if (!this.hasType('Ghost')) {
					target = this.battle.dex.moves.get('curse').nonGhostTarget;
				}
				break;
			case 'pollenpuff':
				// Heal Block only prevents Pollen Puff from targeting an ally when the user has Heal Block
				if (this.volatiles['healblock']) {
					target = 'adjacentFoe';
				}
				break;
			case 'terastarstorm':
				if (this.species.name === 'Terapagos-Stellar') {
					target = 'allAdjacentFoes';
				}
				break;
			}
			let disabled = moveSlot.disabled;
			if (this.volatiles['dynamax']) {
				// if each of a Pokemon's base moves are disabled by one of these effects, it will Struggle
				const canCauseStruggle = ['Encore', 'Disable', 'Taunt', 'Assault Vest', 'Belch', 'Stuff Cheeks'];
				disabled = this.maxMoveDisabled(moveSlot.id) || disabled && canCauseStruggle.includes(moveSlot.disabledSource!);
			} else if (
				(moveSlot.pp <= 0 && !this.volatiles['partialtrappinglock']) || disabled &&
				this.side.active.length >= 2 && this.battle.actions.targetTypeChoices(target!)
			) {
				disabled = true;
			}

			if (!disabled) {
				hasValidMove = true;
			} else if (disabled === 'hidden' && restrictData) {
				disabled = false;
			}

			moves.push({
				move: moveName,
				id: moveSlot.id,
				pp: moveSlot.pp,
				maxpp: moveSlot.maxpp,
				target,
				disabled,
			});
		}
		return hasValidMove ? moves : [];
	}

	/** This should be passed the base move and not the corresponding max move so we can check how much PP is left. */
	maxMoveDisabled(baseMove: Move | string) {
		baseMove = this.battle.dex.moves.get(baseMove);
		if (!this.getMoveData(baseMove.id)?.pp) return true;
		return !!(baseMove.category === 'Status' && (this.hasItem('assaultvest') || this.volatiles['taunt']));
	}

	getDynamaxRequest(skipChecks?: boolean) {
		// {gigantamax?: string, maxMoves: {[k: string]: string} | null}[]
		if (!skipChecks) {
			if (!this.side.canDynamaxNow()) return;
			if (
				this.species.isMega || this.species.isPrimal || this.species.forme === "Ultra" ||
				this.getItem().zMove || this.canMegaEvo
			) {
				return;
			}
			// Some pokemon species are unable to dynamax
			if (this.species.cannotDynamax || this.illusion?.species.cannotDynamax) return;
		}
		const result: DynamaxOptions = { maxMoves: [] };
		let atLeastOne = false;
		for (const moveSlot of this.moveSlots) {
			const move = this.battle.dex.moves.get(moveSlot.id);
			const maxMove = this.battle.actions.getMaxMove(move, this);
			if (maxMove) {
				if (this.maxMoveDisabled(move)) {
					result.maxMoves.push({ move: maxMove.id, target: maxMove.target, disabled: true });
				} else {
					result.maxMoves.push({ move: maxMove.id, target: maxMove.target });
					atLeastOne = true;
				}
			}
		}
		if (!atLeastOne) return;
		if (this.canGigantamax) result.gigantamax = this.canGigantamax;
		return result;
	}

	getMoveRequestData() {
		let lockedMove = this.getLockedMove();

		// Information should be restricted for the last active Pokémon
		const isLastActive = this.isLastActive();
		const canSwitchIn = this.battle.canSwitch(this.side) > 0;
		let moves = this.getMoves(lockedMove, isLastActive);

		if (!moves.length) {
<<<<<<< HEAD
			moves = [{ move: 'Struggle', id: 'struggle', target: 'randomNormal', disabled: false }];
			lockedMove = 'struggle';
		}

		const data: {
			moves: { move: string, id: string, target?: string, disabled?: string | boolean }[],
			maybeDisabled?: boolean,
			maybePartiallyTrapping?: string | false,
			maybePartiallyTrapped?: boolean,
			trapped?: boolean,
			maybeTrapped?: boolean,
			canMegaEvo?: boolean,
			canMegaEvoX?: boolean,
			canMegaEvoY?: boolean,
			canUltraBurst?: boolean,
			canZMove?: AnyObject | null,
			canDynamax?: boolean,
			maxMoves?: DynamaxOptions,
			canTerastallize?: string,
		} = {
=======
			moves = [{ move: 'Struggle', id: 'struggle' as ID, target: 'randomNormal', disabled: false }];
			lockedMove = 'struggle' as ID;
		}

		const data: PokemonMoveRequestData = {
>>>>>>> 119fe0be
			moves,
		};

		if (isLastActive) {
			if (this.maybeDisabled) {
				data.maybeDisabled = true;
			}
			if (this.maybePartiallyTrapping) {
				data.maybePartiallyTrapping = this.maybePartiallyTrapping;
			}
			if (this.maybePartiallyTrapped) {
				data.maybePartiallyTrapped = true;
			}
			if (canSwitchIn) {
				if (this.trapped === true) {
					data.trapped = true;
				} else if (this.maybeTrapped) {
					data.maybeTrapped = true;
				}
			}
		} else if (canSwitchIn) {
			// Discovered by selecting a valid Pokémon as a switch target and cancelling.
			if (this.trapped) data.trapped = true;
		}

		if (!lockedMove) {
			if (this.canMegaEvo) data.canMegaEvo = true;
			if (this.canMegaEvoX) data.canMegaEvoX = true;
			if (this.canMegaEvoY) data.canMegaEvoY = true;
			if (this.canUltraBurst) data.canUltraBurst = true;
			const canZMove = this.battle.actions.canZMove(this);
			if (canZMove) data.canZMove = canZMove;

			if (this.getDynamaxRequest()) data.canDynamax = true;
			if (data.canDynamax || this.volatiles['dynamax']) data.maxMoves = this.getDynamaxRequest(true);
			if (this.canTerastallize) data.canTerastallize = this.canTerastallize;
		}

		return data;
	}

	getSwitchRequestData(forAlly?: boolean): PokemonSwitchRequestData {
		const entry: PokemonSwitchRequestData = {
			ident: this.fullname,
			details: this.details,
			condition: this.getHealth().secret,
			active: (this.position < this.side.active.length),
			stats: {
				atk: this.baseStoredStats['atk'],
				def: this.baseStoredStats['def'],
				spa: this.baseStoredStats['spa'],
				spd: this.baseStoredStats['spd'],
				spe: this.baseStoredStats['spe'],
			},
			moves: this[forAlly ? 'baseMoves' : 'moves'].map(move => {
				if (move === 'hiddenpower') {
					return `${move}${toID(this.hpType)}${this.battle.gen < 6 ? '' : this.hpPower}` as ID;
				}
				if (move === 'frustration' || move === 'return') {
					const basePowerCallback = this.battle.dex.moves.get(move).basePowerCallback as (pokemon: Pokemon) => number;
					return `${move}${basePowerCallback(this)}` as ID;
				}
				return move as ID;
			}),
			baseAbility: this.baseAbility,
			item: this.item,
			pokeball: this.pokeball,
		};
		if (this.battle.gen > 6) entry.ability = this.ability;
		if (this.battle.gen >= 9) {
			entry.commanding = !!this.volatiles['commanding'] && !this.fainted;
			entry.reviving = this.isActive && !!this.side.slotConditions[this.position]['revivalblessing'];
		}
		if (this.battle.gen === 9) {
			entry.teraType = this.teraType;
			entry.terastallized = this.terastallized || '';
		}
		return entry;
	}

	isLastActive() {
		if (!this.isActive) return false;
		const allyActive = this.side.active;
		for (let i = this.position + 1; i < allyActive.length; i++) {
			if (allyActive[i] && !allyActive[i].fainted) return false;
		}
		return true;
	}

	positiveBoosts() {
		let boosts = 0;
		let boost: BoostID;
		for (boost in this.boosts) {
			if (this.boosts[boost] > 0) boosts += this.boosts[boost];
		}
		return boosts;
	}

	getCappedBoost(boosts: SparseBoostsTable) {
		const cappedBoost: SparseBoostsTable = {};
		let boostName: BoostID;
		for (boostName in boosts) {
			const boost = boosts[boostName];
			if (!boost) continue;
			cappedBoost[boostName] = this.battle.clampIntRange(this.boosts[boostName] + boost, -6, 6) - this.boosts[boostName];
		}
		return cappedBoost;
	}

	boostBy(boosts: SparseBoostsTable) {
		boosts = this.getCappedBoost(boosts);
		let delta = 0;
		let boostName: BoostID;
		for (boostName in boosts) {
			delta = boosts[boostName]!;
			this.boosts[boostName] += delta;
		}
		return delta;
	}

	clearBoosts() {
		let boostName: BoostID;
		for (boostName in this.boosts) {
			this.boosts[boostName] = 0;
		}
	}

	setBoost(boosts: SparseBoostsTable) {
		let boostName: BoostID;
		for (boostName in boosts) {
			this.boosts[boostName] = boosts[boostName]!;
		}
	}

	copyVolatileFrom(pokemon: Pokemon, switchCause?: string | boolean) {
		this.clearVolatile();
		if (switchCause !== 'shedtail') this.boosts = pokemon.boosts;
		for (const i in pokemon.volatiles) {
			if (switchCause === 'shedtail' && i !== 'substitute') continue;
			if (this.battle.dex.conditions.getByID(i as ID).noCopy) continue;
			// shallow clones
			this.volatiles[i] = this.battle.initEffectState({ ...pokemon.volatiles[i] });
			if (this.volatiles[i].linkedPokemon) {
				delete pokemon.volatiles[i].linkedPokemon;
				delete pokemon.volatiles[i].linkedStatus;
				for (const linkedPoke of this.volatiles[i].linkedPokemon) {
					const linkedPokeLinks = linkedPoke.volatiles[this.volatiles[i].linkedStatus].linkedPokemon;
					linkedPokeLinks[linkedPokeLinks.indexOf(pokemon)] = this;
				}
			}
		}
		pokemon.clearVolatile();
		for (const i in this.volatiles) {
			const volatile = this.getVolatile(i) as Condition;
			this.battle.singleEvent('Copy', volatile, this.volatiles[i], this);
		}
	}

	transformInto(pokemon: Pokemon, effect?: Effect) {
		const species = pokemon.species;
		if (
			pokemon.fainted || this.illusion || pokemon.illusion || (pokemon.volatiles['substitute'] && this.battle.gen >= 5) ||
			(pokemon.transformed && this.battle.gen >= 2) || (this.transformed && this.battle.gen >= 5) ||
			species.name === 'Eternatus-Eternamax' ||
			(['Ogerpon', 'Terapagos'].includes(species.baseSpecies) && (this.terastallized || pokemon.terastallized)) ||
			this.terastallized === 'Stellar'
		) {
			return false;
		}

		if (this.battle.dex.currentMod === 'gen1stadium' && (
			species.name === 'Ditto' ||
			(this.species.name === 'Ditto' && pokemon.moves.includes('transform'))
		)) {
			return false;
		}

		if (!this.setSpecies(species, effect, true)) return false;

		this.transformed = true;
		this.weighthg = pokemon.weighthg;

		const types = pokemon.getTypes(true, true);
		this.setType(pokemon.volatiles['roost'] ? pokemon.volatiles['roost'].typeWas : types, true);
		this.addedType = pokemon.addedType;
		this.knownType = this.isAlly(pokemon) && pokemon.knownType;
		this.apparentType = pokemon.apparentType;

		let statName: StatIDExceptHP;
		for (statName in this.storedStats) {
			this.storedStats[statName] = pokemon.storedStats[statName];
			if (this.modifiedStats) this.modifiedStats[statName] = pokemon.modifiedStats![statName]; // Gen 1: Copy modified stats.
		}
		this.moveSlots = [];
		this.hpType = (this.battle.gen >= 5 ? this.hpType : pokemon.hpType);
		this.hpPower = (this.battle.gen >= 5 ? this.hpPower : pokemon.hpPower);
		this.timesAttacked = pokemon.timesAttacked;
		for (const moveSlot of pokemon.moveSlots) {
			let moveName = moveSlot.move;
			if (moveSlot.id === 'hiddenpower') {
				moveName = 'Hidden Power ' + this.hpType;
			}
			this.moveSlots.push({
				move: moveName,
				id: moveSlot.id,
				pp: moveSlot.maxpp === 1 ? 1 : 5,
				maxpp: this.battle.gen >= 5 ? (moveSlot.maxpp === 1 ? 1 : 5) : moveSlot.maxpp,
				target: moveSlot.target,
				disabled: false,
				used: false,
				virtual: true,
			});
		}
		let boostName: BoostID;
		for (boostName in pokemon.boosts) {
			this.boosts[boostName] = pokemon.boosts[boostName];
		}
		if (this.battle.gen >= 6) {
			// we need to remove all of the overlapping crit volatiles before adding any of them
			const volatilesToCopy = ['dragoncheer', 'focusenergy', 'gmaxchistrike', 'laserfocus'];
			for (const volatile of volatilesToCopy) this.removeVolatile(volatile);
			for (const volatile of volatilesToCopy) {
				if (pokemon.volatiles[volatile]) {
					this.addVolatile(volatile);
					if (volatile === 'gmaxchistrike') this.volatiles[volatile].layers = pokemon.volatiles[volatile].layers;
					if (volatile === 'dragoncheer') this.volatiles[volatile].hasDragonType = pokemon.volatiles[volatile].hasDragonType;
				}
			}
		}
		if (effect) {
			this.battle.add('-transform', this, pokemon, '[from] ' + effect.fullname);
		} else {
			this.battle.add('-transform', this, pokemon);
		}
		if (this.terastallized) {
			this.knownType = true;
			this.apparentType = this.terastallized;
		}
		if (this.battle.gen > 2) this.setAbility(pokemon.ability, this, true, true);

		// Change formes based on held items (for Transform)
		// Only ever relevant in Generation 4 since Generation 3 didn't have item-based forme changes
		if (this.battle.gen === 4) {
			if (this.species.num === 487) {
				// Giratina formes
				if (this.species.name === 'Giratina' && this.item === 'griseousorb') {
					this.formeChange('Giratina-Origin');
				} else if (this.species.name === 'Giratina-Origin' && this.item !== 'griseousorb') {
					this.formeChange('Giratina');
				}
			}
			if (this.species.num === 493) {
				// Arceus formes
				const item = this.getItem();
				const targetForme = (item?.onPlate ? 'Arceus-' + item.onPlate : 'Arceus');
				if (this.species.name !== targetForme) {
					this.formeChange(targetForme);
				}
			}
		}

		// Pokemon transformed into Ogerpon cannot Terastallize
		// restoring their ability to tera after they untransform is handled ELSEWHERE
		if (['Ogerpon', 'Terapagos'].includes(this.species.baseSpecies) && this.canTerastallize) this.canTerastallize = false;

		return true;
	}

	/**
	 * Changes this Pokemon's species to the given speciesId (or species).
	 * This function only handles changes to stats and type.
	 * Use formeChange to handle changes to ability and sending client messages.
	 */
	setSpecies(rawSpecies: Species, source: Effect | null = this.battle.effect, isTransform = false) {
		const species = this.battle.runEvent('ModifySpecies', this, null, source, rawSpecies);
		if (!species) return null;
		this.species = species;

		this.setType(species.types, true);
		this.apparentType = rawSpecies.types.join('/');
		this.addedType = species.addedType || '';
		this.knownType = true;
		this.weighthg = species.weighthg;

		const stats = this.battle.spreadModify(this.species.baseStats, this.set);
		if (this.species.maxHP) stats.hp = this.species.maxHP;

		if (!this.maxhp) {
			this.baseMaxhp = stats.hp;
			this.maxhp = stats.hp;
			this.hp = stats.hp;
		}

		if (!isTransform) this.baseStoredStats = stats;
		let statName: StatIDExceptHP;
		for (statName in this.storedStats) {
			this.storedStats[statName] = stats[statName];
			if (this.modifiedStats) this.modifiedStats[statName] = stats[statName]; // Gen 1: Reset modified stats.
		}
		if (this.battle.gen <= 1) {
			// Gen 1: Re-Apply burn and para drops.
			if (this.status === 'par') this.modifyStat!('spe', 0.25);
			if (this.status === 'brn') this.modifyStat!('atk', 0.5);
		}
		this.speed = this.storedStats.spe;
		return species;
	}

	/**
	 * Changes this Pokemon's forme to match the given speciesId (or species).
	 * This function handles all changes to stats, ability, type, species, etc.
	 * as well as sending all relevant messages sent to the client.
	 */
	formeChange(
		speciesId: string | Species, source: Effect | null = this.battle.effect,
		isPermanent?: boolean, abilitySlot = '0', message?: string
	) {
		const rawSpecies = this.battle.dex.species.get(speciesId);

		const species = this.setSpecies(rawSpecies, source);
		if (!species) return false;

		if (this.battle.gen <= 2) return true;

		// The species the opponent sees
		const apparentSpecies =
			this.illusion ? this.illusion.species.name : species.baseSpecies;
		if (isPermanent) {
			if (!this.transformed) this.regressionForme = true;
			this.baseSpecies = rawSpecies;
			this.details = this.getUpdatedDetails();
			let details = (this.illusion || this).details;
			if (this.terastallized) details += `, tera:${this.terastallized}`;
			this.battle.add('detailschange', this, details);
			if (!source) {
				// Tera forme
				// Ogerpon/Terapagos text goes here
			} else if (source.effectType === 'Item') {
				this.canTerastallize = null; // National Dex behavior
				if (source.zMove) {
					this.battle.add('-burst', this, apparentSpecies, species.requiredItem);
					this.moveThisTurnResult = true; // Ultra Burst counts as an action for Truant
				} else if (source.isPrimalOrb) {
					if (this.illusion) {
						this.ability = '';
						this.battle.add('-primal', this.illusion, species.requiredItem);
					} else {
						this.battle.add('-primal', this, species.requiredItem);
					}
				} else {
					this.battle.add('-mega', this, apparentSpecies, species.requiredItem);
					this.moveThisTurnResult = true; // Mega Evolution counts as an action for Truant
				}
			} else if (source.effectType === 'Status') {
				// Shaymin-Sky -> Shaymin
				this.battle.add('-formechange', this, species.name, message);
			}
		} else {
			if (source?.effectType === 'Ability') {
				this.battle.add('-formechange', this, species.name, message, `[from] ability: ${source.name}`);
			} else {
				this.battle.add('-formechange', this, this.illusion ? this.illusion.species.name : species.name, message);
			}
		}
		if (isPermanent && (!source || !['disguise', 'iceface'].includes(source.id))) {
			if (this.illusion) {
				this.ability = ''; // Don't allow Illusion to wear off
			}
			const ability = species.abilities[abilitySlot] || species.abilities['0'];
			// Ogerpon's forme change doesn't override permanent abilities
			if (source || !this.getAbility().flags['cantsuppress']) this.setAbility(ability, null, true);
			// However, its ability does reset upon switching out
			this.baseAbility = toID(ability);
		}
		if (this.terastallized) {
			this.knownType = true;
			this.apparentType = this.terastallized;
		}
		return true;
	}

	clearVolatile(includeSwitchFlags = true) {
		this.boosts = {
			atk: 0,
			def: 0,
			spa: 0,
			spd: 0,
			spe: 0,
			accuracy: 0,
			evasion: 0,
		};

		if (this.battle.gen === 1 && this.baseMoves.includes('mimic' as ID) && !this.transformed) {
			const moveslot = this.baseMoves.indexOf('mimic' as ID);
			const mimicPP = this.moveSlots[moveslot] ? this.moveSlots[moveslot].pp : 16;
			this.moveSlots = this.baseMoveSlots.slice();
			this.moveSlots[moveslot].pp = mimicPP;
		} else {
			this.moveSlots = this.baseMoveSlots.slice();
		}

		this.transformed = false;
		this.ability = this.baseAbility;
		this.hpType = this.baseHpType;
		this.hpPower = this.baseHpPower;
		if (this.canTerastallize === false) this.canTerastallize = this.teraType;
		for (const i in this.volatiles) {
			if (this.volatiles[i].linkedStatus) {
				this.removeLinkedVolatiles(this.volatiles[i].linkedStatus, this.volatiles[i].linkedPokemon);
			}
		}
		if (this.species.name === 'Eternatus-Eternamax' && this.volatiles['dynamax']) {
			this.volatiles = { dynamax: this.volatiles['dynamax'] };
		} else {
			this.volatiles = {};
		}
		if (includeSwitchFlags) {
			this.switchFlag = false;
			this.forceSwitchFlag = false;
		}

		this.lastMove = null;
		if (this.battle.gen === 2) this.lastMoveEncore = null;
		this.lastMoveUsed = null;
		this.moveThisTurn = '';
		this.moveLastTurnResult = undefined;
		this.moveThisTurnResult = undefined;

		this.lastDamage = 0;
		this.attackedBy = [];
		this.hurtThisTurn = null;
		this.newlySwitched = true;
		this.beingCalledBack = false;

		this.volatileStaleness = undefined;

		delete this.abilityState.started;
		delete this.itemState.started;

		this.setSpecies(this.baseSpecies);
	}

	hasType(type: string | string[]) {
		const thisTypes = this.getTypes();
		if (typeof type === 'string') {
			return thisTypes.includes(type);
		}

		for (const typeName of type) {
			if (thisTypes.includes(typeName)) return true;
		}
		return false;
	}

	/**
	 * This function only puts the pokemon in the faint queue;
	 * actually setting of this.fainted comes later when the
	 * faint queue is resolved.
	 *
	 * Returns the amount of damage actually dealt
	 */
	faint(source: Pokemon | null = null, effect: Effect | null = null) {
		if (this.fainted || this.faintQueued) return 0;
		const d = this.hp;
		this.hp = 0;
		this.switchFlag = false;
		this.faintQueued = true;
		this.battle.faintQueue.push({
			target: this,
			source,
			effect,
		});
		return d;
	}

	damage(d: number, source: Pokemon | null = null, effect: Effect | null = null) {
		if (!this.hp || isNaN(d) || d <= 0) return 0;
		if (d < 1 && d > 0) d = 1;
		d = this.battle.trunc(d);
		this.hp -= d;
		if (this.hp <= 0) {
			d += this.hp;
			this.faint(source, effect);
		}
		return d;
	}

	tryTrap(isHidden = false) {
		if (!this.runStatusImmunity('trapped')) return false;
		if (this.trapped && isHidden) return true;
		this.trapped = isHidden ? 'hidden' : true;
		return true;
	}

	hasMove(moveid: string) {
		moveid = toID(moveid);
		if (moveid.substr(0, 11) === 'hiddenpower') moveid = 'hiddenpower';
		for (const moveSlot of this.moveSlots) {
			if (moveid === moveSlot.id) {
				return moveid;
			}
		}
		return false;
	}

	disableMove(moveid: string, isHidden?: boolean | string, sourceEffect?: Effect) {
		if (!sourceEffect && this.battle.event) {
			sourceEffect = this.battle.effect;
		}
		moveid = toID(moveid);

		for (const moveSlot of this.moveSlots) {
			if (moveSlot.id === moveid && moveSlot.disabled !== true) {
				moveSlot.disabled = (isHidden || true);
				moveSlot.disabledSource = (sourceEffect?.name || moveSlot.move);
			}
		}
	}

	/** Returns the amount of damage actually healed */
	heal(d: number, source: Pokemon | null = null, effect: Effect | null = null) {
		if (!this.hp) return false;
		d = this.battle.trunc(d);
		if (isNaN(d)) return false;
		if (d <= 0) return false;
		if (this.hp >= this.maxhp) return false;
		this.hp += d;
		if (this.hp > this.maxhp) {
			d -= this.hp - this.maxhp;
			this.hp = this.maxhp;
		}
		return d;
	}

	/** Sets HP, returns delta */
	sethp(d: number) {
		if (!this.hp) return 0;
		d = this.battle.trunc(d);
		if (isNaN(d)) return;
		if (d < 1) d = 1;
		d -= this.hp;
		this.hp += d;
		if (this.hp > this.maxhp) {
			d -= this.hp - this.maxhp;
			this.hp = this.maxhp;
		}
		return d;
	}

	trySetStatus(status: string | Condition, source: Pokemon | null = null, sourceEffect: Effect | null = null) {
		return this.setStatus(this.status || status, source, sourceEffect);
	}

	/** Unlike clearStatus, gives cure message */
	cureStatus(silent = false) {
		if (!this.hp || !this.status) return false;
		this.battle.add('-curestatus', this, this.status, silent ? '[silent]' : '[msg]');
		if (this.status === 'slp' && this.removeVolatile('nightmare')) {
			this.battle.add('-end', this, 'Nightmare', '[silent]');
		}
		this.setStatus('');
		return true;
	}

	setStatus(
		status: string | Condition,
		source: Pokemon | null = null,
		sourceEffect: Effect | null = null,
		ignoreImmunities = false
	) {
		if (!this.hp) return false;
		status = this.battle.dex.conditions.get(status);
		if (this.battle.event) {
			if (!source) source = this.battle.event.source;
			if (!sourceEffect) sourceEffect = this.battle.effect;
		}
		if (!source) source = this;

		if (this.status === status.id) {
			if ((sourceEffect as Move)?.status === this.status) {
				this.battle.add('-fail', this, this.status);
			} else if ((sourceEffect as Move)?.status) {
				this.battle.add('-fail', source);
				this.battle.attrLastMove('[still]');
			}
			return false;
		}

		if (
			!ignoreImmunities && status.id && !(source?.hasAbility('corrosion') && ['tox', 'psn'].includes(status.id))
		) {
			// the game currently never ignores immunities
			if (!this.runStatusImmunity(status.id === 'tox' ? 'psn' : status.id)) {
				this.battle.debug('immune to status');
				if ((sourceEffect as Move)?.status) {
					this.battle.add('-immune', this);
				}
				return false;
			}
		}
		const prevStatus = this.status;
		const prevStatusState = this.statusState;
		if (status.id) {
			const result: boolean = this.battle.runEvent('SetStatus', this, source, sourceEffect, status);
			if (!result) {
				this.battle.debug('set status [' + status.id + '] interrupted');
				return result;
			}
		}

		this.status = status.id;
		this.statusState = this.battle.initEffectState({ id: status.id, target: this });
		if (source) this.statusState.source = source;
		if (status.duration) this.statusState.duration = status.duration;
		if (status.durationCallback) {
			this.statusState.duration = status.durationCallback.call(this.battle, this, source, sourceEffect);
		}

		if (status.id && !this.battle.singleEvent('Start', status, this.statusState, this, source, sourceEffect)) {
			this.battle.debug('status start [' + status.id + '] interrupted');
			// cancel the setstatus
			this.status = prevStatus;
			this.statusState = prevStatusState;
			return false;
		}
		if (status.id && !this.battle.runEvent('AfterSetStatus', this, source, sourceEffect, status)) {
			return false;
		}
		return true;
	}

	/**
	 * Unlike cureStatus, does not give cure message
	 */
	clearStatus() {
		if (!this.hp || !this.status) return false;
		if (this.status === 'slp' && this.removeVolatile('nightmare')) {
			this.battle.add('-end', this, 'Nightmare', '[silent]');
		}
		this.setStatus('');
		return true;
	}

	getStatus() {
		return this.battle.dex.conditions.getByID(this.status);
	}

	eatItem(force?: boolean, source?: Pokemon, sourceEffect?: Effect) {
		if (!this.item || this.itemState.knockedOff) return false;
		if ((!this.hp && this.item !== 'jabocaberry' && this.item !== 'rowapberry') || !this.isActive) return false;

		if (!sourceEffect && this.battle.effect) sourceEffect = this.battle.effect;
		if (!source && this.battle.event?.target) source = this.battle.event.target;
		const item = this.getItem();
		if (sourceEffect?.effectType === 'Item' && this.item !== sourceEffect.id && source === this) {
			// if an item is telling us to eat it but we aren't holding it, we probably shouldn't eat what we are holding
			return false;
		}
		if (
			this.battle.runEvent('UseItem', this, null, null, item) &&
			(force || this.battle.runEvent('TryEatItem', this, null, null, item))
		) {
			this.battle.add('-enditem', this, item, '[eat]');

			this.battle.singleEvent('Eat', item, this.itemState, this, source, sourceEffect);
			this.battle.runEvent('EatItem', this, null, null, item);

			if (RESTORATIVE_BERRIES.has(item.id)) {
				switch (this.pendingStaleness) {
				case 'internal':
					if (this.staleness !== 'external') this.staleness = 'internal';
					break;
				case 'external':
					this.staleness = 'external';
					break;
				}
				this.pendingStaleness = undefined;
			}

			this.lastItem = this.item;
			this.item = '';
			this.battle.clearEffectState(this.itemState);
			this.usedItemThisTurn = true;
			this.ateBerry = true;
			this.battle.runEvent('AfterUseItem', this, null, null, item);
			return true;
		}
		return false;
	}

	useItem(source?: Pokemon, sourceEffect?: Effect) {
		if ((!this.hp && !this.getItem().isGem) || !this.isActive) return false;
		if (!this.item || this.itemState.knockedOff) return false;

		if (!sourceEffect && this.battle.effect) sourceEffect = this.battle.effect;
		if (!source && this.battle.event?.target) source = this.battle.event.target;
		const item = this.getItem();
		if (sourceEffect?.effectType === 'Item' && this.item !== sourceEffect.id && source === this) {
			// if an item is telling us to eat it but we aren't holding it, we probably shouldn't eat what we are holding
			return false;
		}
		if (this.battle.runEvent('UseItem', this, null, null, item)) {
			switch (item.id) {
			case 'redcard':
				this.battle.add('-enditem', this, item, `[of] ${source}`);
				break;
			default:
				if (item.isGem) {
					this.battle.add('-enditem', this, item, '[from] gem');
				} else {
					this.battle.add('-enditem', this, item);
				}
				break;
			}
			if (item.boosts) {
				this.battle.boost(item.boosts, this, source, item);
			}

			this.battle.singleEvent('Use', item, this.itemState, this, source, sourceEffect);

			this.lastItem = this.item;
			this.item = '';
			this.battle.clearEffectState(this.itemState);
			this.usedItemThisTurn = true;
			this.battle.runEvent('AfterUseItem', this, null, null, item);
			return true;
		}
		return false;
	}

	takeItem(source?: Pokemon) {
		if (!this.isActive) return false;
		if (!this.item || this.itemState.knockedOff) return false;
		if (!source) source = this;
		if (this.battle.gen === 4) {
			if (toID(this.ability) === 'multitype') return false;
			if (toID(source.ability) === 'multitype') return false;
		}
		const item = this.getItem();
		if (this.battle.runEvent('TakeItem', this, source, null, item)) {
			this.item = '';
			const oldItemState = this.itemState;
			this.battle.clearEffectState(this.itemState);
			this.pendingStaleness = undefined;
			this.battle.singleEvent('End', item, oldItemState, this);
			this.battle.runEvent('AfterTakeItem', this, null, null, item);
			return item;
		}
		return false;
	}

	setItem(item: string | Item, source?: Pokemon, effect?: Effect) {
		if (!this.hp || !this.isActive) return false;
		if (this.itemState.knockedOff) return false;
		if (typeof item === 'string') item = this.battle.dex.items.get(item);

		const effectid = this.battle.effect ? this.battle.effect.id : '';
		if (RESTORATIVE_BERRIES.has('leppaberry' as ID)) {
			const inflicted = ['trick', 'switcheroo'].includes(effectid);
			const external = inflicted && source && !source.isAlly(this);
			this.pendingStaleness = external ? 'external' : 'internal';
		} else {
			this.pendingStaleness = undefined;
		}
		const oldItem = this.getItem();
		const oldItemState = this.itemState;
		this.item = item.id;
		this.itemState = this.battle.initEffectState({ id: item.id, target: this });
		if (oldItem.exists) this.battle.singleEvent('End', oldItem, oldItemState, this);
		if (item.id) {
			this.battle.singleEvent('Start', item, this.itemState, this, source, effect);
		}
		return true;
	}

	getItem() {
		return this.battle.dex.items.getByID(this.item);
	}

	hasItem(item: string | string[]) {
		if (Array.isArray(item)) {
			if (!item.map(toID).includes(this.item)) return false;
		} else {
			if (toID(item) !== this.item) return false;
		}
		return !this.ignoringItem();
	}

	clearItem() {
		return this.setItem('');
	}

	setAbility(ability: string | Ability, source?: Pokemon | null, isFromFormeChange = false, isTransform = false) {
		if (!this.hp) return false;
		if (typeof ability === 'string') ability = this.battle.dex.abilities.get(ability);
		const oldAbility = this.ability;
		if (!isFromFormeChange) {
			if (ability.flags['cantsuppress'] || this.getAbility().flags['cantsuppress']) return false;
		}
		if (!isFromFormeChange && !isTransform) {
			const setAbilityEvent: boolean | null = this.battle.runEvent('SetAbility', this, source, this.battle.effect, ability);
			if (!setAbilityEvent) return setAbilityEvent;
		}
		this.battle.singleEvent('End', this.battle.dex.abilities.get(oldAbility), this.abilityState, this, source);
		if (this.battle.effect && this.battle.effect.effectType === 'Move' && !isFromFormeChange) {
			this.battle.add(
				'-endability', this, this.battle.dex.abilities.get(oldAbility),
				`[from] move: ${this.battle.dex.moves.get(this.battle.effect.id)}`
			);
		}
		this.ability = ability.id;
		this.abilityState = this.battle.initEffectState({ id: ability.id, target: this });
		if (ability.id && this.battle.gen > 3 &&
			(!isTransform || oldAbility !== ability.id || this.battle.gen <= 4)) {
			this.battle.singleEvent('Start', ability, this.abilityState, this, source);
		}
		return oldAbility;
	}

	getAbility() {
		return this.battle.dex.abilities.getByID(this.ability);
	}

	hasAbility(ability: string | string[]) {
		if (Array.isArray(ability)) {
			if (!ability.map(toID).includes(this.ability)) return false;
		} else {
			if (toID(ability) !== this.ability) return false;
		}
		return !this.ignoringAbility();
	}

	clearAbility() {
		return this.setAbility('');
	}

	getNature() {
		return this.battle.dex.natures.get(this.set.nature);
	}

	addVolatile(
		status: string | Condition, source: Pokemon | null = null, sourceEffect: Effect | null = null,
		linkedStatus: string | Condition | null = null
	): boolean | any {
		let result;
		status = this.battle.dex.conditions.get(status);
		if (!this.hp && !status.affectsFainted) return false;
		if (linkedStatus && source && !source.hp) return false;
		if (this.battle.event) {
			if (!source) source = this.battle.event.source;
			if (!sourceEffect) sourceEffect = this.battle.effect;
		}
		if (!source) source = this;

		if (this.volatiles[status.id]) {
			if (!status.onRestart) return false;
			return this.battle.singleEvent('Restart', status, this.volatiles[status.id], this, source, sourceEffect);
		}
		if (!this.runStatusImmunity(status.id)) {
			this.battle.debug('immune to volatile status');
			if ((sourceEffect as Move)?.status) {
				this.battle.add('-immune', this);
			}
			return false;
		}
		result = this.battle.runEvent('TryAddVolatile', this, source, sourceEffect, status);
		if (!result) {
			this.battle.debug('add volatile [' + status.id + '] interrupted');
			return result;
		}
		this.volatiles[status.id] = this.battle.initEffectState({ id: status.id, name: status.name, target: this });
		if (source) {
			this.volatiles[status.id].source = source;
			this.volatiles[status.id].sourceSlot = source.getSlot();
		}
		if (sourceEffect) this.volatiles[status.id].sourceEffect = sourceEffect;
		if (status.duration) this.volatiles[status.id].duration = status.duration;
		if (status.durationCallback) {
			this.volatiles[status.id].duration = status.durationCallback.call(this.battle, this, source, sourceEffect);
		}
		result = this.battle.singleEvent('Start', status, this.volatiles[status.id], this, source, sourceEffect);
		if (!result) {
			// cancel
			delete this.volatiles[status.id];
			return result;
		}
		if (linkedStatus && source) {
			if (!source.volatiles[linkedStatus.toString()]) {
				source.addVolatile(linkedStatus, this, sourceEffect);
				source.volatiles[linkedStatus.toString()].linkedPokemon = [this];
				source.volatiles[linkedStatus.toString()].linkedStatus = status;
			} else {
				source.volatiles[linkedStatus.toString()].linkedPokemon.push(this);
			}
			this.volatiles[status.toString()].linkedPokemon = [source];
			this.volatiles[status.toString()].linkedStatus = linkedStatus;
		}
		return true;
	}

	getVolatile(status: string | Effect) {
		status = this.battle.dex.conditions.get(status) as Effect;
		if (!this.volatiles[status.id]) return null;
		return status;
	}

	removeVolatile(status: string | Effect) {
		if (!this.hp) return false;
		status = this.battle.dex.conditions.get(status) as Effect;
		if (!this.volatiles[status.id]) return false;
		const linkedPokemon = this.volatiles[status.id].linkedPokemon;
		const linkedStatus = this.volatiles[status.id].linkedStatus;
		this.battle.singleEvent('End', status, this.volatiles[status.id], this);
		delete this.volatiles[status.id];
		if (linkedPokemon) {
			this.removeLinkedVolatiles(linkedStatus, linkedPokemon);
		}
		return true;
	}

	removeLinkedVolatiles(linkedStatus: string | Effect, linkedPokemon: Pokemon[]) {
		linkedStatus = linkedStatus.toString();
		for (const linkedPoke of linkedPokemon) {
			const volatileData = linkedPoke.volatiles[linkedStatus];
			if (!volatileData) continue;
			volatileData.linkedPokemon.splice(volatileData.linkedPokemon.indexOf(this), 1);
			if (volatileData.linkedPokemon.length === 0) {
				linkedPoke.removeVolatile(linkedStatus);
			}
		}
	}

	getHealth = () => {
		if (!this.hp) return { side: this.side.id, secret: '0 fnt', shared: '0 fnt' };
		let secret = `${this.hp}/${this.maxhp}`;
		let shared;
		const ratio = this.hp / this.maxhp;
		if (this.battle.reportExactHP) {
			shared = secret;
		} else if (this.battle.reportPercentages || this.battle.gen >= 8) {
			// HP Percentage Mod mechanics
			let percentage = Math.ceil(ratio * 100);
			if ((percentage === 100) && (ratio < 1.0)) {
				percentage = 99;
			}
			shared = `${percentage}/100`;
		} else {
			// In-game accurate pixel health mechanics
			const pixels = Math.floor(ratio * 48) || 1;
			shared = `${pixels}/48`;
			if ((pixels === 9) && (ratio > 0.2)) {
				shared += 'y'; // force yellow HP bar
			} else if ((pixels === 24) && (ratio > 0.5)) {
				shared += 'g'; // force green HP bar
			}
		}
		if (this.status) {
			secret += ` ${this.status}`;
			shared += ` ${this.status}`;
		}
		return { side: this.side.id, secret, shared };
	};

	/**
	 * Sets a type (except on Arceus, who resists type changes)
	 */
	setType(newType: string | string[], enforce = false) {
		if (!enforce) {
			// No Pokemon should be able to have Stellar as a base type
			if (typeof newType === 'string' ? newType === 'Stellar' : newType.includes('Stellar')) return false;
			// First type of Arceus, Silvally cannot be normally changed
			if ((this.battle.gen >= 5 && (this.species.num === 493 || this.species.num === 773)) ||
				(this.battle.gen === 4 && this.hasAbility('multitype'))) {
				return false;
			}
			// Terastallized Pokemon cannot have their base type changed except via forme change
			if (this.terastallized) return false;
		}

		if (!newType) throw new Error("Must pass type to setType");
		this.types = (typeof newType === 'string' ? [newType] : newType);
		this.addedType = '';
		this.knownType = true;
		this.apparentType = this.types.join('/');

		return true;
	}

	/** Removes any types added previously and adds another one. */
	addType(newType: string) {
		if (this.terastallized) return false;
		this.addedType = newType;
		return true;
	}

	getTypes(excludeAdded?: boolean, preterastallized?: boolean): string[] {
		if (!preterastallized && this.terastallized && this.terastallized !== 'Stellar') {
			return [this.terastallized];
		}
		const types = this.battle.runEvent('Type', this, null, null, this.types);
		if (!types.length) types.push(this.battle.gen >= 5 ? 'Normal' : '???');
		if (!excludeAdded && this.addedType) return types.concat(this.addedType);
		return types;
	}

	isGrounded(negateImmunity = false) {
		if ('gravity' in this.battle.field.pseudoWeather) return true;
		if ('ingrain' in this.volatiles && this.battle.gen >= 4) return true;
		if ('smackdown' in this.volatiles) return true;
		const item = (this.ignoringItem() ? '' : this.item);
		if (item === 'ironball') return true;
		// If a Fire/Flying type uses Burn Up and Roost, it becomes ???/Flying-type, but it's still grounded.
		if (!negateImmunity && this.hasType('Flying') && !(this.hasType('???') && 'roost' in this.volatiles)) return false;
		if (this.hasAbility('levitate') && !this.battle.suppressingAbility(this)) return null;
		if ('magnetrise' in this.volatiles) return false;
		if ('telekinesis' in this.volatiles) return false;
		return item !== 'airballoon';
	}

	isSemiInvulnerable() {
		return (this.volatiles['fly'] || this.volatiles['bounce'] || this.volatiles['dive'] || this.volatiles['dig'] ||
			this.volatiles['phantomforce'] || this.volatiles['shadowforce'] || this.isSkyDropped());
	}

	isSkyDropped() {
		if (this.volatiles['skydrop']) return true;
		for (const foeActive of this.side.foe.active) {
			if (foeActive.volatiles['skydrop'] && foeActive.volatiles['skydrop'].source === this) {
				return true;
			}
		}
		return false;
	}

	/** Specifically: is protected against a single-target damaging move */
	isProtected() {
		return !!(
			this.volatiles['protect'] || this.volatiles['detect'] || this.volatiles['maxguard'] ||
			this.volatiles['kingsshield'] || this.volatiles['spikyshield'] || this.volatiles['banefulbunker'] ||
			this.volatiles['obstruct'] || this.volatiles['silktrap'] || this.volatiles['burningbulwark']
		);
	}

	/**
	 * Like Field.effectiveWeather(), but ignores sun and rain if
	 * the Utility Umbrella is active for the Pokemon.
	 */
	effectiveWeather() {
		const weather = this.battle.field.effectiveWeather();
		switch (weather) {
		case 'sunnyday':
		case 'raindance':
		case 'desolateland':
		case 'primordialsea':
			if (this.hasItem('utilityumbrella')) return '';
		}
		return weather;
	}

	runEffectiveness(move: ActiveMove) {
		let totalTypeMod = 0;
		if (this.terastallized && move.type === 'Stellar') {
			totalTypeMod = 1;
		} else {
			for (const type of this.getTypes()) {
				let typeMod = this.battle.dex.getEffectiveness(move, type);
				typeMod = this.battle.singleEvent('Effectiveness', move, null, this, type, move, typeMod);
				totalTypeMod += this.battle.runEvent('Effectiveness', this, type, move, typeMod);
			}
		}
		if (this.species.name === 'Terapagos-Terastal' && this.hasAbility('Tera Shell') &&
			!this.battle.suppressingAbility(this)) {
			if (this.abilityState.resisted) return -1; // all hits of multi-hit move should be not very effective
			if (move.category === 'Status' || move.id === 'struggle' || !this.runImmunity(move.type) ||
				totalTypeMod < 0 || this.hp < this.maxhp) {
				return totalTypeMod;
			}

			this.battle.add('-activate', this, 'ability: Tera Shell');
			this.abilityState.resisted = true;
			return -1;
		}
		return totalTypeMod;
	}

	/** false = immune, true = not immune */
	runImmunity(type: string, message?: string | boolean) {
		if (!type || type === '???') return true;
		if (!this.battle.dex.types.isName(type)) {
			throw new Error("Use runStatusImmunity for " + type);
		}
		if (this.fainted) return false;

		const negateImmunity = !this.battle.runEvent('NegateImmunity', this, type);
		const notImmune = type === 'Ground' ?
			this.isGrounded(negateImmunity) :
			negateImmunity || this.battle.dex.getImmunity(type, this);
		if (notImmune) return true;
		if (!message) return false;
		if (notImmune === null) {
			this.battle.add('-immune', this, '[from] ability: Levitate');
		} else {
			this.battle.add('-immune', this);
		}
		return false;
	}

	runStatusImmunity(type: string, message?: string) {
		if (this.fainted) return false;
		if (!type) return true;

		if (!this.battle.dex.getImmunity(type, this)) {
			this.battle.debug('natural status immunity');
			if (message) {
				this.battle.add('-immune', this);
			}
			return false;
		}
		const immunity = this.battle.runEvent('Immunity', this, null, null, type);
		if (!immunity) {
			this.battle.debug('artificial status immunity');
			if (message && immunity !== null) {
				this.battle.add('-immune', this);
			}
			return false;
		}
		return true;
	}

	destroy() {
		// deallocate ourself
		// get rid of some possibly-circular references
		(this as any).battle = null!;
		(this as any).side = null!;
	}
}<|MERGE_RESOLUTION|>--- conflicted
+++ resolved
@@ -1066,34 +1066,11 @@
 		let moves = this.getMoves(lockedMove, isLastActive);
 
 		if (!moves.length) {
-<<<<<<< HEAD
-			moves = [{ move: 'Struggle', id: 'struggle', target: 'randomNormal', disabled: false }];
-			lockedMove = 'struggle';
-		}
-
-		const data: {
-			moves: { move: string, id: string, target?: string, disabled?: string | boolean }[],
-			maybeDisabled?: boolean,
-			maybePartiallyTrapping?: string | false,
-			maybePartiallyTrapped?: boolean,
-			trapped?: boolean,
-			maybeTrapped?: boolean,
-			canMegaEvo?: boolean,
-			canMegaEvoX?: boolean,
-			canMegaEvoY?: boolean,
-			canUltraBurst?: boolean,
-			canZMove?: AnyObject | null,
-			canDynamax?: boolean,
-			maxMoves?: DynamaxOptions,
-			canTerastallize?: string,
-		} = {
-=======
 			moves = [{ move: 'Struggle', id: 'struggle' as ID, target: 'randomNormal', disabled: false }];
 			lockedMove = 'struggle' as ID;
 		}
 
 		const data: PokemonMoveRequestData = {
->>>>>>> 119fe0be
 			moves,
 		};
 
