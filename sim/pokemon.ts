/**
 * Simulator Pokemon
 * Pokemon Showdown - http://pokemonshowdown.com/
 *
 * @license MIT license
 */

import { State } from './state';
import { toID } from './dex';
import type { DynamaxOptions, PokemonMoveRequestData, PokemonSwitchRequestData } from './side';

/** A Pokemon's move slot. */
interface MoveSlot {
	id: ID;
	move: string;
	pp: number;
	maxpp: number;
	target?: string;
	disabled: boolean | string;
	disabledSource?: string;
	used: boolean;
	virtual?: boolean;
}

interface Attacker {
	source: Pokemon;
	damage: number;
	thisTurn: boolean;
	move?: ID;
	slot: PokemonSlot;
	damageValue?: (number | boolean | undefined);
}

export interface EffectState {
	id: string;
	effectOrder: number;
	duration?: number;
	[k: string]: any;
}

// Berries which restore PP/HP and thus inflict external staleness when given to an opponent as
// there are very few non-malicious competitive reasons to do so
export const RESTORATIVE_BERRIES = new Set([
	'leppaberry', 'aguavberry', 'enigmaberry', 'figyberry', 'iapapaberry', 'magoberry', 'sitrusberry', 'wikiberry', 'oranberry',
] as ID[]);

export class Pokemon {
	readonly side: Side;
	readonly battle: Battle;

	readonly set: PokemonSet;
	readonly name: string;
	/** `` `${sideid}: ${name}` `` - used to refer to pokemon in the protocol */
	readonly fullname: string;
	readonly level: number;
	readonly gender: GenderName;
	readonly happiness: number;
	readonly pokeball: ID;
	readonly dynamaxLevel: number;
	readonly gigantamax: boolean;

	/** Transform keeps the original pre-transformed Hidden Power in Gen 2-4. */
	readonly baseHpType: string;
	readonly baseHpPower: number;

	readonly baseMoveSlots: MoveSlot[];
	moveSlots: MoveSlot[];

	hpType: string;
	hpPower: number;

	/**
	 * Index of `pokemon.side.pokemon` and `pokemon.side.active`, which are
	 * guaranteed to be the same for active pokemon. Note that this isn't
	 * its field position in multi battles - use `getSlot()` for that.
	 */
	position: number;
	/**
	 * Information about this pokemon visible to opponents when in battle
	 * (species, gender, level, shininess, tera state).
	 * @see https://github.com/smogon/pokemon-showdown/blob/master/sim/SIM-PROTOCOL.md#identifying-pok%C3%A9mon
	 */
	details: string;

	baseSpecies: Species;
	species: Species;
	speciesState: EffectState;

	status: ID;
	statusState: EffectState;
	volatiles: { [id: string]: EffectState };
	showCure?: boolean;

	/**
	 * These are the basic stats that appear on the in-game stats screen:
	 * calculated purely from the species base stats, level, IVs, EVs,
	 * and Nature, before modifications from item, ability, etc.
	 *
	 * Forme changes affect these, but Transform doesn't.
	 */
	baseStoredStats: StatsTable;
	/**
	 * These are pre-modification stored stats in-battle. At switch-in,
	 * they're identical to `baseStoredStats`, but can be temporarily changed
	 * until switch-out by effects such as Power Trick and Transform.
	 *
	 * Stat multipliers from abilities, items, and volatiles, such as
	 * Solar Power, Choice Band, or Swords Dance, are not stored in
	 * `storedStats`, but applied on top and accessed by `pokemon.getStat`.
	 *
	 * (Except in Gen 1, where stat multipliers are stored, leading
	 * to several famous glitches.)
	 */
	storedStats: StatsExceptHPTable;
	boosts: BoostsTable;

	baseAbility: ID;
	ability: ID;
	abilityState: EffectState;

	item: ID;
	itemState: EffectState;
	lastItem: ID;
	usedItemThisTurn: boolean;
	ateBerry: boolean;

	trapped: boolean | "hidden";
	maybeTrapped: boolean;
	maybeDisabled: boolean;

	illusion: Pokemon | null;
	transformed: boolean;

	maxhp: number;
	/** This is the max HP before Dynamaxing; it's updated for Power Construct etc */
	baseMaxhp: number;
	hp: number;
	fainted: boolean;
	faintQueued: boolean;
	subFainted: boolean | null;

	/** If this Pokemon should revert to its set species when it faints */
	regressionForme: boolean;

	types: string[];
	addedType: string;
	knownType: boolean;
	/** Keeps track of what type the client sees for this Pokemon. */
	apparentType: string;

	/**
	 * If the switch is called by an effect with a special switch
	 * message, like U-turn or Baton Pass, this will be the ID of
	 * the calling effect.
	 */
	switchFlag: ID | boolean;
	forceSwitchFlag: boolean;
	skipBeforeSwitchOutEventFlag: boolean;
	draggedIn: number | null;
	newlySwitched: boolean;
	beingCalledBack: boolean;

	lastMove: ActiveMove | null;
	// Gen 2 only
	lastMoveEncore?: ActiveMove | null;
	lastMoveUsed: ActiveMove | null;
	lastMoveTargetLoc?: number;
	moveThisTurn: string | boolean;
	statsRaisedThisTurn: boolean;
	statsLoweredThisTurn: boolean;
	/**
	 * The result of the last move used on the previous turn by this
	 * Pokemon. Stomping Tantrum checks this property for a value of false
	 * when determine whether to double its power, but it has four
	 * possible values:
	 *
	 * undefined indicates this Pokemon was not active last turn. It should
	 * not be used to indicate that a move was attempted and failed, either
	 * in a way that boosts Stomping Tantrum or not.
	 *
	 * null indicates that the Pokemon's move was skipped in such a way
	 * that does not boost Stomping Tantrum, either from having to recharge
	 * or spending a turn trapped by another Pokemon's Sky Drop.
	 *
	 * false indicates that the move completely failed to execute for any
	 * reason not mentioned above, including missing, the target being
	 * immune, the user being immobilized by an effect such as paralysis, etc.
	 *
	 * true indicates that the move successfully executed one or more of
	 * its effects on one or more targets, including hitting with an attack
	 * but dealing 0 damage to the target in cases such as Disguise, or that
	 * the move was blocked by one or more moves such as Protect.
	 */
	moveLastTurnResult: boolean | null | undefined;
	/**
	 * The result of the most recent move used this turn by this Pokemon.
	 * At the start of each turn, the value stored here is moved to its
	 * counterpart, moveLastTurnResult, and this property is reinitialized
	 * to undefined. This property can have one of four possible values:
	 *
	 * undefined indicates that this Pokemon has not yet finished an
	 * attempt to use a move this turn. As this value is only overwritten
	 * after a move finishes execution, it is not sufficient for an event
	 * to examine only this property when checking if a Pokemon has not
	 * moved yet this turn if the event could take place during that
	 * Pokemon's move.
	 *
	 * null indicates that the Pokemon's move was skipped in such a way
	 * that does not boost Stomping Tantrum, either from having to recharge
	 * or spending a turn trapped by another Pokemon's Sky Drop.
	 *
	 * false indicates that the move completely failed to execute for any
	 * reason not mentioned above, including missing, the target being
	 * immune, the user being immobilized by an effect such as paralysis, etc.
	 *
	 * true indicates that the move successfully executed one or more of
	 * its effects on one or more targets, including hitting with an attack
	 * but dealing 0 damage to the target in cases such as Disguise. It can
	 * also mean that the move was blocked by one or more moves such as
	 * Protect. Uniquely, this value can also be true if this Pokemon mega
	 * evolved or ultra bursted this turn, but in that case the value should
	 * always be overwritten by a move action before the end of that turn.
	 */
	moveThisTurnResult: boolean | null | undefined;
	/**
	 * The undynamaxed HP value this Pokemon was reduced to by damage this turn,
	 * or false if it hasn't taken damage yet this turn
	 *
	 * Used for Assurance, Emergency Exit, and Wimp Out
	 */
	hurtThisTurn: number | null;
	lastDamage: number;
	attackedBy: Attacker[];
	timesAttacked: number;

	isActive: boolean;
	activeTurns: number;
	/**
	 * This is for Fake-Out-likes specifically - it mostly counts how many move
	 * actions you've had since the last time you switched in, so 1/turn normally,
	 * +1 for Dancer/Instruct, -1 for shifting/Sky Drop.
	 *
	 * Incremented before the move is used, so the first move use has
	 * `activeMoveActions === 1`.
	 *
	 * Unfortunately, Truant counts Mega Evolution as an action and Fake
	 * Out doesn't, meaning that Truant can't use this number.
	 */
	activeMoveActions: number;
	previouslySwitchedIn: number;
	truantTurn: boolean;
	// Gen 9 only
	swordBoost: boolean;
	shieldBoost: boolean;
	syrupTriggered: boolean;
	stellarBoostedTypes: string[];

	/** Have this pokemon's Start events run yet? (Start events run every switch-in) */
	isStarted: boolean;
	duringMove: boolean;

	weighthg: number;
	speed: number;

	canMegaEvo: string | null | undefined;
	canMegaEvoX: string | null | undefined;
	canMegaEvoY: string | null | undefined;
	canUltraBurst: string | null | undefined;
	readonly canGigantamax: string | null;
	/**
	 * A Pokemon's Tera type if it can Terastallize, false if it is temporarily unable to tera and should have its
	 * ability restored upon switching out, or null if its inability to tera is permanent.
	 */
	canTerastallize: string | false | null;
	teraType: string;
	baseTypes: string[];
	terastallized?: string;

	/** A Pokemon's currently 'staleness' with respect to the Endless Battle Clause. */
	staleness?: 'internal' | 'external';
	/** Staleness that will be set once a future action occurs (eg. eating a berry). */
	pendingStaleness?: 'internal' | 'external';
	/** Temporary staleness that lasts only until the Pokemon switches. */
	volatileStaleness?: 'external';

	// Gen 1 only
	modifiedStats?: StatsExceptHPTable;
	modifyStat?: (this: Pokemon, statName: StatIDExceptHP, modifier: number) => void;
	// Stadium only
	recalculateStats?: (this: Pokemon) => void;

	/**
	 * An object for storing untyped data, for mods to use.
	 */
	m: {
		innate?: string, // Partners in Crime
		originalSpecies?: string, // Mix and Mega
		[key: string]: any,
	};

	constructor(set: string | AnyObject, side: Side) {
		this.side = side;
		this.battle = side.battle;

		this.m = {};

		const pokemonScripts = this.battle.format.pokemon || this.battle.dex.data.Scripts.pokemon;
		if (pokemonScripts) Object.assign(this, pokemonScripts);

		if (typeof set === 'string') set = { name: set };

		this.baseSpecies = this.battle.dex.species.get(set.species || set.name);
		if (!this.baseSpecies.exists) {
			throw new Error(`Unidentified species: ${this.baseSpecies.name}`);
		}
		this.set = set as PokemonSet;

		this.species = this.baseSpecies;
		if (set.name === set.species || !set.name) {
			set.name = this.baseSpecies.baseSpecies;
		}
		this.speciesState = this.battle.initEffectState({ id: this.species.id });

		this.name = set.name.substr(0, 20);
		this.fullname = `${this.side.id}: ${this.name}`;

		set.level = this.battle.clampIntRange(set.adjustLevel || set.level || 100, 1, 9999);
		this.level = set.level;
		const genders: { [key: string]: GenderName } = { M: 'M', F: 'F', N: 'N' };
		this.gender = genders[set.gender] || this.species.gender || (this.battle.random(2) ? 'F' : 'M');
		if (this.gender === 'N') this.gender = '';
		this.happiness = typeof set.happiness === 'number' ? this.battle.clampIntRange(set.happiness, 0, 255) : 255;
		this.pokeball = toID(this.set.pokeball) || 'pokeball' as ID;
		this.dynamaxLevel = typeof set.dynamaxLevel === 'number' ? this.battle.clampIntRange(set.dynamaxLevel, 0, 10) : 10;
		this.gigantamax = this.set.gigantamax || false;

		this.baseMoveSlots = [];
		this.moveSlots = [];
		if (!this.set.moves?.length) {
			throw new Error(`Set ${this.name} has no moves`);
		}
		for (const moveid of this.set.moves) {
			let move = this.battle.dex.moves.get(moveid);
			if (!move.id) continue;
			if (move.id === 'hiddenpower' && move.type !== 'Normal') {
				if (!set.hpType) set.hpType = move.type;
				move = this.battle.dex.moves.get('hiddenpower');
			}
<<<<<<< HEAD
			let PPUps = this.set.movePPUps ? this.set.movePPUps[this.set.moves.indexOf(moveid)] : 3;
			PPUps = this.battle.clampIntRange(PPUps, 0, 3);
			let basepp = (move.noPPBoosts || move.isZ) ? move.pp : move.pp * (5 + PPUps) / 5;
=======
			let basepp = move.noPPBoosts ? move.pp : move.pp * 8 / 5;
>>>>>>> 719bc1a8
			if (this.battle.gen < 3) basepp = Math.min(61, basepp);
			this.baseMoveSlots.push({
				move: move.name,
				id: move.id,
				pp: basepp,
				maxpp: basepp,
				target: move.target,
				disabled: false,
				disabledSource: '',
				used: false,
			});
		}

		this.position = 0;
		this.details = this.getUpdatedDetails();

		this.status = '';
		this.statusState = this.battle.initEffectState({});
		this.volatiles = {};
		this.showCure = undefined;

		if (!this.set.evs) {
			this.set.evs = { hp: 0, atk: 0, def: 0, spa: 0, spd: 0, spe: 0 };
		}
		if (!this.set.ivs) {
			this.set.ivs = { hp: 31, atk: 31, def: 31, spa: 31, spd: 31, spe: 31 };
		}
		const stats: StatsTable = { hp: 31, atk: 31, def: 31, spe: 31, spa: 31, spd: 31 };
		let stat: StatID;
		for (stat in stats) {
			if (!this.set.evs[stat]) this.set.evs[stat] = 0;
			if (!this.set.ivs[stat] && this.set.ivs[stat] !== 0) this.set.ivs[stat] = 31;
		}
		for (stat in this.set.evs) {
			this.set.evs[stat] = this.battle.clampIntRange(this.set.evs[stat], 0, 255);
		}
		for (stat in this.set.ivs) {
			this.set.ivs[stat] = this.battle.clampIntRange(this.set.ivs[stat], 0, 31);
		}
		if (this.battle.gen && this.battle.gen <= 2) {
			// We represent DVs using even IVs. Ensure they are in fact even.
			for (stat in this.set.ivs) {
				this.set.ivs[stat] &= 30;
			}
		}

		const hpData = this.battle.dex.getHiddenPower(this.set.ivs);
		this.hpType = set.hpType || hpData.type;
		this.hpPower = hpData.power;

		this.baseHpType = this.hpType;
		this.baseHpPower = this.hpPower;

		// initialized in this.setSpecies(this.baseSpecies)
		this.baseStoredStats = null!;
		this.storedStats = { atk: 0, def: 0, spa: 0, spd: 0, spe: 0 };
		this.boosts = { atk: 0, def: 0, spa: 0, spd: 0, spe: 0, accuracy: 0, evasion: 0 };

		this.baseAbility = toID(set.ability);
		this.ability = this.baseAbility;
		this.abilityState = this.battle.initEffectState({ id: this.ability, target: this });

		this.item = toID(set.item);
		this.itemState = this.battle.initEffectState({ id: this.item, target: this });
		this.lastItem = '';
		this.usedItemThisTurn = false;
		this.ateBerry = false;

		this.trapped = false;
		this.maybeTrapped = false;
		this.maybeDisabled = false;

		this.illusion = null;
		this.transformed = false;

		this.fainted = false;
		this.faintQueued = false;
		this.subFainted = null;

		this.regressionForme = false;

		this.types = this.baseSpecies.types;
		this.baseTypes = this.types;
		this.addedType = '';
		this.knownType = true;
		this.apparentType = this.baseSpecies.types.join('/');
		// Every Pokemon has a Terastal type
		this.teraType = this.set.teraType || this.types[0];

		this.switchFlag = false;
		this.forceSwitchFlag = false;
		this.skipBeforeSwitchOutEventFlag = false;
		this.draggedIn = null;
		this.newlySwitched = false;
		this.beingCalledBack = false;

		this.lastMove = null;
		// This is used in gen 2 only, here to avoid code repetition.
		// Only declared if gen 2 to avoid declaring an object we aren't going to need.
		if (this.battle.gen === 2) this.lastMoveEncore = null;
		this.lastMoveUsed = null;
		this.moveThisTurn = '';
		this.statsRaisedThisTurn = false;
		this.statsLoweredThisTurn = false;
		this.hurtThisTurn = null;
		this.lastDamage = 0;
		this.attackedBy = [];
		this.timesAttacked = 0;

		this.isActive = false;
		this.activeTurns = 0;
		this.activeMoveActions = 0;
		this.previouslySwitchedIn = 0;
		this.truantTurn = false;
		this.swordBoost = false;
		this.shieldBoost = false;
		this.syrupTriggered = false;
		this.stellarBoostedTypes = [];
		this.isStarted = false;
		this.duringMove = false;

		this.weighthg = 1;
		this.speed = 0;

		this.canMegaEvo = this.battle.actions.canMegaEvo(this);
		this.canMegaEvoX = this.battle.actions.canMegaEvoX?.(this);
		this.canMegaEvoY = this.battle.actions.canMegaEvoY?.(this);
		this.canUltraBurst = this.battle.actions.canUltraBurst(this);
		this.canGigantamax = this.baseSpecies.canGigantamax || null;
		this.canTerastallize = this.battle.actions.canTerastallize(this);

		// This is used in gen 1 only, here to avoid code repetition.
		// Only declared if gen 1 to avoid declaring an object we aren't going to need.
		if (this.battle.gen === 1) this.modifiedStats = { atk: 0, def: 0, spa: 0, spd: 0, spe: 0 };

		this.maxhp = 0;
		this.baseMaxhp = 0;
		this.hp = 0;
		this.clearVolatile();
		this.hp = this.maxhp;
	}

	toJSON(): AnyObject {
		return State.serializePokemon(this);
	}

	get moves(): readonly string[] {
		return this.moveSlots.map(moveSlot => moveSlot.id);
	}

	get baseMoves(): readonly string[] {
		return this.baseMoveSlots.map(moveSlot => moveSlot.id);
	}

	getSlot(): PokemonSlot {
		const positionOffset = Math.floor(this.side.n / 2) * this.side.active.length;
		const positionLetter = 'abcdef'.charAt(this.position + positionOffset);
		return (this.side.id + positionLetter) as PokemonSlot;
	}

	toString() {
		const fullname = (this.illusion) ? this.illusion.fullname : this.fullname;
		return this.isActive ? this.getSlot() + fullname.slice(2) : fullname;
	}

	getUpdatedDetails(level?: number) {
		let name = this.species.name;
		if (['Greninja-Bond', 'Rockruff-Dusk'].includes(name)) name = this.species.baseSpecies;
		if (!level) level = this.level;
		return name + (level === 100 ? '' : `, L${level}`) +
			(this.gender === '' ? '' : `, ${this.gender}`) + (this.set.shiny ? ', shiny' : '');
	}

	getFullDetails = () => {
		const health = this.getHealth();
		let details = this.details;
		if (this.illusion) {
			details = this.illusion.getUpdatedDetails(
				this.battle.ruleTable.has('illusionlevelmod') ? this.illusion.level : this.level
			);
		}
		if (this.terastallized) details += `, tera:${this.terastallized}`;
		return { side: health.side, secret: `${details}|${health.secret}`, shared: `${details}|${health.shared}` };
	};

	updateSpeed() {
		this.speed = this.getActionSpeed();
	}

	calculateStat(statName: StatIDExceptHP, boost: number, modifier?: number, statUser?: Pokemon) {
		statName = toID(statName) as StatIDExceptHP;
		// @ts-expect-error type checking prevents 'hp' from being passed, but we're paranoid
		if (statName === 'hp') throw new Error("Please read `maxhp` directly");

		// base stat
		let stat = this.storedStats[statName];

		// Wonder Room swaps defenses before calculating anything else
		if ('wonderroom' in this.battle.field.pseudoWeather) {
			if (statName === 'def') {
				stat = this.storedStats['spd'];
			} else if (statName === 'spd') {
				stat = this.storedStats['def'];
			}
		}

		// stat boosts
		let boosts: SparseBoostsTable = {};
		const boostName = statName as BoostID;
		boosts[boostName] = boost;
		boosts = this.battle.runEvent('ModifyBoost', statUser || this, null, null, boosts);
		boost = boosts[boostName]!;
		const boostTable = [1, 1.5, 2, 2.5, 3, 3.5, 4];
		if (boost > 6) boost = 6;
		if (boost < -6) boost = -6;
		if (boost >= 0) {
			stat = Math.floor(stat * boostTable[boost]);
		} else {
			stat = Math.floor(stat / boostTable[-boost]);
		}

		// stat modifier
		return this.battle.modify(stat, (modifier || 1));
	}

	getStat(statName: StatIDExceptHP, unboosted?: boolean, unmodified?: boolean) {
		statName = toID(statName) as StatIDExceptHP;
		// @ts-expect-error type checking prevents 'hp' from being passed, but we're paranoid
		if (statName === 'hp') throw new Error("Please read `maxhp` directly");

		// base stat
		let stat = this.storedStats[statName];

		// Download ignores Wonder Room's effect, but this results in
		// stat stages being calculated on the opposite defensive stat
		if (unmodified && 'wonderroom' in this.battle.field.pseudoWeather) {
			if (statName === 'def') {
				statName = 'spd';
			} else if (statName === 'spd') {
				statName = 'def';
			}
		}

		// stat boosts
		if (!unboosted) {
			const boosts = this.battle.runEvent('ModifyBoost', this, null, null, { ...this.boosts });
			let boost = boosts[statName];
			const boostTable = [1, 1.5, 2, 2.5, 3, 3.5, 4];
			if (boost > 6) boost = 6;
			if (boost < -6) boost = -6;
			if (boost >= 0) {
				stat = Math.floor(stat * boostTable[boost]);
			} else {
				stat = Math.floor(stat / boostTable[-boost]);
			}
		}

		// stat modifier effects
		if (!unmodified) {
			const statTable: { [s in StatIDExceptHP]: string } = { atk: 'Atk', def: 'Def', spa: 'SpA', spd: 'SpD', spe: 'Spe' };
			stat = this.battle.runEvent('Modify' + statTable[statName], this, null, null, stat);
		}

		if (statName === 'spe' && stat > 10000 && !this.battle.format.battle?.trunc) stat = 10000;
		return stat;
	}

	getActionSpeed() {
		let speed = this.getStat('spe', false, false);
		const trickRoomCheck = this.battle.ruleTable.has('twisteddimensionmod') ?
			!this.battle.field.getPseudoWeather('trickroom') : this.battle.field.getPseudoWeather('trickroom');
		if (trickRoomCheck) {
			speed = 10000 - speed;
		}
		return this.battle.trunc(speed, 13);
	}

	/**
	 * Gets the Pokemon's best stat.
	 * Moved to its own method due to frequent use of the same code.
	 * Used by Beast Boost, Quark Drive, and Protosynthesis.
	 */
	getBestStat(unboosted?: boolean, unmodified?: boolean): StatIDExceptHP {
		let statName: StatIDExceptHP = 'atk';
		let bestStat = 0;
		const stats: StatIDExceptHP[] = ['atk', 'def', 'spa', 'spd', 'spe'];
		for (const i of stats) {
			if (this.getStat(i, unboosted, unmodified) > bestStat) {
				statName = i;
				bestStat = this.getStat(i, unboosted, unmodified);
			}
		}

		return statName;
	}

	/* Commented out for now until a use for Combat Power is found in Let's Go
	getCombatPower() {
		let statSum = 0;
		let awakeningSum = 0;
		for (const stat in this.stats) {
			statSum += this.calculateStat(stat, this.boosts[stat as BoostName]);
			awakeningSum += this.calculateStat(
				stat, this.boosts[stat as BoostName]) + this.set.evs[stat];
		}
		const combatPower = Math.floor(Math.floor(statSum * this.level * 6 / 100) +
			(Math.floor(awakeningSum) * Math.floor((this.level * 4) / 100 + 2)));
		return this.battle.clampIntRange(combatPower, 0, 10000);
	}
	*/

	getWeight() {
		const weighthg = this.battle.runEvent('ModifyWeight', this, null, null, this.weighthg);
		return Math.max(1, weighthg);
	}

	getMoveData(move: string | Move) {
		move = this.battle.dex.moves.get(move);
		for (const moveSlot of this.moveSlots) {
			if (moveSlot.id === move.id) {
				return moveSlot;
			}
		}
		return null;
	}

	getMoveHitData(move: ActiveMove) {
		if (!move.moveHitData) move.moveHitData = {};
		const slot = this.getSlot();
		return move.moveHitData[slot] || (move.moveHitData[slot] = {
			crit: false,
			typeMod: 0,
			zBrokeProtect: false,
		});
	}

	alliesAndSelf(): Pokemon[] {
		return this.side.allies();
	}

	allies(): Pokemon[] {
		return this.side.allies().filter(ally => ally !== this);
	}

	adjacentAllies(): Pokemon[] {
		return this.side.allies().filter(ally => this.isAdjacent(ally));
	}

	foes(all?: boolean): Pokemon[] {
		return this.side.foes(all);
	}

	adjacentFoes(): Pokemon[] {
		if (this.battle.activePerHalf <= 2) return this.side.foes();
		return this.side.foes().filter(foe => this.isAdjacent(foe));
	}

	isAlly(pokemon: Pokemon | null) {
		return !!pokemon && (this.side === pokemon.side || this.side.allySide === pokemon.side);
	}

	isAdjacent(pokemon2: Pokemon) {
		if (this.fainted || pokemon2.fainted) return false;
		if (this.battle.activePerHalf <= 2) return this !== pokemon2;
		if (this.side === pokemon2.side) return Math.abs(this.position - pokemon2.position) === 1;
		return Math.abs(this.position + pokemon2.position + 1 - this.side.active.length) <= 1;
	}

	getUndynamaxedHP(amount?: number) {
		const hp = amount || this.hp;
		if (this.volatiles['dynamax']) {
			return Math.ceil(hp * this.baseMaxhp / this.maxhp);
		}
		return hp;
	}

	/** Get targets for Dragon Darts */
	getSmartTargets(target: Pokemon, move: ActiveMove) {
		const target2 = target.adjacentAllies()[0];
		if (!target2 || target2 === this || !target2.hp) {
			move.smartTarget = false;
			return [target];
		}
		if (!target.hp) {
			move.smartTarget = false;
			return [target2];
		}
		return [target, target2];
	}

	getAtLoc(targetLoc: number) {
		let side = this.battle.sides[targetLoc < 0 ? this.side.n % 2 : (this.side.n + 1) % 2];
		targetLoc = Math.abs(targetLoc);
		if (targetLoc > side.active.length) {
			targetLoc -= side.active.length;
			side = this.battle.sides[side.n + 2];
		}
		return side.active[targetLoc - 1];
	}

	/**
	 * Returns a relative location: 1-3, positive for foe, and negative for ally.
	 * Use `getAtLoc` to reverse.
	 */
	getLocOf(target: Pokemon) {
		const positionOffset = Math.floor(target.side.n / 2) * target.side.active.length;
		const position = target.position + positionOffset + 1;
		const sameHalf = (this.side.n % 2) === (target.side.n % 2);
		return sameHalf ? -position : position;
	}

	getMoveTargets(move: ActiveMove, target: Pokemon): { targets: Pokemon[], pressureTargets: Pokemon[] } {
		let targets: Pokemon[] = [];

		switch (move.target) {
		case 'all':
		case 'foeSide':
		case 'allySide':
		case 'allyTeam':
			if (!move.target.startsWith('foe')) {
				targets.push(...this.alliesAndSelf());
			}
			if (!move.target.startsWith('ally')) {
				targets.push(...this.foes(true));
			}
			if (targets.length && !targets.includes(target)) {
				this.battle.retargetLastMove(targets[targets.length - 1]);
			}
			break;
		case 'allAdjacent':
			targets.push(...this.adjacentAllies());
			// falls through
		case 'allAdjacentFoes':
			targets.push(...this.adjacentFoes());
			if (targets.length && !targets.includes(target)) {
				this.battle.retargetLastMove(targets[targets.length - 1]);
			}
			break;
		case 'allies':
			targets = this.alliesAndSelf();
			break;
		default:
			const selectedTarget = target;
			if (!target || (target.fainted && !target.isAlly(this)) && this.battle.gameType !== 'freeforall') {
				// If a targeted foe faints, the move is retargeted
				const possibleTarget = this.battle.getRandomTarget(this, move);
				if (!possibleTarget) return { targets: [], pressureTargets: [] };
				target = possibleTarget;
			}
			if (this.battle.activePerHalf > 1 && !move.tracksTarget) {
				const isCharging = move.flags['charge'] && !this.volatiles['twoturnmove'] &&
					!(move.id.startsWith('solarb') && ['sunnyday', 'desolateland'].includes(this.effectiveWeather())) &&
					!(move.id === 'electroshot' && ['raindance', 'primordialsea'].includes(this.effectiveWeather())) &&
					!(this.hasItem('powerherb') && move.id !== 'skydrop');
				if (!isCharging) {
					target = this.battle.priorityEvent('RedirectTarget', this, this, move, target);
				}
			}
			if (move.smartTarget) {
				targets = this.getSmartTargets(target, move);
				target = targets[0];
			} else {
				targets.push(target);
			}
			if (target.fainted && !move.flags['futuremove']) {
				return { targets: [], pressureTargets: [] };
			}
			if (selectedTarget !== target) {
				this.battle.retargetLastMove(target);
			}
		}

		// Resolve apparent targets for Pressure.
		let pressureTargets = targets;
		if (move.target === 'foeSide') {
			pressureTargets = [];
		}
		if (move.flags['mustpressure']) {
			pressureTargets = this.foes();
		}

		return { targets, pressureTargets };
	}

	ignoringAbility() {
		if (this.battle.gen >= 5 && !this.isActive) return true;

		// Certain Abilities won't activate while Transformed, even if they ordinarily couldn't be suppressed (e.g. Disguise)
		if (this.getAbility().flags['notransform'] && this.transformed) return true;
		if (this.getAbility().flags['cantsuppress']) return false;
		if (this.volatiles['gastroacid']) return true;

		// Check if any active pokemon have the ability Neutralizing Gas
		if (this.hasItem('Ability Shield') || this.ability === ('neutralizinggas' as ID)) return false;
		for (const pokemon of this.battle.getAllActive()) {
			// can't use hasAbility because it would lead to infinite recursion
			if (pokemon.ability === ('neutralizinggas' as ID) && !pokemon.volatiles['gastroacid'] &&
				!pokemon.transformed && !pokemon.abilityState.ending && !this.volatiles['commanding']) {
				return true;
			}
		}

		return false;
	}

	ignoringItem() {
		return !this.getItem().isPrimalOrb && !!(
			this.itemState.knockedOff || // Gen 3-4
			(this.battle.gen >= 5 && !this.isActive) ||
			(!this.getItem().ignoreKlutz && this.hasAbility('klutz')) ||
			this.volatiles['embargo'] || this.battle.field.pseudoWeather['magicroom']
		);
	}

	deductPP(move: string | Move, amount?: number | null, target?: Pokemon | null | false) {
		const gen = this.battle.gen;
		move = this.battle.dex.moves.get(move);
		const ppData = this.getMoveData(move);
		if (!ppData) return 0;
		ppData.used = true;
		if (!ppData.pp && gen > 1) return 0;

		if (!amount) amount = 1;
		ppData.pp -= amount;
		if (ppData.pp < 0 && gen > 1) {
			amount += ppData.pp;
			ppData.pp = 0;
		}
		return amount;
	}

	moveUsed(move: ActiveMove, targetLoc?: number) {
		this.lastMove = move;
		if (this.battle.gen === 2) this.lastMoveEncore = move;
		this.lastMoveTargetLoc = targetLoc;
		this.moveThisTurn = move.id;
	}

	gotAttacked(move: string | Move, damage: number | false | undefined, source: Pokemon) {
		const damageNumber = (typeof damage === 'number') ? damage : 0;
		move = this.battle.dex.moves.get(move);
		this.attackedBy.push({
			source,
			damage: damageNumber,
			move: move.id,
			thisTurn: true,
			slot: source.getSlot(),
			damageValue: damage,
		});
	}

	getLastAttackedBy() {
		if (this.attackedBy.length === 0) return undefined;
		return this.attackedBy[this.attackedBy.length - 1];
	}

	getLastDamagedBy(filterOutSameSide: boolean) {
		const damagedBy: Attacker[] = this.attackedBy.filter(attacker => (
			typeof attacker.damageValue === 'number' &&
			(filterOutSameSide === undefined || !this.isAlly(attacker.source))
		));
		if (damagedBy.length === 0) return undefined;
		return damagedBy[damagedBy.length - 1];
	}

	/**
	 * This refers to multi-turn moves like SolarBeam and Outrage and
	 * Sky Drop, which remove all choice (no dynamax, switching, etc).
	 * Don't use it for "soft locks" like Choice Band.
	 */
	getLockedMove(): ID | null {
		const lockedMove = this.battle.runEvent('LockMove', this);
		return (lockedMove === true) ? null : lockedMove;
	}

	getMoves(lockedMove?: ID | null, restrictData?: boolean): {
		move: string, id: ID, disabled?: string | boolean, disabledSource?: string,
		target?: string, pp?: number, maxpp?: number,
	}[] {
		if (lockedMove) {
			lockedMove = toID(lockedMove);
			this.trapped = true;
			if (lockedMove === 'recharge') {
				return [{
					move: 'Recharge',
					id: 'recharge' as ID,
				}];
			}
			for (const moveSlot of this.moveSlots) {
				if (moveSlot.id !== lockedMove) continue;
				return [{
					move: moveSlot.move,
					id: moveSlot.id,
				}];
			}
			// does this happen?
			return [{
				move: this.battle.dex.moves.get(lockedMove).name,
				id: lockedMove,
			}];
		}
		const moves = [];
		let hasValidMove = false;
		for (const moveSlot of this.moveSlots) {
			let moveName = moveSlot.move;
			if (moveSlot.id === 'hiddenpower') {
				moveName = `Hidden Power ${this.hpType}`;
				if (this.battle.gen < 6) moveName += ` ${this.hpPower}`;
			} else if (moveSlot.id === 'return' || moveSlot.id === 'frustration') {
				const basePowerCallback = this.battle.dex.moves.get(moveSlot.id).basePowerCallback as (pokemon: Pokemon) => number;
				moveName += ` ${basePowerCallback(this)}`;
			}
			let target = moveSlot.target;
			switch (moveSlot.id) {
			case 'curse':
				if (!this.hasType('Ghost')) {
					target = this.battle.dex.moves.get('curse').nonGhostTarget;
				}
				break;
			case 'pollenpuff':
				// Heal Block only prevents Pollen Puff from targeting an ally when the user has Heal Block
				if (this.volatiles['healblock']) {
					target = 'adjacentFoe';
				}
				break;
			case 'terastarstorm':
				if (this.species.name === 'Terapagos-Stellar') {
					target = 'allAdjacentFoes';
				}
				break;
			}
			let disabled = moveSlot.disabled;
			if (this.volatiles['dynamax']) {
				// if each of a Pokemon's base moves are disabled by one of these effects, it will Struggle
				const canCauseStruggle = ['Encore', 'Disable', 'Taunt', 'Assault Vest', 'Belch', 'Stuff Cheeks'];
				disabled = this.maxMoveDisabled(moveSlot.id) || disabled && canCauseStruggle.includes(moveSlot.disabledSource!);
			} else if (
				(moveSlot.pp <= 0 && !this.volatiles['partialtrappinglock']) || disabled &&
				this.side.active.length >= 2 && this.battle.actions.targetTypeChoices(target!)
			) {
				disabled = true;
			}

			if (!disabled) {
				hasValidMove = true;
			} else if (disabled === 'hidden' && restrictData) {
				disabled = false;
			}

			moves.push({
				move: moveName,
				id: moveSlot.id,
				pp: moveSlot.pp,
				maxpp: moveSlot.maxpp,
				target,
				disabled,
			});
		}
		return hasValidMove ? moves : [];
	}

	/** This should be passed the base move and not the corresponding max move so we can check how much PP is left. */
	maxMoveDisabled(baseMove: Move | string) {
		baseMove = this.battle.dex.moves.get(baseMove);
		if (!this.getMoveData(baseMove.id)?.pp) return true;
		return !!(baseMove.category === 'Status' && (this.hasItem('assaultvest') || this.volatiles['taunt']));
	}

	getDynamaxRequest(skipChecks?: boolean) {
		// {gigantamax?: string, maxMoves: {[k: string]: string} | null}[]
		if (!skipChecks) {
			if (!this.side.canDynamaxNow()) return;
			if (
				this.species.isMega || this.species.isPrimal || this.species.forme === "Ultra" ||
				this.getItem().zMove || this.canMegaEvo
			) {
				return;
			}
			// Some pokemon species are unable to dynamax
			if (this.species.cannotDynamax || this.illusion?.species.cannotDynamax) return;
		}
		const result: DynamaxOptions = { maxMoves: [] };
		let atLeastOne = false;
		for (const moveSlot of this.moveSlots) {
			const move = this.battle.dex.moves.get(moveSlot.id);
			const maxMove = this.battle.actions.getMaxMove(move, this);
			if (maxMove) {
				if (this.maxMoveDisabled(move)) {
					result.maxMoves.push({ move: maxMove.id, target: maxMove.target, disabled: true });
				} else {
					result.maxMoves.push({ move: maxMove.id, target: maxMove.target });
					atLeastOne = true;
				}
			}
		}
		if (!atLeastOne) return;
		if (this.canGigantamax) result.gigantamax = this.canGigantamax;
		return result;
	}

	getMoveRequestData() {
		let lockedMove = this.getLockedMove();

		// Information should be restricted for the last active Pokémon
		const isLastActive = this.isLastActive();
		const canSwitchIn = this.battle.canSwitch(this.side) > 0;
		let moves = this.getMoves(lockedMove, isLastActive);

		if (!moves.length) {
			moves = [{ move: 'Struggle', id: 'struggle' as ID, target: 'randomNormal', disabled: false }];
			lockedMove = 'struggle' as ID;
		}

		const data: PokemonMoveRequestData = {
			moves,
		};

		if (isLastActive) {
			if (this.maybeDisabled) {
				data.maybeDisabled = true;
			}
			if (canSwitchIn) {
				if (this.trapped === true) {
					data.trapped = true;
				} else if (this.maybeTrapped) {
					data.maybeTrapped = true;
				}
			}
		} else if (canSwitchIn) {
			// Discovered by selecting a valid Pokémon as a switch target and cancelling.
			if (this.trapped) data.trapped = true;
		}

		if (!lockedMove) {
			if (this.canMegaEvo) data.canMegaEvo = true;
			if (this.canMegaEvoX) data.canMegaEvoX = true;
			if (this.canMegaEvoY) data.canMegaEvoY = true;
			if (this.canUltraBurst) data.canUltraBurst = true;
			const canZMove = this.battle.actions.canZMove(this);
			if (canZMove) data.canZMove = canZMove;

			if (this.getDynamaxRequest()) data.canDynamax = true;
			if (data.canDynamax || this.volatiles['dynamax']) data.maxMoves = this.getDynamaxRequest(true);
			if (this.canTerastallize) data.canTerastallize = this.canTerastallize;
		}

		return data;
	}

	getSwitchRequestData(forAlly?: boolean): PokemonSwitchRequestData {
		const entry: PokemonSwitchRequestData = {
			ident: this.fullname,
			details: this.details,
			condition: this.getHealth().secret,
			active: (this.position < this.side.active.length),
			stats: {
				atk: this.baseStoredStats['atk'],
				def: this.baseStoredStats['def'],
				spa: this.baseStoredStats['spa'],
				spd: this.baseStoredStats['spd'],
				spe: this.baseStoredStats['spe'],
			},
			moves: this[forAlly ? 'baseMoves' : 'moves'].map(move => {
				if (move === 'hiddenpower') {
					return `${move}${toID(this.hpType)}${this.battle.gen < 6 ? '' : this.hpPower}` as ID;
				}
				if (move === 'frustration' || move === 'return') {
					const basePowerCallback = this.battle.dex.moves.get(move).basePowerCallback as (pokemon: Pokemon) => number;
					return `${move}${basePowerCallback(this)}` as ID;
				}
				return move as ID;
			}),
			baseAbility: this.baseAbility,
			item: this.item,
			pokeball: this.pokeball,
		};
		if (this.battle.gen > 6) entry.ability = this.ability;
		if (this.battle.gen >= 9) {
			entry.commanding = !!this.volatiles['commanding'] && !this.fainted;
			entry.reviving = this.isActive && !!this.side.slotConditions[this.position]['revivalblessing'];
		}
		if (this.battle.gen === 9) {
			entry.teraType = this.teraType;
			entry.terastallized = this.terastallized || '';
		}
		return entry;
	}

	isLastActive() {
		if (!this.isActive) return false;
		const allyActive = this.side.active;
		for (let i = this.position + 1; i < allyActive.length; i++) {
			if (allyActive[i] && !allyActive[i].fainted) return false;
		}
		return true;
	}

	positiveBoosts() {
		let boosts = 0;
		let boost: BoostID;
		for (boost in this.boosts) {
			if (this.boosts[boost] > 0) boosts += this.boosts[boost];
		}
		return boosts;
	}

	getCappedBoost(boosts: SparseBoostsTable) {
		const cappedBoost: SparseBoostsTable = {};
		let boostName: BoostID;
		for (boostName in boosts) {
			const boost = boosts[boostName];
			if (!boost) continue;
			cappedBoost[boostName] = this.battle.clampIntRange(this.boosts[boostName] + boost, -6, 6) - this.boosts[boostName];
		}
		return cappedBoost;
	}

	boostBy(boosts: SparseBoostsTable) {
		boosts = this.getCappedBoost(boosts);
		let delta = 0;
		let boostName: BoostID;
		for (boostName in boosts) {
			delta = boosts[boostName]!;
			this.boosts[boostName] += delta;
		}
		return delta;
	}

	clearBoosts() {
		let boostName: BoostID;
		for (boostName in this.boosts) {
			this.boosts[boostName] = 0;
		}
	}

	setBoost(boosts: SparseBoostsTable) {
		let boostName: BoostID;
		for (boostName in boosts) {
			this.boosts[boostName] = boosts[boostName]!;
		}
	}

	copyVolatileFrom(pokemon: Pokemon, switchCause?: string | boolean) {
		this.clearVolatile();
		if (switchCause !== 'shedtail') this.boosts = pokemon.boosts;
		for (const i in pokemon.volatiles) {
			if (switchCause === 'shedtail' && i !== 'substitute') continue;
			if (this.battle.dex.conditions.getByID(i as ID).noCopy) continue;
			// shallow clones
			this.volatiles[i] = this.battle.initEffectState({ ...pokemon.volatiles[i] });
			if (this.volatiles[i].linkedPokemon) {
				delete pokemon.volatiles[i].linkedPokemon;
				delete pokemon.volatiles[i].linkedStatus;
				for (const linkedPoke of this.volatiles[i].linkedPokemon) {
					const linkedPokeLinks = linkedPoke.volatiles[this.volatiles[i].linkedStatus].linkedPokemon;
					linkedPokeLinks[linkedPokeLinks.indexOf(pokemon)] = this;
				}
			}
		}
		pokemon.clearVolatile();
		for (const i in this.volatiles) {
			const volatile = this.getVolatile(i) as Condition;
			this.battle.singleEvent('Copy', volatile, this.volatiles[i], this);
		}
	}

	transformInto(pokemon: Pokemon, effect?: Effect) {
		const species = pokemon.species;
		if (
			pokemon.fainted || this.illusion || pokemon.illusion || (pokemon.volatiles['substitute'] && this.battle.gen >= 5) ||
			(pokemon.transformed && this.battle.gen >= 2) || (this.transformed && this.battle.gen >= 5) ||
			species.name === 'Eternatus-Eternamax' ||
			(['Ogerpon', 'Terapagos'].includes(species.baseSpecies) && (this.terastallized || pokemon.terastallized)) ||
			this.terastallized === 'Stellar'
		) {
			return false;
		}

		if (this.battle.dex.currentMod === 'gen1stadium' && (
			species.name === 'Ditto' ||
			(this.species.name === 'Ditto' && pokemon.moves.includes('transform'))
		)) {
			return false;
		}

		if (!this.setSpecies(species, effect, true)) return false;

		this.transformed = true;
		this.weighthg = pokemon.weighthg;

		const types = pokemon.getTypes(true, true);
		this.setType(pokemon.volatiles['roost'] ? pokemon.volatiles['roost'].typeWas : types, true);
		this.addedType = pokemon.addedType;
		this.knownType = this.isAlly(pokemon) && pokemon.knownType;
		this.apparentType = pokemon.apparentType;

		let statName: StatIDExceptHP;
		for (statName in this.storedStats) {
			this.storedStats[statName] = pokemon.storedStats[statName];
			if (this.modifiedStats) this.modifiedStats[statName] = pokemon.modifiedStats![statName]; // Gen 1: Copy modified stats.
		}
		this.moveSlots = [];
		this.hpType = (this.battle.gen >= 5 ? this.hpType : pokemon.hpType);
		this.hpPower = (this.battle.gen >= 5 ? this.hpPower : pokemon.hpPower);
		this.timesAttacked = pokemon.timesAttacked;
		for (const moveSlot of pokemon.moveSlots) {
			let moveName = moveSlot.move;
			if (moveSlot.id === 'hiddenpower') {
				moveName = 'Hidden Power ' + this.hpType;
			}
			this.moveSlots.push({
				move: moveName,
				id: moveSlot.id,
				pp: moveSlot.maxpp === 1 ? 1 : 5,
				maxpp: this.battle.gen >= 5 ? (moveSlot.maxpp === 1 ? 1 : 5) : moveSlot.maxpp,
				target: moveSlot.target,
				disabled: false,
				used: false,
				virtual: true,
			});
		}
		let boostName: BoostID;
		for (boostName in pokemon.boosts) {
			this.boosts[boostName] = pokemon.boosts[boostName];
		}
		if (this.battle.gen >= 6) {
			// we need to remove all of the overlapping crit volatiles before adding any of them
			const volatilesToCopy = ['dragoncheer', 'focusenergy', 'gmaxchistrike', 'laserfocus'];
			for (const volatile of volatilesToCopy) this.removeVolatile(volatile);
			for (const volatile of volatilesToCopy) {
				if (pokemon.volatiles[volatile]) {
					this.addVolatile(volatile);
					if (volatile === 'gmaxchistrike') this.volatiles[volatile].layers = pokemon.volatiles[volatile].layers;
					if (volatile === 'dragoncheer') this.volatiles[volatile].hasDragonType = pokemon.volatiles[volatile].hasDragonType;
				}
			}
		}
		if (effect) {
			this.battle.add('-transform', this, pokemon, '[from] ' + effect.fullname);
		} else {
			this.battle.add('-transform', this, pokemon);
		}
		if (this.terastallized) {
			this.knownType = true;
			this.apparentType = this.terastallized;
		}
		if (this.battle.gen > 2) this.setAbility(pokemon.ability, this, true, true);

		// Change formes based on held items (for Transform)
		// Only ever relevant in Generation 4 since Generation 3 didn't have item-based forme changes
		if (this.battle.gen === 4) {
			if (this.species.num === 487) {
				// Giratina formes
				if (this.species.name === 'Giratina' && this.item === 'griseousorb') {
					this.formeChange('Giratina-Origin');
				} else if (this.species.name === 'Giratina-Origin' && this.item !== 'griseousorb') {
					this.formeChange('Giratina');
				}
			}
			if (this.species.num === 493) {
				// Arceus formes
				const item = this.getItem();
				const targetForme = (item?.onPlate ? 'Arceus-' + item.onPlate : 'Arceus');
				if (this.species.name !== targetForme) {
					this.formeChange(targetForme);
				}
			}
		}

		// Pokemon transformed into Ogerpon cannot Terastallize
		// restoring their ability to tera after they untransform is handled ELSEWHERE
		if (['Ogerpon', 'Terapagos'].includes(this.species.baseSpecies) && this.canTerastallize) this.canTerastallize = false;

		return true;
	}

	/**
	 * Changes this Pokemon's species to the given speciesId (or species).
	 * This function only handles changes to stats and type.
	 * Use formeChange to handle changes to ability and sending client messages.
	 */
	setSpecies(rawSpecies: Species, source: Effect | null = this.battle.effect, isTransform = false) {
		const species = this.battle.runEvent('ModifySpecies', this, null, source, rawSpecies);
		if (!species) return null;
		this.species = species;

		this.setType(species.types, true);
		this.apparentType = rawSpecies.types.join('/');
		this.addedType = species.addedType || '';
		this.knownType = true;
		this.weighthg = species.weighthg;

		const stats = this.battle.spreadModify(this.species.baseStats, this.set);
		if (this.species.maxHP) stats.hp = this.species.maxHP;

		if (!this.maxhp) {
			this.baseMaxhp = stats.hp;
			this.maxhp = stats.hp;
			this.hp = stats.hp;
		}

		if (!isTransform) this.baseStoredStats = stats;
		let statName: StatIDExceptHP;
		for (statName in this.storedStats) {
			this.storedStats[statName] = stats[statName];
			if (this.modifiedStats) this.modifiedStats[statName] = stats[statName]; // Gen 1: Reset modified stats.
		}
		if (this.battle.gen <= 1) {
			// Gen 1: Re-Apply burn and para drops.
			if (this.status === 'par') this.modifyStat!('spe', 0.25);
			if (this.status === 'brn') this.modifyStat!('atk', 0.5);
		}
		this.speed = this.storedStats.spe;
		return species;
	}

	/**
	 * Changes this Pokemon's forme to match the given speciesId (or species).
	 * This function handles all changes to stats, ability, type, species, etc.
	 * as well as sending all relevant messages sent to the client.
	 */
	formeChange(
		speciesId: string | Species, source: Effect | null = this.battle.effect,
		isPermanent?: boolean, abilitySlot = '0', message?: string
	) {
		const rawSpecies = this.battle.dex.species.get(speciesId);

		const species = this.setSpecies(rawSpecies, source);
		if (!species) return false;

		if (this.battle.gen <= 2) return true;

		// The species the opponent sees
		const apparentSpecies =
			this.illusion ? this.illusion.species.name : species.baseSpecies;
		if (isPermanent) {
			if (!this.transformed) this.regressionForme = true;
			this.baseSpecies = rawSpecies;
			this.details = this.getUpdatedDetails();
			let details = (this.illusion || this).details;
			if (this.terastallized) details += `, tera:${this.terastallized}`;
			this.battle.add('detailschange', this, details);
			if (!source) {
				// Tera forme
				// Ogerpon/Terapagos text goes here
			} else if (source.effectType === 'Item') {
				this.canTerastallize = null; // National Dex behavior
				if (source.zMove) {
					this.battle.add('-burst', this, apparentSpecies, species.requiredItem);
					this.moveThisTurnResult = true; // Ultra Burst counts as an action for Truant
				} else if (source.isPrimalOrb) {
					if (this.illusion) {
						this.ability = '';
						this.battle.add('-primal', this.illusion, species.requiredItem);
					} else {
						this.battle.add('-primal', this, species.requiredItem);
					}
				} else {
					this.battle.add('-mega', this, apparentSpecies, species.requiredItem);
					this.moveThisTurnResult = true; // Mega Evolution counts as an action for Truant
				}
			} else if (source.effectType === 'Status') {
				// Shaymin-Sky -> Shaymin
				this.battle.add('-formechange', this, species.name, message);
			}
		} else {
			if (source?.effectType === 'Ability') {
				this.battle.add('-formechange', this, species.name, message, `[from] ability: ${source.name}`);
			} else {
				this.battle.add('-formechange', this, this.illusion ? this.illusion.species.name : species.name, message);
			}
		}
		if (isPermanent && (!source || !['disguise', 'iceface'].includes(source.id))) {
			if (this.illusion) {
				this.ability = ''; // Don't allow Illusion to wear off
			}
			const ability = species.abilities[abilitySlot] || species.abilities['0'];
			// Ogerpon's forme change doesn't override permanent abilities
			if (source || !this.getAbility().flags['cantsuppress']) this.setAbility(ability, null, true);
			// However, its ability does reset upon switching out
			this.baseAbility = toID(ability);
		}
		if (this.terastallized) {
			this.knownType = true;
			this.apparentType = this.terastallized;
		}
		return true;
	}

	clearVolatile(includeSwitchFlags = true) {
		this.boosts = {
			atk: 0,
			def: 0,
			spa: 0,
			spd: 0,
			spe: 0,
			accuracy: 0,
			evasion: 0,
		};

		if (this.battle.gen === 1 && this.baseMoves.includes('mimic' as ID) && !this.transformed) {
			const moveslot = this.baseMoves.indexOf('mimic' as ID);
			const mimicPP = this.moveSlots[moveslot] ? this.moveSlots[moveslot].pp : 16;
			this.moveSlots = this.baseMoveSlots.slice();
			this.moveSlots[moveslot].pp = mimicPP;
		} else {
			this.moveSlots = this.baseMoveSlots.slice();
		}

		this.transformed = false;
		this.ability = this.baseAbility;
		this.hpType = this.baseHpType;
		this.hpPower = this.baseHpPower;
		if (this.canTerastallize === false) this.canTerastallize = this.teraType;
		for (const i in this.volatiles) {
			if (this.volatiles[i].linkedStatus) {
				this.removeLinkedVolatiles(this.volatiles[i].linkedStatus, this.volatiles[i].linkedPokemon);
			}
		}
		if (this.species.name === 'Eternatus-Eternamax' && this.volatiles['dynamax']) {
			this.volatiles = { dynamax: this.volatiles['dynamax'] };
		} else {
			this.volatiles = {};
		}
		if (includeSwitchFlags) {
			this.switchFlag = false;
			this.forceSwitchFlag = false;
		}

		this.lastMove = null;
		if (this.battle.gen === 2) this.lastMoveEncore = null;
		this.lastMoveUsed = null;
		this.moveThisTurn = '';
		this.moveLastTurnResult = undefined;
		this.moveThisTurnResult = undefined;

		this.lastDamage = 0;
		this.attackedBy = [];
		this.hurtThisTurn = null;
		this.newlySwitched = true;
		this.beingCalledBack = false;

		this.volatileStaleness = undefined;

		delete this.abilityState.started;
		delete this.itemState.started;

		this.setSpecies(this.baseSpecies);
	}

	hasType(type: string | string[]) {
		const thisTypes = this.getTypes();
		if (typeof type === 'string') {
			return thisTypes.includes(type);
		}

		for (const typeName of type) {
			if (thisTypes.includes(typeName)) return true;
		}
		return false;
	}

	/**
	 * This function only puts the pokemon in the faint queue;
	 * actually setting of this.fainted comes later when the
	 * faint queue is resolved.
	 *
	 * Returns the amount of damage actually dealt
	 */
	faint(source: Pokemon | null = null, effect: Effect | null = null) {
		if (this.fainted || this.faintQueued) return 0;
		const d = this.hp;
		this.hp = 0;
		this.switchFlag = false;
		this.faintQueued = true;
		this.battle.faintQueue.push({
			target: this,
			source,
			effect,
		});
		return d;
	}

	damage(d: number, source: Pokemon | null = null, effect: Effect | null = null) {
		if (!this.hp || isNaN(d) || d <= 0) return 0;
		if (d < 1 && d > 0) d = 1;
		d = this.battle.trunc(d);
		this.hp -= d;
		if (this.hp <= 0) {
			d += this.hp;
			this.faint(source, effect);
		}
		return d;
	}

	tryTrap(isHidden = false) {
		if (!this.runStatusImmunity('trapped')) return false;
		if (this.trapped && isHidden) return true;
		this.trapped = isHidden ? 'hidden' : true;
		return true;
	}

	hasMove(moveid: string) {
		moveid = toID(moveid);
		if (moveid.substr(0, 11) === 'hiddenpower') moveid = 'hiddenpower';
		for (const moveSlot of this.moveSlots) {
			if (moveid === moveSlot.id) {
				return moveid;
			}
		}
		return false;
	}

	disableMove(moveid: string, isHidden?: boolean | string, sourceEffect?: Effect) {
		if (!sourceEffect && this.battle.event) {
			sourceEffect = this.battle.effect;
		}
		moveid = toID(moveid);

		for (const moveSlot of this.moveSlots) {
			if (moveSlot.id === moveid && moveSlot.disabled !== true) {
				moveSlot.disabled = (isHidden || true);
				moveSlot.disabledSource = (sourceEffect?.name || moveSlot.move);
			}
		}
	}

	/** Returns the amount of damage actually healed */
	heal(d: number, source: Pokemon | null = null, effect: Effect | null = null) {
		if (!this.hp) return false;
		d = this.battle.trunc(d);
		if (isNaN(d)) return false;
		if (d <= 0) return false;
		if (this.hp >= this.maxhp) return false;
		this.hp += d;
		if (this.hp > this.maxhp) {
			d -= this.hp - this.maxhp;
			this.hp = this.maxhp;
		}
		return d;
	}

	/** Sets HP, returns delta */
	sethp(d: number) {
		if (!this.hp) return 0;
		d = this.battle.trunc(d);
		if (isNaN(d)) return;
		if (d < 1) d = 1;
		d -= this.hp;
		this.hp += d;
		if (this.hp > this.maxhp) {
			d -= this.hp - this.maxhp;
			this.hp = this.maxhp;
		}
		return d;
	}

	trySetStatus(status: string | Condition, source: Pokemon | null = null, sourceEffect: Effect | null = null) {
		return this.setStatus(this.status || status, source, sourceEffect);
	}

	/** Unlike clearStatus, gives cure message */
	cureStatus(silent = false) {
		if (!this.hp || !this.status) return false;
		this.battle.add('-curestatus', this, this.status, silent ? '[silent]' : '[msg]');
		if (this.status === 'slp' && this.removeVolatile('nightmare')) {
			this.battle.add('-end', this, 'Nightmare', '[silent]');
		}
		this.setStatus('');
		return true;
	}

	setStatus(
		status: string | Condition,
		source: Pokemon | null = null,
		sourceEffect: Effect | null = null,
		ignoreImmunities = false
	) {
		if (!this.hp) return false;
		status = this.battle.dex.conditions.get(status);
		if (this.battle.event) {
			if (!source) source = this.battle.event.source;
			if (!sourceEffect) sourceEffect = this.battle.effect;
		}
		if (!source) source = this;

		if (this.status === status.id) {
			if ((sourceEffect as Move)?.status === this.status) {
				this.battle.add('-fail', this, this.status);
			} else if ((sourceEffect as Move)?.status) {
				this.battle.add('-fail', source);
				this.battle.attrLastMove('[still]');
			}
			return false;
		}

		if (
			!ignoreImmunities && status.id && !(source?.hasAbility('corrosion') && ['tox', 'psn'].includes(status.id))
		) {
			// the game currently never ignores immunities
			if (!this.runStatusImmunity(status.id === 'tox' ? 'psn' : status.id)) {
				this.battle.debug('immune to status');
				if ((sourceEffect as Move)?.status) {
					this.battle.add('-immune', this);
				}
				return false;
			}
		}
		const prevStatus = this.status;
		const prevStatusState = this.statusState;
		if (status.id) {
			const result: boolean = this.battle.runEvent('SetStatus', this, source, sourceEffect, status);
			if (!result) {
				this.battle.debug('set status [' + status.id + '] interrupted');
				return result;
			}
		}

		this.status = status.id;
		this.statusState = this.battle.initEffectState({ id: status.id, target: this });
		if (source) this.statusState.source = source;
		if (status.duration) this.statusState.duration = status.duration;
		if (status.durationCallback) {
			this.statusState.duration = status.durationCallback.call(this.battle, this, source, sourceEffect);
		}

		if (status.id && !this.battle.singleEvent('Start', status, this.statusState, this, source, sourceEffect)) {
			this.battle.debug('status start [' + status.id + '] interrupted');
			// cancel the setstatus
			this.status = prevStatus;
			this.statusState = prevStatusState;
			return false;
		}
		if (status.id && !this.battle.runEvent('AfterSetStatus', this, source, sourceEffect, status)) {
			return false;
		}
		return true;
	}

	/**
	 * Unlike cureStatus, does not give cure message
	 */
	clearStatus() {
		if (!this.hp || !this.status) return false;
		if (this.status === 'slp' && this.removeVolatile('nightmare')) {
			this.battle.add('-end', this, 'Nightmare', '[silent]');
		}
		this.setStatus('');
		return true;
	}

	getStatus() {
		return this.battle.dex.conditions.getByID(this.status);
	}

	eatItem(force?: boolean, source?: Pokemon, sourceEffect?: Effect) {
		if (!this.item || this.itemState.knockedOff) return false;
		if ((!this.hp && this.item !== 'jabocaberry' && this.item !== 'rowapberry') || !this.isActive) return false;

		if (!sourceEffect && this.battle.effect) sourceEffect = this.battle.effect;
		if (!source && this.battle.event?.target) source = this.battle.event.target;
		const item = this.getItem();
		if (sourceEffect?.effectType === 'Item' && this.item !== sourceEffect.id && source === this) {
			// if an item is telling us to eat it but we aren't holding it, we probably shouldn't eat what we are holding
			return false;
		}
		if (
			this.battle.runEvent('UseItem', this, null, null, item) &&
			(force || this.battle.runEvent('TryEatItem', this, null, null, item))
		) {
			this.battle.add('-enditem', this, item, '[eat]');

			this.battle.singleEvent('Eat', item, this.itemState, this, source, sourceEffect);
			this.battle.runEvent('EatItem', this, null, null, item);

			if (RESTORATIVE_BERRIES.has(item.id)) {
				switch (this.pendingStaleness) {
				case 'internal':
					if (this.staleness !== 'external') this.staleness = 'internal';
					break;
				case 'external':
					this.staleness = 'external';
					break;
				}
				this.pendingStaleness = undefined;
			}

			this.lastItem = this.item;
			this.item = '';
			this.battle.clearEffectState(this.itemState);
			this.usedItemThisTurn = true;
			this.ateBerry = true;
			this.battle.runEvent('AfterUseItem', this, null, null, item);
			return true;
		}
		return false;
	}

	useItem(source?: Pokemon, sourceEffect?: Effect) {
		if ((!this.hp && !this.getItem().isGem) || !this.isActive) return false;
		if (!this.item || this.itemState.knockedOff) return false;

		if (!sourceEffect && this.battle.effect) sourceEffect = this.battle.effect;
		if (!source && this.battle.event?.target) source = this.battle.event.target;
		const item = this.getItem();
		if (sourceEffect?.effectType === 'Item' && this.item !== sourceEffect.id && source === this) {
			// if an item is telling us to eat it but we aren't holding it, we probably shouldn't eat what we are holding
			return false;
		}
		if (this.battle.runEvent('UseItem', this, null, null, item)) {
			switch (item.id) {
			case 'redcard':
				this.battle.add('-enditem', this, item, `[of] ${source}`);
				break;
			default:
				if (item.isGem) {
					this.battle.add('-enditem', this, item, '[from] gem');
				} else {
					this.battle.add('-enditem', this, item);
				}
				break;
			}
			if (item.boosts) {
				this.battle.boost(item.boosts, this, source, item);
			}

			this.battle.singleEvent('Use', item, this.itemState, this, source, sourceEffect);

			this.lastItem = this.item;
			this.item = '';
			this.battle.clearEffectState(this.itemState);
			this.usedItemThisTurn = true;
			this.battle.runEvent('AfterUseItem', this, null, null, item);
			return true;
		}
		return false;
	}

	takeItem(source?: Pokemon) {
		if (!this.isActive) return false;
		if (!this.item || this.itemState.knockedOff) return false;
		if (!source) source = this;
		if (this.battle.gen === 4) {
			if (toID(this.ability) === 'multitype') return false;
			if (toID(source.ability) === 'multitype') return false;
		}
		const item = this.getItem();
		if (this.battle.runEvent('TakeItem', this, source, null, item)) {
			this.item = '';
			const oldItemState = this.itemState;
			this.battle.clearEffectState(this.itemState);
			this.pendingStaleness = undefined;
			this.battle.singleEvent('End', item, oldItemState, this);
			this.battle.runEvent('AfterTakeItem', this, null, null, item);
			return item;
		}
		return false;
	}

	setItem(item: string | Item, source?: Pokemon, effect?: Effect) {
		if (!this.hp || !this.isActive) return false;
		if (this.itemState.knockedOff) return false;
		if (typeof item === 'string') item = this.battle.dex.items.get(item);

		const effectid = this.battle.effect ? this.battle.effect.id : '';
		if (RESTORATIVE_BERRIES.has('leppaberry' as ID)) {
			const inflicted = ['trick', 'switcheroo'].includes(effectid);
			const external = inflicted && source && !source.isAlly(this);
			this.pendingStaleness = external ? 'external' : 'internal';
		} else {
			this.pendingStaleness = undefined;
		}
		const oldItem = this.getItem();
		const oldItemState = this.itemState;
		this.item = item.id;
		this.itemState = this.battle.initEffectState({ id: item.id, target: this });
		if (oldItem.exists) this.battle.singleEvent('End', oldItem, oldItemState, this);
		if (item.id) {
			this.battle.singleEvent('Start', item, this.itemState, this, source, effect);
		}
		return true;
	}

	getItem() {
		return this.battle.dex.items.getByID(this.item);
	}

	hasItem(item: string | string[]) {
		if (Array.isArray(item)) {
			if (!item.map(toID).includes(this.item)) return false;
		} else {
			if (toID(item) !== this.item) return false;
		}
		return !this.ignoringItem();
	}

	clearItem() {
		return this.setItem('');
	}

	setAbility(ability: string | Ability, source?: Pokemon | null, isFromFormeChange = false, isTransform = false) {
		if (!this.hp) return false;
		if (typeof ability === 'string') ability = this.battle.dex.abilities.get(ability);
		const oldAbility = this.ability;
		if (!isFromFormeChange) {
			if (ability.flags['cantsuppress'] || this.getAbility().flags['cantsuppress']) return false;
		}
		if (!isFromFormeChange && !isTransform) {
			const setAbilityEvent: boolean | null = this.battle.runEvent('SetAbility', this, source, this.battle.effect, ability);
			if (!setAbilityEvent) return setAbilityEvent;
		}
		this.battle.singleEvent('End', this.battle.dex.abilities.get(oldAbility), this.abilityState, this, source);
		if (this.battle.effect && this.battle.effect.effectType === 'Move' && !isFromFormeChange) {
			this.battle.add(
				'-endability', this, this.battle.dex.abilities.get(oldAbility),
				`[from] move: ${this.battle.dex.moves.get(this.battle.effect.id)}`
			);
		}
		this.ability = ability.id;
		this.abilityState = this.battle.initEffectState({ id: ability.id, target: this });
		if (ability.id && this.battle.gen > 3 &&
			(!isTransform || oldAbility !== ability.id || this.battle.gen <= 4)) {
			this.battle.singleEvent('Start', ability, this.abilityState, this, source);
		}
		return oldAbility;
	}

	getAbility() {
		return this.battle.dex.abilities.getByID(this.ability);
	}

	hasAbility(ability: string | string[]) {
		if (Array.isArray(ability)) {
			if (!ability.map(toID).includes(this.ability)) return false;
		} else {
			if (toID(ability) !== this.ability) return false;
		}
		return !this.ignoringAbility();
	}

	clearAbility() {
		return this.setAbility('');
	}

	getNature() {
		return this.battle.dex.natures.get(this.set.nature);
	}

	addVolatile(
		status: string | Condition, source: Pokemon | null = null, sourceEffect: Effect | null = null,
		linkedStatus: string | Condition | null = null
	): boolean | any {
		let result;
		status = this.battle.dex.conditions.get(status);
		if (!this.hp && !status.affectsFainted) return false;
		if (linkedStatus && source && !source.hp) return false;
		if (this.battle.event) {
			if (!source) source = this.battle.event.source;
			if (!sourceEffect) sourceEffect = this.battle.effect;
		}
		if (!source) source = this;

		if (this.volatiles[status.id]) {
			if (!status.onRestart) return false;
			return this.battle.singleEvent('Restart', status, this.volatiles[status.id], this, source, sourceEffect);
		}
		if (!this.runStatusImmunity(status.id)) {
			this.battle.debug('immune to volatile status');
			if ((sourceEffect as Move)?.status) {
				this.battle.add('-immune', this);
			}
			return false;
		}
		result = this.battle.runEvent('TryAddVolatile', this, source, sourceEffect, status);
		if (!result) {
			this.battle.debug('add volatile [' + status.id + '] interrupted');
			return result;
		}
		this.volatiles[status.id] = this.battle.initEffectState({ id: status.id, name: status.name, target: this });
		if (source) {
			this.volatiles[status.id].source = source;
			this.volatiles[status.id].sourceSlot = source.getSlot();
		}
		if (sourceEffect) this.volatiles[status.id].sourceEffect = sourceEffect;
		if (status.duration) this.volatiles[status.id].duration = status.duration;
		if (status.durationCallback) {
			this.volatiles[status.id].duration = status.durationCallback.call(this.battle, this, source, sourceEffect);
		}
		result = this.battle.singleEvent('Start', status, this.volatiles[status.id], this, source, sourceEffect);
		if (!result) {
			// cancel
			delete this.volatiles[status.id];
			return result;
		}
		if (linkedStatus && source) {
			if (!source.volatiles[linkedStatus.toString()]) {
				source.addVolatile(linkedStatus, this, sourceEffect);
				source.volatiles[linkedStatus.toString()].linkedPokemon = [this];
				source.volatiles[linkedStatus.toString()].linkedStatus = status;
			} else {
				source.volatiles[linkedStatus.toString()].linkedPokemon.push(this);
			}
			this.volatiles[status.toString()].linkedPokemon = [source];
			this.volatiles[status.toString()].linkedStatus = linkedStatus;
		}
		return true;
	}

	getVolatile(status: string | Effect) {
		status = this.battle.dex.conditions.get(status) as Effect;
		if (!this.volatiles[status.id]) return null;
		return status;
	}

	removeVolatile(status: string | Effect) {
		if (!this.hp) return false;
		status = this.battle.dex.conditions.get(status) as Effect;
		if (!this.volatiles[status.id]) return false;
		const linkedPokemon = this.volatiles[status.id].linkedPokemon;
		const linkedStatus = this.volatiles[status.id].linkedStatus;
		this.battle.singleEvent('End', status, this.volatiles[status.id], this);
		delete this.volatiles[status.id];
		if (linkedPokemon) {
			this.removeLinkedVolatiles(linkedStatus, linkedPokemon);
		}
		return true;
	}

	removeLinkedVolatiles(linkedStatus: string | Effect, linkedPokemon: Pokemon[]) {
		linkedStatus = linkedStatus.toString();
		for (const linkedPoke of linkedPokemon) {
			const volatileData = linkedPoke.volatiles[linkedStatus];
			if (!volatileData) continue;
			volatileData.linkedPokemon.splice(volatileData.linkedPokemon.indexOf(this), 1);
			if (volatileData.linkedPokemon.length === 0) {
				linkedPoke.removeVolatile(linkedStatus);
			}
		}
	}

	getHealth = () => {
		if (!this.hp) return { side: this.side.id, secret: '0 fnt', shared: '0 fnt' };
		let secret = `${this.hp}/${this.maxhp}`;
		let shared;
		const ratio = this.hp / this.maxhp;
		if (this.battle.reportExactHP) {
			shared = secret;
		} else if (this.battle.reportPercentages || this.battle.gen >= 8) {
			// HP Percentage Mod mechanics
			let percentage = Math.ceil(ratio * 100);
			if ((percentage === 100) && (ratio < 1.0)) {
				percentage = 99;
			}
			shared = `${percentage}/100`;
		} else {
			// In-game accurate pixel health mechanics
			const pixels = Math.floor(ratio * 48) || 1;
			shared = `${pixels}/48`;
			if ((pixels === 9) && (ratio > 0.2)) {
				shared += 'y'; // force yellow HP bar
			} else if ((pixels === 24) && (ratio > 0.5)) {
				shared += 'g'; // force green HP bar
			}
		}
		if (this.status) {
			secret += ` ${this.status}`;
			shared += ` ${this.status}`;
		}
		return { side: this.side.id, secret, shared };
	};

	/**
	 * Sets a type (except on Arceus, who resists type changes)
	 */
	setType(newType: string | string[], enforce = false) {
		if (!enforce) {
			// No Pokemon should be able to have Stellar as a base type
			if (typeof newType === 'string' ? newType === 'Stellar' : newType.includes('Stellar')) return false;
			// First type of Arceus, Silvally cannot be normally changed
			if ((this.battle.gen >= 5 && (this.species.num === 493 || this.species.num === 773)) ||
				(this.battle.gen === 4 && this.hasAbility('multitype'))) {
				return false;
			}
			// Terastallized Pokemon cannot have their base type changed except via forme change
			if (this.terastallized) return false;
		}

		if (!newType) throw new Error("Must pass type to setType");
		this.types = (typeof newType === 'string' ? [newType] : newType);
		this.addedType = '';
		this.knownType = true;
		this.apparentType = this.types.join('/');

		return true;
	}

	/** Removes any types added previously and adds another one. */
	addType(newType: string) {
		if (this.terastallized) return false;
		this.addedType = newType;
		return true;
	}

	getTypes(excludeAdded?: boolean, preterastallized?: boolean): string[] {
		if (!preterastallized && this.terastallized && this.terastallized !== 'Stellar') {
			return [this.terastallized];
		}
		const types = this.battle.runEvent('Type', this, null, null, this.types);
		if (!types.length) types.push(this.battle.gen >= 5 ? 'Normal' : '???');
		if (!excludeAdded && this.addedType) return types.concat(this.addedType);
		return types;
	}

	isGrounded(negateImmunity = false) {
		if ('gravity' in this.battle.field.pseudoWeather) return true;
		if ('ingrain' in this.volatiles && this.battle.gen >= 4) return true;
		if ('smackdown' in this.volatiles) return true;
		const item = (this.ignoringItem() ? '' : this.item);
		if (item === 'ironball') return true;
		// If a Fire/Flying type uses Burn Up and Roost, it becomes ???/Flying-type, but it's still grounded.
		if (!negateImmunity && this.hasType('Flying') && !(this.hasType('???') && 'roost' in this.volatiles)) return false;
		if (this.hasAbility('levitate') && !this.battle.suppressingAbility(this)) return null;
		if ('magnetrise' in this.volatiles) return false;
		if ('telekinesis' in this.volatiles) return false;
		return item !== 'airballoon';
	}

	isSemiInvulnerable() {
		return (this.volatiles['fly'] || this.volatiles['bounce'] || this.volatiles['dive'] || this.volatiles['dig'] ||
			this.volatiles['phantomforce'] || this.volatiles['shadowforce'] || this.isSkyDropped());
	}

	isSkyDropped() {
		if (this.volatiles['skydrop']) return true;
		for (const foeActive of this.side.foe.active) {
			if (foeActive.volatiles['skydrop'] && foeActive.volatiles['skydrop'].source === this) {
				return true;
			}
		}
		return false;
	}

	/** Specifically: is protected against a single-target damaging move */
	isProtected() {
		return !!(
			this.volatiles['protect'] || this.volatiles['detect'] || this.volatiles['maxguard'] ||
			this.volatiles['kingsshield'] || this.volatiles['spikyshield'] || this.volatiles['banefulbunker'] ||
			this.volatiles['obstruct'] || this.volatiles['silktrap'] || this.volatiles['burningbulwark']
		);
	}

	/**
	 * Like Field.effectiveWeather(), but ignores sun and rain if
	 * the Utility Umbrella is active for the Pokemon.
	 */
	effectiveWeather() {
		const weather = this.battle.field.effectiveWeather();
		switch (weather) {
		case 'sunnyday':
		case 'raindance':
		case 'desolateland':
		case 'primordialsea':
			if (this.hasItem('utilityumbrella')) return '';
		}
		return weather;
	}

	runEffectiveness(move: ActiveMove) {
		let totalTypeMod = 0;
		if (this.terastallized && move.type === 'Stellar') {
			totalTypeMod = 1;
		} else {
			for (const type of this.getTypes()) {
				let typeMod = this.battle.dex.getEffectiveness(move, type);
				typeMod = this.battle.singleEvent('Effectiveness', move, null, this, type, move, typeMod);
				totalTypeMod += this.battle.runEvent('Effectiveness', this, type, move, typeMod);
			}
		}
		if (this.species.name === 'Terapagos-Terastal' && this.hasAbility('Tera Shell') &&
			!this.battle.suppressingAbility(this)) {
			if (this.abilityState.resisted) return -1; // all hits of multi-hit move should be not very effective
			if (move.category === 'Status' || move.id === 'struggle' || !this.runImmunity(move.type) ||
				totalTypeMod < 0 || this.hp < this.maxhp) {
				return totalTypeMod;
			}

			this.battle.add('-activate', this, 'ability: Tera Shell');
			this.abilityState.resisted = true;
			return -1;
		}
		return totalTypeMod;
	}

	/** false = immune, true = not immune */
	runImmunity(type: string, message?: string | boolean) {
		if (!type || type === '???') return true;
		if (!this.battle.dex.types.isName(type)) {
			throw new Error("Use runStatusImmunity for " + type);
		}
		if (this.fainted) return false;

		const negateImmunity = !this.battle.runEvent('NegateImmunity', this, type);
		const notImmune = type === 'Ground' ?
			this.isGrounded(negateImmunity) :
			negateImmunity || this.battle.dex.getImmunity(type, this);
		if (notImmune) return true;
		if (!message) return false;
		if (notImmune === null) {
			this.battle.add('-immune', this, '[from] ability: Levitate');
		} else {
			this.battle.add('-immune', this);
		}
		return false;
	}

	runStatusImmunity(type: string, message?: string) {
		if (this.fainted) return false;
		if (!type) return true;

		if (!this.battle.dex.getImmunity(type, this)) {
			this.battle.debug('natural status immunity');
			if (message) {
				this.battle.add('-immune', this);
			}
			return false;
		}
		const immunity = this.battle.runEvent('Immunity', this, null, null, type);
		if (!immunity) {
			this.battle.debug('artificial status immunity');
			if (message && immunity !== null) {
				this.battle.add('-immune', this);
			}
			return false;
		}
		return true;
	}

	destroy() {
		// deallocate ourself
		// get rid of some possibly-circular references
		(this as any).battle = null!;
		(this as any).side = null!;
	}
}<|MERGE_RESOLUTION|>--- conflicted
+++ resolved
@@ -346,13 +346,9 @@
 				if (!set.hpType) set.hpType = move.type;
 				move = this.battle.dex.moves.get('hiddenpower');
 			}
-<<<<<<< HEAD
 			let PPUps = this.set.movePPUps ? this.set.movePPUps[this.set.moves.indexOf(moveid)] : 3;
 			PPUps = this.battle.clampIntRange(PPUps, 0, 3);
-			let basepp = (move.noPPBoosts || move.isZ) ? move.pp : move.pp * (5 + PPUps) / 5;
-=======
-			let basepp = move.noPPBoosts ? move.pp : move.pp * 8 / 5;
->>>>>>> 719bc1a8
+			let basepp = move.noPPBoosts ? move.pp : move.pp * (5 + PPUps) / 5;
 			if (this.battle.gen < 3) basepp = Math.min(61, basepp);
 			this.baseMoveSlots.push({
 				move: move.name,
