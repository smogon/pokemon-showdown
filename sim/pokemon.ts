--- conflicted
+++ resolved
@@ -746,19 +746,11 @@
 		const lockedMove = this.getLockedMove();
 
 		// Information should be restricted for the last active Pokémon
-<<<<<<< HEAD
-		let isLastActive = this.isLastActive();
-		let canSwitchIn = this.battle.canSwitch(this.side) > 0;
-		let moves = this.getMoves(lockedMove, isLastActive);
-		let data: {
-			moves: {move: string, id: string, target?: string, disabled?: string | boolean}[],
-=======
 		const isLastActive = this.isLastActive();
 		const canSwitchIn = this.battle.canSwitch(this.side) > 0;
 		const moves = this.getMoves(lockedMove, isLastActive);
 		const data: {
-			moves: {move: string, id: string, target?: string, disabled?: boolean}[],
->>>>>>> f5a75e97
+			moves: {move: string, id: string, target?: string, disabled?: string | boolean}[],
 			maybeDisabled?: boolean,
 			trapped?: boolean,
 			maybeTrapped?: boolean,
@@ -1670,9 +1662,9 @@
 	destroy() {
 		// deallocate ourself
 		// get rid of some possibly-circular references
-		// @ts-ignore - prevent type | null
-		this.battle = null;
-		// @ts-ignore - prevent type | null
-		this.side = null;
+		// @ts-ignore - readonly
+		this.battle = null!;
+		// @ts-ignore - readonly
+		this.side = null!;
 	}
 }