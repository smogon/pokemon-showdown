/**
 * Simulator Pokemon
 * Pokemon Showdown - http://pokemonshowdown.com/
 *
 * @license MIT license
 */

 /** A Pokemon's move slot. */
interface MoveSlot {
	id: string;
	move: string;
	pp: number;
	maxpp: number;
	target?: string;
	disabled: boolean | string;
	disabledSource?: string;
	used: boolean;
	virtual?: boolean;
}

export class Pokemon {
	readonly side: Side;
	readonly battle: Battle;

	readonly set: PokemonSet;
	readonly name: string;
	readonly fullname: string;
	readonly id: string; // shouldn't really be used anywhere
	readonly species: string;
	readonly speciesid: string;
	readonly level: number;
	readonly gender: GenderName;
	readonly happiness: number;
	readonly pokeball: string;

	/** Transform keeps the original pre-transformed Hidden Power in Gen 2-4. */
	readonly baseHpType: string;
	readonly baseHpPower: number;

	readonly baseMoveSlots: MoveSlot[];
	moveSlots: MoveSlot[];

	hpType: string;
	hpPower: number;

	position: number;
	details: string;

	baseTemplate: Template;
	template: Template;
	speciesData: AnyObject;

	status: string;
	statusData: AnyObject;
	volatiles: AnyObject;
	showCure: boolean;

	/**
	 * These are the basic stats that appear on the in-game stats screen:
	 * calculated purely from the species base stats, level, IVs, EVs,
	 * and Nature, before modifications from item, ability, etc.
	 *
	 * `storedStats` are reset to `baseStoredStats` on switch-out.
	 */
	baseStoredStats: StatsTable;
	/**
	 * These are pre-modification stored stats in-battle. At switch-in,
	 * they're identical to `baseStoredStats`, but can be temporarily changed
	 * until switch-out by effects such as Power Trick and Transform.
	 *
	 * Stat multipliers from abilities, items, and volatiles, such as
	 * Solar Power, Choice Band, or Swords Dance, are not stored in
	 * `storedStats`, but applied on top and accessed by `pokemon.getStat`.
	 *
	 * (Except in Gen 1, where stat multipliers are stored, leading
	 * to several famous glitches.)
	 *
	 * `storedStats` are reset to `baseStoredStats` on switch-out.
	 */
	storedStats: StatsExceptHPTable;
	boosts: BoostsTable;

	baseAbility: string;
	ability: string;
	abilityData: {[k: string]: string | Pokemon};

	item: string;
	itemData: {[k: string]: string | Pokemon};
	lastItem: string;
	usedItemThisTurn: boolean;
	ateBerry: boolean;

	trapped: boolean | "hidden";
	maybeTrapped: boolean;
	maybeDisabled: boolean;

	illusion: Pokemon | null;
	transformed: boolean;

	maxhp: number;
	hp: number;
	fainted: boolean;
	faintQueued: boolean;
	subFainted: boolean | null;

	types: string[];
	addedType: string;
	knownType: boolean;
	/** Keeps track of what type the client sees for this Pokemon. */
	apparentType: string;

	/**
	 * If the switch is called by an effect with a special switch
	 * message, like U-turn or Baton Pass, this will be the fullname of
	 * the calling effect.
	 */
	switchFlag: boolean | string;
	forceSwitchFlag: boolean;
	switchCopyFlag: boolean;
	draggedIn: number | null;
	newlySwitched: boolean;
	beingCalledBack: boolean;

	lastMove: Move | null;
	lastMoveTargetLoc?: number;
	moveThisTurn: string | boolean;
	/**
	 * The result of the last move used on the previous turn by this
	 * Pokemon. Stomping Tantrum checks this property for a value of false
	 * when determine whether to double its power, but it has four
	 * possible values:
	 *
	 * undefined indicates this Pokemon was not active last turn. It should
	 * not be used to indicate that a move was attempted and failed, either
	 * in a way that boosts Stomping Tantrum or not.
	 *
	 * null indicates that the Pokemon's move was skipped in such a way
	 * that does not boost Stomping Tantrum, either from having to recharge
	 * or spending a turn trapped by another Pokemon's Sky Drop.
	 *
	 * false indicates that the move completely failed to execute for any
	 * reason not mentioned above, including missing, the target being
	 * immune, the user being immobilized by an effect such as paralysis, etc.
	 *
	 * true indicates that the move successfully executed one or more of
	 * its effects on one or more targets, including hitting with an attack
	 * but dealing 0 damage to the target in cases such as Disguise, or that
	 * the move was blocked by one or more moves such as Protect.
	 */
	moveLastTurnResult: boolean | null | undefined;
	/**
	 * The result of the most recent move used this turn by this Pokemon.
	 * At the start of each turn, the value stored here is moved to its
	 * counterpart, moveLastTurnResult, and this property is reinitialized
	 * to undefined. This property can have one of four possible values:
	 *
	 * undefined indicates that this Pokemon has not yet finished an
	 * attempt to use a move this turn. As this value is only overwritten
	 * after a move finishes execution, it is not sufficient for an event
	 * to examine only this property when checking if a Pokemon has not
	 * moved yet this turn if the event could take place during that
	 * Pokemon's move.
	 *
	 * null indicates that the Pokemon's move was skipped in such a way
	 * that does not boost Stomping Tantrum, either from having to recharge
	 * or spending a turn trapped by another Pokemon's Sky Drop.
	 *
	 * false indicates that the move completely failed to execute for any
	 * reason not mentioned above, including missing, the target being
	 * immune, the user being immobilized by an effect such as paralysis, etc.
	 *
	 * true indicates that the move successfully executed one or more of
	 * its effects on one or more targets, including hitting with an attack
	 * but dealing 0 damage to the target in cases such as Disguise. It can
	 * also mean that the move was blocked by one or more moves such as
	 * Protect. Uniquely, this value can also be true if this Pokemon mega
	 * evolved or ultra bursted this turn, but in that case the value should
	 * always be overwritten by a move action before the end of that turn.
	 */
	moveThisTurnResult: boolean | null | undefined;
	/** used for Assurance check */
	hurtThisTurn: boolean;
	lastDamage: number;
	attackedBy: {source: Pokemon, damage: number, thisTurn: boolean, move?: string}[];

	isActive: boolean;
	activeTurns: number;
	/** Have this pokemon's Start events run yet? */
	isStarted: boolean;
	duringMove: boolean;

	speed: number;
	abilityOrder: number;

	canMegaEvo: string | null | undefined;
	canUltraBurst: string | null | undefined;

	isStale: number;
	isStaleCon: number;
	isStaleHP: number;
	isStalePPTurns: number;
	isStaleSource?: string;
	staleWarned: boolean;

	// Gen 1 only
	modifiedStats?: StatsExceptHPTable;
	modifyStat?: (this: Pokemon, statName: StatNameExceptHP, modifier: number) => void;

	// OMs
	m: PokemonModData;

	constructor(set: string | AnyObject, side: Side) {
		this.side = side;
		this.battle = side.battle;

		const pokemonScripts = this.battle.data.Scripts.pokemon;
		if (pokemonScripts) Object.assign(this, pokemonScripts);

		if (typeof set === 'string') set = {name: set};
		this.set = set as PokemonSet;

		this.baseTemplate = this.battle.getTemplate(set.species || set.name);
		if (!this.baseTemplate.exists) {
			throw new Error(`Unidentified species: ${this.baseTemplate.name}`);
		}
		this.template = this.baseTemplate;
		this.species = this.battle.getSpecies(set.species);
		this.speciesid = toId(this.species);
		if (set.name === set.species || !set.name) {
			set.name = this.baseTemplate.baseSpecies;
		}
		this.speciesData = {id: this.speciesid};

		this.name = set.name.substr(0, 20);
		this.fullname = this.side.id + ': ' + this.name;
		this.id = this.fullname;

		set.level = this.battle.clampIntRange(set.forcedLevel || set.level || 100, 1, 9999);
		this.level = set.level;
		const genders: {[key: string]: GenderName} = {M: 'M', F: 'F', N: 'N'};
		this.gender = genders[set.gender] || this.template.gender || (this.battle.random() * 2 < 1 ? 'M' : 'F');
		if (this.gender === 'N') this.gender = '';
		this.happiness = typeof set.happiness === 'number' ? this.battle.clampIntRange(set.happiness, 0, 255) : 255;
		this.pokeball = this.set.pokeball || 'pokeball';

		this.baseMoveSlots = [];
		this.moveSlots = [];
		if (this.set.moves) {
			for (const moveid of this.set.moves) {
				let move = this.battle.getMove(moveid);
				if (!move.id) continue;
				if (move.id === 'hiddenpower' && move.type !== 'Normal') {
					if (!set.hpType) set.hpType = move.type;
					move = this.battle.getMove('hiddenpower');
				}
				this.baseMoveSlots.push({
					move: move.name,
					id: move.id,
					pp: ((move.noPPBoosts || move.isZ) ? move.pp : move.pp * 8 / 5),
					maxpp: ((move.noPPBoosts || move.isZ) ? move.pp : move.pp * 8 / 5),
					target: move.target,
					disabled: false,
					disabledSource: '',
					used: false,
				});
			}
		}

		this.position = 0;
		this.details = this.species + (this.level === 100 ? '' : ', L' + this.level) +
			(this.gender === '' ? '' : ', ' + this.gender) + (this.set.shiny ? ', shiny' : '');

		this.status = '';
		this.statusData = {};
		this.volatiles = {};
		this.showCure = false;

		if (!this.set.evs) {
			this.set.evs = {hp: 0, atk: 0, def: 0, spa: 0, spd: 0, spe: 0};
		}
		if (!this.set.ivs) {
			this.set.ivs = {hp: 31, atk: 31, def: 31, spa: 31, spd: 31, spe: 31};
		}
		const stats: StatsTable = {hp: 31, atk: 31, def: 31, spe: 31, spa: 31, spd: 31};
		let stat: StatName;
		for (stat in stats) {
			if (!this.set.evs[stat]) this.set.evs[stat] = 0;
			if (!this.set.ivs[stat] && this.set.ivs[stat] !== 0) this.set.ivs[stat] = 31;
		}
		for (stat in this.set.evs) {
			this.set.evs[stat] = this.battle.clampIntRange(this.set.evs[stat], 0, 255);
		}
		for (stat in this.set.ivs) {
			this.set.ivs[stat] = this.battle.clampIntRange(this.set.ivs[stat], 0, 31);
		}
		if (this.battle.gen && this.battle.gen <= 2) {
			// We represent DVs using even IVs. Ensure they are in fact even.
			for (stat in this.set.ivs) {
				this.set.ivs[stat] &= 30;
			}
		}

		const hpData = this.battle.getHiddenPower(this.set.ivs);
		this.hpType = set.hpType || hpData.type;
		this.hpPower = hpData.power;

		this.baseHpType = this.hpType;
		this.baseHpPower = this.hpPower;

		// initialized in this.setTemplate(this.baseTemplate)
		this.baseStoredStats = null!;
		this.storedStats = {atk: 0, def: 0, spa: 0, spd: 0, spe: 0};
		this.boosts = {atk: 0, def: 0, spa: 0, spd: 0, spe: 0, accuracy: 0, evasion: 0};

		this.baseAbility = toId(set.ability);
		this.ability = this.baseAbility;
		this.abilityData = {id: this.ability};

		this.item = toId(set.item);
		this.itemData = {id: this.item};
		this.lastItem = '';
		this.usedItemThisTurn = false;
		this.ateBerry = false;

		this.trapped = false;
		this.maybeTrapped = false;
		this.maybeDisabled = false;

		this.illusion = null;
		this.transformed = false;

		this.fainted = false;
		this.faintQueued = false;
		this.subFainted = null;

		this.types = this.baseTemplate.types;
		this.addedType = '';
		this.knownType = true;
		this.apparentType = this.baseTemplate.types.join('/');

		this.switchFlag = false;
		this.forceSwitchFlag = false;
		this.switchCopyFlag = false;
		this.draggedIn = null;
		this.newlySwitched = false;
		this.beingCalledBack = false;

		this.lastMove = null;
		this.moveThisTurn = '';
		this.hurtThisTurn = false;
		this.lastDamage = 0;
		this.attackedBy = [];

		this.isActive = false;
		this.activeTurns = 0;
		this.isStarted = false;
		this.duringMove = false;

		this.speed = 0;
		this.abilityOrder = 0;

		this.canMegaEvo = this.battle.canMegaEvo(this);
		this.canUltraBurst = this.battle.canUltraBurst(this);

		// This is used in gen 1 only, here to avoid code repetition.
		// Only declared if gen 1 to avoid declaring an object we aren't going to need.
		if (this.battle.gen === 1) this.modifiedStats = {atk: 0, def: 0, spa: 0, spd: 0, spe: 0};

		this.clearVolatile();
		this.maxhp = this.template.maxHP || this.baseStoredStats.hp;
		this.hp = this.maxhp;

		this.isStale = 0;
		this.isStaleCon = 0;
		this.isStaleHP = this.maxhp;
		this.isStalePPTurns = 0;
		this.staleWarned = false;

		/**
		 * An object for storing untyped data, for mods to use.
		 */
		this.m = {};
	}

	get moves() {
		return this.moveSlots.map(moveSlot => moveSlot.id);
	}

	get baseMoves() {
		return this.baseMoveSlots.map(moveSlot => moveSlot.id);
	}

	toString() {
		const fullname = (this.illusion) ? this.illusion.fullname : this.fullname;
		const position = 'abcdef'[this.position + Math.floor(this.side.n / 2) * this.side.active.length];
		return this.isActive ? fullname.substr(0, 2) + position + fullname.substr(2) : fullname;
	}

	getDetails = (side: 0 | 1 | boolean) => {
		if (this.illusion) {
			const illusionDetails = this.illusion.template.species + (this.level === 100 ? '' : ', L' + this.level) +
				(this.illusion.gender === '' ? '' : ', ' + this.illusion.gender) + (this.illusion.set.shiny ? ', shiny' : '');
			return illusionDetails + '|' + this.getHealth(side);
		}
		return this.details + '|' + this.getHealth(side);
	};

	updateSpeed() {
		this.speed = this.getActionSpeed();
	}

	calculateStat(statName: StatNameExceptHP, boost: number, modifier?: number) {
		statName = toId(statName) as StatNameExceptHP;
		// @ts-ignore - type checking prevents 'hp' from being passed, but we're paranoid
		if (statName === 'hp') throw new Error("Please read `maxhp` directly");

		// base stat
		let stat = this.storedStats[statName];

		// Wonder Room swaps defenses before calculating anything else
		if ('wonderroom' in this.battle.field.pseudoWeather) {
			if (statName === 'def') {
				stat = this.storedStats['spd'];
			} else if (statName === 'spd') {
				stat = this.storedStats['def'];
			}
		}

		// stat boosts
		let boosts: SparseBoostsTable = {};
		const boostName = statName as BoostName;
		boosts[boostName] = boost;
		boosts = this.battle.runEvent('ModifyBoost', this, null, null, boosts);
		boost = boosts[boostName]!;
		const boostTable = [1, 1.5, 2, 2.5, 3, 3.5, 4];
		if (boost > 6) boost = 6;
		if (boost < -6) boost = -6;
		if (boost >= 0) {
			stat = Math.floor(stat * boostTable[boost]);
		} else {
			stat = Math.floor(stat / boostTable[-boost]);
		}

		// stat modifier
		return this.battle.modify(stat, (modifier || 1));
	}

	getStat(statName: StatNameExceptHP, unboosted?: boolean, unmodified?: boolean) {
		statName = toId(statName) as StatNameExceptHP;
		// @ts-ignore - type checking prevents 'hp' from being passed, but we're paranoid
		if (statName === 'hp') throw new Error("Please read `maxhp` directly");

		// base stat
		let stat = this.storedStats[statName];

		// Download ignores Wonder Room's effect, but this results in
		// stat stages being calculated on the opposite defensive stat
		if (unmodified && 'wonderroom' in this.battle.field.pseudoWeather) {
			if (statName === 'def') {
				statName = 'spd';
			} else if (statName === 'spd') {
				statName = 'def';
			}
		}

		// stat boosts
		if (!unboosted) {
			const boosts = this.battle.runEvent('ModifyBoost', this, null, null, Object.assign({}, this.boosts));
			let boost = boosts[statName];
			const boostTable = [1, 1.5, 2, 2.5, 3, 3.5, 4];
			if (boost > 6) boost = 6;
			if (boost < -6) boost = -6;
			if (boost >= 0) {
				stat = Math.floor(stat * boostTable[boost]);
			} else {
				stat = Math.floor(stat / boostTable[-boost]);
			}
		}

		// stat modifier effects
		if (!unmodified) {
			const statTable: {[s in StatNameExceptHP]?: string} = {atk: 'Atk', def: 'Def', spa: 'SpA', spd: 'SpD', spe: 'Spe'};
			stat = this.battle.runEvent('Modify' + statTable[statName as StatNameExceptHP], this, null, null, stat);
		}

		if (statName === 'spe' && stat > 10000) stat = 10000;
		return stat;
	}

	getActionSpeed() {
		let speed = this.getStat('spe', false, false);
		if (this.battle.field.getPseudoWeather('trickroom')) {
			speed = 0x2710 - speed;
		}
		return this.battle.trunc(speed, 13);
	}

	/* Commented out for now until a use for Combat Power is found in Let's Go
	getCombatPower() {
		let statSum = 0;
		let awakeningSum = 0;
		for (const stat in this.stats) {
			statSum += this.calculateStat(stat, this.boosts[stat as BoostName]);
			awakeningSum += this.calculateStat(
				stat, this.boosts[stat as BoostName]) + this.battle.getAwakeningValues(this.set, stat);
		}
		const combatPower = Math.floor(Math.floor(statSum * this.level * 6 / 100) +
			(Math.floor(awakeningSum) * Math.floor((this.level * 4) / 100 + 2)));
		return this.battle.clampIntRange(combatPower, 0, 10000);
	}
	*/

	getWeight() {
		const weight = this.battle.runEvent('ModifyWeight', this, null, null, this.template.weightkg);
		return (weight < 0.1) ? 0.1 : weight;
	}

	getMoveData(move: string | Move) {
		move = this.battle.getMove(move) as Move;
		for (const moveSlot of this.moveSlots) {
			if (moveSlot.id === move.id) {
				return moveSlot;
			}
		}
		return null;
	}

	allies(): Pokemon[] {
		let allies = this.side.active;
		if (this.battle.gameType === 'multi') {
			const team = this.side.n % 2;
			// @ts-ignore
			allies = this.battle.sides.flatMap(side =>
				side.n % 2 === team ? side.active : []
			);
		}
		return allies.filter(ally => ally && !ally.fainted);
	}

	nearbyAllies(): Pokemon[] {
		return this.allies().filter(ally => this.battle.isAdjacent(this, ally));
	}

	foes(): Pokemon[] {
		let foes = this.side.foe.active;
		if (this.battle.gameType === 'multi') {
			const team = this.side.foe.n % 2;
			// @ts-ignore
			foes = this.battle.sides.flatMap(side =>
				side.n % 2 === team ? side.active : []
			);
		}
		return foes.filter(foe => foe && !foe.fainted);
	}

	nearbyFoes(): Pokemon[] {
		return this.foes().filter(foe => this.battle.isAdjacent(this, foe));
	}

<<<<<<< HEAD
	getMoveTargets(move: Move, target: Pokemon): Pokemon[] {
=======
	getMoveTargets(move: Move, target: Pokemon): {targets: Pokemon[], pressureTargets: Pokemon[]} {
>>>>>>> 101e973a
		const targets = [];
		let pressureTargets;

		switch (move.target) {
		case 'all':
		case 'foeSide':
		case 'allySide':
		case 'allyTeam':
			if (!move.target.startsWith('foe')) {
				targets.push(...this.allies());
			}
			if (!move.target.startsWith('ally')) {
				targets.push(...this.foes());
			}
			if (targets.length && !targets.includes(target)) {
				this.battle.retargetLastMove(targets[targets.length - 1]);
			}
			break;
		case 'allAdjacent':
			targets.push(...this.nearbyAllies());
			// falls through
		case 'allAdjacentFoes':
			targets.push(...this.nearbyFoes());
			if (targets.length && !targets.includes(target)) {
				this.battle.retargetLastMove(targets[targets.length - 1]);
			}
			break;
		default:
			const selectedTarget = target;
			if (!target || (target.fainted && target.side !== this.side)) {
				// If a targeted foe faints, the move is retargeted
				const possibleTarget = this.battle.resolveTarget(this, move);
				if (!possibleTarget) return {targets: [], pressureTargets: []};
				target = possibleTarget;
			}
			if (target.side.active.length > 1) {
				if (!move.flags['charge'] || this.volatiles['twoturnmove'] ||
						(move.id.startsWith('solarb') && this.battle.field.isWeather(['sunnyday', 'desolateland'])) ||
						(this.hasItem('powerherb') && move.id !== 'skydrop')) {
					target = this.battle.priorityEvent('RedirectTarget', this, this, this.battle.getActiveMove(move), target);
				}
			}
			if (target.fainted) {
				return {targets: [], pressureTargets: []};
			}
			if (selectedTarget !== target) {
				this.battle.retargetLastMove(target);
			}
			targets.push(target);

			// Resolve apparent targets for Pressure.
			if (move.pressureTarget) {
				// At the moment, this is the only supported target.
				if (move.pressureTarget === 'foeSide') {
					pressureTargets = this.foes();
				}
			}
		}

		return {targets, pressureTargets: pressureTargets || targets};
	}

	ignoringAbility() {
		const abilities = [
			'battlebond', 'comatose', 'disguise', 'multitype', 'powerconstruct', 'rkssystem', 'schooling', 'shieldsdown', 'stancechange',
		];
		return !!((this.battle.gen >= 5 && !this.isActive) ||
			(this.volatiles['gastroacid'] && !abilities.includes(this.ability)));
	}

	ignoringItem() {
		return !!((this.battle.gen >= 5 && !this.isActive) ||
			(this.hasAbility('klutz') && !this.getItem().ignoreKlutz) ||
			this.volatiles['embargo'] || this.battle.field.pseudoWeather['magicroom']);
	}

	deductPP(move: string | Move, amount?: number | null, target?: Pokemon | null | false) {
		const gen = this.battle.gen;
		move = this.battle.getMove(move) as Move;
		const ppData = this.getMoveData(move);
		if (!ppData) return 0;
		ppData.used = true;
		if (!ppData.pp && gen > 1) return 0;

		if (!amount) amount = 1;
		ppData.pp -= amount;
		if (ppData.pp < 0 && gen > 1) {
			amount += ppData.pp;
			ppData.pp = 0;
		}
		if (ppData.virtual) {
			for (const foeActive of this.side.foe.active) {
				if (foeActive.isStale >= 2) {
					if (move.selfSwitch) this.isStalePPTurns++;
					return amount;
				}
			}
		}
		this.isStalePPTurns = 0;
		return amount;
	}

	moveUsed(move: Move, targetLoc?: number) {
		this.lastMove = move;
		this.lastMoveTargetLoc = targetLoc;
		this.moveThisTurn = move.id;
	}

	gotAttacked(move: string | Move, damage: number | false | undefined, source: Pokemon) {
		if (!damage) damage = 0;
		move = this.battle.getMove(move) as Move;
		this.attackedBy.push({
			source,
			damage,
			move: move.id,
			thisTurn: true,
		});
	}

	getLastAttackedBy() {
		if (this.attackedBy.length === 0) return undefined;
		return this.attackedBy[this.attackedBy.length - 1];
	}

	getLockedMove(): string | null {
		const lockedMove = this.battle.runEvent('LockMove', this);
		return (lockedMove === true) ? null : lockedMove;
	}

	getMoves(lockedMove?: string | null, restrictData?: boolean):
	{move: string, id: string, disabled?: string | boolean,
		disabledSource?: string, target?: string, pp?: number, maxpp?: number}[] {
		if (lockedMove) {
			lockedMove = toId(lockedMove);
			this.trapped = true;
			if (lockedMove === 'recharge') {
				return [{
					move: 'Recharge',
					id: 'recharge',
				}];
			}
			for (const moveSlot of this.moveSlots) {
				if (moveSlot.id !== lockedMove) continue;
				return [{
					move: moveSlot.move,
					id: moveSlot.id,
				}];
			}
			// does this happen?
			return [{
				move: this.battle.getMove(lockedMove).name,
				id: lockedMove,
			}];
		}
		const moves = [];
		let hasValidMove = false;
		for (const moveSlot of this.moveSlots) {
			let moveName = moveSlot.move;
			if (moveSlot.id === 'hiddenpower') {
				moveName = 'Hidden Power ' + this.hpType;
				if (this.battle.gen < 6) moveName += ' ' + this.hpPower;
			} else if (moveSlot.id === 'return') {
				// @ts-ignore - Return's basePowerCallback only takes one parameter
				moveName = 'Return ' + this.battle.getMove('return')!.basePowerCallback(this);
			} else if (moveSlot.id === 'frustration') {
				// @ts-ignore - Frustration's basePowerCallback only takes one parameter
				moveName = 'Frustration ' + this.battle.getMove('frustration')!.basePowerCallback(this);
			}
			let target = moveSlot.target;
			if (moveSlot.id === 'curse') {
				if (!this.hasType('Ghost')) {
					target = this.battle.getMove('curse').nonGhostTarget || moveSlot.target;
				}
			}
			let disabled = moveSlot.disabled;
			if ((moveSlot.pp <= 0 && !this.volatiles['partialtrappinglock']) || disabled &&
				this.side.active.length >= 2 && this.battle.targetTypeChoices(target!)) {
				disabled = true;
			} else if (disabled === 'hidden' && restrictData) {
				disabled = false;
			}
			if (!disabled) {
				hasValidMove = true;
			}
			moves.push({
				move: moveName,
				id: moveSlot.id,
				pp: moveSlot.pp,
				maxpp: moveSlot.maxpp,
				target,
				disabled,
			});
		}
		return hasValidMove ? moves : [];
	}

	getRequestData() {
		const lockedMove = this.getLockedMove();

		// Information should be restricted for the last active Pokémon
		const isLastActive = this.isLastActive();
		const canSwitchIn = this.battle.canSwitch(this.side) > 0;
		const moves = this.getMoves(lockedMove, isLastActive);
		const data: {
			moves: {move: string, id: string, target?: string, disabled?: string | boolean}[],
			maybeDisabled?: boolean,
			trapped?: boolean,
			maybeTrapped?: boolean,
			canMegaEvo?: boolean,
			canUltraBurst?: boolean,
			canZMove?: AnyObject | null,
		} = {moves: moves.length ? moves : [{move: 'Struggle', id: 'struggle', target: 'randomNormal', disabled: false}]};

		if (isLastActive) {
			if (this.maybeDisabled) {
				data.maybeDisabled = true;
			}
			if (canSwitchIn) {
				if (this.trapped === true) {
					data.trapped = true;
				} else if (this.maybeTrapped) {
					data.maybeTrapped = true;
				}
			}
		} else if (canSwitchIn) {
			// Discovered by selecting a valid Pokémon as a switch target and cancelling.
			if (this.trapped) data.trapped = true;
		}

		if (!lockedMove) {
			if (this.canMegaEvo) data.canMegaEvo = true;
			if (this.canUltraBurst) data.canUltraBurst = true;
			const canZMove = this.battle.canZMove(this);
			if (canZMove) data.canZMove = canZMove;
		}

		return data;
	}

	isLastActive() {
		if (!this.isActive) return false;
		const allyActive = this.side.active;
		for (let i = this.position + 1; i < allyActive.length; i++) {
			if (allyActive[i] && !allyActive[i].fainted) return false;
		}
		return true;
	}

	positiveBoosts() {
		let boosts = 0;
		let boost: BoostName;
		for (boost in this.boosts) {
			if (this.boosts[boost] > 0) boosts += this.boosts[boost];
		}
		return boosts;
	}

	boostBy(boosts: SparseBoostsTable) {
		let delta = 0;
		let boostName: BoostName;
		for (boostName in boosts) {
			delta = boosts[boostName]!;
			this.boosts[boostName] += delta;
			if (this.boosts[boostName] > 6) {
				delta -= this.boosts[boostName] - 6;
				this.boosts[boostName] = 6;
			}
			if (this.boosts[boostName] < -6) {
				delta -= this.boosts[boostName] - (-6);
				this.boosts[boostName] = -6;
			}
		}
		return delta;
	}

	clearBoosts() {
		let boostName: BoostName;
		for (boostName in this.boosts) {
			this.boosts[boostName] = 0;
		}
	}

	setBoost(boosts: SparseBoostsTable) {
		let boostName: BoostName;
		for (boostName in boosts) {
			this.boosts[boostName] = boosts[boostName]!;
		}
	}

	copyVolatileFrom(pokemon: Pokemon) {
		this.clearVolatile();
		this.boosts = pokemon.boosts;
		for (const i in pokemon.volatiles) {
			if (this.battle.getEffect(i).noCopy) continue;
			// shallow clones
			this.volatiles[i] = Object.assign({}, pokemon.volatiles[i]);
			if (this.volatiles[i].linkedPokemon) {
				delete pokemon.volatiles[i].linkedPokemon;
				delete pokemon.volatiles[i].linkedStatus;
				for (const linkedPoke of this.volatiles[i].linkedPokemon) {
					const linkedPokeLinks = linkedPoke.volatiles[this.volatiles[i].linkedStatus].linkedPokemon;
					linkedPokeLinks[linkedPokeLinks.indexOf(pokemon)] = this;
				}
			}
		}
		pokemon.clearVolatile();
		for (const i in this.volatiles) {
			const volatile = this.getVolatile(i) as PureEffect;
			this.battle.singleEvent('Copy', volatile, this.volatiles[i], this);
		}
	}

	transformInto(pokemon: Pokemon, effect: Effect | null = null) {
		const template = pokemon.template;
		if (pokemon.fainted || pokemon.illusion || (pokemon.volatiles['substitute'] && this.battle.gen >= 5) ||
			(pokemon.transformed && this.battle.gen >= 2) || (this.transformed && this.battle.gen >= 5) ||
			!this.setTemplate(template)) {
 			return false;
		}
		this.transformed = true;

		const types = pokemon.getTypes(true);
		this.setType(pokemon.volatiles.roost ? pokemon.volatiles.roost.typeWas : types, true);
		this.addedType = pokemon.addedType;
		this.knownType = this.side === pokemon.side && pokemon.knownType;
		this.apparentType = pokemon.apparentType;

		let statName: StatNameExceptHP;
		for (statName in this.storedStats) {
			this.storedStats[statName] = pokemon.storedStats[statName];
		}
		this.moveSlots = [];
		this.set.ivs = (this.battle.gen >= 5 ? this.set.ivs : pokemon.set.ivs);
		this.hpType = (this.battle.gen >= 5 ? this.hpType : pokemon.hpType);
		this.hpPower = (this.battle.gen >= 5 ? this.hpPower : pokemon.hpPower);
		for (const moveSlot of pokemon.moveSlots) {
			let moveName = moveSlot.move;
			if (moveSlot.id === 'hiddenpower') {
				moveName = 'Hidden Power ' + this.hpType;
			}
			this.moveSlots.push({
				move: moveName,
				id: moveSlot.id,
				pp: moveSlot.maxpp === 1 ? 1 : 5,
				maxpp: this.battle.gen >= 5 ? (moveSlot.maxpp === 1 ? 1 : 5) : moveSlot.maxpp,
				target: moveSlot.target,
				disabled: false,
				used: false,
				virtual: true,
			});
			this.moves.push(toId(moveName));
		}
		let boostName: BoostName;
		for (boostName in pokemon.boosts) {
			this.boosts[boostName] = pokemon.boosts[boostName]!;
		}
		if (this.battle.gen >= 6 && pokemon.volatiles['focusenergy']) this.addVolatile('focusenergy');
		if (pokemon.volatiles['laserfocus']) this.addVolatile('laserfocus');
		if (effect) {
			this.battle.add('-transform', this, pokemon, '[from] ' + effect.fullname);
		} else {
			this.battle.add('-transform', this, pokemon);
		}
		this.setAbility(pokemon.ability, this, true);

		// Change formes based on held items (for Transform)
		// Only ever relevant in Generation 4 since Generation 3 didn't have item-based forme changes
		if (this.battle.gen === 4) {
			if (this.template.num === 487) {
				// Giratina formes
				if (this.template.species === 'Giratina' && this.item === 'griseousorb') {
					this.formeChange('Giratina-Origin');
				} else if (this.template.species === 'Giratina-Origin' && this.item !== 'griseousorb') {
					this.formeChange('Giratina');
				}
			}
			if (this.template.num === 493) {
				// Arceus formes
				const item = this.getItem();
				const targetForme = (item && item.onPlate ? 'Arceus-' + item.onPlate : 'Arceus');
				if (this.template.species !== targetForme) {
					this.formeChange(targetForme);
				}
			}
		}

		return true;
	}

	/**
	 * Changes this Pokemon's template to the given templateId (or template).
	 * This function only handles changes to stats and type.
	 * Use formChange to handle changes to ability and sending client messages.
	 */
	setTemplate(rawTemplate: Template, source: Effect | null = this.battle.effect) {
		const template = this.battle.runEvent('ModifyTemplate', this, null, source, rawTemplate);
		if (!template) return null;
		this.template = template;

		this.setType(template.types, true);
		this.apparentType = rawTemplate.types.join('/');
		this.addedType = template.addedType || '';
		this.knownType = true;
		if (this.battle.gen >= 7) this.removeVolatile('autotomize');

		const stats = this.battle.spreadModify(this.template.baseStats, this.set);
		if (!this.baseStoredStats) this.baseStoredStats = stats;
		let statName: StatNameExceptHP;
		for (statName in this.storedStats) {
			this.storedStats[statName] = stats[statName];
			this.baseStoredStats[statName] = stats[statName];
			if (this.modifiedStats) this.modifiedStats[statName] = stats[statName]; // Gen 1: Reset modified stats.
		}
		if (this.battle.gen <= 1) {
			// Gen 1: Re-Apply burn and para drops.
			if (this.status === 'par') this.modifyStat!('spe', 0.25);
			if (this.status === 'brn') this.modifyStat!('atk', 0.5);
		}
		this.speed = this.storedStats.spe;
		return template;
	}

	/**
	 * Changes this Pokemon's forme to match the given templateId (or template).
	 * This function handles all changes to stats, ability, type, template, etc.
	 * as well as sending all relevant messages sent to the client.
	 */
	formeChange(
		templateId: string | Template, source: Effect = this.battle.effect, isPermanent?: boolean,
		message?: string, abilitySlot: '0' | '1' | 'H' | 'S' = '0') {
		const rawTemplate = this.battle.getTemplate(templateId);

		const template = this.setTemplate(rawTemplate, source);
		if (!template) return false;

		if (this.battle.gen <= 2) return true;

		// The species the opponent sees
		const apparentSpecies =
			this.illusion ? this.illusion.template.species : template.baseSpecies;
		if (isPermanent) {
			this.baseTemplate = rawTemplate;
			this.details = template.species + (this.level === 100 ? '' : ', L' + this.level) +
				(this.gender === '' ? '' : ', ' + this.gender) + (this.set.shiny ? ', shiny' : '');
			this.battle.add('detailschange', this, (this.illusion || this).details);
			if (source.effectType === 'Item') {
				if (source.zMove) {
					this.battle.add('-burst', this, apparentSpecies, template.requiredItem);
					this.moveThisTurnResult = true; // Ultra Burst counts as an action for Truant
				} else if (source.onPrimal) {
					if (this.illusion) {
						this.ability = '';
						this.battle.add('-primal', this.illusion);
					} else {
						this.battle.add('-primal', this);
					}
				} else {
					this.battle.add('-mega', this, apparentSpecies, template.requiredItem);
					this.moveThisTurnResult = true; // Mega Evolution counts as an action for Truant
				}
			} else if (source.effectType === 'Status') {
				// Shaymin-Sky -> Shaymin
				this.battle.add('-formechange', this, template.species, message);
			}
		} else {
			if (source.effectType === 'Ability') {
				this.battle.add('-formechange', this, template.species, message, `[from] ability: ${source.name}`);
			} else {
				this.battle.add('-formechange', this, this.illusion ? this.illusion.template.species : template.species, message);
			}
		}
		if (source.effectType !== 'Ability' && source.id !== 'relicsong' && source.id !== 'zenmode') {
			if (this.illusion) {
				this.ability = ''; // Don't allow Illusion to wear off
			}
			this.setAbility(template.abilities[abilitySlot], null, true);
			if (isPermanent) this.baseAbility = this.ability;
		}
		return true;
	}

	clearVolatile(includeSwitchFlags = true) {
		this.boosts = {
			atk: 0,
			def: 0,
			spa: 0,
			spd: 0,
			spe: 0,
			accuracy: 0,
			evasion: 0,
		};

		if (this.battle.gen === 1 && this.baseMoves.includes('mimic') && !this.transformed) {
			const moveslot = this.baseMoves.indexOf('mimic');
			const mimicPP = this.moveSlots[moveslot] ? this.moveSlots[moveslot].pp : 16;
			this.moveSlots = this.baseMoveSlots.slice();
			this.moveSlots[moveslot].pp = mimicPP;
		} else {
			this.moveSlots = this.baseMoveSlots.slice();
		}

		this.transformed = false;
		this.ability = this.baseAbility;
		this.hpType = this.baseHpType;
		this.hpPower = this.baseHpPower;
		for (const i in this.volatiles) {
			if (this.volatiles[i].linkedStatus) {
				this.removeLinkedVolatiles(this.volatiles[i].linkedStatus, this.volatiles[i].linkedPokemon);
			}
		}
		this.volatiles = {};
		if (includeSwitchFlags) {
			this.switchFlag = false;
			this.forceSwitchFlag = false;
		}

		this.lastMove = null;
		this.moveThisTurn = '';

		this.lastDamage = 0;
		this.attackedBy = [];
		this.hurtThisTurn = false;
		this.newlySwitched = true;
		this.beingCalledBack = false;

		this.setTemplate(this.baseTemplate);
	}

	hasType(type: string | string[]) {
		if (!type) return false;
		if (Array.isArray(type)) {
			for (const typeid of type) {
				if (this.hasType(typeid)) return true;
			}
		} else {
			if (this.getTypes().includes(type)) {
				return true;
			}
		}
		return false;
	}

	/**
	 * This function only puts the pokemon in the faint queue;
	 * actually setting of this.fainted comes later when the
	 * faint queue is resolved.
	 *
	 * Returns the amount of damage actually dealt
	 */
	faint(source: Pokemon | null = null, effect: Effect | null = null) {
		if (this.fainted || this.faintQueued) return 0;
		const d = this.hp;
		this.hp = 0;
		this.switchFlag = false;
		this.faintQueued = true;
		this.battle.faintQueue.push({
			target: this,
			source,
			effect,
		});
		return d;
	}

	damage(d: number, source: Pokemon | null = null, effect: Effect | null = null) {
		if (!this.hp || isNaN(d) || d <= 0) return 0;
		if (d < 1 && d > 0) d = 1;
		d = this.battle.trunc(d);
		this.hp -= d;
		if (this.hp <= 0) {
			d += this.hp;
			this.faint(source, effect);
		}
		return d;
	}

	tryTrap(isHidden: boolean = false) {
		if (!this.runStatusImmunity('trapped')) return false;
		if (this.trapped && isHidden) return true;
		this.trapped = isHidden ? 'hidden' : true;
		return true;
	}

	hasMove(moveid: string) {
		moveid = toId(moveid);
		if (moveid.substr(0, 11) === 'hiddenpower') moveid = 'hiddenpower';
		for (const moveSlot of this.moveSlots) {
			if (moveid === moveSlot.id) {
				return moveid;
			}
		}
		return false;
	}

	disableMove(moveid: string, isHidden?: boolean | string, sourceEffect?: Effect) {
		if (!sourceEffect && this.battle.event) {
			sourceEffect = this.battle.effect;
		}
		moveid = toId(moveid);

		for (const moveSlot of this.moveSlots) {
			if (moveSlot.id === moveid && moveSlot.disabled !== true) {
				moveSlot.disabled = (isHidden || true);
				moveSlot.disabledSource = (sourceEffect ? sourceEffect.fullname : '');
			}
		}
	}

	/** Returns the amount of damage actually healed */
	heal(d: number, source: Pokemon | null = null, effect: Effect | null = null) {
		if (!this.hp) return false;
		d = this.battle.trunc(d);
		if (isNaN(d)) return false;
		if (d <= 0) return false;
		if (this.hp >= this.maxhp) return false;
		this.hp += d;
		if (this.hp > this.maxhp) {
			d -= this.hp - this.maxhp;
			this.hp = this.maxhp;
		}
		return d;
	}

	/** Sets HP, returns delta */
	sethp(d: number) {
		if (!this.hp) return 0;
		d = this.battle.trunc(d);
		if (isNaN(d)) return;
		if (d < 1) d = 1;
		d = d - this.hp;
		this.hp += d;
		if (this.hp > this.maxhp) {
			d -= this.hp - this.maxhp;
			this.hp = this.maxhp;
		}
		return d;
	}

	trySetStatus(status: string | Effect, source: Pokemon | null = null, sourceEffect: Effect | null = null) {
		return this.setStatus(this.status || status, source, sourceEffect);
	}

	/** Unlike clearStatus, gives cure message */
	cureStatus(silent = false) {
		if (!this.hp || !this.status) return false;
		this.battle.add('-curestatus', this, this.status, silent ? '[silent]' : '[msg]');
		if (this.status === 'slp' && !this.hasAbility('comatose') && this.removeVolatile('nightmare')) {
			this.battle.add('-end', this, 'Nightmare', '[silent]');
		}
		this.setStatus('');
		return true;
	}

	setStatus(
		status: string | Effect,
		source: Pokemon | null = null,
		sourceEffect: Effect | null = null,
		ignoreImmunities: boolean = false
	) {
		if (!this.hp) return false;
		status = this.battle.getEffect(status) as Effect;
		if (this.battle.event) {
			if (!source) source = this.battle.event.source;
			if (!sourceEffect) sourceEffect = this.battle.effect;
		}
		if (!source) source = this;

		if (this.status === status.id) {
			if (sourceEffect && sourceEffect.status === this.status) {
				this.battle.add('-fail', this, this.status);
			} else if (sourceEffect && sourceEffect.status) {
				this.battle.add('-fail', source);
				this.battle.attrLastMove('[still]');
			}
			return false;
		}

		if (!ignoreImmunities && status.id &&
				!(source && source.hasAbility('corrosion') && ['tox', 'psn'].includes(status.id))) {
			// the game currently never ignores immunities
			if (!this.runStatusImmunity(status.id === 'tox' ? 'psn' : status.id)) {
				this.battle.debug('immune to status');
				if (sourceEffect && sourceEffect.status) this.battle.add('-immune', this);
				return false;
			}
		}
		const prevStatus = this.status;
		const prevStatusData = this.statusData;
		if (status.id) {
			const result: boolean = this.battle.runEvent('SetStatus', this, source, sourceEffect, status);
			if (!result) {
				this.battle.debug('set status [' + status.id + '] interrupted');
				return result;
			}
		}

		this.status = status.id;
		this.statusData = {id: status.id, target: this};
		if (source) this.statusData.source = source;
		if (status.duration) this.statusData.duration = status.duration;
		if (status.durationCallback) {
			this.statusData.duration = status.durationCallback.call(this.battle, this, source, sourceEffect);
		}

		if (status.id && !this.battle.singleEvent('Start', status, this.statusData, this, source, sourceEffect)) {
			this.battle.debug('status start [' + status.id + '] interrupted');
			// cancel the setstatus
			this.status = prevStatus;
			this.statusData = prevStatusData;
			return false;
		}
		if (status.id && !this.battle.runEvent('AfterSetStatus', this, source, sourceEffect, status)) {
			return false;
		}
		return true;
	}

	/**
	 * Unlike cureStatus, does not give cure message
	 */
	clearStatus() {
		return this.setStatus('');
	}

	getStatus() {
		return this.battle.getEffect(this.status);
	}

	eatItem(source?: Pokemon, sourceEffect?: Effect) {
		if (!this.hp || !this.isActive) return false;
		if (!this.item) return false;

		if (!sourceEffect && this.battle.effect) sourceEffect = this.battle.effect;
		if (!source && this.battle.event && this.battle.event.target) source = this.battle.event.target;
		const item = this.getItem();
		if (this.battle.runEvent('UseItem', this, null, null, item) &&
			this.battle.runEvent('TryEatItem', this, null, null, item)) {

			this.battle.add('-enditem', this, item, '[eat]');

			this.battle.singleEvent('Eat', item, this.itemData, this, source, sourceEffect);
			this.battle.runEvent('EatItem', this, null, null, item);

			this.lastItem = this.item;
			this.item = '';
			this.itemData = {id: '', target: this};
			this.usedItemThisTurn = true;
			this.ateBerry = true;
			this.battle.runEvent('AfterUseItem', this, null, null, item);
			return true;
		}
		return false;
	}

	useItem(source?: Pokemon, sourceEffect?: Effect) {
		if ((!this.hp && !this.getItem().isGem) || !this.isActive) return false;
		if (!this.item) return false;

		if (!sourceEffect && this.battle.effect) sourceEffect = this.battle.effect;
		if (!source && this.battle.event && this.battle.event.target) source = this.battle.event.target;
		const item = this.getItem();
		if (this.battle.runEvent('UseItem', this, null, null, item)) {
			switch (item.id) {
			case 'redcard':
				this.battle.add('-enditem', this, item, '[of] ' + source);
				break;
			default:
				if (!item.isGem) {
					this.battle.add('-enditem', this, item);
				}
				break;
			}

			this.battle.singleEvent('Use', item, this.itemData, this, source, sourceEffect);

			this.lastItem = this.item;
			this.item = '';
			this.itemData = {id: '', target: this};
			this.usedItemThisTurn = true;
			this.battle.runEvent('AfterUseItem', this, null, null, item);
			return true;
		}
		return false;
	}

	takeItem(source?: Pokemon) {
		if (!this.isActive) return false;
		if (!this.item) return false;
		if (!source) source = this;
		if (this.battle.gen === 4) {
			if (toId(this.ability) === 'multitype') return false;
			if (source && toId(source.ability) === 'multitype') return false;
		}
		const item = this.getItem();
		if (this.battle.runEvent('TakeItem', this, source, null, item)) {
			this.item = '';
			this.itemData = {id: '', target: this};
			return item;
		}
		return false;
	}

	setItem(item: string | Item, source?: Pokemon, effect?: Effect) {
		if (!this.hp || !this.isActive) return false;
		if (typeof item === 'string') item = this.battle.getItem(item) as Item;

		const effectid = this.battle.effect ? this.battle.effect.id : '';
		if (item.id === 'leppaberry' && effectid !== 'trick' && effectid !== 'switcheroo') {
			this.isStale = 2;
			this.isStaleSource = 'getleppa';
		}
		this.item = item.id;
		this.itemData = {id: item.id, target: this};
		if (item.id) {
			this.battle.singleEvent('Start', item, this.itemData, this, source, effect);
		}
		return true;
	}

	getItem() {
		return this.battle.getItem(this.item);
	}

	hasItem(item: string | string[]) {
		if (this.ignoringItem()) return false;
		const ownItem = this.item;
		if (!Array.isArray(item)) return ownItem === toId(item);
		return item.map(toId).includes(ownItem);
	}

	clearItem() {
		return this.setItem('');
	}

	setAbility(ability: string | Ability, source?: Pokemon | null, isFromFormeChange?: boolean) {
		if (!this.hp) return false;
		if (typeof ability === 'string') ability = this.battle.getAbility(ability) as Ability;
		const oldAbility = this.ability;
		if (!isFromFormeChange) {
			const abilities = [
				'battlebond', 'comatose', 'disguise', 'multitype', 'powerconstruct', 'rkssystem', 'schooling', 'shieldsdown', 'stancechange',
			];
			if ('illusion' === ability.id || abilities.includes(ability.id) || abilities.includes(oldAbility)) return false;
			if (this.battle.gen >= 7 && (ability.id === 'zenmode' || oldAbility === 'zenmode')) return false;
		}
		if (!this.battle.runEvent('SetAbility', this, source, this.battle.effect, ability)) return false;
		this.battle.singleEvent('End', this.battle.getAbility(oldAbility), this.abilityData, this, source);
		if (this.battle.effect && this.battle.effect.effectType === 'Move') {
			this.battle.add('-endability', this, this.battle.getAbility(oldAbility), '[from] move: ' +
				this.battle.getMove(this.battle.effect.id));
		}
		this.ability = ability.id;
		this.abilityData = {id: ability.id, target: this};
		if (ability.id && this.battle.gen > 3) {
			this.battle.singleEvent('Start', ability, this.abilityData, this, source);
		}
		this.abilityOrder = this.battle.abilityOrder++;
		return oldAbility;
	}

	getAbility() {
		return this.battle.getAbility(this.ability);
	}

	hasAbility(ability: string | string[]) {
		if (this.ignoringAbility()) return false;
		const ownAbility = this.ability;
		if (!Array.isArray(ability)) return ownAbility === toId(ability);
		return ability.map(toId).includes(ownAbility);
	}

	clearAbility() {
		return this.setAbility('');
	}

	getNature() {
		return this.battle.getNature(this.set.nature);
	}

	addVolatile(
		status: string | PureEffect, source: Pokemon | null = null, sourceEffect: Effect | null = null,
		linkedStatus: string | PureEffect | null = null): boolean | any {
		let result;
		status = this.battle.getEffect(status) as PureEffect;
		if (!this.hp && !status.affectsFainted) return false;
		if (linkedStatus && source && !source.hp) return false;
		if (this.battle.event) {
			if (!source) source = this.battle.event.source;
			if (!sourceEffect) sourceEffect = this.battle.effect;
		}
		if (!source) source = this;

		if (this.volatiles[status.id]) {
			if (!status.onRestart) return false;
			return this.battle.singleEvent('Restart', status, this.volatiles[status.id], this, source, sourceEffect);
		}
		if (!this.runStatusImmunity(status.id)) {
			this.battle.debug('immune to volatile status');
			if (sourceEffect && sourceEffect.status) this.battle.add('-immune', this);
			return false;
		}
		result = this.battle.runEvent('TryAddVolatile', this, source, sourceEffect, status);
		if (!result) {
			this.battle.debug('add volatile [' + status.id + '] interrupted');
			return result;
		}
		this.volatiles[status.id] = {id: status.id};
		this.volatiles[status.id].target = this;
		if (source) {
			this.volatiles[status.id].source = source;
			this.volatiles[status.id].sourcePosition = source.position;
		}
		if (sourceEffect) this.volatiles[status.id].sourceEffect = sourceEffect;
		if (status.duration) this.volatiles[status.id].duration = status.duration;
		if (status.durationCallback) {
			this.volatiles[status.id].duration = status.durationCallback.call(this.battle, this, source, sourceEffect);
		}
		result = this.battle.singleEvent('Start', status, this.volatiles[status.id], this, source, sourceEffect);
		if (!result) {
			// cancel
			delete this.volatiles[status.id];
			return result;
		}
		if (linkedStatus && source) {
			if (!source.volatiles[linkedStatus.toString()]) {
				source.addVolatile(linkedStatus, this, sourceEffect);
				source.volatiles[linkedStatus.toString()].linkedPokemon = [this];
				source.volatiles[linkedStatus.toString()].linkedStatus = status;
			} else {
				source.volatiles[linkedStatus.toString()].linkedPokemon.push(this);
			}
			this.volatiles[status.toString()].linkedPokemon = [source];
			this.volatiles[status.toString()].linkedStatus = linkedStatus;
		}
		return true;
	}

	getVolatile(status: string | Effect) {
		status = this.battle.getEffect(status) as Effect;
		if (!this.volatiles[status.id]) return null;
		return status;
	}

	removeVolatile(status: string | Effect) {
		if (!this.hp) return false;
		status = this.battle.getEffect(status) as Effect;
		if (!this.volatiles[status.id]) return false;
		this.battle.singleEvent('End', status, this.volatiles[status.id], this);
		const linkedPokemon = this.volatiles[status.id].linkedPokemon;
		const linkedStatus = this.volatiles[status.id].linkedStatus;
		delete this.volatiles[status.id];
		if (linkedPokemon) {
			this.removeLinkedVolatiles(linkedStatus, linkedPokemon);
		}
		return true;
	}

	removeLinkedVolatiles(linkedStatus: string | Effect, linkedPokemon: Pokemon[]) {
		linkedStatus = linkedStatus.toString();
		for (const linkedPoke of linkedPokemon) {
			const volatileData = linkedPoke.volatiles[linkedStatus];
			if (!volatileData) continue;
			volatileData.linkedPokemon.splice(volatileData.linkedPokemon.indexOf(this), 1);
			if (volatileData.linkedPokemon.length === 0) {
				linkedPoke.removeVolatile(linkedStatus);
			}
		}
	}

	getHealth = (side: 0 | 1 | boolean) => {
		if (!this.hp) return '0 fnt';
		let hpstring;
		// side === true in replays
		if (side === true || side === this.side.n % 2) {
			hpstring = `${this.hp}/${this.maxhp}`;
		} else {
			const ratio = this.hp / this.maxhp;
			if (this.battle.reportPercentages) {
				// HP Percentage Mod mechanics
				let percentage = Math.ceil(ratio * 100);
				if ((percentage === 100) && (ratio < 1.0)) {
					percentage = 99;
				}
				hpstring = `${percentage}/100`;
			} else {
				// In-game accurate pixel health mechanics
				const pixels = Math.floor(ratio * 48) || 1;
				hpstring = `${pixels}/48`;
				if ((pixels === 9) && (ratio > 0.2)) {
					hpstring += 'y'; // force yellow HP bar
				} else if ((pixels === 24) && (ratio > 0.5)) {
					hpstring += 'g'; // force green HP bar
				}
			}
		}
		if (this.status) hpstring += ' ' + this.status;
		return hpstring;
	};

	/**
	 * Sets a type (except on Arceus, who resists type changes)
	 * newType can be an array, but this is for OMs only. The game in
	 * reality doesn't support setting a type to more than one type.
	 */
	setType(newType: string | string[], enforce: boolean = false) {
		// First type of Arceus, Silvally cannot be normally changed
		if (!enforce && (this.template.num === 493 || this.template.num === 773)) return false;

		if (!newType) throw new Error("Must pass type to setType");
		this.types = (typeof newType === 'string' ? [newType] : newType);
		this.addedType = '';
		this.knownType = true;
		this.apparentType = this.types.join('/');

		return true;
	}

	/** Removes any types added previously and adds another one. */
	addType(newType: string) {
		this.addedType = newType;
		return true;
	}

	getTypes(excludeAdded?: boolean): string[] {
		const types = this.battle.runEvent('Type', this, null, null, this.types);
		if (!excludeAdded && this.addedType) return types.concat(this.addedType);
		if (types.length) return types;
		return [this.battle.gen >= 5 ? 'Normal' : '???'];
	}

	isGrounded(negateImmunity: boolean = false) {
		if ('gravity' in this.battle.field.pseudoWeather) return true;
		if ('ingrain' in this.volatiles && this.battle.gen >= 4) return true;
		if ('smackdown' in this.volatiles) return true;
		const item = (this.ignoringItem() ? '' : this.item);
		if (item === 'ironball') return true;
		// If a Fire/Flying type uses Burn Up and Roost, it becomes ???/Flying-type, but it's still grounded.
		if (!negateImmunity && this.hasType('Flying') && !('roost' in this.volatiles)) return false;
		if (this.hasAbility('levitate') && !this.battle.suppressingAttackEvents()) return null;
		if ('magnetrise' in this.volatiles) return false;
		if ('telekinesis' in this.volatiles) return false;
		return item !== 'airballoon';
	}

	isSemiInvulnerable() {
		return (this.volatiles['fly'] || this.volatiles['bounce'] || this.volatiles['dive'] || this.volatiles['dig'] ||
			this.volatiles['phantomforce'] || this.volatiles['shadowforce'] || this.isSkyDropped());
	}

	isSkyDropped() {
		if (this.volatiles['skydrop']) return true;
		for (const foeActive of this.side.foe.active) {
			if (foeActive.volatiles['skydrop'] && foeActive.volatiles['skydrop'].source === this) {
				return true;
			}
		}
		return false;
	}

	runEffectiveness(move: ActiveMove) {
		let totalTypeMod = 0;
		for (const type of this.getTypes()) {
			let typeMod = this.battle.getEffectiveness(move, type);
			typeMod = this.battle.singleEvent('Effectiveness', move, null, this, type, move, typeMod);
			totalTypeMod += this.battle.runEvent('Effectiveness', this, type, move, typeMod);
		}
		return totalTypeMod;
	}

	runImmunity(type: string, message?: string | boolean) {
		if (!type || type === '???') return true;
		if (!(type in this.battle.data.TypeChart)) {
			if (type === 'Fairy' || type === 'Dark' || type === 'Steel') return true;
			throw new Error("Use runStatusImmunity for " + type);
		}
		if (this.fainted) return false;

		const negateResult = this.battle.runEvent('NegateImmunity', this, type);
		let isGrounded;
		if (type === 'Ground') {
			isGrounded = this.isGrounded(!negateResult);
			if (isGrounded === null) {
				if (message) {
					this.battle.add('-immune', this, '[from] ability: Levitate');
				}
				return false;
			}
		}
		if (!negateResult) return true;
		if ((isGrounded === undefined && !this.battle.getImmunity(type, this)) || isGrounded === false) {
			if (message) {
				this.battle.add('-immune', this);
			}
			return false;
		}
		return true;
	}

	runStatusImmunity(type: string, message?: string) {
		if (this.fainted) return false;
		if (!type) return true;

		if (!this.battle.getImmunity(type, this)) {
			this.battle.debug('natural status immunity');
			if (message) {
				this.battle.add('-immune', this);
			}
			return false;
		}
		const immunity = this.battle.runEvent('Immunity', this, null, null, type);
		if (!immunity) {
			this.battle.debug('artificial status immunity');
			if (message && immunity !== null) {
				this.battle.add('-immune', this);
			}
			return false;
		}
		return true;
	}

	destroy() {
		// deallocate ourself
		// get rid of some possibly-circular references
		// @ts-ignore - readonly
		this.battle = null!;
		// @ts-ignore - readonly
		this.side = null!;
	}
}<|MERGE_RESOLUTION|>--- conflicted
+++ resolved
@@ -557,11 +557,7 @@
 		return this.foes().filter(foe => this.battle.isAdjacent(this, foe));
 	}
 
-<<<<<<< HEAD
-	getMoveTargets(move: Move, target: Pokemon): Pokemon[] {
-=======
 	getMoveTargets(move: Move, target: Pokemon): {targets: Pokemon[], pressureTargets: Pokemon[]} {
->>>>>>> 101e973a
 		const targets = [];
 		let pressureTargets;
 
