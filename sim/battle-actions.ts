--- conflicted
+++ resolved
@@ -524,17 +524,8 @@
 			return false;
 		}
 
-<<<<<<< HEAD
-		if (
-			!move.negateSecondary &&
-			!(move.hasSheerForce && pokemon.hasAbility('sheerforce')) &&
-			!move.flags['futuremove']
-		) {
+		if (!(move.hasSheerForce && pokemon.hasAbility('sheerforce')) && !move.flags['futuremove']) {
 			let originalHp = pokemon.hp;
-=======
-		if (!(move.hasSheerForce && pokemon.hasAbility('sheerforce')) && !move.flags['futuremove']) {
-			const originalHp = pokemon.hp;
->>>>>>> dc7294ed
 			this.battle.singleEvent('AfterMoveSecondarySelf', move, null, pokemon, target, move);
 			this.battle.runEvent('AfterMoveSecondarySelf', pokemon, target, move);
 			if (pokemon && pokemon !== target && move.category !== 'Status') {
