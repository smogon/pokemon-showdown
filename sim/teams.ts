--- conflicted
+++ resolved
@@ -634,13 +634,8 @@
 			TeamGenerator = require(Dex.forFormat(format).dataDir + '/cg-teams').default;
 		} else if (mod === 'gen9ssb') {
 			TeamGenerator = require(`../data/mods/gen9ssb/random-teams`).default;
-<<<<<<< HEAD
-		} else if (mod === 'balls') {
-			TeamGenerator = require(`../data/mods/balls/random-teams`).default;
-=======
 		} else if (formatID.includes('gen9donotuserandombattle')) {
 			TeamGenerator = require(`../data/random-battles/donotuse/teams`).default;
->>>>>>> 9c4a4277
 		} else if (formatID.includes('gen9babyrandombattle')) {
 			TeamGenerator = require(`../data/random-battles/gen9baby/teams`).default;
 		} else if (formatID.includes('gen9randombattle') && format.ruleTable?.has('+pokemontag:cap')) {
