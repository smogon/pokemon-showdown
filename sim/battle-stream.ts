/**
 * Battle Stream
 * Pokemon Showdown - http://pokemonshowdown.com/
 *
 * Supports interacting with a PS battle in Stream format.
 *
 * This format is VERY NOT FINALIZED, please do not use it directly yet.
 *
 * @license MIT
 */

import * as Streams from './../lib/streams';
import {Battle} from './battle';

/**
 * Like string.split(delimiter), but only recognizes the first `limit`
 * delimiters (default 1).
 *
 * `"1 2 3 4".split(" ", 2) => ["1", "2"]`
 *
 * `Chat.splitFirst("1 2 3 4", " ", 1) => ["1", "2 3 4"]`
 *
 * Returns an array of length exactly limit + 1.
 */
function splitFirst(str: string, delimiter: string, limit: number = 1) {
	const splitStr: string[] = [];
	while (splitStr.length < limit) {
		const delimiterIndex = str.indexOf(delimiter);
		if (delimiterIndex >= 0) {
			splitStr.push(str.slice(0, delimiterIndex));
			str = str.slice(delimiterIndex + delimiter.length);
		} else {
			splitStr.push(str);
			str = '';
		}
	}
	splitStr.push(str);
	return splitStr;
}

export class BattleStream extends Streams.ObjectReadWriteStream<string> {
	debug: boolean;
	keepAlive: boolean;
	battle: Battle | null;

	constructor(options: {debug?: boolean, keepAlive?: boolean} = {}) {
		super();
		this.debug = !!options.debug;
		this.keepAlive = !!options.keepAlive;
		this.battle = null;
	}

	_write(message: string) {
		const startTime = Date.now();
		try {
			for (const line of message.split('\n')) {
				if (line.charAt(0) === '>') this._writeLine(line.slice(1));
			}
		} catch (err) {
			if (typeof Monitor === 'undefined') {
				this.pushError(err);
				return;
			}
			const battle = this.battle;
			Monitor.crashlog(err, 'A battle', {
				message,
				inputLog: battle ? '\n' + battle.inputLog.join('\n') : '',
				log: battle ? '\n' + battle.getDebugLog() : '',
			});

			this.push(`update\n|html|<div class="broadcast-red"><b>The battle crashed</b><br />Don't worry, we're working on fixing it.</div>`);
			if (battle) {
				for (const side of battle.sides) {
					if (side && side.currentRequest) {
						this.push(`sideupdate\n${side.id}\n|error|[Invalid choice] The battle crashed`);
					}
				}
			}
		}
		if (this.battle) this.battle.sendUpdates();
		const deltaTime = Date.now() - startTime;
		if (deltaTime > 1000) {
			console.log(`[slow battle] ${deltaTime}ms - ${message}`);
		}
	}

	_writeLine(line: string) {
		let [type, message] = splitFirst(line, ' ');
		switch (type) {
		case 'start':
			const options = JSON.parse(message);
			options.send = (t: string, data: any) => {
				if (Array.isArray(data)) data = data.join("\n");
				this.push(`${t}\n${data}`);
				if (t === 'end' && !this.keepAlive) this.push(null);
			};
			if (this.debug) options.debug = true;
			this.battle = new Battle(options);
			break;
		case 'player':
			const [slot, optionsText] = splitFirst(message, ' ');
			this.battle!.setPlayer(slot as SideID, JSON.parse(optionsText));
			break;
		case 'p1':
		case 'p2':
		case 'p3':
		case 'p4':
			if (message === 'undo') {
				this.battle!.undoChoice(type);
			} else {
				this.battle!.choose(type, message);
			}
			break;
		case 'forcewin':
		case 'forcetie':
			this.battle!.win(type === 'forcewin' ? message as SideID : null);
			break;
		case 'tiebreak':
			this.battle!.tiebreak();
			break;
		case 'eval':
			/* tslint:disable:no-eval */
			const battle = this.battle!;
			const p1 = battle && battle.sides[0];
			const p2 = battle && battle.sides[1];
			const p3 = battle && battle.sides[2];
			const p4 = battle && battle.sides[3];
			const p1active = p1 && p1.active[0];
			const p2active = p2 && p2.active[0];
			const p3active = p3 && p3.active[0];
			const p4active = p4 && p4.active[0];
			battle.inputLog.push(line);
			message = message.replace(/\f/g, '\n');
			battle.add('', '>>> ' + message.replace(/\n/g, '\n||'));
			try {
				let result = eval(message);
				if (result && result.then) {
					result.then((unwrappedResult: any) => {
						unwrappedResult = Chat.stringify(unwrappedResult);
						battle.add('', 'Promise -> ' + unwrappedResult);
						battle.sendUpdates();
					}, (error: Error) => {
						battle.add('', '<<< error: ' + error.message);
						battle.sendUpdates();
					});
				} else {
					result = Chat.stringify(result);
					result = result.replace(/\n/g, '\n||');
					battle.add('', '<<< ' + result);
				}
			} catch (e) {
				battle.add('', '<<< error: ' + e.message);
			}
			/* tslint:enable:no-eval */
			break;
		}
	}
	_end() {
		// this is in theory synchronous...
		this.push(null);
		this._destroy();
	}
	_destroy() {
<<<<<<< HEAD
		if (this.battle) {
			this.battle.destroy();
		}
=======
		if (this.battle) this.battle.destroy();
>>>>>>> 0976c5f3
	}
}

/**
 * Splits a BattleStream into omniscient, spectator, p1, p2, p3 and p4
 * streams, for ease of consumption.
 */
export function getPlayerStreams(stream: BattleStream) {
	const streams = {
		omniscient: new Streams.ObjectReadWriteStream({
			write(data: string) {
				stream.write(data);
			},
			end() {
				return stream.end();
			},
		}),
		spectator: new Streams.ObjectReadStream({
			read() {},
		}),
		p1: new Streams.ObjectReadWriteStream({
			write(data: string) {
				stream.write(data.replace(/(^|\n)/g, `$1>p1 `));
			},
		}),
		p2: new Streams.ObjectReadWriteStream({
			write(data: string) {
				stream.write(data.replace(/(^|\n)/g, `$1>p2 `));
			},
		}),
		p3: new Streams.ObjectReadWriteStream({
			write(data: string) {
				stream.write(data.replace(/(^|\n)/g, `$1>p3 `));
			},
		}),
		p4: new Streams.ObjectReadWriteStream({
			write(data: string) {
				stream.write(data.replace(/(^|\n)/g, `$1>p4 `));
			},
		}),
	};
	(async () => {
		let chunk;
		// tslint:disable-next-line:no-conditional-assignment
		while ((chunk = await stream.read())) {
			const [type, data] = splitFirst(chunk, `\n`);
			switch (type) {
			case 'update':
				const p1Update = data.replace(/\n\|split\n[^\n]*\n([^\n]*)\n[^\n]*\n[^\n]*/g, '\n$1').replace(/\n\n/g, '\n');
				streams.p1.push(p1Update);
				const p2Update = data.replace(/\n\|split\n[^\n]*\n[^\n]*\n([^\n]*)\n[^\n]*/g, '\n$1').replace(/\n\n/g, '\n');
				streams.p2.push(p2Update);
				// p3 and p4 share update information with p1 and p2 respectively.
				streams.p3.push(p1Update);
				streams.p4.push(p2Update);
				const specUpdate = data.replace(/\n\|split\n([^\n]*)\n[^\n]*\n[^\n]*\n[^\n]*/g, '\n$1').replace(/\n\n/g, '\n');
				streams.spectator.push(specUpdate);
				const omniUpdate = data.replace(/\n\|split\n[^\n]*\n[^\n]*\n[^\n]*/g, '');
				streams.omniscient.push(omniUpdate);
				break;
			case 'sideupdate':
				const [side, sideData] = splitFirst(data, `\n`);
				streams[side as SideID].push(sideData);
				break;
			case 'end':
				// ignore
				break;
			}
		}
		for (const s of Object.values(streams)) {
			s.push(null);
		}
	})().catch(err => {
		for (const s of Object.values(streams)) {
			s.pushError(err);
		}
	});
	return streams;
}

export class BattlePlayer {
	readonly stream: Streams.ObjectReadWriteStream<string>;
	readonly log: string[];
	readonly debug: boolean;

	constructor(playerStream: Streams.ObjectReadWriteStream<string>, debug: boolean = false) {
		this.stream = playerStream;
		this.log = [];
		this.debug = debug;
	}

	async start() {
		let chunk;
		// tslint:disable-next-line:no-conditional-assignment
		while ((chunk = await this.stream.read())) {
			this.receive(chunk);
		}
	}

	receive(chunk: string) {
		for (const line of chunk.split('\n')) {
			this.receiveLine(line);
		}
	}

	receiveLine(line: string) {
		if (this.debug) console.log(line);
		if (line.charAt(0) !== '|') return;
		const [cmd, rest] = splitFirst(line.slice(1), '|');
		if (cmd === 'request') {
			return this.receiveRequest(JSON.parse(rest));
		}
		if (cmd === 'error') {
			return this.receiveError(new Error(rest));
		}
		this.log.push(line);
	}

	receiveRequest(request: AnyObject) {
		throw new Error(`must be implemented by subclass`);
	}

	receiveError(error: Error) {
		throw error;
	}

	choose(choice: string) {
		this.stream.write(choice);
	}
}

export class BattleTextStream extends Streams.ReadWriteStream {
	readonly battleStream: BattleStream;
	currentMessage: string;

	constructor(options: {debug?: boolean}) {
		super();
		this.battleStream = new BattleStream(options);
		this.currentMessage = '';
	}

	async start() {
		let message;
		// tslint:disable-next-line:no-conditional-assignment
		while ((message = await this.battleStream.read())) {
			if (!message.endsWith('\n')) message += '\n';
			this.push(message + '\n');
		}
		this.push(null);
	}

	_write(message: string | Buffer) {
		this.currentMessage += '' + message;
		const index = this.currentMessage.lastIndexOf('\n');
		if (index >= 0) {
			this.battleStream.write(this.currentMessage.slice(0, index));
			this.currentMessage = this.currentMessage.slice(index + 1);
		}
	}

	_end() {
		return this.battleStream.end();
	}
}<|MERGE_RESOLUTION|>--- conflicted
+++ resolved
@@ -161,13 +161,7 @@
 		this._destroy();
 	}
 	_destroy() {
-<<<<<<< HEAD
-		if (this.battle) {
-			this.battle.destroy();
-		}
-=======
 		if (this.battle) this.battle.destroy();
->>>>>>> 0976c5f3
 	}
 }
 
