import type { PokemonEventMethods, ConditionData } from './dex-conditions';
import { assignMissingFields, BasicEffect, toID } from './dex-data';
import { Utils } from '../lib/utils';

interface FlingData {
	basePower: number;
	status?: string;
	volatileStatus?: string;
	effect?: CommonHandlers['ResultMove'];
}

export interface ItemData extends Partial<Item>, PokemonEventMethods {
	name: string;
}

export type ModdedItemData = ItemData | Partial<Omit<ItemData, 'name'>> & {
	inherit: true,
	onCustap?: (this: Battle, pokemon: Pokemon) => void,
};

export interface ItemDataTable { [itemid: IDEntry]: ItemData }
export interface ModdedItemDataTable { [itemid: IDEntry]: ModdedItemData }

export class Item extends BasicEffect implements Readonly<BasicEffect> {
	declare readonly effectType: 'Item';

	/** just controls location on the item spritesheet */
	declare readonly num: number;

	/**
	 * A Move-like object depicting what happens when Fling is used on
	 * this item.
	 */
	readonly fling?: FlingData;
	/**
	 * If this is a Drive: The type it turns Techno Blast into.
	 * undefined, if not a Drive.
	 */
	readonly onDrive?: string;
	/**
	 * If this is a Memory: The type it turns Multi-Attack into.
	 * undefined, if not a Memory.
	 */
	readonly onMemory?: string;
	/**
	 * If this is a mega stone: The name (e.g. Charizard-Mega-X) of the
	 * forme this allows transformation into.
	 * undefined, if not a mega stone.
	 */
	readonly megaStone?: string;

	readonly pseudoMegaStone?: boolean;

	/**
	 * If this is a mega stone: The name (e.g. Charizard) of the
	 * forme this allows transformation from.
	 * undefined, if not a mega stone.
	 */
	readonly megaEvolves?: string;

	/**
	 * If this is a Z crystal: true if the Z Crystal is generic
	 * (e.g. Firium Z). If species-specific, the name
	 * (e.g. Inferno Overdrive) of the Z Move this crystal allows
	 * the use of.
	 * undefined, if not a Z crystal.
	 */
	readonly zMove?: true | string;
	/**
	 * If this is a generic Z crystal: The type (e.g. Fire) of the
	 * Z Move this crystal allows the use of (e.g. Fire)
	 * undefined, if not a generic Z crystal
	 */
	readonly zMoveType?: string;
	/**
	 * If this is a species-specific Z crystal: The name
	 * (e.g. Play Rough) of the move this crystal requires its
	 * holder to know to use its Z move.
	 * undefined, if not a species-specific Z crystal
	 */
	readonly zMoveFrom?: string;
	/**
	 * If this is a species-specific Z crystal: An array of the
	 * species of Pokemon that can use this crystal's Z move.
	 * Note that these are the full names, e.g. 'Mimikyu-Busted'
	 * undefined, if not a species-specific Z crystal
	 */
	readonly itemUser?: string[];
	/** Is this item a Berry? */
	readonly isBerry: boolean;
	/** Whether or not this item ignores the Klutz ability. */
	readonly ignoreKlutz: boolean;
	/** The type the holder will change into if it is an Arceus. */
	readonly onPlate?: string;
	/** Is this item a Gem? */
	readonly isGem: boolean;
	/** Is this item a Pokeball? */
	readonly isPokeball: boolean;
	/** Is this item a Red or Blue Orb? */
	readonly isPrimalOrb: boolean;
<<<<<<< HEAD
	/** Is this item a Incense? */
	readonly isIncense: boolean;
	/** Is this item a TR? */
	readonly isTR: boolean;
=======
>>>>>>> 7979ef12

	declare readonly condition?: ConditionData;
	declare readonly forcedForme?: string;
	declare readonly isChoice?: boolean;
	declare readonly naturalGift?: { basePower: number, type: string };
	declare readonly spritenum?: number;
	declare readonly boosts?: SparseBoostsTable | false;

	declare readonly onEat?: ((this: Battle, pokemon: Pokemon) => void) | false;
	declare readonly onUse?: ((this: Battle, pokemon: Pokemon) => void) | false;
	declare readonly onStart?: (this: Battle, target: Pokemon) => void;
	declare readonly onEnd?: (this: Battle, target: Pokemon) => void;

	constructor(data: AnyObject) {
		super(data);

		this.fullname = `item: ${this.name}`;
		this.effectType = 'Item';
		this.fling = data.fling || undefined;
		this.onDrive = data.onDrive || undefined;
		this.onMemory = data.onMemory || undefined;
		this.megaStone = data.megaStone || undefined;
		this.megaEvolves = data.megaEvolves || undefined;
		this.zMove = data.zMove || undefined;
		this.zMoveType = data.zMoveType || undefined;
		this.zMoveFrom = data.zMoveFrom || undefined;
		this.itemUser = data.itemUser || undefined;
		this.isBerry = !!data.isBerry;
		this.ignoreKlutz = !!data.ignoreKlutz;
		this.onPlate = data.onPlate || undefined;
		this.isGem = !!data.isGem;
		this.isPokeball = !!data.isPokeball;
		this.isPrimalOrb = !!data.isPrimalOrb;
<<<<<<< HEAD
		this.isIncense = !!data.isIncense;
		this.isTR = !!data.isTR;
=======
>>>>>>> 7979ef12

		if (!this.gen) {
			if (this.num >= 1124) {
				this.gen = 9;
			} else if (this.num >= 927) {
				this.gen = 8;
			} else if (this.num >= 689) {
				this.gen = 7;
			} else if (this.num >= 577) {
				this.gen = 6;
			} else if (this.num >= 537) {
				this.gen = 5;
			} else if (this.num >= 377) {
				this.gen = 4;
			} else {
				this.gen = 3;
			}
			// Due to difference in gen 2 item numbering, gen 2 items must be
			// specified manually
		}

		if (this.isBerry) this.fling = { basePower: 10 };
		if (this.id.endsWith('plate')) this.fling = { basePower: 90 };
		if (this.onDrive) this.fling = { basePower: 70 };
		if (this.megaStone) this.fling = { basePower: 80 };
		if (this.onMemory) this.fling = { basePower: 50 };

		assignMissingFields(this, data);
	}
}

const EMPTY_ITEM = Utils.deepFreeze(new Item({ name: '', exists: false }));

export class DexItems {
	readonly dex: ModdedDex;
	readonly itemCache = new Map<ID, Item>();
	allCache: readonly Item[] | null = null;

	constructor(dex: ModdedDex) {
		this.dex = dex;
	}

	get(name?: string | Item): Item {
		if (name && typeof name !== 'string') return name;
		const id = name ? toID(name.trim()) : '' as ID;
		return this.getByID(id);
	}

	getByID(id: ID): Item {
		if (id === '') return EMPTY_ITEM;
		let item = this.itemCache.get(id);
		if (item) return item;
		if (this.dex.data.Aliases.hasOwnProperty(id)) {
			item = this.get(this.dex.data.Aliases[id]);
			if (item.exists) {
				this.itemCache.set(id, item);
			}
			return item;
		}
		if (id && !this.dex.data.Items[id] && this.dex.data.Items[id + 'berry']) {
			item = this.getByID(id + 'berry' as ID);
			this.itemCache.set(id, item);
			return item;
		}
		if (id && this.dex.data.Items.hasOwnProperty(id)) {
			const itemData = this.dex.data.Items[id] as any;
			const itemTextData = this.dex.getDescs('Items', id, itemData);
			item = new Item({
				name: id,
				...itemData,
				...itemTextData,
			});
			if (item.gen > this.dex.gen) {
				(item as any).isNonstandard = 'Future';
			}
			if (this.dex.parentMod) {
				// If this item is exactly identical to parentMod's item, reuse parentMod's copy
				const parent = this.dex.mod(this.dex.parentMod);
				if (itemData === parent.data.Items[id]) {
					const parentItem = parent.items.getByID(id);
					if (
						item.isNonstandard === parentItem.isNonstandard &&
						item.desc === parentItem.desc &&
						item.shortDesc === parentItem.shortDesc
					) {
						item = parentItem;
					}
				}
			}
		} else {
			item = new Item({ name: id, exists: false });
		}

		if (item.exists) this.itemCache.set(id, this.dex.deepFreeze(item));
		return item;
	}

	all(): readonly Item[] {
		if (this.allCache) return this.allCache;
		const items = [];
		for (const id in this.dex.data.Items) {
			items.push(this.getByID(id as ID));
		}
		this.allCache = Object.freeze(items);
		return this.allCache;
	}
}<|MERGE_RESOLUTION|>--- conflicted
+++ resolved
@@ -98,13 +98,11 @@
 	readonly isPokeball: boolean;
 	/** Is this item a Red or Blue Orb? */
 	readonly isPrimalOrb: boolean;
-<<<<<<< HEAD
 	/** Is this item a Incense? */
 	readonly isIncense: boolean;
 	/** Is this item a TR? */
 	readonly isTR: boolean;
-=======
->>>>>>> 7979ef12
+
 
 	declare readonly condition?: ConditionData;
 	declare readonly forcedForme?: string;
@@ -138,11 +136,9 @@
 		this.isGem = !!data.isGem;
 		this.isPokeball = !!data.isPokeball;
 		this.isPrimalOrb = !!data.isPrimalOrb;
-<<<<<<< HEAD
 		this.isIncense = !!data.isIncense;
 		this.isTR = !!data.isTR;
-=======
->>>>>>> 7979ef12
+
 
 		if (!this.gen) {
 			if (this.num >= 1124) {
