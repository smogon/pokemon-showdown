--- conflicted
+++ resolved
@@ -433,7 +433,6 @@
 	if (Config.usesqlite) {
 		FriendsDatabase.setupDatabase();
 	}
-<<<<<<< HEAD
 	// since we require this in child processes
 	if (process.mainModule === module) {
 		global.Monitor = {
@@ -454,24 +453,5 @@
 		Repl.start(`friends-${process.pid}`, cmd => eval(cmd));
 	}
 } else {
-=======
-	global.Monitor = {
-		crashlog(error: Error, source = 'A friends database process', details: AnyObject | null = null) {
-			const repr = JSON.stringify([error.name, error.message, source, details]);
-			process.send!(`THROW\n@!!@${repr}\n${error.stack}`);
-		},
-		slow(message: string) {
-			process.send!(`CALLBACK\nSLOW\n${message}`);
-		},
-	};
-	process.on('uncaughtException', err => {
-		if (Config.crashguard) {
-			Monitor.crashlog(err, 'A friends child process');
-		}
-	});
-	// eslint-disable-next-line no-eval
-	Repl.start(`friends-${process.pid}`, cmd => eval(cmd));
-} else if (!process.send) {
->>>>>>> 10f09c13
 	PM.spawn(Config.friendsprocesses || 1);
 }