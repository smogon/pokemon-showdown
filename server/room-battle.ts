/**
 * Room Battle
 * Pokemon Showdown - http://pokemonshowdown.com/
 *
 * This file wraps the simulator in an implementation of the RoomGame
 * interface. It also abstracts away the multi-process nature of the
 * simulator.
 *
 * For the actual battle simulation, see sim/
 *
 * @license MIT
 */

import {FS, Repl, ProcessManager} from '../lib';
import {execSync} from "child_process";
import {BattleStream} from "../sim/battle-stream";
import * as RoomGames from "./room-game";
import type {Tournament} from './tournaments/index';
<<<<<<< HEAD
import {PostgresDatabase} from "../lib/postgres";
=======
import {RoomSettings} from './rooms';
>>>>>>> dc6a7ea2

type ChannelIndex = 0 | 1 | 2 | 3 | 4;
type PlayerIndex = 1 | 2 | 3 | 4;
export type ChallengeType = 'rated' | 'unrated' | 'challenge' | 'tour';

interface BattleRequestTracker {
	rqid: number;
	request: string;
	/**
	 * - true = user has decided,
	 * - false = user has yet to decide,
	 * - 'cantUndo' = waiting on other user (U-turn, faint-switch) or uncancellable (trapping ability)
	 */
	isWait: 'cantUndo' | true | false;
	choice: string;
}

/** 5 seconds */
const TICK_TIME = 5;
const SECONDS = 1000;

// Timer constants: In seconds, should be multiple of TICK_TIME
const STARTING_TIME = 150;
const MAX_TURN_TIME = 150;
const STARTING_TIME_CHALLENGE = 300;
const STARTING_GRACE_TIME = 60;
const MAX_TURN_TIME_CHALLENGE = 300;

const DISCONNECTION_TIME = 60;
const DISCONNECTION_BANK_TIME = 300;

// time after a player disabling the timer before they can re-enable it
const TIMER_COOLDOWN = 20 * SECONDS;

export class RoomBattlePlayer extends RoomGames.RoomGamePlayer {
	readonly slot: SideID;
	readonly channelIndex: ChannelIndex;
	request: BattleRequestTracker;
	wantsTie: boolean;
	active: boolean;
	eliminated: boolean;
	/**
	 * Total timer.
	 *
	 * Starts at 210 per player in a ladder battle. Goes down by 5
	 * every tick. Goes up by 10 every turn (with some complications -
	 * see `nextRequest`), capped at starting time. The player loses if
	 * this reaches 0.
	 *
	 * The equivalent of "Your Time" in VGC.
	 *
	 */
	secondsLeft: number;
	/**
	 * Turn timer.
	 *
	 * Set equal to the player's overall timer, but capped at 150
	 * seconds in a ladder battle. Goes down by 5 every tick.
	 * Tracked separately from the overall timer, and the player also
	 * loses if this reaches 0.
	 */
	turnSecondsLeft: number;
	/**
	 * Disconnect timer.
	 * Starts at 60 seconds. While the player is disconnected, this
	 * will go down by 5 every tick. Tracked separately from the
	 * overall timer, and the player also loses if this reaches 0.
	 *
	 * Mostly exists so impatient players don't have to wait the full
	 * 150 seconds against a disconnected opponent.
 	*/
	dcSecondsLeft: number;
	/**
	 * Used to track a user's last known connection status, and display
	 * the proper message when it changes.
	 */
	connected: boolean;
	invite: ID;
	/**
	 * Has the simulator received this player's team yet?
	 * Basically always yes except when creating a 4-player battle,
	 * in which case players will need to bring their own team.
	 */
	hasTeam: boolean;
	constructor(user: User | string | null, game: RoomBattle, num: PlayerIndex) {
		super(user, game, num);
		if (typeof user === 'string') user = null;

		this.slot = `p${num}` as SideID;
		this.channelIndex = (game.gameType === 'multi' && num > 2 ? num - 2 : num) as ChannelIndex;

		this.request = {rqid: 0, request: '', isWait: 'cantUndo', choice: ''};
		this.wantsTie = false;
		this.active = true;
		this.eliminated = false;

		this.secondsLeft = 1;
		this.turnSecondsLeft = 1;
		this.dcSecondsLeft = 1;

		this.connected = true;
		this.invite = '';
		this.hasTeam = false;

		if (user) {
			user.games.add(this.game.roomid);
			user.updateSearch();
			for (const connection of user.connections) {
				if (connection.inRooms.has(game.roomid)) {
					Sockets.channelMove(connection.worker, this.game.roomid, this.channelIndex, connection.socketid);
				}
			}
		}
	}
	getUser() {
		return (this.id && Users.get(this.id)) || null;
	}
	unlinkUser() {
		const user = this.getUser();
		if (user) {
			for (const connection of user.connections) {
				Sockets.channelMove(connection.worker, this.game.roomid, 0, connection.socketid);
			}
			user.games.delete(this.game.roomid);
			user.updateSearch();
		}
		this.id = '';
		this.connected = false;
		this.active = false;
	}
	updateChannel(user: User | Connection) {
		if (user instanceof Users.Connection) {
			// "user" is actually a connection
			Sockets.channelMove(user.worker, this.game.roomid, this.channelIndex, user.socketid);
			return;
		}
		for (const connection of user.connections) {
			Sockets.channelMove(connection.worker, this.game.roomid, this.channelIndex, connection.socketid);
		}
	}

	toString() {
		return this.id;
	}
	send(data: string) {
		const user = this.getUser();
		if (user) user.send(data);
	}
	sendRoom(data: string) {
		const user = this.getUser();
		if (user) user.sendTo(this.game.roomid, data);
	}
}

export class RoomBattleTimer {
	readonly battle: RoomBattle;
	readonly timerRequesters: Set<ID>;
	timer: NodeJS.Timer | null;
	isFirstTurn: boolean;
	/**
	 * Last tick, as milliseconds since UNIX epoch.
	 * Represents the last time a tick happened.
	 */
	lastTick: number;
	/** Debug mode; true to output detailed timer info every tick */
	debug: boolean;
	lastDisabledTime: number;
	lastDisabledByUser: null | ID;
	settings: GameTimerSettings;
	constructor(battle: RoomBattle) {
		this.battle = battle;

		this.timer = null;
		this.timerRequesters = new Set();
		this.isFirstTurn = true;

		this.lastTick = 0;

		this.debug = false;

		this.lastDisabledTime = 0;
		this.lastDisabledByUser = null;

		const hasLongTurns = Dex.formats.get(battle.format, true).gameType !== 'singles';
		const isChallenge = (battle.challengeType === 'challenge');
		const timerEntry = Dex.formats.getRuleTable(Dex.formats.get(battle.format, true)).timer;
		const timerSettings = timerEntry?.[0];

		// so that Object.assign doesn't overwrite anything with `undefined`
		for (const k in timerSettings) {
			// @ts-ignore
			if (timerSettings[k] === undefined) delete timerSettings[k];
		}

		this.settings = {
			dcTimer: !isChallenge,
			dcTimerBank: isChallenge,
			starting: isChallenge ? STARTING_TIME_CHALLENGE : STARTING_TIME,
			grace: STARTING_GRACE_TIME,
			addPerTurn: hasLongTurns ? 25 : 10,
			maxPerTurn: isChallenge ? MAX_TURN_TIME_CHALLENGE : MAX_TURN_TIME,
			maxFirstTurn: isChallenge ? MAX_TURN_TIME_CHALLENGE : MAX_TURN_TIME,
			timeoutAutoChoose: false,
			accelerate: !timerSettings && !isChallenge,
			...timerSettings,
		};
		if (this.settings.maxPerTurn <= 0) this.settings.maxPerTurn = Infinity;

		for (const player of this.battle.players) {
			player.secondsLeft = this.settings.starting + this.settings.grace;
			player.turnSecondsLeft = -1;
			player.dcSecondsLeft = this.settings.dcTimerBank ? DISCONNECTION_BANK_TIME : DISCONNECTION_TIME;
		}
	}
	start(requester?: User) {
		const userid = requester ? requester.id : 'staff' as ID;
		if (this.timerRequesters.has(userid)) return false;
		if (this.timer) {
			this.battle.room.add(`|inactive|${requester ? requester.name : userid} also wants the timer to be on.`).update();
			this.timerRequesters.add(userid);
			return false;
		}
		if (requester && this.battle.playerTable[requester.id] && this.lastDisabledByUser === requester.id) {
			const remainingCooldownMs = (this.lastDisabledTime || 0) + TIMER_COOLDOWN - Date.now();
			if (remainingCooldownMs > 0) {
				this.battle.playerTable[requester.id].sendRoom(
					`|inactiveoff|The timer can't be re-enabled so soon after disabling it (${Math.ceil(remainingCooldownMs / SECONDS)} seconds remaining).`
				);
				return false;
			}
		}
		this.timerRequesters.add(userid);
		const requestedBy = requester ? ` (requested by ${requester.name})` : ``;
		this.battle.room.add(`|inactive|Battle timer is ON: inactive players will automatically lose when time's up.${requestedBy}`).update();

		this.nextRequest();
		return true;
	}
	stop(requester?: User) {
		if (requester) {
			if (!this.timerRequesters.has(requester.id)) return false;
			this.timerRequesters.delete(requester.id);
			this.lastDisabledByUser = requester.id;
			this.lastDisabledTime = Date.now();
		} else {
			this.timerRequesters.clear();
		}
		if (this.timerRequesters.size) {
			this.battle.room.add(`|inactive|${requester!.name} no longer wants the timer on, but the timer is staying on because ${[...this.timerRequesters].join(', ')} still does.`).update();
			return false;
		}
		if (this.end()) {
			this.battle.room.add(`|inactiveoff|Battle timer is now OFF.`).update();
			return true;
		}
		return false;
	}
	end() {
		this.timerRequesters.clear();
		if (!this.timer) return false;
		clearTimeout(this.timer);
		this.timer = null;
		return true;
	}
	nextRequest() {
		if (this.timer) {
			clearTimeout(this.timer);
			this.timer = null;
		}
		if (!this.timerRequesters.size) return;
		const players = this.battle.players;
		if (players.some(player => player.secondsLeft <= 0)) return;

		/** false = U-turn or single faint, true = "new turn" */
		let isFull = true;
		let isEmpty = true;
		for (const player of players) {
			if (player.request.isWait) isFull = false;
			if (player.request.isWait !== 'cantUndo') isEmpty = false;
		}
		if (isEmpty) {
			// there are no active requests
			return;
		}
		const isFirst = this.isFirstTurn;
		this.isFirstTurn = false;

		const maxTurnTime = (isFirst ? this.settings.maxFirstTurn : 0) || this.settings.maxPerTurn;

		let addPerTurn = isFirst ? 0 : this.settings.addPerTurn;
		if (this.settings.accelerate && addPerTurn) {
			// after turn 100ish: 15s/turn -> 10s/turn
			if (this.battle.requestCount > 200 && addPerTurn > TICK_TIME) {
				addPerTurn -= TICK_TIME;
			}
			// after turn 200ish: 10s/turn -> 7s/turn
			if (this.battle.requestCount > 400 && Math.floor(this.battle.requestCount / 2) % 2) {
				addPerTurn = 0;
			}
		}

		if (!isFull && addPerTurn > TICK_TIME) {
			addPerTurn = TICK_TIME;
		}

		const room = this.battle.room;
		for (const player of players) {
			if (!isFirst) {
				player.secondsLeft = Math.min(player.secondsLeft + addPerTurn, this.settings.starting);
			}
			player.turnSecondsLeft = Math.min(player.secondsLeft, maxTurnTime);

			const secondsLeft = player.turnSecondsLeft;
			let grace = player.secondsLeft - this.settings.starting;
			if (grace < 0) grace = 0;
			if (player) {
				player.sendRoom(`|inactive|Time left: ${secondsLeft} sec this turn | ${player.secondsLeft - grace} sec total` + (grace ? ` | ${grace} sec grace` : ``));
			}
			if (secondsLeft <= 30 && secondsLeft < this.settings.starting) {
				room.add(`|inactive|${player.name} has ${secondsLeft} seconds left this turn.`);
			}
			if (this.debug) {
				room.add(`||${player.name} | Time left: ${secondsLeft} sec this turn | ${player.secondsLeft} sec total | +${addPerTurn} seconds`);
			}
		}
		room.update();
		this.lastTick = Date.now();
		this.timer = setTimeout(() => this.nextTick(), TICK_TIME * SECONDS);
	}
	nextTick() {
		if (this.timer) clearTimeout(this.timer);
		if (this.battle.ended) return;
		const room = this.battle.room;
		for (const player of this.battle.players) {
			if (player.request.isWait) continue;
			if (player.connected) {
				player.secondsLeft -= TICK_TIME;
				player.turnSecondsLeft -= TICK_TIME;
			} else {
				player.dcSecondsLeft -= TICK_TIME;
				if (!this.settings.dcTimerBank) {
					player.secondsLeft -= TICK_TIME;
					player.turnSecondsLeft -= TICK_TIME;
				}
			}

			const dcSecondsLeft = player.dcSecondsLeft;
			if (dcSecondsLeft <= 0) player.turnSecondsLeft = 0;
			const secondsLeft = player.turnSecondsLeft;
			if (!secondsLeft) continue;

			if (!player.connected && (dcSecondsLeft <= secondsLeft || this.settings.dcTimerBank)) {
				// dc timer is shown only if it's lower than turn timer or you're in timer bank mode
				if (dcSecondsLeft % 30 === 0 || dcSecondsLeft <= 20) {
					room.add(`|inactive|${player.name} has ${dcSecondsLeft} seconds to reconnect!`);
				}
			} else {
				// regular turn timer shown
				if (secondsLeft % 30 === 0 || secondsLeft <= 20) {
					room.add(`|inactive|${player.name} has ${secondsLeft} seconds left.`);
				}
			}
			if (this.debug) {
				room.add(`||[${player.name} has ${player.turnSecondsLeft}s this turn / ${player.secondsLeft}s total]`);
			}
		}
		room.update();
		if (!this.checkTimeout()) {
			this.timer = setTimeout(() => this.nextTick(), TICK_TIME * 1000);
		}
	}
	checkActivity() {
		if (this.battle.ended) return;
		for (const player of this.battle.players) {
			const isConnected = !!player?.active;

			if (isConnected === player.connected) continue;

			if (!isConnected) {
				// player has disconnected
				player.connected = false;
				if (!this.settings.dcTimerBank) {
					// don't wait longer than 6 ticks (1 minute)
					if (this.settings.dcTimer) {
						player.dcSecondsLeft = DISCONNECTION_TIME;
					} else {
						// arbitrary large number
						player.dcSecondsLeft = DISCONNECTION_TIME * 10;
					}
				}

				if (this.timerRequesters.size) {
					let msg = `!`;

					if (this.settings.dcTimer) {
						msg = ` and has a minute to reconnect!`;
					}
					if (this.settings.dcTimerBank) {
						if (player.dcSecondsLeft > 0) {
							msg = ` and has ${player.dcSecondsLeft} seconds to reconnect!`;
						} else {
							msg = ` and has no disconnection time left!`;
						}
					}
					this.battle.room.add(`|inactive|${player.name} disconnected${msg}`).update();
				}
			} else {
				// player has reconnected
				player.connected = true;
				if (this.timerRequesters.size) {
					let timeLeft = ``;
					if (!player.request.isWait) {
						timeLeft = ` and has ${player.turnSecondsLeft} seconds left`;
					}
					this.battle.room.add(`|inactive|${player.name} reconnected${timeLeft}.`).update();
				}
			}
		}
	}
	checkTimeout() {
		const players = this.battle.players;
		if (players.every(player => player.turnSecondsLeft <= 0)) {
			if (!this.settings.timeoutAutoChoose || players.every(player => player.secondsLeft <= 0)) {
				this.battle.room.add(`|-message|All players are inactive.`).update();
				this.battle.tie();
				return true;
			}
		}
		let didSomething = false;
		for (const player of players) {
			if (player.turnSecondsLeft > 0) continue;
			if (this.settings.timeoutAutoChoose && player.secondsLeft > 0 && player.connected) {
				void this.battle.stream.write(`>${player.slot} default`);
				didSomething = true;
			} else {
				this.battle.forfeitPlayer(player, ' lost due to inactivity.');
				return true;
			}
		}
		return didSomething;
	}
}

interface RoomBattlePlayerOptions {
	user: User;
	/** should be '' for random teams */
	team?: string;
	rating?: number;
	inviteOnly?: boolean;
	hidden?: boolean;
}

export interface RoomBattleOptions {
	format: string;
	p1?: RoomBattlePlayerOptions;
	p2?: RoomBattlePlayerOptions;
	p3?: RoomBattlePlayerOptions;
	p4?: RoomBattlePlayerOptions;

	delayedStart?: boolean | 'multi';
	challengeType?: ChallengeType;
	allowRenames?: boolean;
	rated?: number | boolean | null;
	tour?: Tournament | null;
	inputLog?: string;
	ratedMessage?: string;
	seed?: PRNGSeed;
}

export class RoomBattle extends RoomGames.RoomGame {
	readonly gameid: ID;
	readonly room: GameRoom;
	readonly title: string;
	readonly allowRenames: boolean;
	readonly format: string;
	/** Will exist even if the game is unrated, in case it's later forced to be rated */
	readonly ladder: string;
	readonly gameType: string | undefined;
	readonly challengeType: ChallengeType;
	/**
	 * The lower player's rating, for searching purposes.
	 * 0 for unrated battles. 1 for unknown ratings.
	 */
	readonly rated: number;
	/**
	 * userid that requested extraction -> playerids that accepted the extraction
	 */
	readonly allowExtraction: {[k: string]: Set<ID>};
	readonly stream: Streams.ObjectReadWriteStream<string>;
	readonly timer: RoomBattleTimer;
	missingBattleStartMessage: boolean | 'multi';
	started: boolean;
	ended: boolean;
	active: boolean;
	replaySaved: boolean;
	forcedSettings: {modchat?: string | null, privacy?: string | null} = {};
	playerTable: {[userid: string]: RoomBattlePlayer};
	players: RoomBattlePlayer[];
	p1: RoomBattlePlayer;
	p2: RoomBattlePlayer;
	p3: RoomBattlePlayer;
	p4: RoomBattlePlayer;
	inviteOnlySetter: ID | null;
	logData: AnyObject | null;
	endType: string;
	/**
	 * If the battle is ended: an array of the number of Pokemon left for each side.
	 */
	score: number[] | null;
	inputLog: string[] | null;
	turn: number;
	rqid: number;
	requestCount: number;
	dataResolvers?: [((args: string[]) => void), ((error: Error) => void)][];
	constructor(room: GameRoom, options: RoomBattleOptions) {
		super(room);
		const format = Dex.formats.get(options.format, true);
		this.gameid = 'battle' as ID;
		this.room = room;
		this.title = format.name;
		if (!this.title.endsWith(" Battle")) this.title += " Battle";
		this.allowRenames = options.allowRenames !== undefined ? !!options.allowRenames : (!options.rated && !options.tour);

		this.format = options.format;
		this.gameType = format.gameType;
		this.challengeType = options.challengeType || 'challenge';
		this.rated = options.rated === true ? 1 : options.rated || 0;
		this.ladder = typeof format.rated === 'string' ? toID(format.rated) : options.format;
		// true when onCreateBattleRoom has been called
		this.missingBattleStartMessage = !!options.inputLog || options.delayedStart || false;
		this.started = false;
		this.ended = false;
		this.active = false;
		this.replaySaved = false;

		// TypeScript bug: no `T extends RoomGamePlayer`
		this.playerTable = Object.create(null);
		// TypeScript bug: no `T extends RoomGamePlayer`
		this.players = [];

		this.playerCap = this.gameType === 'multi' || this.gameType === 'freeforall' ? 4 : 2;
		this.p1 = null!;
		this.p2 = null!;
		this.p3 = null!;
		this.p4 = null!;
		this.inviteOnlySetter = null;

		// data to be logged
		this.allowExtraction = {};

		this.logData = null;
		this.endType = 'normal';
		this.score = null;
		this.inputLog = null;
		this.turn = 0;

		this.rqid = 1;
		this.requestCount = 0;

		this.stream = PM.createStream();

		let ratedMessage = '';
		if (options.ratedMessage) {
			ratedMessage = options.ratedMessage;
		}
		if (this.rated) {
			ratedMessage = 'Rated battle';
		} else if (this.room.tour) {
			ratedMessage = 'Tournament battle';
		}

		this.room.battle = this;

		const battleOptions = {
			formatid: this.format,
			roomid: this.roomid,
			rated: ratedMessage,
			seed: options.seed,
		};
		if (options.inputLog) {
			void this.stream.write(options.inputLog);
		} else {
			void this.stream.write(`>start ` + JSON.stringify(battleOptions));
		}

		void this.listen();

		this.addPlayer(options.p1?.user || null, options.p1);
		this.addPlayer(options.p2?.user || null, options.p2);
		if (this.playerCap > 2) {
			this.addPlayer(options.p3?.user || null, options.p3);
			this.addPlayer(options.p4?.user || null, options.p4);
		}
		this.timer = new RoomBattleTimer(this);
		if (Config.forcetimer || this.format.includes('blitz')) this.timer.start();
		this.start();
	}

	checkActive() {
		let active = true;
		if (this.ended || !this.started) {
			active = false;
		} else if (!this.p1?.active) {
			active = false;
		} else if (!this.p2?.active) {
			active = false;
		} else if (this.playerCap > 2) {
			if (!this.p3?.active) {
				active = false;
			} else if (!this.p4?.active) {
				active = false;
			}
		}
		Rooms.global.battleCount += (active ? 1 : 0) - (this.active ? 1 : 0);
		this.room.active = active;
		this.active = active;
		if (Rooms.global.battleCount === 0) Rooms.global.automaticKillRequest();
	}
	choose(user: User, data: string) {
		const player = this.playerTable[user.id];
		const [choice, rqid] = data.split('|', 2);
		if (!player) return;
		const request = player.request;
		if (request.isWait !== false && request.isWait !== true) {
			player.sendRoom(`|error|[Invalid choice] There's nothing to choose`);
			return;
		}
		const allPlayersWait = this.players.every(p => !!p.request.isWait);
		if (allPlayersWait || // too late
			(rqid && rqid !== '' + request.rqid)) { // WAY too late
			player.sendRoom(`|error|[Invalid choice] Sorry, too late to make a different move; the next turn has already started`);
			return;
		}
		request.isWait = true;
		request.choice = choice;

		void this.stream.write(`>${player.slot} ${choice}`);
	}
	undo(user: User, data: string) {
		const player = this.playerTable[user.id];
		const [, rqid] = data.split('|', 2);
		if (!player) return;
		const request = player.request;
		if (request.isWait !== true) {
			player.sendRoom(`|error|[Invalid choice] There's nothing to cancel`);
			return;
		}
		const allPlayersWait = this.players.every(p => !!p.request.isWait);
		if (allPlayersWait || // too late
			(rqid && rqid !== '' + request.rqid)) { // WAY too late
			player.sendRoom(`|error|[Invalid choice] Sorry, too late to cancel; the next turn has already started`);
			return;
		}
		request.isWait = false;

		void this.stream.write(`>${player.slot} undo`);
	}
	joinGame(user: User, slot?: SideID, playerOpts?: {team?: string}) {
		if (user.id in this.playerTable) {
			user.popup(`You have already joined this battle.`);
			return false;
		}

		const validSlots: SideID[] = [];
		for (const player of this.players) {
			if (!player.id) validSlots.push(player.slot);
		}

		if (slot && !validSlots.includes(slot)) {
			user.popup(`This battle already has a user in slot ${slot}.`);
			return false;
		}

		if (!validSlots.length) {
			user.popup(`This battle already has two players.`);
			return false;
		}

		if (!slot && validSlots.length > 1) {
			user.popup(`Which slot would you like to join into? Use something like \`/joingame ${validSlots[0]}\``);
			return false;
		}

		if (!slot) slot = validSlots[0];

		if (this[slot].invite === user.id) {
			this.room.auth.set(user.id, Users.PLAYER_SYMBOL);
		} else if (!user.can('joinbattle', null, this.room)) {
			user.popup(`You must be set as a player to join a battle you didn't start. Ask a player to use /addplayer on you to join this battle.`);
			return false;
		}

		this.updatePlayer(this[slot], user, playerOpts);
		if (validSlots.length - 1 < 1 && this.missingBattleStartMessage) {
			const users = this.players.map(player => {
				const u = player.getUser();
				if (!u) throw new Error(`User ${player.name} not found on ${this.roomid} battle creation`);
				return u;
			});
			Rooms.global.onCreateBattleRoom(users, this.room, {rated: this.rated});
			this.missingBattleStartMessage = false;
			this.started = true;
			this.room.add(`|uhtmlchange|invites|`);
		} else if (!this.started && this.invitesFull()) {
			this.sendInviteForm(true);
		}
		if (user.inRooms.has(this.roomid)) this.onConnect(user);
		this.room.update();
		return true;
	}
	leaveGame(user: User) {
		if (!user) return false; // ...
		if (this.room.rated || this.room.tour) {
			user.popup(`Players can't be swapped out in a ${this.room.tour ? "tournament" : "rated"} battle.`);
			return false;
		}
		const player = this.playerTable[user.id];
		if (!player) {
			user.popup(`Failed to leave battle - you're not a player.`);
			return false;
		}

		this.updatePlayer(player, null);
		this.room.auth.set(user.id, '+');
		this.room.update();
		return true;
	}

	async listen() {
		let disconnected = false;
		try {
			for await (const next of this.stream) {
				if (!this.room) return; // room deleted in the middle of simulation
				this.receive(next.split('\n'));
			}
		} catch (err) {
			// Disconnected processes are already crashlogged when they happen;
			// also logging every battle room would overwhelm the crashlogger
			if (err.message.includes('Process disconnected')) {
				disconnected = true;
			} else {
				Monitor.crashlog(err, 'A sim stream');
			}
		}
		if (!this.ended) {
			this.room.add(`|bigerror|The simulator process crashed. We've been notified and will fix this ASAP.`);
			if (!disconnected) Monitor.crashlog(new Error(`Sim stream interrupted`), `A sim stream`);
			this.started = true;
			this.ended = true;
			this.checkActive();
		}
	}
	receive(lines: string[]) {
		for (const player of this.players) player.wantsTie = false;

		switch (lines[0]) {
		case 'requesteddata':
			lines = lines.slice(1);
			const [resolver] = this.dataResolvers!.shift()!;
			resolver(lines);
			break;

		case 'update':
			for (const line of lines.slice(1)) {
				if (line.startsWith('|turn|')) {
					this.turn = parseInt(line.slice(6));
				}
				this.room.add(line);
				if (line.startsWith(`|bigerror|You will auto-tie if `)) {
					if (Config.allowrequestingties) this.room.add(`|-hint|If you want to tie earlier, consider using \`/offertie\`.`);
				}
			}
			this.room.update();
			if (!this.ended) this.timer.nextRequest();
			this.checkActive();
			break;

		case 'sideupdate': {
			const slot = lines[1] as SideID;
			const player = this[slot];
			if (lines[2].startsWith(`|error|[Invalid choice] Can't do anything`)) {
				// ... should not happen
			} else if (lines[2].startsWith(`|error|[Invalid choice]`)) {
				const undoFailed = lines[2].includes(`Can't undo`);
				const request = this[slot].request;
				request.isWait = undoFailed ? 'cantUndo' : false;
				request.choice = '';
			} else if (lines[2].startsWith(`|request|`)) {
				this.rqid++;
				const request = JSON.parse(lines[2].slice(9));
				request.rqid = this.rqid;
				const requestJSON = JSON.stringify(request);
				this[slot].request = {
					rqid: this.rqid,
					request: requestJSON,
					isWait: request.wait ? 'cantUndo' : false,
					choice: '',
				};
				this.requestCount++;
				if (player) player.sendRoom(`|request|${requestJSON}`);
				break;
			}
			if (player) player.sendRoom(lines[2]);
			break;
		}

		case 'end':
			this.logData = JSON.parse(lines[1]);
			this.score = this.logData!.score;
			this.inputLog = this.logData!.inputLog;
			this.started = true;
			if (!this.ended) {
				this.ended = true;
				void this.onEnd(this.logData!.winner);
				this.clearPlayers();
			}
			this.checkActive();
			break;
		}
	}
	async onEnd(winner: any) {
		this.timer.end();
		// Declare variables here in case we need them for non-rated battles logging.
		let p1score = 0.5;
		const winnerid = toID(winner);

		// Check if the battle was rated to update the ladder, return its response, and log the battle.
		const p1name = this.p1.name;
		const p2name = this.p2.name;
		const p1id = toID(p1name);
		const p2id = toID(p2name);
		if (this.room.rated) {
			this.room.rated = 0;

			if (winnerid === p1id) {
				p1score = 1;
			} else if (winnerid === p2id) {
				p1score = 0;
			}

			winner = Users.get(winnerid);
			if (winner && !winner.registered) {
				this.room.sendUser(winner, '|askreg|' + winner.id);
			}
			const [score, p1rating, p2rating] = await Ladders(this.ladder).updateRating(p1name, p2name, p1score, this.room);
			void this.logBattle(score, p1rating, p2rating);
		} else if (Config.logchallenges) {
			if (winnerid === p1id) {
				p1score = 1;
			} else if (winnerid === p2id) {
				p1score = 0;
			}
			void this.logBattle(p1score);
		} else {
			this.logData = null;
		}
		// If a replay was saved at any point or we were configured to autosavereplays,
		// reupload when the battle is over to overwrite the partial data (and potentially
		// reflect any changes that may have been made to the replay's hidden status).
		if (this.replaySaved || Config.autosavereplays) {
			const uploader = Users.get(winnerid || p1id);
			if (uploader?.connections[0]) {
				Chat.parse('/savereplay silent', this.room, uploader, uploader.connections[0]);
			}
		}
		const parentGame = this.room.parent && this.room.parent.game;
		// @ts-ignore - Tournaments aren't TS'd yet
		if (parentGame?.onBattleWin) {
			// @ts-ignore
			parentGame.onBattleWin(this.room, winnerid);
		}
		// If the room's replay was hidden, disable users from joining after the game is over
		if (this.room.hideReplay) {
			this.room.settings.modjoin = '%';
			this.room.setPrivate('hidden');
		}
		this.room.update();
	}
	async logBattle(
		p1score: number, p1rating: AnyObject | null = null, p2rating: AnyObject | null = null,
		p3rating: AnyObject | null = null, p4rating: AnyObject | null = null
	) {
		if (Dex.formats.get(this.format, true).noLog) return;
		const logData = this.logData;
		if (!logData) return;
		this.logData = null; // deallocate to save space
		logData.log = this.room.getLog(-1).split('\n'); // replay log (exact damage)

		// delete some redundant data
		for (const rating of [p1rating, p2rating, p3rating, p4rating]) {
			if (rating) {
				delete rating.formatid;
				delete rating.username;
				delete rating.rpsigma;
				delete rating.sigma;
			}
		}

		logData.p1rating = p1rating;
		logData.p2rating = p2rating;
		if (this.playerCap > 2) {
			logData.p3rating = p3rating;
			logData.p4rating = p4rating;
		}
		logData.endType = this.endType;
		if (!p1rating) logData.ladderError = true;
		const date = new Date();
		logData.timestamp = '' + date;
		logData.roomid = this.room.roomid;
		logData.format = this.room.format;

		const logsubfolder = Chat.toTimestamp(date).split(' ')[0];
		const logfolder = logsubfolder.split('-', 2).join('-');
		const tier = this.room.format.toLowerCase().replace(/[^a-z0-9]+/g, '');
		const logpath = `logs/${logfolder}/${tier}/${logsubfolder}/`;

		await FS(logpath).mkdirp();
		await FS(`${logpath}${this.room.getReplayData().id}.log.json`).write(JSON.stringify(logData));
		// console.log(JSON.stringify(logData));
		await this.logPostgres(logData);
	}
	static logDatabase = new PostgresDatabase();
	async logPostgres(logData: AnyObject) {
		if (!Config.usepostgres) return null;
		const roomid = Number(this.room.roomid.split('-')[2]);
		const winner = this.endType === 'tie' ? '' : toID(logData.winner);
		const {p1, p2} = logData;
		const p1id = toID(p1);
		const p2id = toID(p2);
		const loser = winner ? (p1id === winner ? p2id : p1id) : "";
		const format = Dex.formats.get(this.format).id;
		const SQL = require('sql-template-strings');

		const rowid = await Rooms.RoomBattle.logDatabase.transaction(async worker => {
			const possibleRows = (await worker.query(SQL`SELECT rowid FROM battle_identifiers WHERE format = ${format}`)).rows;
			if (!possibleRows.length) {
				const inserted = await worker.query(SQL`INSERT INTO battle_identifiers (format) VALUES (${format}) RETURNING rowid`);
				return inserted.rows[0].rowid;
			} else {
				return possibleRows[0].rowid;
			}
		});

		await Rooms.RoomBattle.logDatabase.query(SQL`
			INSERT INTO battle_logs
			(roomid, date, winner, loser, p1id, p2id, p1, p2, p1team, p2team, log, inputLog,
			turns, endType, ladderError, seed, score, p1rating, p2rating, format, battle_identifiers_id)
			VALUES (
				${roomid}, ${new Date()}, ${winner}, ${loser}, ${p1id}, ${p2id}, ${p1}, ${p2}, ${logData.p1team},
				${logData.p2team}, ${logData.log}, ${logData.inputLog}, ${logData.turns}, ${this.endType},
				${logData.ladderError}, ${logData.seed}, ${logData.score}, ${logData.p1rating}, ${logData.p2rating},
				${format}, ${rowid}
			)
		`);
	}
	onConnect(user: User, connection: Connection | null = null) {
		// this handles joining a battle in which a user is a participant,
		// where the user has already identified before attempting to join
		// the battle
		const player = this.playerTable[user.id];
		if (!player) return;
		player.updateChannel(connection || user);
		const request = player.request;
		if (request) {
			let data = `|request|${request.request}`;
			if (request.choice) data += `\n|sentchoice|${request.choice}`;
			(connection || user).sendTo(this.roomid, data);
		}
		if (!this.started) {
			this.sendInviteForm(connection || user);
		}
		if (!player.active) this.onJoin(user);
	}
	onUpdateConnection(user: User, connection: Connection | null = null) {
		this.onConnect(user, connection);
	}
	onRename(user: User, oldUserid: ID, isJoining: boolean, isForceRenamed: boolean) {
		if (user.id === oldUserid) return;
		if (!this.playerTable) {
			// !! should never happen but somehow still does
			user.games.delete(this.roomid);
			return;
		}
		if (!(oldUserid in this.playerTable)) {
			if (user.id in this.playerTable) {
				// this handles a user renaming themselves into a user in the
				// battle (e.g. by using /nick)
				this.onConnect(user);
			}
			return;
		}
		if (!this.allowRenames) {
			const player = this.playerTable[oldUserid];
			if (player) {
				const message = isForceRenamed ? " lost by having an inappropriate name." : " forfeited by changing their name.";
				this.forfeitPlayer(player, message);
			}
			if (!(user.id in this.playerTable)) {
				user.games.delete(this.roomid);
			}
			return;
		}
		if (!user.named) {
			this.onLeave(user, oldUserid);
			return;
		}
		if (user.id in this.playerTable) return;
		const player = this.playerTable[oldUserid];
		if (player) {
			this.updatePlayer(player, user);
		}
		const options = {
			name: user.name,
			avatar: user.avatar,
		};
		void this.stream.write(`>player ${player.slot} ` + JSON.stringify(options));
	}
	onJoin(user: User) {
		const player = this.playerTable[user.id];
		if (player && !player.active) {
			player.active = true;
			this.timer.checkActivity();
			this.room.add(`|player|${player.slot}|${user.name}|${user.avatar}`);
		}
	}
	onLeave(user: User, oldUserid?: ID) {
		const player = this.playerTable[oldUserid || user.id];
		if (player?.active) {
			player.sendRoom(`|request|null`);
			player.active = false;
			this.timer.checkActivity();
			this.room.add(`|player|${player.slot}|`);
		}
	}

	win(user: User) {
		if (!user) {
			this.tie();
			return true;
		}
		const player = this.playerTable[user.id];
		if (!player) return false;
		void this.stream.write(`>forcewin ${player.slot}`);
	}
	tie() {
		this.endType = 'tie';
		void this.stream.write(`>forcetie`);
	}
	tiebreak() {
		void this.stream.write(`>tiebreak`);
	}
	forfeit(user: User | string, message = '') {
		if (typeof user !== 'string') user = user.id;
		else user = toID(user);

		if (!(user in this.playerTable)) return false;
		return this.forfeitPlayer(this.playerTable[user], message);
	}

	forfeitPlayer(player: RoomBattlePlayer, message = '') {
		if (this.ended || !this.started) return false;

		if (!message) message = ' forfeited.';
		this.room.add(`|-message|${player.name}${message}`);
		this.endType = 'forfeit';
		// multi battles, they need to be removed, else they can do things like spam forfeit
		if (this.playerCap > 2) {
			player.sendRoom(`|request|null`);
			this.removePlayer(player);
		}
		void this.stream.write(`>forcelose ${player.slot}`);
		return true;
	}

	/**
	 * playerOpts should be empty only if importing an inputlog
	 * (so the player isn't recreated)
	 */
	addPlayer(user: User | null, playerOpts?: RoomBattlePlayerOptions) {
		// TypeScript bug: no `T extends RoomGamePlayer`
		const player = super.addPlayer(user) as RoomBattlePlayer;
		if (!player) return null;
		const slot = player.slot;
		this[slot] = player;

		if (playerOpts) {
			const options = {
				name: player.name,
				avatar: user ? '' + user.avatar : '',
				team: playerOpts.team || undefined,
				rating: Math.round(playerOpts.rating || 0),
			};
			void this.stream.write(`>player ${slot} ${JSON.stringify(options)}`);
			player.hasTeam = true;
		}

		if (user) {
			this.room.auth.set(player.id, Users.PLAYER_SYMBOL);
		}
		if (user?.inRooms.has(this.roomid)) this.onConnect(user);
		return player;
	}

	checkPrivacySettings(options: RoomBattleOptions & Partial<RoomSettings>) {
		let inviteOnly = false;
		const privacySetter = new Set<ID>([]);
		for (const p of ['p1', 'p2', 'p3', 'p4'] as const) {
			const playerOptions = options[p];
			if (playerOptions) {
				if (playerOptions.inviteOnly) {
					inviteOnly = true;
					privacySetter.add(playerOptions.user.id);
				} else if (playerOptions.hidden) {
					privacySetter.add(playerOptions.user.id);
				}
				if (playerOptions.user) this.checkForcedUserSettings(playerOptions.user);
			}
		}

		if (privacySetter.size) {
			const room = this.room;
			if (this.forcedSettings.privacy) {
				room.setPrivate(false);
				room.settings.modjoin = null;
				room.add(`|raw|<div class="broadcast-blue"><strong>This battle is required to be public due to a player having a name starting with '${this.forcedSettings.privacy}'.</div>`);
			} else if (!options.tour || (room.tour?.allowModjoin)) {
				room.setPrivate('hidden');
				if (inviteOnly) room.settings.modjoin = '%';
				room.privacySetter = privacySetter;
				if (inviteOnly) {
					room.settings.modjoin = '%';
					room.add(`|raw|<div class="broadcast-red"><strong>This battle is invite-only!</strong><br />Users must be invited with <code>/invite</code> (or be staff) to join</div>`);
				}
			}
		}
	}

	checkForcedUserSettings(user: User) {
		this.forcedSettings = {
			modchat: this.forcedSettings.modchat || RoomBattle.battleForcedSetting(user, 'modchat'),
			privacy: this.forcedSettings.privacy || RoomBattle.battleForcedSetting(user, 'privacy'),
		};
		if (
			this.players.some(p => p.getUser()?.battleSettings.special) ||
			(this.rated && this.forcedSettings.modchat)
		) {
			this.room.settings.modchat = '\u2606';
		}
	}

	static battleForcedSetting(user: User, key: 'modchat' | 'privacy') {
		if (Config.forcedpublicprefixes) {
			if (!Config.forcedprefixes) Config.forcedprefixes = {};
			if (!Config.forcedprefixes.privacy) Config.forcedprefixes.privacy = [];
			Config.forcedprefixes.privacy.push(...Config.forcedpublicprefixes);
			delete Config.forcedpublicprefixes;
		}
		if (!Config.forcedprefixes?.[key]) return null;
		for (const prefix of Config.forcedprefixes[key]) {
			if (user.id.startsWith(toID(prefix))) return prefix;
		}
		return null;
	}

	makePlayer(user: User) {
		const num = (this.players.length + 1) as PlayerIndex;
		return new RoomBattlePlayer(user, this, num);
	}

	updatePlayer(player: RoomBattlePlayer, user: User | null, playerOpts?: {team?: string}) {
		super.updatePlayer(player, user);

		player.invite = '';
		const slot = player.slot;
		if (user) {
			const options = {
				name: player.name,
				avatar: user.avatar,
				team: playerOpts?.team,
			};
			void this.stream.write(`>player ${slot} ` + JSON.stringify(options));
			if (playerOpts) player.hasTeam = true;

			this.room.add(`|player|${slot}|${player.name}|${user.avatar}`);
		} else {
			const options = {
				name: '',
			};
			void this.stream.write(`>player ${slot} ` + JSON.stringify(options));

			this.room.add(`|player|${slot}|`);
		}
	}

	start() {
		// on start
		const users = this.players.map(player => {
			const user = player.getUser();
			if (!user && !this.missingBattleStartMessage) {
				throw new Error(`User ${player.name} not found on ${this.roomid} battle creation`);
			}
			return user;
		});
		if (!this.missingBattleStartMessage) {
			// @ts-ignore The above error should throw if null is found, or this should be skipped
			Rooms.global.onCreateBattleRoom(users, this.room, {rated: this.rated});
			this.started = true;
		}

		if (this.gameType === 'multi') {
			this.room.title = `Team ${this.p1.name} vs. Team ${this.p2.name}`;
		} else if (this.gameType === 'freeforall') {
			// p1 vs. p2 vs. p3 vs. p4 is too long of a title
			this.room.title = `${this.p1.name} and friends`;
		} else {
			this.room.title = `${this.p1.name} vs. ${this.p2.name}`;
		}
		this.room.send(`|title|${this.room.title}`);
		const suspectTest = Chat.plugins['suspect-tests']?.suspectTests[this.format];
		if (suspectTest) {
			const format = Dex.formats.get(this.format);
			this.room.add(
				`|html|<div class="broadcast-blue"><strong>${format.name} is currently suspecting ${suspectTest.suspect}! ` +
				`For information on how to participate check out the <a href="${suspectTest.url}">suspect thread</a>.</strong></div>`
			).update();
		}
		if (this.missingBattleStartMessage === 'multi') {
			this.room.add(`|uhtml|invites|<div class="broadcast broadcast-blue"><strong>This is a 4-player challenge battle</strong><br />The players will need to add more players before the battle can start.</div>`);
		}
	}

	invitesFull() {
		return this.players.every(player => player.id || player.invite);
	}
	/** true = send to every player; falsy = send to no one */
	sendInviteForm(connection: Connection | User | null | boolean) {
		if (connection === true) {
			for (const player of this.players) this.sendInviteForm(player.getUser());
			return;
		}
		if (!connection) return;
		const playerForms = this.players.map(player => (
			player.id ? (
				`<form><label>Player ${player.num}: <strong>${player.name}</strong></label></form>`
			) : player.invite ? (
				`<form data-submitsend="/msgroom ${this.roomid},/uninvitebattle ${player.invite}"><label>Player ${player.num}: <strong>${player.invite}</strong> (invited) <button>Uninvite</button></label></form>`
			) : (
				`<form data-submitsend="/msgroom ${this.roomid},/invitebattle {username}, p${player.num}"><label>Player ${player.num}: <input name="username" class="textbox" placeholder="Username" /></label> <button class="button">Add Player</button></form>`
			)
		));
		if (this.gameType === 'multi') {
			[playerForms[1], playerForms[2]] = [playerForms[2], playerForms[1]];
			playerForms.splice(2, 0, '&mdash; vs &mdash;');
		}
		connection.sendTo(
			this.room,
			`|uhtmlchange|invites|<div class="broadcast broadcast-blue"><strong>This battle needs more players to start</strong><br /><br />${playerForms.join(``)}</div>`
		);
	}

	clearPlayers() {
		for (const player of this.players) {
			player.unlinkUser();
		}
	}

	destroy() {
		for (const player of this.players) {
			player.destroy();
		}
		this.playerTable = {};
		this.players = [];
		this.p1 = null!;
		this.p2 = null!;
		this.p3 = null!;
		this.p4 = null!;

		this.ended = true;
		void this.stream.destroy();
		if (this.active) {
			Rooms.global.battleCount += -1;
			this.active = false;
		}

		(this as any).room = null;
		if (this.dataResolvers) {
			for (const [, reject] of this.dataResolvers) {
				// reject the promise, make whatever function called it return undefined
				reject(new Error('Battle was destroyed.'));
			}
		}
	}
	async getTeam(user: User) {
		const id = user.id;
		const player = this.playerTable[id];
		if (!player) return;
		void this.stream.write(`>requestteam ${player.slot}`);
		const teamDataPromise = new Promise<string[]>((resolve, reject) => {
			if (!this.dataResolvers) this.dataResolvers = [];
			this.dataResolvers.push([resolve, reject]);
		});
		const resultStrings = await teamDataPromise;
		if (!resultStrings) return;
		const result = Teams.unpack(resultStrings[0]);
		return result;
	}
	onChatMessage(message: string, user: User) {
		const parts = message.split('\n');
		for (const line of parts) {
			void this.stream.write(`>chat-inputlogonly ${user.getIdentity(this.room.roomid)}|${line}`);
		}
	}
	async getLog(): Promise<string[] | void> {
		if (!this.logData) this.logData = {};
		void this.stream.write('>requestlog');
		const logPromise = new Promise<string[]>((resolve, reject) => {
			if (!this.dataResolvers) this.dataResolvers = [];
			this.dataResolvers.push([resolve, reject]);
		});
		const result = await logPromise;
		return result;
	}
}

export class RoomBattleStream extends BattleStream {
	readonly battle: Battle;
	constructor() {
		super({keepAlive: true});
		this.battle = null!;
	}

	_write(chunk: string) {
		const startTime = Date.now();
		if (this.battle && Config.debugsimprocesses && process.send) {
			process.send('DEBUG\n' + this.battle.inputLog.join('\n') + '\n' + chunk);
		}
		try {
			this._writeLines(chunk);
		} catch (err) {
			const battle = this.battle;
			Monitor.crashlog(err, 'A battle', {
				chunk,
				inputLog: battle ? '\n' + battle.inputLog.join('\n') : '',
				log: battle ? '\n' + battle.getDebugLog() : '',
			});

			this.push(`update\n|html|<div class="broadcast-red"><b>The battle crashed</b><br />Don't worry, we're working on fixing it.</div>`);
			if (battle) {
				for (const side of battle.sides) {
					if (side?.requestState) {
						this.push(`sideupdate\n${side.id}\n|error|[Invalid choice] The battle crashed`);
					}
				}
			}
		}
		if (this.battle) this.battle.sendUpdates();
		const deltaTime = Date.now() - startTime;
		if (deltaTime > 1000) {
			Monitor.slow(`[slow battle] ${deltaTime}ms - ${chunk.replace(/\n/ig, ' | ')}`);
		}
	}
}

/*********************************************************
 * Process manager
 *********************************************************/

export const PM = new ProcessManager.StreamProcessManager(module, () => new RoomBattleStream(), message => {
	if (message.startsWith(`SLOW\n`)) {
		Monitor.slow(message.slice(5));
	}
});

if (!PM.isParentProcess) {
	// This is a child process!
	global.Config = require('./config-loader').Config;
	global.Chat = require('./chat').Chat;
	global.Dex = require('../sim/dex').Dex;
	global.Monitor = {
		crashlog(error: Error, source = 'A simulator process', details: AnyObject | null = null) {
			const repr = JSON.stringify([error.name, error.message, source, details]);
			process.send!(`THROW\n@!!@${repr}\n${error.stack}`);
		},
		slow(text: string) {
			process.send!(`CALLBACK\nSLOW\n${text}`);
		},
	};
	global.__version = {head: ''};
	try {
		const head = execSync('git rev-parse HEAD', {
			stdio: ['ignore', 'pipe', 'ignore'],
		});
		const merge = execSync('git merge-base origin/master HEAD', {
			stdio: ['ignore', 'pipe', 'ignore'],
		});
		global.__version.head = ('' + head).trim();
		const origin = ('' + merge).trim();
		if (origin !== global.__version.head) global.__version.origin = origin;
	} catch (e) {}

	if (Config.crashguard) {
		// graceful crash - allow current battles to finish before restarting
		process.on('uncaughtException', err => {
			Monitor.crashlog(err, 'A simulator process');
		});
		process.on('unhandledRejection', err => {
			Monitor.crashlog(err as any || {}, 'A simulator process Promise');
		});
	}

	// eslint-disable-next-line no-eval
	Repl.start(`sim-${process.pid}`, cmd => eval(cmd));
} else {
	PM.spawn(global.Config ? Config.simulatorprocesses : 1);
}<|MERGE_RESOLUTION|>--- conflicted
+++ resolved
@@ -16,11 +16,8 @@
 import {BattleStream} from "../sim/battle-stream";
 import * as RoomGames from "./room-game";
 import type {Tournament} from './tournaments/index';
-<<<<<<< HEAD
 import {PostgresDatabase} from "../lib/postgres";
-=======
 import {RoomSettings} from './rooms';
->>>>>>> dc6a7ea2
 
 type ChannelIndex = 0 | 1 | 2 | 3 | 4;
 type PlayerIndex = 1 | 2 | 3 | 4;
