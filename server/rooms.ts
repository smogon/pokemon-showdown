--- conflicted
+++ resolved
@@ -1127,15 +1127,11 @@
 	userList: string;
 	rulesLink: string | null;
 	reportJoinsInterval: NodeJS.Timer | null;
-<<<<<<< HEAD
 	game: RoomGame | null;
 	battle: RoomBattle | null;
 	tour: Tournament | null;
 	pendingApprovals: Map<string, string>;
 	whitelist: {[k: string]: boolean};
-=======
-
->>>>>>> ba6008e4
 	constructor(roomid: RoomID, title?: string, options: AnyObject = {}) {
 		super(roomid, title);
 
@@ -1201,14 +1197,11 @@
 			this.userList = this.getUserList();
 		}
 		this.reportJoinsInterval = null;
-<<<<<<< HEAD
 		this.tour = null;
 		this.game = null;
 		this.battle = null;
 		this.pendingApprovals = new Map();
 		this.whitelist = this.chatRoomData!.whitelist || {};
-=======
->>>>>>> ba6008e4
 	}
 
 	/**
