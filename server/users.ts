--- conflicted
+++ resolved
@@ -300,11 +300,8 @@
 	blockPMs: boolean | AuthLevel;
 	ignoreTickets: boolean;
 	hideBattlesFromTrainerCard: boolean;
-<<<<<<< HEAD
 	blockInvites: AuthLevel | boolean;
-=======
 	doNotDisturb: boolean;
->>>>>>> ba499835
 }
 
 // User
@@ -429,11 +426,8 @@
 			blockPMs: false,
 			ignoreTickets: false,
 			hideBattlesFromTrainerCard: false,
-<<<<<<< HEAD
 			blockInvites: false,
-=======
 			doNotDisturb: false,
->>>>>>> ba499835
 		};
 		this.battleSettings = {
 			team: '',
