--- conflicted
+++ resolved
@@ -935,15 +935,9 @@
 		// active enough that the user should no longer be in the 'idle' state.
 		// Doing this before merging connections ensures the updateuser message
 		// shows the correct idle state.
-<<<<<<< HEAD
-		this.setStatusType(
-			(this.settings.statusType === 'busy' || oldUser.settings.statusType === 'busy') ? 'busy' : 'online'
-		);
-=======
-		if (this.statusType === 'busy' || oldUser.statusType === 'busy') {
+		if (this.settings.statusType === 'busy' || oldUser.settings.statusType === 'busy') {
 			this.setStatusType('busy');
 		}
->>>>>>> fe2f77c5
 
 		for (const connection of oldUser.connections) {
 			this.mergeConnection(connection);
