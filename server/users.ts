/**
 * Users
 * Pokemon Showdown - http://pokemonshowdown.com/
 *
 * Most of the communication with users happens here.
 *
 * There are two object types this file introduces:
 * User and Connection.
 *
 * A User object is a user, identified by username. A guest has a
 * username in the form "Guest 12". Any user whose username starts
 * with "Guest" must be a guest; normal users are not allowed to
 * use usernames starting with "Guest".
 *
 * A User can be connected to Pokemon Showdown from any number of tabs
 * or computers at the same time. Each connection is represented by
 * a Connection object. A user tracks its connections in
 * user.connections - if this array is empty, the user is offline.
 *
 * `Users.users` is the global table of all users, a `Map` of `ID:User`.
 * Users should normally be accessed with `Users.get(userid)`
 *
 * `Users.connections` is the global table of all connections, a `Map` of
 * `string:Connection` (the string is mostly meaningless but see
 * `connection.id` for details). Connections are normally accessed through
 * `user.connections`.
 *
 * @license MIT
 */

type StatusType = 'online' | 'busy' | 'idle';

const THROTTLE_DELAY = 600;
const THROTTLE_DELAY_TRUSTED = 100;
const THROTTLE_BUFFER_LIMIT = 6;
const THROTTLE_MULTILINE_WARN = 3;
const THROTTLE_MULTILINE_WARN_STAFF = 6;

const NAMECHANGE_THROTTLE = 2 * 60 * 1000; // 2 minutes
const NAMES_PER_THROTTLE = 3;

const PERMALOCK_CACHE_TIME = 30 * 24 * 60 * 60 * 1000; // 30 days

const DEFAULT_TRAINER_SPRITES = [1, 2, 101, 102, 169, 170, 265, 266];

import {FS} from '../lib/fs';
import {Auth, GlobalAuth, PLAYER_SYMBOL, HOST_SYMBOL, RoomPermission, GlobalPermission} from './user-groups';

const MINUTES = 60 * 1000;
const IDLE_TIMER = 60 * MINUTES;
const STAFF_IDLE_TIMER = 30 * MINUTES;

import type {StreamWorker} from '../lib/process-manager';

/*********************************************************
 * Utility functions
 *********************************************************/

// Low-level functions for manipulating Users.users and Users.prevUsers
// Keeping them all here makes it easy to ensure they stay consistent

function move(user: User, newUserid: ID) {
	if (user.id === newUserid) return true;
	if (!user) return false;

	// doing it this way mathematically ensures no cycles
	prevUsers.delete(newUserid);
	prevUsers.set(user.id, newUserid);

	users.delete(user.id);
	user.id = newUserid;
	users.set(newUserid, user);

	user.forcedPublic = null;
	if (Config.forcedpublicprefixes) {
		for (const prefix of Config.forcedpublicprefixes) {
			if (user.id.startsWith(toID(prefix))) {
				user.forcedPublic = prefix;
				break;
			}
		}
	}

	return true;
}
function add(user: User) {
	if (user.id) throw new Error(`Adding a user that already exists`);

	numUsers++;
	user.guestNum = numUsers;
	user.name = `Guest ${numUsers}`;
	user.id = toID(user.name);

	if (users.has(user.id)) throw new Error(`userid taken: ${user.id}`);
	users.set(user.id, user);
}
function deleteUser(user: User) {
	prevUsers.delete('guest' + user.guestNum as ID);
	users.delete(user.id);
}
function merge(toRemain: User, toDestroy: User) {
	prevUsers.delete(toRemain.id);
	prevUsers.set(toDestroy.id, toRemain.id);
}

/**
 * Get a user.
 *
 * Usage:
 *   Users.get(userid or username)
 *
 * Returns the corresponding User object, or null if no matching
 * was found.
 *
 * By default, this function will track users across name changes.
 * For instance, if "Some dude" changed their name to "Some guy",
 * Users.get("Some dude") will give you "Some guy"s user object.
 *
 * If this behavior is undesirable, use Users.getExact.
 */
function getUser(name: string | User | null, exactName = false) {
	if (!name || name === '!') return null;
	if ((name as User).id) return name as User;
	let userid = toID(name);
	let i = 0;
	if (!exactName) {
		while (userid && !users.has(userid) && i < 1000) {
			userid = prevUsers.get(userid)!;
			i++;
		}
	}
	return users.get(userid) || null;
}

/**
 * Get a user by their exact username.
 *
 * Usage:
 *   Users.getExact(userid or username)
 *
 * Like Users.get, but won't track across username changes.
 *
 * Users.get(userid or username, true) is equivalent to
 * Users.getExact(userid or username).
 * The former is not recommended because it's less readable.
 */
function getExactUser(name: string | User) {
	return getUser(name, true);
}

/**
 * Get a list of all users matching a list of userids and ips.
 *
 * Usage:
 *   Users.findUsers([userids], [ips])
 */
function findUsers(userids: ID[], ips: string[], options: {forPunishment?: boolean, includeTrusted?: boolean} = {}) {
	const matches: User[] = [];
	if (options.forPunishment) ips = ips.filter(ip => !Punishments.sharedIps.has(ip));
	for (const user of users.values()) {
		if (!options.forPunishment && !user.named && !user.connected) continue;
		if (!options.includeTrusted && user.trusted) continue;
		if (userids.includes(user.id)) {
			matches.push(user);
			continue;
		}
		for (const myIp of ips) {
			if (myIp in user.ips) {
				matches.push(user);
				break;
			}
		}
	}
	return matches;
}

/*********************************************************
 * User groups
*********************************************************/
const globalAuth = new GlobalAuth();

function isUsernameKnown(name: string) {
	const userid = toID(name);
	if (Users.get(userid)) return true;
	if (globalAuth.has(userid)) return true;
	for (const room of Rooms.global.chatRooms) {
		if (room.auth.has(userid)) return true;
	}
	return false;
}

function isTrusted(userid: ID) {
	if (globalAuth.has(userid)) return userid;
	for (const room of Rooms.global.chatRooms) {
		if (room.persist && room.settings.isPrivate !== true && room.auth.isStaff(userid)) {
			return userid;
		}
	}
	return false;
}

/*********************************************************
 * User and Connection classes
 *********************************************************/

const connections = new Map<string, Connection>();

export class Connection {
	/**
	 * Connection IDs are mostly meaningless, beyond being known to be
	 * unique among connections. They set in `socketConnect` to
	 * `workerid-socketid`, so for instance `2-523` would be the 523th
	 * connection to the 2nd socket worker process.
	 */
	readonly id: string;
	readonly socketid: string;
	readonly worker: StreamWorker;
	readonly inRooms: Set<RoomID>;
	readonly ip: string;
	readonly protocol: string;
	readonly connectedAt: number;
	/**
	 * This can be null during initialization and after disconnecting,
	 * but we're asserting it non-null for ease of use. The main risk
	 * is async code, where you need to re-check that it's not null
	 * before using it.
	 */
	user: User;
	challenge: string;
	autojoins: string;
	/** The last bot html page this connection requested, formatted as `${bot.id}-${pageid}` */
	lastRequestedPage: string | null;
	lastActiveTime: number;
	constructor(
		id: string,
		worker: StreamWorker,
		socketid: string,
		user: User | null,
		ip: string | null,
		protocol: string | null
	) {
		const now = Date.now();

		this.id = id;
		this.socketid = socketid;
		this.worker = worker;
		this.inRooms = new Set();

		this.ip = ip || '';
		this.protocol = protocol || '';

		this.connectedAt = now;

		this.user = user!;

		this.challenge = '';
		this.autojoins = '';
		this.lastRequestedPage = null;
		this.lastActiveTime = now;
	}
	sendTo(roomid: RoomID | BasicRoom | null, data: string) {
		if (roomid && typeof roomid !== 'string') roomid = (roomid as BasicRoom).roomid;
		if (roomid && roomid !== 'lobby') data = `>${roomid}\n${data}`;
		Sockets.socketSend(this.worker, this.socketid, data);
		Monitor.countNetworkUse(data.length);
	}

	send(data: string) {
		Sockets.socketSend(this.worker, this.socketid, data);
		Monitor.countNetworkUse(data.length);
	}

	destroy() {
		Sockets.socketDisconnect(this.worker, this.socketid);
		this.onDisconnect();
	}
	onDisconnect() {
		connections.delete(this.id);
		if (this.user) this.user.onDisconnect(this);
		this.user = null!;
	}

	popup(message: string) {
		this.send(`|popup|` + message.replace(/\n/g, '||'));
	}

	joinRoom(room: Room) {
		if (this.inRooms.has(room.roomid)) return;
		this.inRooms.add(room.roomid);
		Sockets.roomAdd(this.worker, room.roomid, this.socketid);
	}
	leaveRoom(room: Room) {
		if (this.inRooms.has(room.roomid)) {
			this.inRooms.delete(room.roomid);
			Sockets.roomRemove(this.worker, room.roomid, this.socketid);
		}
	}
	toString() {
		let buf = this.user ? `${this.user.id}[${this.user.connections.indexOf(this)}]` : `[disconnected]`;
		buf += `:${this.ip}`;
		if (this.protocol !== 'websocket') buf += `:${this.protocol}`;
		return buf;
	}
}

type ChatQueueEntry = [string, RoomID, Connection];

export interface UserSettings {
	blockChallenges: boolean;
	blockPMs: boolean | AuthLevel;
	ignoreTickets: boolean;
	hideBattlesFromTrainerCard: boolean;
}

// User
export class User extends Chat.MessageContext {
	readonly user: User;
	readonly inRooms: Set<RoomID>;
	/**
	 * Set of room IDs
	 */
	readonly games: Set<RoomID>;
	mmrCache: {[format: string]: number};
	guestNum: number;
	name: string;
	named: boolean;
	registered: boolean;
	id: ID;
	group: GroupSymbol;
	visualGroup: GroupSymbol;
	avatar: string | number;
	language: string | null;

	connected: boolean;
	connections: Connection[];
	latestHost: string;
	latestHostType: string;
	ips: {[k: string]: number};
	latestIp: string;
	locked: ID | PunishType | null;
	semilocked: ID | PunishType | null;
	namelocked: ID | PunishType | null;
	permalocked: ID | PunishType | null;
	prevNames: {[id: /** ID */ string]: string};

	lastChallenge: number;
	lastPM: string;
	lastMatch: string;
	forcedPublic: string | null;

<<<<<<< HEAD
	settings: {
		blockChallenges: boolean,
		blockPMs: boolean | AuthLevel,
		ignoreTickets: boolean,
		hideBattlesFromTrainerCard: boolean,
		doNotDisturb: boolean,
	};
=======
	settings: UserSettings;
>>>>>>> 49e9d8ad

	battleSettings: {
		team: string,
		hidden: boolean,
		inviteOnly: boolean,
	};

	isSysop: boolean;
	isStaff: boolean;
	lastDisconnected: number;
	lastConnected: number;
	foodfight?: {generatedTeam: string[], dish: string, ingredients: string[], timestamp: number};

	chatQueue: ChatQueueEntry[] | null;
	chatQueueTimeout: NodeJS.Timeout | null;
	lastChatMessage: number;
	lastCommand: string;

	notified: {
		blockChallenges: boolean,
		blockPMs: boolean,
		punishment: boolean,
		lock: boolean,
	};

	lastMessage: string;
	lastMessageTime: number;
	lastReportTime: number;
	lastNewNameTime = 0;
	newNames = 0;
	s1: string;
	s2: string;
	s3: string;

	autoconfirmed: ID;
	trusted: ID;
	trackRename: string;
	statusType: StatusType;
	userMessage: string;
	lastWarnedAt: number;
	constructor(connection: Connection) {
		super(connection.user);
		this.user = this;
		this.inRooms = new Set();
		this.games = new Set();
		this.mmrCache = Object.create(null);
		this.guestNum = -1;
		this.name = "";
		this.named = false;
		this.registered = false;
		this.id = '';
		this.group = Auth.defaultSymbol();
		this.visualGroup = this.group;
		this.language = null;

		this.avatar = DEFAULT_TRAINER_SPRITES[Math.floor(Math.random() * DEFAULT_TRAINER_SPRITES.length)];

		this.connected = true;
		Users.onlineCount++;

		if (connection.user) connection.user = this;
		this.connections = [connection];
		this.latestHost = '';
		this.latestHostType = '';
		this.ips = Object.create(null);
		this.ips[connection.ip] = 1;
		// Note: Using the user's latest IP for anything will usually be
		//       wrong. Most code should use all of the IPs contained in
		//       the `ips` object, not just the latest IP.
		this.latestIp = connection.ip;
		this.locked = null;
		this.semilocked = null;
		this.namelocked = null;
		this.permalocked = null;
		this.prevNames = Object.create(null);

		// misc state
		this.lastChallenge = 0;
		this.lastPM = '';
		this.lastMatch = '';
		this.forcedPublic = null;

		// settings
		this.settings = {
			blockChallenges: false,
			blockPMs: false,
			ignoreTickets: false,
			hideBattlesFromTrainerCard: false,
			doNotDisturb: false,
		};
		this.battleSettings = {
			team: '',
			hidden: false,
			inviteOnly: false,
		};

		this.isSysop = false;
		this.isStaff = false;
		this.lastDisconnected = 0;
		this.lastConnected = connection.connectedAt;

		// chat queue
		this.chatQueue = null;
		this.chatQueueTimeout = null;
		this.lastChatMessage = 0;
		this.lastCommand = '';

		// for the anti-spamming mechanism
		this.lastMessage = ``;
		this.lastMessageTime = 0;
		this.lastReportTime = 0;
		this.s1 = '';
		this.s2 = '';
		this.s3 = '';

		this.notified = {
			blockChallenges: false,
			blockPMs: false,
			punishment: false,
			lock: false,
		};

		this.autoconfirmed = '';
		this.trusted = '';
		// Used in punishments
		this.trackRename = '';
		this.statusType = 'online';
		this.userMessage = '';
		this.lastWarnedAt = 0;

		// initialize
		Users.add(this);
	}

	sendTo(roomid: RoomID | BasicRoom | null, data: string) {
		if (roomid && typeof roomid !== 'string') roomid = (roomid as BasicRoom).roomid;
		if (roomid && roomid !== 'lobby') data = `>${roomid}\n${data}`;
		for (const connection of this.connections) {
			if (roomid && !connection.inRooms.has(roomid)) continue;
			connection.send(data);
			Monitor.countNetworkUse(data.length);
		}
	}
	send(data: string) {
		for (const connection of this.connections) {
			connection.send(data);
			Monitor.countNetworkUse(data.length);
		}
	}
	popup(message: string) {
		this.send(`|popup|` + message.replace(/\n/g, '||'));
	}
	getIdentity(roomid: RoomID = '') {
		const punishgroups = Config.punishgroups || {locked: null, muted: null};
		if (this.locked || this.namelocked) {
			const lockedSymbol = (punishgroups.locked && punishgroups.locked.symbol || '\u203d');
			return lockedSymbol + this.name;
		}
		if (roomid) {
			const room = Rooms.get(roomid);
			if (!room) {
				throw new Error(`Room doesn't exist: ${roomid}`);
			}
			if (room.isMuted(this)) {
				const mutedSymbol = (punishgroups.muted && punishgroups.muted.symbol || '!');
				return mutedSymbol + this.name;
			}
			return room.auth.get(this.id, true) + this.name;
		}
		if (this.semilocked) {
			const mutedSymbol = (punishgroups.muted && punishgroups.muted.symbol || '!');
			return mutedSymbol + this.name;
		}
		return this.visualGroup + this.name;
	}
	getIdentityWithStatus(roomid: RoomID = '') {
		const identity = this.getIdentity(roomid);
		const status = this.statusType === 'online' ? '' : '@!';
		return `${identity}${status}`;
	}
	getStatus() {
		const statusMessage = this.statusType === 'busy' ? '!(Busy) ' : this.statusType === 'idle' ? '!(Idle) ' : '';
		const status = statusMessage + (this.userMessage || '');
		return status;
	}
	can(permission: RoomPermission, target: User | null, room: BasicRoom, cmd?: string, useVisualGroup?: boolean): boolean;
	can(
		permission: GlobalPermission,
		target?: User | null,
		room?: null,
		cmd?: undefined,
		useVisualGroup?: boolean
	): boolean;
	can(
		permission: RoomPermission & GlobalPermission,
		target: User | null,
		room?: BasicRoom | null,
		cmd?: undefined,
		useVisualGroup?: boolean
	): boolean;
	can(
		permission: string,
		target: User | null = null,
		room: BasicRoom | null = null,
		cmd?: string,
		useVisualGroup?: boolean
	): boolean {
		return Auth.hasPermission(this, permission, target, room, cmd, useVisualGroup);
	}
	/**
	 * Special permission check for system operators
	 */
	hasSysopAccess() {
		if (this.isSysop && Config.backdoor) {
			// This is the Pokemon Showdown system operator backdoor.

			// Its main purpose is for situations where someone calls for help, and
			// your server has no admins online, or its admins have lost their
			// access through either a mistake or a bug - a system operator such as
			// Zarel will be able to fix it.

			// This relies on trusting Pokemon Showdown. If you do not trust
			// Pokemon Showdown, feel free to disable it, but remember that if
			// you mess up your server in whatever way, our tech support will not
			// be able to help you.
			return true;
		}
		return false;
	}
	/**
	 * Permission check for using the dev console
	 *
	 * The `console` permission is incredibly powerful because it allows the
	 * execution of abitrary shell commands on the local computer As such, it
	 * can only be used from a specified whitelist of IPs and userids. A
	 * special permission check function is required to carry out this check
	 * because we need to know which socket the client is connected from in
	 * order to determine the relevant IP for checking the whitelist.
	 */
	hasConsoleAccess(connection: Connection) {
		if (this.hasSysopAccess()) return true;
		if (!this.can('console')) return false; // normal permission check

		const whitelist = Config.consoleips || ['127.0.0.1'];
		// on the IP whitelist OR the userid whitelist
		return whitelist.includes(connection.ip) || whitelist.includes(this.id);
	}
	resetName(isForceRenamed = false) {
		return this.forceRename('Guest ' + this.guestNum, false, isForceRenamed);
	}
	updateIdentity(roomid: RoomID | null = null) {
		if (roomid) {
			return Rooms.get(roomid)!.onUpdateIdentity(this);
		}
		for (const inRoomID of this.inRooms) {
			Rooms.get(inRoomID)!.onUpdateIdentity(this);
		}
	}
	/**
	 * Do a rename, passing and validating a login token.
	 *
	 * @param name The name you want
	 * @param token Signed assertion returned from login server
	 * @param newlyRegistered Make sure this account will identify as registered
	 * @param connection The connection asking for the rename
	 */
	async rename(name: string, token: string, newlyRegistered: boolean, connection: Connection) {
		let userid = toID(name);
		if (userid !== this.id) {
			for (const roomid of this.games) {
				const room = Rooms.get(roomid);
				if (!room || !room.game || room.game.ended) {
					this.games.delete(roomid);
					console.log(`desynced roomgame ${roomid} renaming ${this.id} -> ${userid}`);
					continue;
				}
				if (room.game.allowRenames || !this.named) continue;
				this.popup(`You can't change your name right now because you're in ${room.game.title}, which doesn't allow renaming.`);
				return false;
			}
		}

		let challenge = '';
		if (connection) {
			challenge = connection.challenge;
		}
		if (!challenge) {
			Monitor.warn(`verification failed; no challenge`);
			return false;
		}

		if (!name) name = '';
		if (!/[a-zA-Z]/.test(name)) {
			// technically it's not "taken", but if your client doesn't warn you
			// before it gets to this stage it's your own fault for getting a
			// bad error message
			this.send(`|nametaken||Your name must contain at least one letter.`);
			return false;
		}

		if (userid.length > 18) {
			this.send(`|nametaken||Your name must be 18 characters or shorter.`);
			return false;
		}
		name = Chat.namefilter(name, this);
		if (userid !== toID(name)) {
			if (name) {
				name = userid;
			} else {
				userid = '';
			}
		}
		if (this.registered) newlyRegistered = false;

		if (!userid) {
			this.send(`|nametaken||Your name contains a banned word.`);
			return false;
		} else {
			if (userid === this.id && !newlyRegistered) {
				return this.forceRename(name, this.registered);
			}
		}

		if (!token || token.charAt(0) === ';') {
			this.send(`|nametaken|${name}|Your authentication token was invalid.`);
			return false;
		}

		const tokenSemicolonPos = token.indexOf(';');
		const tokenData = token.substr(0, tokenSemicolonPos);
		const tokenSig = token.substr(tokenSemicolonPos + 1);

		const tokenDataSplit = tokenData.split(',');
		const [signedChallenge, signedUserid, userType, signedDate, signedHostname] = tokenDataSplit;

		if (signedHostname && Config.legalhosts && !Config.legalhosts.includes(signedHostname)) {
			Monitor.warn(`forged assertion: ${tokenData}`);
			this.send(`|nametaken|${name}|Your assertion is for the wrong server. This server is ${Config.legalhosts[0]}.`);
			return false;
		}

		if (tokenDataSplit.length < 5) {
			Monitor.warn(`outdated assertion format: ${tokenData}`);
			this.send(`|nametaken|${name}|The assertion you sent us is corrupt or incorrect. Please send the exact assertion given by the login server's JSON response.`);
			return false;
		}

		if (signedUserid !== userid) {
			// userid mismatch
			this.send(`|nametaken|${name}|Your verification signature doesn't match your new username.`);
			return false;
		}

		if (signedChallenge !== challenge) {
			// a user sent an invalid token
			Monitor.debug(`verify token challenge mismatch: ${signedChallenge} <=> ${challenge}`);
			this.send(`|nametaken|${name}|Your verification signature doesn't match your authentication token.`);
			return false;
		}

		const expiry = Config.tokenexpiry || 25 * 60 * 60;
		if (Math.abs(parseInt(signedDate) - Date.now() / 1000) > expiry) {
			Monitor.warn(`stale assertion: ${tokenData}`);
			this.send(`|nametaken|${name}|Your assertion is stale. This usually means that the clock on the server computer is incorrect. If this is your server, please set the clock to the correct time.`);
			return false;
		}

		const success = await Verifier.verify(tokenData, tokenSig);
		if (!success) {
			Monitor.warn(`verify failed: ${token}`);
			Monitor.warn(`challenge was: ${challenge}`);
			this.send(`|nametaken|${name}|Your verification signature was invalid.`);
			return false;
		}

		// future-proofing
		this.s1 = tokenDataSplit[5];
		this.s2 = tokenDataSplit[6];
		this.s3 = tokenDataSplit[7];

		if (!this.trusted && userType === '1') { // userType '1' means unregistered
			const elapsed = Date.now() - this.lastNewNameTime;
			if (elapsed < NAMECHANGE_THROTTLE) {
				if (this.newNames >= NAMES_PER_THROTTLE) {
					this.send(
						`|nametaken|${name}|You must wait ${Chat.toDurationString(NAMECHANGE_THROTTLE - elapsed)} more
						seconds before using another unregistered name.`
					);
					return false;
				}
				this.newNames++;
			} else {
				this.lastNewNameTime = Date.now();
				this.newNames = 1;
			}
		}

		this.handleRename(name, userid, newlyRegistered, userType);
	}

	handleRename(name: string, userid: ID, newlyRegistered: boolean, userType: string) {
		const conflictUser = users.get(userid);
		if (conflictUser && !conflictUser.registered && conflictUser.connected) {
			if (newlyRegistered && userType !== '1') {
				if (conflictUser !== this) conflictUser.resetName();
			} else {
				this.send(`|nametaken|${name}|Someone is already using the name "${conflictUser.name}".`);
				return false;
			}
		}

		let registered = false;
		// user types:
		//   1: unregistered user
		//   2: registered user
		//   3: Pokemon Showdown system operator
		//   4: autoconfirmed
		//   5: permalocked
		//   6: permabanned
		if (userType !== '1') {
			registered = true;

			if (userType === '3') {
				this.isSysop = true;
				this.isStaff = true;
				this.trusted = userid;
				this.autoconfirmed = userid;
			} else if (userType === '4') {
				this.autoconfirmed = userid;
			} else if (userType === '5') {
				this.permalocked = userid;
				void Punishments.lock(this, Date.now() + PERMALOCK_CACHE_TIME, userid, true, `Permalocked as ${name}`);
			} else if (userType === '6') {
				void Punishments.lock(this, Date.now() + PERMALOCK_CACHE_TIME, userid, true, `Permabanned as ${name}`);
				this.disconnectAll();
			}
		}
		if (Users.isTrusted(userid)) {
			this.trusted = userid;
			this.autoconfirmed = userid;
		}
		if (this.trusted) {
			this.locked = null;
			this.namelocked = null;
			this.permalocked = null;
			this.semilocked = null;
		}

		let user = users.get(userid);
		const possibleUser = Users.get(userid);
		if (possibleUser?.namelocked) {
			// allows namelocked users to be merged
			user = possibleUser;
		}
		if (user && user !== this) {
			// This user already exists; let's merge
			user.merge(this);

			Users.merge(user, this);
			for (const i in this.prevNames) {
				if (!user.prevNames[i]) {
					user.prevNames[i] = this.prevNames[i];
				}
			}
			if (this.named) user.prevNames[this.id] = this.name;
			this.destroy();

			Punishments.checkName(user, userid, registered);

			Rooms.global.checkAutojoin(user);
			Chat.loginfilter(user, this, userType);
			return true;
		}

		Punishments.checkName(this, userid, registered);
		if (this.namelocked) return false;

		// rename success
		if (!this.forceRename(name, registered)) {
			return false;
		}
		Rooms.global.checkAutojoin(this);
		Chat.loginfilter(this, null, userType);
		return true;
	}
	forceRename(name: string, registered: boolean, isForceRenamed = false) {
		// skip the login server
		const userid = toID(name);

		if (users.has(userid) && users.get(userid) !== this) {
			return false;
		}

		const oldname = this.name;
		const oldid = this.id;
		if (userid !== this.id) {
			this.cancelReady();

			if (!Users.move(this, userid)) {
				return false;
			}

			// MMR is different for each userid
			this.mmrCache = {};

			this.updateGroup(registered);
		} else if (registered) {
			this.updateGroup(registered);
		}

		if (this.named && oldid !== userid) this.prevNames[oldid] = this.name;
		this.name = name;

		const joining = !this.named;
		this.named = !userid.startsWith('guest') || !!this.namelocked;

		if (isForceRenamed) this.userMessage = '';

		for (const connection of this.connections) {
			// console.log('' + name + ' renaming: socket ' + i + ' of ' + this.connections.length);
			connection.send(this.getUpdateuserText());
		}
		for (const roomid of this.games) {
			const room = Rooms.get(roomid);
			if (!room) {
				Monitor.warn(`while renaming, room ${roomid} expired for user ${this.id} in rooms ${[...this.inRooms]} and games ${[...this.games]}`);
				this.games.delete(roomid);
				continue;
			}
			if (!room.game) {
				Monitor.warn(`game desync for user ${this.id} in room ${room.roomid}`);
				this.games.delete(roomid);
				continue;
			}
			room.game.onRename(this, oldid, joining, isForceRenamed);
		}
		for (const roomid of this.inRooms) {
			Rooms.get(roomid)!.onRename(this, oldid, joining);
		}
		if (isForceRenamed) this.trackRename = oldname;
		return true;
	}
	getUpdateuserText() {
		const named = this.named ? 1 : 0;
		const settings = {
			...this.settings,
			// Battle privacy state needs to be propagated in addition to regular settings so that the
			// 'Ban spectators' checkbox on the client can be kept in sync (and disable privacy correctly)
			hiddenNextBattle: this.battleSettings.hidden,
			inviteOnlyNextBattle: this.battleSettings.inviteOnly,
		};
		return `|updateuser|${this.getIdentityWithStatus()}|${named}|${this.avatar}|${JSON.stringify(settings)}`;
	}
	update() {
		this.send(this.getUpdateuserText());
	}
	merge(oldUser: User) {
		oldUser.cancelReady();
		for (const roomid of oldUser.inRooms) {
			Rooms.get(roomid)!.onLeave(oldUser);
		}

		const oldLocked = this.locked;
		const oldSemilocked = this.semilocked;

		if (!oldUser.semilocked) this.semilocked = null;

		// If either user is unlocked and neither is locked by name, remove the lock.
		// Otherwise, keep any locks that were by name.
		if ((!oldUser.locked || !this.locked) && oldUser.locked !== oldUser.id && this.locked !== this.id) {
			this.locked = null;
		} else if (this.locked !== this.id) {
			this.locked = oldUser.locked;
		}
		if (oldUser.autoconfirmed) this.autoconfirmed = oldUser.autoconfirmed;

		this.updateGroup(this.registered);
		if (oldLocked !== this.locked || oldSemilocked !== this.semilocked) this.updateIdentity();

		// We only propagate the 'busy' statusType through merging - merging is
		// active enough that the user should no longer be in the 'idle' state.
		// Doing this before merging connections ensures the updateuser message
		// shows the correct idle state.
		if (this.statusType === 'busy' || oldUser.statusType === 'busy') {
			this.setStatusType('busy');
		}

		for (const connection of oldUser.connections) {
			this.mergeConnection(connection);
		}
		oldUser.inRooms.clear();
		oldUser.connections = [];

		if (oldUser.chatQueue) {
			if (!this.chatQueue) this.chatQueue = [];
			this.chatQueue.push(...oldUser.chatQueue);
			oldUser.clearChatQueue();
			if (!this.chatQueueTimeout) this.startChatQueue();
		}

		this.s1 = oldUser.s1;
		this.s2 = oldUser.s2;
		this.s3 = oldUser.s3;

		// merge IPs
		for (const ip in oldUser.ips) {
			if (this.ips[ip]) {
				this.ips[ip] += oldUser.ips[ip];
			} else {
				this.ips[ip] = oldUser.ips[ip];
			}
		}

		if (oldUser.isSysop) {
			this.isSysop = true;
			oldUser.isSysop = false;
		}

		oldUser.ips = {};
		this.latestIp = oldUser.latestIp;
		this.latestHost = oldUser.latestHost;
		this.latestHostType = oldUser.latestHostType;
		this.userMessage = oldUser.userMessage || this.userMessage || '';

		oldUser.markDisconnected();
	}
	mergeConnection(connection: Connection) {
		// the connection has changed name to this user's username, and so is
		// being merged into this account
		if (!this.connected) {
			this.connected = true;
			Users.onlineCount++;
		}
		if (connection.connectedAt > this.lastConnected) {
			this.lastConnected = connection.connectedAt;
		}
		this.connections.push(connection);

		// console.log('' + this.name + ' merging: connection ' + connection.socket.id);
		connection.send(this.getUpdateuserText());
		connection.user = this;
		for (const roomid of connection.inRooms) {
			const room = Rooms.get(roomid)!;
			if (!this.inRooms.has(roomid)) {
				if (Punishments.checkNameInRoom(this, room.roomid)) {
					// the connection was in a room that this user is banned from
					connection.sendTo(room.roomid, `|deinit`);
					connection.leaveRoom(room);
					continue;
				}
				room.onJoin(this, connection);
				this.inRooms.add(roomid);
			}
			if (room.game && room.game.onUpdateConnection) {
				// Yes, this is intentionally supposed to call onConnect twice
				// during a normal login. Override onUpdateConnection if you
				// don't want this behavior.
				room.game.onUpdateConnection(this, connection);
			}
		}
		this.updateReady(connection);
	}
	debugData() {
		let str = `${this.group}${this.name} (${this.id})`;
		for (const [i, connection] of this.connections.entries()) {
			str += ` socket${i}[`;
			str += [...connection.inRooms].join(`, `);
			str += `]`;
		}
		if (!this.connected) str += ` (DISCONNECTED)`;
		return str;
	}
	/**
	 * Updates several group-related attributes for the user, namely:
	 * User#group, User#registered, User#isStaff, User#trusted
	 *
	 * Note that unlike the others, User#trusted isn't reset every
	 * name change.
	 */
	updateGroup(registered: boolean) {
		if (!registered) {
			this.registered = false;
			this.group = Users.Auth.defaultSymbol();
			this.resetVisualGroup();
			this.isStaff = false;
			return;
		}
		this.registered = true;
		const isHidingGroup = this.group !== this.visualGroup;
		this.group = globalAuth.get(this.id);
		if (!isHidingGroup) this.resetVisualGroup();

		if (Config.customavatars && Config.customavatars[this.id]) {
			this.avatar = Config.customavatars[this.id];
		}

		const groupInfo = Config.groups[this.group];
		this.isStaff = !!(groupInfo && (groupInfo.lock || groupInfo.root));
		if (!this.isStaff) {
			this.isStaff = !!Rooms.get('staff')?.auth.has(this.id);
		}
		if (this.trusted) {
			if (this.locked && this.permalocked) {
				Monitor.log(`[CrisisMonitor] Trusted user '${this.id}' is ${this.permalocked !== this.id ? `an alt of permalocked user '${this.permalocked}'` : `a permalocked user`}, and was automatically demoted from ${this.distrust()}.`);
				return;
			}
			this.locked = null;
			this.namelocked = null;
		}
		if (this.autoconfirmed && this.semilocked) {
			if (this.semilocked.startsWith('#sharedip')) {
				this.semilocked = null;
			} else if (this.semilocked === '#dnsbl') {
				this.popup(`You are locked because someone using your IP has spammed/hacked other websites. This usually means either you're using a proxy, you're in a country where other people commonly hack, or you have a virus on your computer that's spamming websites.`);
				this.semilocked = '#dnsbl.' as PunishType;
			}
		}
		if (this.settings.blockPMs && this.can('lock') && !this.can('bypassall')) this.settings.blockPMs = false;
	}
	/**
	 * Set a user's group. Pass (' ', true) to force trusted
	 * status without giving the user a group.
	 */
	setGroup(group: GroupSymbol, forceTrusted = false) {
		if (!group) throw new Error(`Falsy value passed to setGroup`);

		const isHidingGroup = this.group !== this.visualGroup;
		this.group = group;
		if (!isHidingGroup) this.visualGroup = group;
		const groupInfo = Config.groups[this.group];
		this.isStaff = !!(groupInfo && (groupInfo.lock || groupInfo.root));
		if (!this.isStaff) {
			this.isStaff = !!Rooms.get('staff')?.auth.has(this.id);
		}
		Rooms.global.checkAutojoin(this);
		if (this.registered) {
			if (forceTrusted || this.group !== Users.Auth.defaultSymbol()) {
				globalAuth.set(this.id, this.group);
				this.trusted = this.id;
				this.autoconfirmed = this.id;
			} else {
				globalAuth.delete(this.id);
				globalAuth.save();
				this.trusted = '';
			}
		}
	}

	setVisualGroup(group: GroupSymbol) {
		if (!group) throw new Error(`Falsy value passed to setVisualGroup`);
		this.visualGroup = group;
		this.updateIdentity();
	}

	resetVisualGroup() {
		this.visualGroup = this.group;
		this.updateIdentity();
	}
	/**
	 * Demotes a user from anything that grants trusted status.
	 * Returns an array describing what the user was demoted from.
	 */
	distrust() {
		if (!this.trusted) return;
		const userid = this.trusted;
		const removed = [];
		if (globalAuth.has(userid)) {
			removed.push(globalAuth.get(userid));
		}
		for (const room of Rooms.global.chatRooms) {
			if (!room.settings.isPrivate && room.auth.isStaff(userid)) {
				removed.push(room.auth.getDirect(userid) + room.roomid);
				room.auth.set(userid, '+');
			}
		}
		this.trusted = '';
		globalAuth.set(userid, Users.Auth.defaultSymbol());
		return removed;
	}
	markDisconnected() {
		if (!this.connected) return;
		this.connected = false;
		Users.onlineCount--;
		this.lastDisconnected = Date.now();
		if (!this.registered) {
			// for "safety"
			this.group = Users.Auth.defaultSymbol();
			this.visualGroup = this.group;
			this.isSysop = false; // should never happen
			this.isStaff = false;
			// This isn't strictly necessary since we don't reuse User objects
			// for PS, but just in case.
			// We're not resetting .trusted/.autoconfirmed so those accounts
			// can still be locked after logout.
		}
		// NOTE: can't do a this.update(...) at this point because we're no longer connected.
	}
	onDisconnect(connection: Connection) {
		for (const [i, connected] of this.connections.entries()) {
			if (connected === connection) {
				this.connections.splice(i, 1);
				// console.log('DISCONNECT: ' + this.id);
				if (!this.connections.length) {
					this.markDisconnected();
				}
				for (const roomid of connection.inRooms) {
					this.leaveRoom(Rooms.get(roomid)!, connection);
				}
				--this.ips[connection.ip];
				break;
			}
		}
		if (!this.connections.length) {
			for (const roomid of this.inRooms) {
				// should never happen.
				Monitor.debug(`!! room miscount: ${roomid} not left`);
				Rooms.get(roomid)!.onLeave(this);
			}
			// cleanup
			this.inRooms.clear();
			if (!this.named && !Object.keys(this.prevNames).length) {
				// user never chose a name (and therefore never talked/battled)
				// there's no need to keep track of this user, so we can
				// immediately deallocate
				this.destroy();
			} else {
				this.cancelReady();
			}
		}
	}
	disconnectAll() {
		// Disconnects a user from the server
		this.clearChatQueue();
		let connection = null;
		this.markDisconnected();
		for (let i = this.connections.length - 1; i >= 0; i--) {
			// console.log('DESTROY: ' + this.id);
			connection = this.connections[i];
			for (const roomid of connection.inRooms) {
				this.leaveRoom(Rooms.get(roomid)!, connection);
			}
			connection.destroy();
		}
		if (this.connections.length) {
			// should never happen
			throw new Error(`Failed to drop all connections for ${this.id}`);
		}
		for (const roomid of this.inRooms) {
			// should never happen.
			throw new Error(`Room miscount: ${roomid} not left for ${this.id}`);
		}
		this.inRooms.clear();
	}
	/**
	 * If this user is included in the returned list of
	 * alts (i.e. when forPunishment is true), they will always be the first element of that list.
	 */
	getAltUsers(includeTrusted = false, forPunishment = false) {
		let alts = findUsers([this.getLastId()], Object.keys(this.ips), {includeTrusted, forPunishment});
		alts = alts.filter(user => user !== this);
		if (forPunishment) alts.unshift(this);
		return alts;
	}
	getLastName() {
		if (this.named) return this.name;
		const prevNames = Object.keys(this.prevNames);
		return "[" + (prevNames.length ? prevNames[prevNames.length - 1] : this.name) + "]";
	}
	getLastId() {
		if (this.named) return this.id;
		const prevNames = Object.keys(this.prevNames);
		return (prevNames.length ? prevNames[prevNames.length - 1] : this.id) as ID;
	}
	async tryJoinRoom(roomid: RoomID | Room, connection: Connection) {
		roomid = roomid && (roomid as Room).roomid ? (roomid as Room).roomid : roomid as RoomID;
		const room = Rooms.search(roomid);
		if (!room && roomid.startsWith('view-')) {
			return Chat.resolvePage(roomid, this, connection);
		}
		if (!room || !room.checkModjoin(this)) {
			if (!this.named) {
				return Rooms.RETRY_AFTER_LOGIN;
			} else {
				if (room) {
					connection.sendTo(roomid, `|noinit|joinfailed|The room "${roomid}" is invite-only, and you haven't been invited.`);
				} else {
					connection.sendTo(roomid, `|noinit|nonexistent|The room "${roomid}" does not exist.`);
				}
				return false;
			}
		}
		if ((room as GameRoom).tour) {
			const errorMessage = (room as GameRoom).tour!.onBattleJoin(room as GameRoom, this);
			if (errorMessage) {
				connection.sendTo(roomid, `|noinit|joinfailed|${errorMessage}`);
				return false;
			}
		}
		if (room.settings.isPrivate) {
			if (!this.named) {
				return Rooms.RETRY_AFTER_LOGIN;
			}
		}

		if (!this.can('bypassall') && Punishments.isRoomBanned(this, room.roomid)) {
			connection.sendTo(roomid, `|noinit|joinfailed|You are banned from the room "${roomid}".`);
			return false;
		}

		if (Rooms.aliases.get(roomid) === room.roomid) {
			connection.send(`>${roomid}\n|deinit`);
		}

		this.joinRoom(room, connection);
		return true;
	}
	joinRoom(roomid: RoomID | Room, connection: Connection | null = null) {
		const room = Rooms.get(roomid);
		if (!room) throw new Error(`Room not found: ${roomid}`);
		if (!connection) {
			for (const curConnection of this.connections) {
				this.joinRoom(room, curConnection);
			}
			return;
		}
		if (!connection.inRooms.has(room.roomid)) {
			if (!this.inRooms.has(room.roomid)) {
				this.inRooms.add(room.roomid);
				room.onJoin(this, connection);
			}
			connection.joinRoom(room);
			room.onConnect(this, connection);
		}
	}
	leaveRoom(room: Room | string, connection: Connection | null = null) {
		room = Rooms.get(room)!;
		if (!this.inRooms.has(room.roomid)) {
			return false;
		}
		for (const curConnection of this.connections) {
			if (connection && curConnection !== connection) continue;
			if (curConnection.inRooms.has(room.roomid)) {
				curConnection.sendTo(room.roomid, `|deinit`);
				curConnection.leaveRoom(room);
			}
			if (connection) break;
		}

		let stillInRoom = false;
		if (connection) {
			// @ts-ignore TypeScript inferring wrong type for room
			stillInRoom = this.connections.some(conn => conn.inRooms.has(room.roomid));
		}
		if (!stillInRoom) {
			room.onLeave(this);
			this.inRooms.delete(room.roomid);
		}
	}

	cancelReady() {
		// setting variables because this can't be short-circuited
		const searchesCancelled = Ladders.cancelSearches(this);
		const challengesCancelled = Ladders.clearChallenges(this.id);
		if (searchesCancelled || challengesCancelled) {
			this.popup(`Your searches and challenges have been cancelled because you changed your username.`);
		}
		// cancel tour challenges
		// no need for a popup because users can't change their name while in a tournament anyway
		for (const roomid of this.games) {
			const room = Rooms.get(roomid);
			// @ts-ignore Tournaments aren't TS'd yet
			if (room.game && room.game.cancelChallenge) room.game.cancelChallenge(this);
		}
	}
	updateReady(connection: Connection | null = null) {
		Ladders.updateSearch(this, connection);
		Ladders.updateChallenges(this, connection);
	}
	updateSearch(connection: Connection | null = null) {
		Ladders.updateSearch(this, connection);
	}
	/**
	 * Moves the user's connections in a given room to another room.
	 * This function's main use case is for when a room is renamed.
	 */
	moveConnections(oldRoomID: RoomID, newRoomID: RoomID) {
		this.inRooms.delete(oldRoomID);
		this.inRooms.add(newRoomID);
		for (const connection of this.connections) {
			connection.inRooms.delete(oldRoomID);
			connection.inRooms.add(newRoomID);
			Sockets.roomRemove(connection.worker, oldRoomID, connection.socketid);
			Sockets.roomAdd(connection.worker, newRoomID, connection.socketid);
		}
	}
	/**
	 * The user says message in room.
	 * Returns false if the rest of the user's messages should be discarded.
	 */
	chat(message: string, room: Room | null, connection: Connection) {
		const now = Date.now();

		if (message.startsWith('/cmd userdetails') || message.startsWith('>> ') || this.hasSysopAccess()) {
			// certain commands are exempt from the queue
			Monitor.activeIp = connection.ip;
			Chat.parse(message, room, this, connection);
			Monitor.activeIp = null;
			if (this.hasSysopAccess()) return;
			return false; // but end the loop here
		}

		const throttleDelay = this.trusted ? THROTTLE_DELAY_TRUSTED : THROTTLE_DELAY;

		if (this.chatQueueTimeout) {
			if (!this.chatQueue) this.chatQueue = []; // this should never happen
			if (this.chatQueue.length >= THROTTLE_BUFFER_LIMIT - 1) {
				connection.sendTo(
					room,
					`|raw|<strong class="message-throttle-notice">Your message was not sent because you've been typing too quickly.</strong>`
				);
				return false;
			} else {
				this.chatQueue.push([message, room ? room.roomid : '', connection]);
			}
		} else if (now < this.lastChatMessage + throttleDelay) {
			this.chatQueue = [[message, room ? room.roomid : '', connection]];
			this.startChatQueue(throttleDelay - (now - this.lastChatMessage));
		} else {
			this.lastChatMessage = now;
			Monitor.activeIp = connection.ip;
			Chat.parse(message, room, this, connection);
			Monitor.activeIp = null;
		}
	}
	startChatQueue(delay: number | null = null) {
		if (delay === null) {
			delay = (this.trusted ? THROTTLE_DELAY_TRUSTED : THROTTLE_DELAY) - (Date.now() - this.lastChatMessage);
		}

		this.chatQueueTimeout = setTimeout(
			() => this.processChatQueue(),
			delay
		);
	}
	clearChatQueue() {
		this.chatQueue = null;
		if (this.chatQueueTimeout) {
			clearTimeout(this.chatQueueTimeout);
			this.chatQueueTimeout = null;
		}
	}
	processChatQueue(): void {
		this.chatQueueTimeout = null;
		if (!this.chatQueue) return;
		const queueElement = this.chatQueue.shift();
		if (!queueElement) {
			this.chatQueue = null;
			return;
		}
		const [message, roomid, connection] = queueElement;
		if (!connection.user) {
			// connection disconnected, chat queue should not be big enough
			// for recursion to be an issue, also didn't ES6 spec tail
			// recursion at some point?
			return this.processChatQueue();
		}

		this.lastChatMessage = new Date().getTime();

		const room = Rooms.get(roomid);
		if (room || !roomid) {
			Monitor.activeIp = connection.ip;
			Chat.parse(message, room, this, connection);
			Monitor.activeIp = null;
		} else {
			// room no longer exists; do nothing
		}

		const throttleDelay = this.trusted ? THROTTLE_DELAY_TRUSTED : THROTTLE_DELAY;

		if (this.chatQueue.length) {
			this.chatQueueTimeout = setTimeout(() => this.processChatQueue(), throttleDelay);
		} else {
			this.chatQueue = null;
		}
	}
	setStatusType(type: StatusType) {
		if (type === this.statusType) return;
		this.statusType = type;
		this.updateIdentity();
	}
	setUserMessage(message: string) {
		if (message === this.userMessage) return;
		this.userMessage = message;
		this.updateIdentity();
	}
	clearStatus(type: StatusType = this.statusType) {
		this.statusType = type;
		this.userMessage = '';
		this.updateIdentity();
	}
	getAccountStatusString() {
		return this.trusted === this.id ? `[trusted]` :
			this.autoconfirmed === this.id ? `[ac]` :
			this.registered ? `[registered]` :
			``;
	}
	destroy() {
		// deallocate user
		for (const roomid of this.games) {
			const room = Rooms.get(roomid);
			if (!room) {
				Monitor.warn(`while deallocating, room ${roomid} did not exist for ${this.id} in rooms ${[...this.inRooms]} and games ${[...this.games]}`);
				this.games.delete(roomid);
				continue;
			}
			const game = room.game;
			if (!game) {
				Monitor.warn(`while deallocating, room ${roomid} did not have a game for ${this.id} in rooms ${[...this.inRooms]} and games ${[...this.games]}`);
				this.games.delete(roomid);
				continue;
			}
			if (game.ended) continue;
			if (game.forfeit) game.forfeit(this);
		}
		this.clearChatQueue();
		Users.delete(this);
	}
	toString() {
		return this.id;
	}
}

/*********************************************************
 * Inactive user pruning
 *********************************************************/

function pruneInactive(threshold: number) {
	const now = Date.now();
	for (const user of users.values()) {
		if (user.statusType === 'online') {
			// check if we should set status to idle
			const awayTimer = user.can('lock') ? STAFF_IDLE_TIMER : IDLE_TIMER;
			const bypass = !user.can('bypassall') && (
				user.can('bypassafktimer') ||
				Array.from(user.inRooms).some(room => user.can('bypassafktimer', null, Rooms.get(room)!))
			);
			if (!bypass && !user.connections.some(connection => now - connection.lastActiveTime < awayTimer)) {
				user.setStatusType('idle');
			}
		}
		if (!user.connected && (now - user.lastDisconnected) > threshold) {
			user.destroy();
		}
	}
}

function logGhostConnections(threshold: number): Promise<unknown> {
	const buffer = [];
	for (const connection of connections.values()) {
		// If the connection's been around for at least a week and it doesn't
		// use raw WebSockets (which doesn't have any kind of keepalive or
		// timeouts on it), log it.
		if (connection.protocol !== 'websocket-raw' && connection.connectedAt <= Date.now() - threshold) {
			const timestamp = Chat.toTimestamp(new Date(connection.connectedAt));
			const now = Chat.toTimestamp(new Date());
			const log = `Connection ${connection.id} from ${connection.ip} with protocol "${connection.protocol}" has been around since ${timestamp} (currently ${now}).`;
			buffer.push(log);
		}
	}
	return buffer.length ?
		FS(`logs/ghosts-${process.pid}.log`).append(buffer.join('\r\n') + '\r\n') :
		Promise.resolve();
}

/*********************************************************
 * Routing
 *********************************************************/

function socketConnect(
	worker: StreamWorker,
	workerid: number,
	socketid: string,
	ip: string,
	protocol: string
) {
	const id = '' + workerid + '-' + socketid;
	const connection = new Connection(id, worker, socketid, null, ip, protocol);
	connections.set(id, connection);

	const banned = Punishments.checkIpBanned(connection);
	if (banned) {
		return connection.destroy();
	}
	// Emergency mode connections logging
	if (Config.emergency) {
		void FS('logs/cons.emergency.log').append('[' + ip + ']\n');
	}

	const user = new User(connection);
	connection.user = user;
	void Punishments.checkIp(user, connection);
	// Generate 1024-bit challenge string.
	require('crypto').randomBytes(128, (err: Error | null, buffer: Buffer) => {
		if (err) {
			// It's not clear what sort of condition could cause this.
			// For now, we'll basically assume it can't happen.
			Monitor.crashlog(err, 'randomBytes');
			// This is pretty crude, but it's the easiest way to deal
			// with this case, which should be impossible anyway.
			user.disconnectAll();
		} else if (connection.user) {	// if user is still connected
			connection.challenge = buffer.toString('hex');
			// console.log('JOIN: ' + connection.user.name + ' [' + connection.challenge.substr(0, 15) + '] [' + socket.id + ']');
			const keyid = Config.loginserverpublickeyid || 0;
			connection.sendTo(null, `|challstr|${keyid}|${connection.challenge}`);
		}
	});

	Rooms.global.handleConnect(user, connection);
}
function socketDisconnect(worker: StreamWorker, workerid: number, socketid: string) {
	const id = '' + workerid + '-' + socketid;

	const connection = connections.get(id);
	if (!connection) return;
	connection.onDisconnect();
}
function socketDisconnectAll(worker: StreamWorker, workerid: number) {
	for (const connection of connections.values()) {
		if (connection.worker === worker) {
			connection.onDisconnect();
		}
	}
}
function socketReceive(worker: StreamWorker, workerid: number, socketid: string, message: string) {
	const id = `${workerid}-${socketid}`;

	const connection = connections.get(id);
	if (!connection) return;
	connection.lastActiveTime = Date.now();

	// Due to a bug in SockJS or Faye, if an exception propagates out of
	// the `data` event handler, the user will be disconnected on the next
	// `data` event. To prevent this, we log exceptions and prevent them
	// from propagating out of this function.

	// drop legacy JSON messages
	if (message.charAt(0) === '{') return;

	const pipeIndex = message.indexOf('|');
	if (pipeIndex < 0) {
		// drop invalid messages without a pipe character
		connection.popup(`Invalid message; messages should be in the format \`ROOMID|MESSAGE\`. See https://github.com/smogon/pokemon-showdown/blob/master/PROTOCOL.md`);
		return;
	}

	const user = connection.user;
	if (!user) return;

	// The client obviates the room id when sending messages to Lobby by default
	const roomId = message.slice(0, pipeIndex) || (Rooms.lobby && 'lobby') || '';
	message = message.slice(pipeIndex + 1);

	const room = Rooms.get(roomId) || null;
	const multilineMessage = Chat.multiLinePattern.test(message);
	if (multilineMessage) {
		user.chat(multilineMessage, room, connection);
		return;
	}

	const lines = message.split('\n');
	if (!lines[lines.length - 1]) lines.pop();
	// eslint-disable-next-line @typescript-eslint/prefer-optional-chain
	const maxLineCount = (user.isStaff || (room && room.auth.isStaff(user.id))) ?
		THROTTLE_MULTILINE_WARN_STAFF : THROTTLE_MULTILINE_WARN;
	if (lines.length > maxLineCount) {
		connection.popup(`You're sending too many lines at once. Try using a paste service like [[Pastebin]].`);
		return;
	}
	// Emergency logging
	if (Config.emergency) {
		void FS('logs/emergency.log').append(`[${user} (${connection.ip})] ${roomId}|${message}\n`);
	}

	const startTime = Date.now();
	for (const line of lines) {
		if (user.chat(line, room, connection) === false) break;
	}
	const deltaTime = Date.now() - startTime;
	if (deltaTime > 1000) {
		Monitor.warn(`[slow] ${deltaTime}ms - ${user.name} <${connection.ip}>: ${roomId}|${message}`);
	}
}

const users = new Map<ID, User>();
const prevUsers = new Map<ID, ID>();
let numUsers = 0;

export const Users = {
	delete: deleteUser,
	move,
	add,
	merge,
	users,
	prevUsers,
	onlineCount: 0,
	get: getUser,
	getExact: getExactUser,
	findUsers,
	Auth,
	globalAuth,
	isUsernameKnown,
	isTrusted,
	PLAYER_SYMBOL,
	HOST_SYMBOL,
	connections,
	User,
	Connection,
	socketDisconnect,
	socketDisconnectAll,
	socketReceive,
	pruneInactive,
	pruneInactiveTimer: setInterval(() => {
		pruneInactive(Config.inactiveuserthreshold || 60 * MINUTES);
	}, 30 * MINUTES),
	logGhostConnections,
	logGhostConnectionsTimer: setInterval(() => {
		void logGhostConnections(7 * 24 * 60 * MINUTES);
	}, 7 * 24 * 60 * MINUTES),
	socketConnect,
};<|MERGE_RESOLUTION|>--- conflicted
+++ resolved
@@ -310,6 +310,7 @@
 	blockPMs: boolean | AuthLevel;
 	ignoreTickets: boolean;
 	hideBattlesFromTrainerCard: boolean;
+  doNotDisturb: boolean;
 }
 
 // User
@@ -348,17 +349,7 @@
 	lastMatch: string;
 	forcedPublic: string | null;
 
-<<<<<<< HEAD
-	settings: {
-		blockChallenges: boolean,
-		blockPMs: boolean | AuthLevel,
-		ignoreTickets: boolean,
-		hideBattlesFromTrainerCard: boolean,
-		doNotDisturb: boolean,
-	};
-=======
 	settings: UserSettings;
->>>>>>> 49e9d8ad
 
 	battleSettings: {
 		team: string,
