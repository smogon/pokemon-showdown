--- conflicted
+++ resolved
@@ -666,19 +666,12 @@
 			// Clearing another user's status
 			const reason = this.splitTarget(target);
 			const targetUser = this.targetUser;
-<<<<<<< HEAD
 			if (!targetUser) return this.errorReply(this.tr`User '${target}' not found.`);
 			if (!targetUser.userMessage) return this.errorReply(this.tr`${targetUser.name} does not have a status set.`);
-			if (!this.can('forcerename', targetUser)) return false;
+			this.checkCan('forcerename', targetUser);
+
 			const displayReason = reason ? `: ${reason}` : ``;
-			this.privateModAction(room.tr`${targetUser.name}'s status "${targetUser.userMessage}" was cleared by ${user.name}${displayReason}`);
-=======
-			if (!targetUser) return this.errorReply(`User '${target}' not found.`);
-			if (!targetUser.userMessage) return this.errorReply(`${targetUser.name} does not have a status set.`);
-			this.checkCan('forcerename', targetUser);
-
-			this.privateModAction(`${targetUser.name}'s status "${targetUser.userMessage}" was cleared by ${user.name}${reason ? `: ${reason}` : ``}`);
->>>>>>> f5bdef7b
+			this.privateModAction(room.tr`${targetUser.name}'s status "${targetUser.userMessage}" was cleared by ${user.name}${displayReason}.`);
 			this.globalModlog('CLEARSTATUS', targetUser, ` from "${targetUser.userMessage}" by ${user.name}${reason ? `: ${reason}` : ``}`);
 			targetUser.clearStatus();
 			targetUser.popup(`${user.name} has cleared your status message for being inappropriate${reason ? `: ${reason}` : '.'}`);
@@ -1052,13 +1045,8 @@
 	 *********************************************************/
 
 	forfeit(target, room, user) {
-<<<<<<< HEAD
-		if (!room) return this.requiresRoom();
+		room = this.requireRoom();
 		if (!room.game) return this.errorReply(this.tr("This room doesn't have an active game."));
-=======
-		room = this.requireRoom();
-		if (!room.game) return this.errorReply("This room doesn't have an active game.");
->>>>>>> f5bdef7b
 		if (!room.game.forfeit) {
 			return this.errorReply(this.tr("This kind of game can't be forfeited."));
 		}
@@ -1066,16 +1054,9 @@
 	},
 
 	choose(target, room, user) {
-<<<<<<< HEAD
-		if (!room) return this.requiresRoom();
+		room = this.requireRoom();
 		if (!room.game) return this.errorReply(this.tr("This room doesn't have an active game."));
 		if (!room.game.choose) return this.errorReply(this.tr("This game doesn't support /choose"));
-=======
-		room = this.requireRoom();
-		if (!room.game) return this.errorReply("This room doesn't have an active game.");
-		if (!room.game.choose) return this.errorReply("This game doesn't support /choose");
->>>>>>> f5bdef7b
-
 		room.game.choose(user, target);
 	},
 
@@ -1095,15 +1076,9 @@
 	},
 
 	undo(target, room, user) {
-<<<<<<< HEAD
-		if (!room) return this.requiresRoom();
+		room = this.requireRoom();
 		if (!room.game) return this.errorReply(this.tr("This room doesn't have an active game."));
 		if (!room.game.undo) return this.errorReply(this.tr("This game doesn't support /undo"));
-=======
-		room = this.requireRoom();
-		if (!room.game) return this.errorReply("This room doesn't have an active game.");
-		if (!room.game.undo) return this.errorReply("This game doesn't support /undo");
->>>>>>> f5bdef7b
 
 		room.game.undo(user, target);
 	},
@@ -1174,15 +1149,9 @@
 	],
 
 	restoreplayers(target, room, user) {
-<<<<<<< HEAD
-		if (!room) return this.requiresRoom();
+		room = this.requireRoom();
 		if (!room.battle) return this.errorReply(this.tr("You can only do this in battle rooms."));
 		if (room.rated) return this.errorReply(this.tr("You can only add a Player to unrated battles."));
-=======
-		room = this.requireRoom();
-		if (!room.battle) return this.errorReply("You can only do this in battle rooms.");
-		if (room.rated) return this.errorReply("You can only add a Player to unrated battles.");
->>>>>>> f5bdef7b
 
 		let didSomething = false;
 		if (!room.battle.p1.id && room.battle.p1.name !== 'Player 1') {
@@ -1204,15 +1173,9 @@
 
 	joinbattle: 'joingame',
 	joingame(target, room, user) {
-<<<<<<< HEAD
-		if (!room) return this.requiresRoom();
+		room = this.requireRoom();
 		if (!room.game) return this.errorReply(this.tr("This room doesn't have an active game."));
 		if (!room.game.joinGame) return this.errorReply(this.tr("This game doesn't support /joingame"));
-=======
-		room = this.requireRoom();
-		if (!room.game) return this.errorReply("This room doesn't have an active game.");
-		if (!room.game.joinGame) return this.errorReply("This game doesn't support /joingame");
->>>>>>> f5bdef7b
 
 		room.game.joinGame(user, target);
 	},
@@ -1220,28 +1183,17 @@
 	leavebattle: 'leavegame',
 	partbattle: 'leavegame',
 	leavegame(target, room, user) {
-<<<<<<< HEAD
-		if (!room) return this.requiresRoom();
+		room = this.requireRoom();
 		if (!room.game) return this.errorReply(this.tr("This room doesn't have an active game."));
 		if (!room.game.leaveGame) return this.errorReply(this.tr("This game doesn't support /leavegame"));
-=======
-		room = this.requireRoom();
-		if (!room.game) return this.errorReply("This room doesn't have an active game.");
-		if (!room.game.leaveGame) return this.errorReply("This game doesn't support /leavegame");
->>>>>>> f5bdef7b
 
 		room.game.leaveGame(user);
 	},
 
 	kickbattle: 'kickgame',
 	kickgame(target, room, user) {
-<<<<<<< HEAD
-		if (!room) return this.requiresRoom();
+		room = this.requireRoom();
 		if (!room.battle) return this.errorReply(this.tr("You can only do this in battle rooms."));
-=======
-		room = this.requireRoom();
-		if (!room.battle) return this.errorReply("You can only do this in battle rooms.");
->>>>>>> f5bdef7b
 		if (room.battle.challengeType === 'tour' || room.battle.rated) {
 			return this.errorReply(this.tr("You can only do this in unrated non-tour battles."));
 		}
