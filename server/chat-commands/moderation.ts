--- conflicted
+++ resolved
@@ -1201,21 +1201,14 @@
 			}
 			if (!Users.globalAuth.has(userid)) return this.errorReply(`User '${name}' is not trusted.`);
 
-<<<<<<< HEAD
 			if (targetUser) {
 				targetUser.setGroup(Users.Auth.defaultSymbol())
 			} else {
 				Users.globalAuth.delete(userid);
 			}
-			this.sendReply(`User '${name}' is no longer trusted.`);
-			this.privateModAction(`${name} was set to no longer be a trusted user by ${user.name}.`);
-			this.modlog('UNTRUSTUSER', userid);
-=======
-			Users.globalAuth.set(userid, Users.Auth.defaultSymbol());
 
 			this.privateGlobalModAction(`${name} was set to no longer be a trusted user by ${user.name}.`);
 			this.globalModlog('UNTRUSTUSER', userid);
->>>>>>> 79684d09
 		} else {
 			if (!targetUser && !force) return this.errorReply(`User '${name}' is offline. Use /force${cmd} if you're sure.`);
 			if (currentGroup) {
@@ -1229,17 +1222,9 @@
 			} else {
 				Users.globalAuth.set(userid, Users.Auth.defaultSymbol());
 			}
-<<<<<<< HEAD
-			this.sendReply(`User '${name}' is now trusted.`);
-			this.privateModAction(`${name} was set as a trusted user by ${user.name}.`);
-			this.modlog('TRUSTUSER', userid);
-=======
-
-			Users.globalAuth.set(userid, Users.Auth.defaultSymbol());
 
 			this.privateGlobalModAction(`${name} was set as a trusted user by ${user.name}.`);
 			this.globalModlog('TRUSTUSER', userid);
->>>>>>> 79684d09
 		}
 	},
 	trustuserhelp: [
