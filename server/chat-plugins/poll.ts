/*
 * Poll chat plugin
 * By Asheviere and Zarel.
 */
import {Utils} from '../../lib/utils';

import {Utils} from '../../lib/utils';

interface QuestionData {
	source: string; supportHTML: boolean;
}
interface Option {
	name: string; votes: number; correct?: boolean;
}

export class Poll {
	readonly activityId: 'poll';
	pollNumber: number;
	room: ChatRoom | GameRoom;
	question: string;
	supportHTML: boolean;
	multiPoll: boolean;
	pendingVotes: {[userid: string]: number[]};
	voters: {[k: string]: number[]};
	voterIps: {[k: string]: number[]};
	totalVotes: number;
	timeout: NodeJS.Timer | null;
	timeoutMins: number;
	isQuiz: boolean;
	options: Map<number, Option>;
	constructor(room: ChatRoom | GameRoom, questionData: QuestionData, options: string[], multi: boolean) {
		this.activityId = 'poll';
<<<<<<< HEAD
		this.pollNumber = ++room.settings.gameNumber!;
=======
		this.pollNumber = room.nextGameNumber();
>>>>>>> 0e86997b
		this.room = room;
		this.question = questionData.source;
		this.supportHTML = questionData.supportHTML;
		this.multiPoll = multi;
		this.pendingVotes = {};
		this.voters = {};
		this.voterIps = {};
		this.totalVotes = 0;
		this.timeout = null;
		this.timeoutMins = 0;
		this.isQuiz = false;

		this.options = new Map();
		for (const [i, option] of options.entries()) {
			const info: Option = {name: option, votes: 0};
			if (option.startsWith('+')) {
				this.isQuiz = true;
				info.correct = true;
				info.name = info.name.slice(1);
			}
			this.options.set(i + 1, info);
		}
	}

	select(user: User, option: number) {
		const userid = user.id;
		if (!this.multiPoll) {
			// vote immediately
			this.pendingVotes[userid] = [option];
			this.submit(user);
			return;
		}

		if (!this.pendingVotes[userid]) {
			this.pendingVotes[userid] = [];
		}
		this.pendingVotes[userid].push(option);
		this.updateFor(user);
	}
	deselect(user: User, option: number) {
		const userid = user.id;
		const pendingVote = this.pendingVotes[userid];
		if (!pendingVote || !pendingVote.includes(option)) {
			return user.sendTo(this.room, `That option is not selected.`);
		}
		pendingVote.splice(pendingVote.indexOf(option), 1);
		this.updateFor(user);
	}

	submit(user: User) {
		const ip = user.latestIp;
		const userid = user.id;

		if (userid in this.voters || ip in this.voterIps) {
			delete this.pendingVotes[userid];
			return user.sendTo(this.room, `You have already voted for this poll.`);
		}
		const selected = this.pendingVotes[userid];
		if (!selected) return user.sendTo(this.room, `No options selected.`);

		this.voters[userid] = selected;
		this.voterIps[ip] = selected;
		for (const option of selected) {
			this.options.get(option)!.votes++;
		}
		delete this.pendingVotes[userid];
		this.totalVotes++;

		this.update();
	}

	blankvote(user: User) {
		const ip = user.latestIp;
		const userid = user.id;

		if (!(userid in this.voters) || !(ip in this.voterIps)) {
			this.voters[userid] = [];
			this.voterIps[ip] = [];
		}

		this.updateTo(user);
	}

	generateVotes(user: User | null) {
		const iconText = this.isQuiz ? '<i class="fa fa-question"></i> Quiz' : '<i class="fa fa-bar-chart"></i> Poll';
		let output = `<div class="infobox"><p style="margin: 2px 0 5px 0"><span style="border:1px solid #6A6;color:#484;border-radius:4px;padding:0 3px">${iconText}</span> <strong style="font-size:11pt">${this.getQuestionMarkup()}</strong></p>`;

		if (this.multiPoll) {
			const empty = `<i class="fa fa-square-o" aria-hidden="true"></i>`;
			const chosen = `<i class="fa fa-check-square-o" aria-hidden="true"></i>`;

			const pendingVotes = (user && this.pendingVotes[user.id]) || [];
			for (const [num, option] of this.options) {
				const selected = pendingVotes.includes(num);
				output += `<div style="margin-top: 5px"><button style="text-align: left; border: none; background: none; color: inherit;" value="/poll ${selected ? 'de' : ''}select ${num}" name="send" title="${selected ? "Deselect" : "Select"} ${num}. ${Utils.escapeHTML(option.name)}">${selected ? "<strong>" : ''}${selected ? chosen : empty} ${num}. ${this.getOptionMarkup(option)}${selected ? "</strong>" : ''}</button></div>`;
			}
			// eslint-disable-next-line max-len
			const submitButton = pendingVotes.length ? `<button class="button" value="/poll submit" name="send" title="Submit your vote"><strong>Submit</strong></button>` : `<button class="button" value="/poll results" name="send" title="View results - you will not be able to vote after viewing results">(View results)</button`;
			output += `<div style="margin-top: 7px; padding-left: 12px">${submitButton}</div>`;
			output += `</div>`;
		} else {
			for (const [num, option] of this.options) {
				output += `<div style="margin-top: 5px"><button class="button" style="text-align: left" value="/poll vote ${num}" name="send" title="Vote for ${num}. ${Utils.escapeHTML(option.name)}">${num}. <strong>${this.getOptionMarkup(option)}</strong></button></div>`;
			}
			output += `<div style="margin-top: 7px; padding-left: 12px"><button value="/poll results" name="send" title="View results - you will not be able to vote after viewing results"><small>(View results)</small></button></div>`;
			output += `</div>`;
		}

		return output;
	}

	generateResults(ended = false, option: number[] | null = null) {
		const iconText = this.isQuiz ? '<i class="fa fa-question"></i> Quiz' : '<i class="fa fa-bar-chart"></i> Poll';
		const icon = `<span style="border:1px solid #${ended ? '777;color:#555' : '6A6;color:#484'};border-radius:4px;padding:0 3px">${iconText}${ended ? " ended" : ""}</span> <small>${this.totalVotes} vote${Chat.plural(this.totalVotes)}</small>`;
		let output = `<div class="infobox"><p style="margin: 2px 0 5px 0">${icon} <strong style="font-size:11pt">${this.getQuestionMarkup()}</strong></p>`;
		const iter = this.options.entries();

		let i = iter.next();
		let c = 0;
		const colors = ['#79A', '#8A8', '#88B'];
		while (!i.done) {
			const selected = option?.includes(i.value[0]);
			const percentage = Math.round((i.value[1].votes * 100) / (this.totalVotes || 1));
			const answerMarkup = this.isQuiz ?
				`<span style="color:${i.value[1].correct ? 'green' : 'red'};">${i.value[1].correct ? '' : '<s>'}${this.getOptionMarkup(i.value[1])}${i.value[1].correct ? '' : '</s>'}</span>` :
				this.getOptionMarkup(i.value[1]);
			output += `<div style="margin-top: 3px">${i.value[0]}. <strong>${selected ? '<em>' : ''}${answerMarkup}${selected ? '</em>' : ''}</strong> <small>(${i.value[1].votes} vote${i.value[1].votes === 1 ? '' : 's'})</small><br /><span style="font-size:7pt;background:${colors[c % 3]};padding-right:${percentage * 3}px"></span><small>&nbsp;${percentage}%</small></div>`;
			i = iter.next();
			c++;
		}
		if (!option && !ended) output += '<div><small>(You can\'t vote after viewing results)</small></div>';
		output += '</div>';

		return output;
	}

	getQuestionMarkup() {
		if (this.supportHTML) return this.question;
		return Utils.escapeHTML(this.question);
	}

	getOptionMarkup(option: Option) {
		if (this.supportHTML) return option.name;
		return Utils.escapeHTML(option.name);
	}

	update() {
		// Update the poll results for everyone that has voted
		const blankvote = this.generateResults(false);

		for (const id in this.room.users) {
			const user = this.room.users[id];
			const selection = this.voters[user.id] || this.voterIps[user.latestIp];
			if (selection) {
				if (selection.length) {
					user.sendTo(this.room, `|uhtmlchange|poll${this.pollNumber}|${this.generateResults(false, selection)}`);
				} else {
					user.sendTo(this.room, `|uhtmlchange|poll${this.pollNumber}|${blankvote}`);
				}
			}
		}
	}

	updateTo(user: User, connection: Connection | null = null) {
		const recipient = connection || user;
		const selection = this.voters[user.id] || this.voterIps[user.latestIp];
		if (selection) {
			recipient.sendTo(this.room, `|uhtmlchange|poll${this.pollNumber}|${this.generateResults(false, selection)}`);
		} else {
			recipient.sendTo(this.room, `|uhtmlchange|poll${this.pollNumber}|${this.generateVotes(user)}`);
		}
	}

	updateFor(user: User) {
		if (user.id in this.voters) {
			user.sendTo(this.room, `|uhtmlchange|poll${this.pollNumber}|${this.generateResults(false, this.voters[user.id])}`);
		} else {
			user.sendTo(this.room, `|uhtmlchange|poll${this.pollNumber}|${this.generateVotes(user)}`);
		}
	}

	display() {
		const blankvote = this.generateResults(false);
		const blankquestions = this.generateVotes(null);

		for (const id in this.room.users) {
			const thisUser = this.room.users[id];
			const selection = this.voters[thisUser.id] || this.voterIps[thisUser.latestIp];
			if (selection) {
				if (selection.length) {
					thisUser.sendTo(this.room, `|uhtml|poll${this.pollNumber}|${this.generateResults(false, selection)}`);
				} else {
					thisUser.sendTo(this.room, `|uhtml|poll${this.pollNumber}|${blankvote}`);
				}
			} else {
				if (this.multiPoll && thisUser.id in this.pendingVotes) {
					thisUser.sendTo(this.room, `|uhtml|poll${this.pollNumber}|${this.generateVotes(thisUser)}`);
				} else {
					thisUser.sendTo(this.room, `|uhtml|poll${this.pollNumber}|${blankquestions}`);
				}
			}
		}
	}

	displayTo(user: User, connection: Connection | null = null) {
		const recipient = connection || user;
		if (user.id in this.voters) {
			recipient.sendTo(this.room, `|uhtml|poll${this.pollNumber}|${this.generateResults(false, this.voters[user.id])}`);
		} else if (user.latestIp in this.voterIps) {
			recipient.sendTo(this.room, `|uhtml|poll${this.pollNumber}|${this.generateResults(
				false,
				this.voterIps[user.latestIp]
			)}`);
		} else {
			recipient.sendTo(this.room, `|uhtml|poll${this.pollNumber}|${this.generateVotes(user)}`);
		}
	}

	onConnect(user: User, connection: Connection | null = null) {
		this.displayTo(user, connection);
	}

	end() {
		const results = this.generateResults(true);

		this.room.send(`|uhtmlchange|poll${this.pollNumber}|<div class="infobox">(The poll has ended &ndash; scroll down to see the results)</div>`);
		this.room.add(`|html|${results}`).update();
	}
}

export const commands: ChatCommands = {
	poll: {
		htmlcreate: 'new',
		create: 'new',
		createmulti: 'new',
		htmlcreatemulti: 'new',
		queue: 'new',
		queuehtml: 'new',
		queuemulti: 'new',
		htmlqueuemulti: 'new',
		new(target, room, user, connection, cmd, message) {
			if (!target) return this.parse('/help poll new');
			target = target.trim();
			if (target.length > 1024) return this.errorReply("Poll too long.");
			if (room.battle) return this.errorReply("Battles do not support polls.");

			const text = this.filter(target);
			if (target !== text) return this.errorReply("You are not allowed to use filtered words in polls.");

			const supportHTML = cmd.includes('html');
			const multi = cmd.includes('multi');
			const queue = cmd.includes('queue');
			let separator = '';
			if (text.includes('\n')) {
				separator = '\n';
			} else if (text.includes('|')) {
				separator = '|';
			} else if (text.includes(',')) {
				separator = ',';
			} else {
				return this.errorReply("Not enough arguments for /poll new.");
			}
			let params = text.split(separator).map(param => param.trim());

			if (!this.can('minigame', null, room)) return false;
			if (supportHTML && !this.can('declare', null, room)) return false;
			if (!this.canTalk()) return;
			if (room.minorActivity) {
				if (!queue) {
					return this.errorReply("There is already a poll or announcement in progress in this room.");
				}
			}

			if (params.length < 3) return this.errorReply("Not enough arguments for /poll new.");

			// @ts-ignore In the case that any of these are null, the function is terminated, and the result never used.
			if (supportHTML) params = params.map(parameter => this.canHTML(parameter));
			if (params.some(parameter => !parameter)) return;

			const options = params.splice(1);
			if (options.length > 8) {
				return this.errorReply("Too many options for poll (maximum is 8).");
			}

			if (new Set(options).size !== options.length) {
				return this.errorReply("There are duplicate options in the poll.");
			}

			if (room.minorActivity) {
				room.queuedActivity!.push(new Poll(room, {source: params[0], supportHTML}, options, multi));
				this.modlog('QUEUEPOLL');
				return this.privateModAction(`${user.name} queued a poll.`);
			}
			room.minorActivity = new Poll(room, {source: params[0], supportHTML}, options, multi);
			room.minorActivity.display();

			this.roomlog(`${user.name} used ${message}`);
			this.modlog('POLL');
			return this.addModAction(`A poll was started by ${user.name}.`);
		},
		newhelp: [
			`/poll create [question], [option1], [option2], [...] - Creates a poll. Requires: % @ # &`,
			`/poll createmulti [question], [option1], [option2], [...] - Creates a poll, allowing for multiple answers to be selected. Requires: % @ # &`,
			`To queue a poll, use [queue], [queuemulti], or [htmlqueuemulti].`,
			`Polls can be used as quiz questions. To do this, prepend all correct answers with a +.`,
		],

		viewqueue(target, room, user) {
			if (!this.can('mute', null, room)) return false;
			this.parse(`/join view-pollqueue-${room.roomid}`);
		},
		viewqueuehelp: [`/viewqueue - view the queue of polls in the room. Requires: % @ # &`],

		clearqueue: 'deletequeue',
		deletequeue(target, room, user, connection, cmd) {
			if (!this.can('mute', null, room)) return false
			if (!room.queuedActivity) room.queuedActivity = [];
			const queue = room.queuedActivity;
			if (cmd === 'clearqueue') {
				queue.splice(0, queue.length);
				if (!queue.length) {
					return this.errorReply("No polls in queue.");
				}
				this.modlog('CLEARQUEUE');
				this.sendReply(`Cleared poll queue.`);
			} else {
				const [num, roomid, update] = target.split(',');
				const parsed = parseInt(num);
				if (!Rooms.search(roomid)) return this.errorReply(`No such room.`);
				const curRoom = roomid ? (Rooms.search(roomid) as ChatRoom | GameRoom) : room;
				if (isNaN(parsed)) return this.errorReply(`Must be a number.`);
				if (!queue[parsed]) return this.errorReply(`There is no poll in queue matching ${parsed}.`);
				queue.splice(parsed, 1);
				curRoom.modlog(`(${curRoom.roomid}) DELETEQUEUE: by ${user}: ${num}`);
				if (!update) {
					curRoom.sendMods(`(${user.name} deleted the poll in queue with number ${parsed}.)`);
					return curRoom.update();
				} else {
					curRoom.sendMods(`(${user.name} deleted the poll in queue with number ${parsed}.)`);
					curRoom.update();
					return this.parse(`/j view-pollqueue-${curRoom}`);
				}
			}
		},
		deletequeuehelp: [
			`/deletequeue [number] - deletes poll with corresponding number from the queue. Requires: % @ # &`,
			`/clearqueue - deletes the queue of polls. Requires: % @ # &`,
		],

		deselect: 'select',
		vote: 'select',
		select(target, room, user, connection, cmd) {
			if (!room.minorActivity || room.minorActivity.activityId !== 'poll') {
				return this.errorReply("There is no poll running in this room.");
			}
			if (!target) return this.parse('/help poll vote');
			const poll = room.minorActivity;

			const parsed = parseInt(target);
			if (isNaN(parsed)) return this.errorReply("To vote, specify the number of the option.");

			if (!poll.options.has(parsed)) return this.sendReply("Option not in poll.");

			if (cmd === 'deselect') {
				poll.deselect(user, parsed);
			} else {
				poll.select(user, parsed);
			}
		},
		selecthelp: [
			`/poll select [number] - Select option [number].`,
			`/poll deselect [number] - Deselects option [number].`,
		],
		submit(target, room, user) {
			if (!room.minorActivity || room.minorActivity.activityId !== 'poll') {
				return this.errorReply("There is no poll running in this room.");
			}
			const poll = room.minorActivity;

			poll.submit(user);
		},
		submithelp: [`/poll submit - Submits your vote.`],

		timer(target, room, user) {
			if (!room.minorActivity || room.minorActivity.activityId !== 'poll') {
				return this.errorReply("There is no poll running in this room.");
			}
			const poll = room.minorActivity;

			if (target) {
				if (!this.can('minigame', null, room)) return false;
				if (target === 'clear') {
					if (!poll.timeout) return this.errorReply("There is no timer to clear.");
					clearTimeout(poll.timeout);
					poll.timeout = null;
					poll.timeoutMins = 0;
					return this.add("The poll timer was turned off.");
				}
				const timeout = parseFloat(target);
				if (isNaN(timeout) || timeout <= 0 || timeout > 0x7FFFFFFF) return this.errorReply("Invalid time given.");
				if (poll.timeout) clearTimeout(poll.timeout);
				poll.timeoutMins = timeout;
				poll.timeout = setTimeout(() => {
					if (poll) poll.end();
					room.minorActivity = null;
					if (!room.queuedActivity) room.queuedActivity = [];
					if (room.queuedActivity.length) {
						room.minorActivity = room.queuedActivity[0];
						this.addModAction(`The queued poll was started.`);
						this.modlog(`POLL`, null, `queued`);
						room.minorActivity.display();
						room.queuedActivity.splice(0, 1);
					}
				}, timeout * 60000);
				room.add(`The poll timer was turned on: the poll will end in ${timeout} minute(s).`);
				this.modlog('POLL TIMER', null, `${timeout} minutes`);
				return this.privateModAction(`(The poll timer was set to ${timeout} minute(s) by ${user.name}.)`);
			} else {
				if (!this.runBroadcast()) return;
				if (poll.timeout) {
					return this.sendReply(`The poll timer is on and will end in ${poll.timeoutMins} minute(s).`);
				} else {
					return this.sendReply("The poll timer is off.");
				}
			}
		},
		timerhelp: [
			`/poll timer [minutes] - Sets the poll to automatically end after [minutes] minutes. Requires: % @ # &`,
			`/poll timer clear - Clears the poll's timer. Requires: % @ # &`,
		],

		results(target, room, user) {
			if (!room.minorActivity || room.minorActivity.activityId !== 'poll') {
				return this.errorReply("There is no poll running in this room.");
			}
			const poll = room.minorActivity;

			return poll.blankvote(user);
		},
		resultshelp: [
			`/poll results - Shows the results of the poll without voting. NOTE: you can't go back and vote after using this.`,
		],

		close: 'end',
		stop: 'end',
		end(target, room, user) {
			if (!this.can('minigame', null, room)) return false;
			if (!this.canTalk()) return;
			if (!room.minorActivity || room.minorActivity.activityId !== 'poll') {
				return this.errorReply("There is no poll running in this room.");
			}
			const poll = room.minorActivity;
			if (poll.timeout) clearTimeout(poll.timeout);

			poll.end();
			room.minorActivity = null;
			if (room.queuedActivity?.length) {
				room.minorActivity = room.queuedActivity[0];
				room.queuedActivity.splice(0, 1);
				this.addModAction(`The queued poll was started.`);
				this.modlog(`POLL`, null, `queued`);
				room.minorActivity.display();
			}
			this.modlog('POLL END');
			return this.privateModAction(`(The poll was ended by ${user.name}.)`);
		},
		endhelp: [`/poll end - Ends a poll and displays the results. Requires: % @ # &`],

		show: '',
		display: '',
		''(target, room, user, connection) {
			if (!room.minorActivity || room.minorActivity.activityId !== 'poll') {
				return this.errorReply("There is no poll running in this room.");
			}
			const poll = room.minorActivity;
			if (!this.runBroadcast()) return;
			room.update();

			if (this.broadcasting) {
				poll.display();
			} else {
				poll.displayTo(user, connection);
			}
		},
		displayhelp: [`/poll display - Displays the poll`],
	},
	pollhelp: [
		`/poll allows rooms to run their own polls. These polls are limited to one poll at a time per room.`,
		`Polls can be used as quiz questions. To do this, prepend all correct answers with a +.`,
		`Accepts the following commands:`,
		`/poll create [question], [option1], [option2], [...] - Creates a poll. Requires: % @ # &`,
		`/poll createmulti [question], [option1], [option2], [...] - Creates a poll, allowing for multiple answers to be selected. Requires: % @ # &`,
		`/poll htmlcreate(multi) [question], [option1], [option2], [...] - Creates a poll, with HTML allowed in the question and options. Requires: # &`,
		`/poll vote [number] - Votes for option [number].`,
		`/poll timer [minutes] - Sets the poll to automatically end after [minutes]. Requires: % @ # &`,
		`/poll results - Shows the results of the poll without voting. NOTE: you can't go back and vote after using this.`,
		`/poll display - Displays the poll`,
		`/poll end - Ends a poll and displays the results. Requires: % @ # &`,
		`/deletequeue [number] - deletes poll with corresponding number from the queue.`,
		`/clearqueue - deletes the queue of polls. Requires: % @ # &`,
		`/viewqueue - view the queue of polls in the room. Requires: % @ # &`,
	],
};

export const pages: PageTable = {
	pollqueue(args, user) {
		this.extractRoom();
		const room = Rooms.get(args[0]) as ChatRoom | GameRoom;
		let buf = `<div class = "pad"><strong>Queued polls:</strong>`;
		buf += `<button class="button" name="send" value="/join view-pollqueue-${room.roomid}" style="float: right">`;
		buf += `<i class="fa fa-refresh"></i> Refresh</button><br />`;
		if (!room.queuedActivity) room.queuedActivity = [];
		if (!room.queuedActivity.length) {
			buf += `<hr/ ><strong>No polls queued.</strong></div>`;
			return buf;
		}
		for (const poll of room.queuedActivity) {
			const num = room.queuedActivity.indexOf(poll);
			const button = (
				`<strong>#${num} in queue </strong>` +
				`<button class="button" name="send" value="/poll deletequeue ${num},${room.roomid},updatelist">` +
				`(delete)</button>`
			);
			buf += `<hr/ >`;
			buf += `${button}<br/ >${poll.generateResults()}`;
		}
		buf += `<hr/ >`;
		return buf;
	},
};
process.nextTick(() => {
	Chat.multiLinePattern.register('/poll (new|create|createmulti|htmlcreate|htmlcreatemulti|queue|queuemulti|htmlqueuemulti) ');
});<|MERGE_RESOLUTION|>--- conflicted
+++ resolved
@@ -30,11 +30,7 @@
 	options: Map<number, Option>;
 	constructor(room: ChatRoom | GameRoom, questionData: QuestionData, options: string[], multi: boolean) {
 		this.activityId = 'poll';
-<<<<<<< HEAD
-		this.pollNumber = ++room.settings.gameNumber!;
-=======
 		this.pollNumber = room.nextGameNumber();
->>>>>>> 0e86997b
 		this.room = room;
 		this.question = questionData.source;
 		this.supportHTML = questionData.supportHTML;
