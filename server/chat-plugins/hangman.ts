--- conflicted
+++ resolved
@@ -1,17 +1,8 @@
 /*
-<<<<<<< HEAD
 * Hangman chat plugin
 * By bumbadadabum and Zarel. Art by crobat.
 */
 import {FS, Utils} from '../../lib';
-=======
- * Hangman chat plugin
- * By bumbadadabum and Zarel. Art by crobat.
- */
-
-import {Utils} from '../../lib/utils';
-import {FS} from '../../lib/fs';
->>>>>>> 885a2638
 
 const HANGMAN_FILE = 'config/chat-plugins/hangman.json';
 
