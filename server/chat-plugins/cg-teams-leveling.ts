--- conflicted
+++ resolved
@@ -4,14 +4,9 @@
  * Handles updating the level database for [Gen 9] Computer-Generated Teams.
  */
 
-<<<<<<< HEAD
-import {SQL, Utils} from "../../lib";
-import {getSpeciesName} from "./randombattles/winrates";
-import {cgtDatabase} from "../../data/cg-teams";
-=======
-import { SQL } from "../../lib";
+import { SQL, Utils } from "../../lib";
 import { getSpeciesName } from "./randombattles/winrates";
->>>>>>> 119fe0be
+import { cgtDatabase } from "../../data/cg-teams";
 
 export let addPokemon: SQL.Statement | null = null;
 export let incrementWins: SQL.Statement | null = null;
