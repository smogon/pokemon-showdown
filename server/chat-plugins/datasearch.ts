--- conflicted
+++ resolved
@@ -763,20 +763,11 @@
 			}
 
 			if (target === 'priority') {
-<<<<<<< HEAD
-				for (const move in Dex.data.Moves) {
-					const moveData = Dex.getMove(move);
-					if (moveData.category === "Status" || moveData.id === "bide") continue;
-					if (moveData.priority > 0) {
-						const invalid = validParameter("moves", move, isNotSearch, target);
-=======
-				if (parameters.length > 1) return {error: "The parameter 'priority' cannot have alternative parameters"};
 				for (const moveid in mod.data.Moves) {
 					const move = mod.moves.get(moveid);
 					if (move.category === "Status" || move.id === "bide") continue;
 					if (move.priority > 0) {
 						const invalid = validParameter("moves", moveid, isNotSearch, target);
->>>>>>> 5c3d0f5e
 						if (invalid) return {error: invalid};
 						if (isNotSearch) {
 							const bufferObj: {moves: {[k: string]: boolean}} = {moves: {}};
@@ -839,23 +830,9 @@
 			}
 
 			if (target === 'pivot') {
-<<<<<<< HEAD
-				for (const move in Dex.data.Moves) {
-					const moveData = Dex.getMove(move);
+				for (const move in mod.data.Moves) {
+					const moveData = mod.getMove(move);
 					if (moveData.selfSwitch && moveData.id !== 'batonpass') {
-=======
-				let includeBatonPass = false;
-				if (parameters.length > 1) {
-					if (parameters[1].trim().toLowerCase() === 'batonpass') {
-						includeBatonPass = true;
-					} else {
-						return {error: "The parameter 'pivot' cannot have alternative parameters other than 'batonpass'."};
-					}
-				}
-				for (const move in mod.data.Moves) {
-					const moveData = mod.moves.get(move);
-					if (moveData.selfSwitch && (includeBatonPass || moveData.id !== 'batonpass')) {
->>>>>>> 5c3d0f5e
 						const invalid = validParameter("moves", move, isNotSearch, target);
 						if (invalid) return {error: invalid};
 						if (isNotSearch) {
