/**
 * A chat plugin to store, calculate, and view winrates in random battle formats.
 * @author mia-pi-git
 */

import { FS, Utils } from '../../../lib';

interface Stats {
	elo: number;
	month: string;
	formats: Record<string, FormatData>;
}

interface MonEntry {
	timesGenerated: number;
	numWins: number;
}

interface FormatData {
	mons: Record<string, MonEntry>;
	period?: number; // how often it resets - defaults to 1mo
}

const STATS_PATH = Monitor.logPath('randbats/{{MONTH}}-winrates.json').path;
export const stats: Stats = getDefaultStats();

try {
	const path = STATS_PATH.replace('{{MONTH}}', getMonth());
	if (!Monitor.logPath('randbats/').existsSync()) {
		Monitor.logPath('randbats/').mkdirSync();
	}
	const savedStats = JSON.parse(FS(path).readSync());
	stats.elo = savedStats.elo;
	stats.month = savedStats.month;
	for (const k in stats.formats) {
		stats.formats[k] = savedStats.formats[k] || stats.formats[k];
	}
} catch {}

function getDefaultStats() {
	return {
		elo: 1000,
		month: getMonth(),
		formats: {
			// all of these requested by rands staff. they don't anticipate it being changed much
			// so i'm not spending the time to add commands to toggle this
<<<<<<< HEAD
			gen9nuevometarandom: {mons: {}},
			gen9nuevometa: {mons: {}},
			gen9randombattle: {mons: {}},
			gen9randomdoublesbattle: {mons: {}},
			gen9babyrandombattle: {mons: {}},
			gen8randombattle: {mons: {}},
			gen7randombattle: {mons: {}},
			gen6randombattle: {mons: {}},
			gen5randombattle: {mons: {}},
			gen4randombattle: {mons: {}},
			gen3randombattle: {mons: {}},
			gen2randombattle: {mons: {}},
			gen1randombattle: {mons: {}},
=======
			gen9randombattle: { mons: {} },
			gen9randomdoublesbattle: { mons: {} },
			gen9babyrandombattle: { mons: {} },
			gen9superstaffbrosultimate: { mons: {} },
			gen8randombattle: { mons: {} },
			gen7randombattle: { mons: {} },
			gen6randombattle: { mons: {} },
			gen5randombattle: { mons: {} },
			gen4randombattle: { mons: {} },
			gen3randombattle: { mons: {} },
			gen2randombattle: { mons: {} },
			gen1randombattle: { mons: {} },
>>>>>>> 7979ef12
		},
	} as Stats;
}

export function saveStats(month = getMonth()) {
	// clone to avoid race conditions with the data getting deleted later (on month rollover)
	const curStats = { ...stats };
	FS(STATS_PATH.replace('{{MONTH}}', month)).writeUpdate(() => JSON.stringify(curStats));
}

function getMonth() {
	return Chat.toTimestamp(new Date()).split(' ')[0].slice(0, -3);
}

// no, this cannot be baseSpecies - some formes matter, ex arceus formes
// no, there is no better way to do this.
// yes, i tried.
export function getSpeciesName(set: PokemonSet, format: Format) {
	const species = set.species;
	const item = Dex.items.get(set.item);
	const moves = set.moves;
	const megaRayquazaPossible = ['gen6', 'gen7'].includes(format.mod) && !format.ruleset.includes('Mega Rayquaza Clause');
	if (species.startsWith("Pikachu-")) {
		return 'Pikachu';
	} else if (species.startsWith("Unown-")) {
		return 'Unown';
	} else if (species === "Gastrodon-East") {
		return 'Gastrodon';
	} else if (species === "Magearna-Original") {
		return "Magearna";
	} else if (species === "Genesect-Douse") {
		return "Genesect";
	} else if (species === "Dudunsparce-Three-Segment") {
		return 'Dudunsparce';
	} else if (species === "Maushold-Four") {
		return 'Maushold';
	} else if (species === "Greninja-Bond") {
		return 'Greninja';
	} else if (species === "Keldeo-Resolute") {
		return 'Keldeo';
	} else if (species === "Zarude-Dada") {
		return 'Zarude';
	} else if (species === 'Polteageist-Antique') {
		return 'Polteageist';
	} else if (species === 'Sinistcha-Masterpiece') {
		return 'Sinistcha';
	} else if (species === "Squawkabilly-Blue") {
		return "Squawkabilly";
	} else if (species === "Squawkabilly-White") {
		return "Squawkabilly-Yellow";
	} else if (species.startsWith("Basculin-")) {
		return "Basculin";
	} else if (species.startsWith("Sawsbuck-")) {
		return "Sawsbuck";
	} else if (species.startsWith("Vivillon-")) {
		return "Vivillon";
	} else if (species.startsWith("Florges-")) {
		return "Florges";
	} else if (species.startsWith("Furfrou-")) {
		return "Furfrou";
	} else if (species.startsWith("Minior-")) {
		return "Minior";
	} else if (species.startsWith("Toxtricity-")) {
		return 'Toxtricity';
	} else if (species.startsWith("Tatsugiri-")) {
		return 'Tatsugiri';
	} else if (species.startsWith("Alcremie-")) {
		return 'Alcremie';
	} else if (species === "Zacian" && item.name === "Rusted Sword") {
		return 'Zacian-Crowned';
	} else if (species === "Zamazenta" && item.name === "Rusted Shield") {
		return "Zamazenta-Crowned";
	} else if (species === "Kyogre" && item.name === "Blue Orb") {
		return "Kyogre-Primal";
	} else if (species === "Groudon" && item.name === "Red Orb") {
		return "Groudon-Primal";
	} else if (item.megaStone) {
		return item.megaStone;
	} else if (species === "Rayquaza" && moves.includes('Dragon Ascent') && !item.zMove && megaRayquazaPossible) {
		return "Rayquaza-Mega";
	} else if (species === "Poltchageist-Artisan") { // Babymons from here on out
		return "Poltchageist";
	} else if (species === "Shellos-East") {
		return "Shellos";
	} else if (species === "Sinistea-Antique") {
		return "Sinistea";
	} else if (species.startsWith("Deerling-")) {
		return "Deerling";
	} else if (species.startsWith("Flabe\u0301be\u0301-")) {
		return "Flabe\u0301be\u0301";
	} else {
		return species;
	}
}

function checkRollover() {
	if (stats.month !== getMonth()) {
		saveStats(stats.month);
		Object.assign(stats, getDefaultStats());
		saveStats();
	}
}

const getZScore = (data: MonEntry) => (
	2 * Math.sqrt(data.timesGenerated) * (data.numWins / data.timesGenerated - 0.5)
);

export const handlers: Chat.Handlers = {
	onBattleEnd(battle, winner, players) {
		void collectStats(battle, winner, players);
	},
};

async function collectStats(battle: RoomBattle, winner: ID, players: ID[]) {
	const formatData = stats.formats[battle.format];
	let eloFloor = stats.elo;
	const format = Dex.formats.get(battle.format);
	if (format.mod === 'gen2' || format.team === 'randomBaby') {
		// ladders are inactive, so use a lower threshold
		eloFloor = 1150;
	} else if (format.mod !== `gen${Dex.gen}`) {
		eloFloor = 1300;
	} else if (format.gameType === 'doubles') {
		// may need to be raised again if ladder takes off further
		eloFloor = 1400;
	}
	if (!formatData || (format.mod !== 'gen9ssb' && battle.rated < eloFloor) || !winner) return;
	checkRollover();
	for (const p of battle.players) {
		const team = await battle.getPlayerTeam(p);
		if (!team) return; // ???
		const mons = team.map(f => getSpeciesName(f, format));
		for (const mon of mons) {
			if (!formatData.mons[mon]) formatData.mons[mon] = { timesGenerated: 0, numWins: 0 };
			formatData.mons[mon].timesGenerated++;
			if (toID(winner) === toID(p.name)) {
				formatData.mons[mon].numWins++;
			}
		}
	}
	saveStats();
}

export const commands: Chat.ChatCommands = {
	rwr: 'randswinrates',
	randswinrates(target, room, user) {
		target = toID(target);
		if (/^(gen|)[0-9]+$/.test(target)) {
			if (target.startsWith('gen')) target = target.slice(3);
			target = `gen${target}randombattle`;
		}
		return this.parse(`/j view-winrates-${target ? Dex.formats.get(target).id : `gen${Dex.gen}randombattle`}`);
	},
	randswinrateshelp: [
		'/randswinrates OR /rwr [format] - Get a list of the win rates for all Pokemon in the given Random Battles format.',
	],

	async removewinrates(target, room, user) {
		this.checkCan('rangeban');
		if (!/^[0-9]{4}-[0-9]{2}$/.test(target) || target === getMonth()) {
			return this.errorReply(`Invalid month: ${target}`);
		}
		const path = STATS_PATH.replace('{{MON}}', target);
		if (!(await FS(path).exists())) {
			return this.errorReply(`No stats for the month ${target}.`);
		}
		await FS(path).unlinkIfExists();
		this.globalModlog('REMOVEWINRATES', null, target);
		this.privateGlobalModAction(`${user.name} removed Random Battle winrates for the month of ${target}`);
	},
};

export const pages: Chat.PageTable = {
	async winrates(query, user) {
		if (!user.named) return Rooms.RETRY_AFTER_LOGIN;
		query = query.join('-').split('--');
		const format = toID(query.shift());
		if (!format) return this.errorReply(`Specify a format to view winrates for.`);
		if (!stats.formats[format]) {
			return this.errorReply(`That format does not have winrates tracked.`);
		}
		checkRollover();
		const sorter = toID(query.shift() || 'zscore');
		if (!['zscore', 'raw'].includes(sorter)) {
			return this.errorReply(`Invalid sorting method. Must be either 'zscore' or 'raw'.`);
		}
		const month = query.shift() || getMonth();
		if (!/^[0-9]{4}-[0-9]{2}$/.test(month)) {
			return this.errorReply(`Invalid month: ${month}`);
		}
		const isOldMonth = month !== getMonth();
		if (isOldMonth && !(await FS(STATS_PATH.replace('{{MONTH}}', month)).exists())) {
			return this.errorReply(`There are no winrates for that month.`);
		}
		const formatTitle = Dex.formats.get(format).name;
		let buf = `<div class="pad"><h2>Winrates for ${formatTitle} (${month})</h2>`;
		const prevMonth = new Date(new Date(`${month}-15`).getTime() - (30 * 24 * 60 * 60 * 1000)).toISOString().slice(0, 7);
		let hasButton = false;
		if (await FS(STATS_PATH.replace('{{MONTH}}', prevMonth)).exists()) {
			buf += `<a class="button" href="/view-winrates-${format}--${sorter}--${prevMonth}">Previous month</a>`;
			hasButton = true;
		}
		const nextMonth = new Date(new Date(`${month}-15`).getTime() + (30 * 24 * 60 * 60 * 1000)).toISOString().slice(0, 7);
		if (await FS(STATS_PATH.replace('{{MONTH}}', nextMonth)).exists()) {
			if (hasButton) buf += ` | `;
			buf += `<a class="button" href="/view-winrates-${format}--${sorter}--${nextMonth}">Next month</a>`;
			hasButton = true;
		}
		buf += hasButton ? ` | ` : '';
		const otherSort = sorter === 'zscore' ? 'Raw' : 'Z-Score';
		buf += `<a class="button" target="replace" href="/view-winrates-${format}--${toID(otherSort)}--${month}">`;
		buf += `Sort by ${otherSort} descending</a>`;
		buf += `<hr />`;
		const statData: Stats = month === stats.month ?
			stats : JSON.parse(await FS(STATS_PATH.replace('{{MONTH}}', month)).read());
		const formatData = statData.formats[format];
		if (!formatData) {
			buf += `<div class="message-error">No stats for that format found on that month.</div>`;
			return buf;
		}
		this.title = `[Winrates] [${format}] ${month}`;
		let sortFn: (val: [string, MonEntry]) => Utils.Comparable;

		if (sorter === 'zscore') {
			sortFn = ([_, data]) => [-getZScore(data), -data.timesGenerated];
		} else {
			sortFn = ([_, data]) => [
				-(data.numWins / data.timesGenerated), -data.numWins, -data.timesGenerated,
			];
		}
		const mons = Utils.sortBy(Object.entries(formatData.mons), sortFn);
		buf += `<div class="ladder pad"><table><tr><th>Pokemon</th><th>Win %</th><th>Z-Score</th>`;
		buf += `<th>Raw wins</th><th>Times generated</th></tr>`;
		for (const [mon, data] of mons) {
			buf += `<tr><td>${Dex.species.get(mon).name}</td>`;
			const { timesGenerated, numWins } = data;
			buf += `<td>${((numWins / timesGenerated) * 100).toFixed(2)}%</td>`;
			buf += `<td>${getZScore(data).toFixed(3)}</td>`;
			buf += `<td>${numWins}</td><td>${timesGenerated}</td>`;
			buf += `</tr>`;
		}
		buf += `</table></div></div>`;
		return buf;
	},
};<|MERGE_RESOLUTION|>--- conflicted
+++ resolved
@@ -44,7 +44,6 @@
 		formats: {
 			// all of these requested by rands staff. they don't anticipate it being changed much
 			// so i'm not spending the time to add commands to toggle this
-<<<<<<< HEAD
 			gen9nuevometarandom: {mons: {}},
 			gen9nuevometa: {mons: {}},
 			gen9randombattle: {mons: {}},
@@ -58,20 +57,6 @@
 			gen3randombattle: {mons: {}},
 			gen2randombattle: {mons: {}},
 			gen1randombattle: {mons: {}},
-=======
-			gen9randombattle: { mons: {} },
-			gen9randomdoublesbattle: { mons: {} },
-			gen9babyrandombattle: { mons: {} },
-			gen9superstaffbrosultimate: { mons: {} },
-			gen8randombattle: { mons: {} },
-			gen7randombattle: { mons: {} },
-			gen6randombattle: { mons: {} },
-			gen5randombattle: { mons: {} },
-			gen4randombattle: { mons: {} },
-			gen3randombattle: { mons: {} },
-			gen2randombattle: { mons: {} },
-			gen1randombattle: { mons: {} },
->>>>>>> 7979ef12
 		},
 	} as Stats;
 }
