--- conflicted
+++ resolved
@@ -106,45 +106,6 @@
 		}
 		if (!spotlights[room.roomid]) {
 			buf += `<p>This room has no daily spotlights.</p></div>`;
-<<<<<<< HEAD
-		} else {
-			const sortedKeys = Utils.sortBy(Object.keys(spotlights[room.roomid]), key => {
-				switch (sortType) {
-				case 'time': {
-					// find most recently added/updated spotlight in that key, sort all by that
-					const sortedSpotlights = Utils.sortBy(spotlights[room.roomid][key].slice(), k => -k.time);
-					return -sortedSpotlights[0].time;
-				}
-				// sort alphabetically by key otherwise
-				default:
-					return key;
-				}
-			});
-			for (const key of sortedKeys) {
-				buf += `<table style="margin-bottom:30px;"><th colspan="2"><h3>${key}:</h3></th>`;
-				const keys = Utils.sortBy(spotlights[room.roomid][key].slice(), spotlight => {
-					switch (sortType) {
-					case 'time':
-						return -spotlight.time;
-					default:
-						return spotlight.description;
-					}
-				});
-				for (const [i] of keys.entries()) {
-					const html = await renderSpotlight(room.roomid, key, i);
-					buf += `<tr><td>${i ? i : 'Current'}</td><td>${html}</td>`;
-					if (user.can('announce', null, room)) {
-						const deleteCommand = (
-							i === 0 ?
-								`/msgroom ${room.roomid},/removedaily ${key}` :
-								`/msgroom ${room.roomid},/removedaily ${key}, ${i}`
-						);
-						buf += `<td><button class="button" name="send" value="${deleteCommand}">Delete</button></td>`;
-					}
-					buf += `</tr>`;
-				}
-				buf += '</table>';
-=======
 			return buf;
 		}
 
@@ -158,14 +119,22 @@
 			// sort alphabetically by name otherwise
 			default:
 				return key;
->>>>>>> 42d52e36
 			}
 		});
 		for (const [key, queue] of sortedEntries) {
 			buf += `<table style="margin-bottom:30px;"><th colspan="2"><h3>${key}:</h3></th>`;
 			for (const i of queue.keys()) {
 				const html = renderSpotlight(room.roomid, key, i);
-				buf += `<tr><td>${i || 'Current'}</td><td>${html}</td></tr>`;
+				buf += `<tr><td>${i || 'Current'}</td><td>${html}</td>`;
+				if (user.can('announce', null, room)) {
+					const deleteCommand = (
+						i === 0 ?
+							`/msgroom ${room.roomid},/removedaily ${key}` :
+							`/msgroom ${room.roomid},/removedaily ${key}, ${i}`
+					);
+					buf += `<td><button class="button" name="send" value="${deleteCommand}">Delete</button></td>`;
+				}
+				buf += `</tr>`;
 				if (!user.can('announce', null, room)) break;
 			}
 			buf += '</table>';
