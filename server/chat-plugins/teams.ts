--- conflicted
+++ resolved
@@ -165,15 +165,6 @@
 			connection.popup('Invalid team:\n\n' + team.packedTeam);
 			return null;
 		}
-<<<<<<< HEAD
-		if (sets.length > 24) {
-			connection.popup("Your team has too many Pokemon.");
-		}
-		let unownWord = '';
-		for (const set of sets) {
-			if ((await (context as any).filter(set.name)) !== set.name) {
-				connection.popup(`Filtered words are not allowed in nicknames.`);
-=======
 		if (team.length > 50) {
 			connection.popup("Your team has too many Pokemon (max 50).");
 		}
@@ -182,7 +173,6 @@
 			const filtered = context.filter(set.name);
 			if (filtered !== set.name) {
 				connection.popup(`Filtered words (${set.name}) are not allowed in nicknames.`);
->>>>>>> f753dbfd
 				return null;
 			}
 			// Trim empty moveslots
