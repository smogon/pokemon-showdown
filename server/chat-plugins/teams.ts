--- conflicted
+++ resolved
@@ -109,16 +109,7 @@
 		});
 	}
 
-<<<<<<< HEAD
-	isOMNickname(nickname: string, user: User) {
-=======
-	async query<T = any>(statement: string, values: any[] = []) {
-		if (this.readyPromise) await this.readyPromise;
-		return this.database.query(statement, values) as Promise<T[]>;
-	}
-
 	isOMNickname(nickname: string) {
->>>>>>> 455546c6
 		// allow nicknames named after other mons/types/abilities/items - to support those OMs
 		if (Dex.species.get(nickname).exists) {
 			// I have a Forretress named Cathy and having it renamed to Trevenant (Forretress) is annoying
@@ -178,23 +169,13 @@
 			connection.popup("Your team has too many Pokemon.");
 		}
 		let unownWord = '';
-<<<<<<< HEAD
-		// make sure it's an actual team
 		for (const set of sets) {
-			if (!team.privacy) {
-				// if public, we purge invalid nicknames
-				// gotta use the validated team so that nicknames are removed
-				set.name = this.isOMNickname(set.name, user) || set.species;
-			}
-=======
-		for (const set of team) {
 			if ((await (context as any).filter(set.name)) !== set.name) {
 				connection.popup(`Filtered words are not allowed in nicknames.`);
 				return null;
 			}
 			// Trim empty moveslots
 			set.moves = set.moves.filter(Boolean);
->>>>>>> 455546c6
 
 			if (!Dex.species.get(set.species).exists) {
 				connection.popup(`Invalid Pokemon ${set.species} in team.`);
