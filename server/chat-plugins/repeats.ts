--- conflicted
+++ resolved
@@ -266,13 +266,8 @@
 		Repeats.removeRepeat(targetRoom, id);
 
 		this.modlog('REMOVE REPEATPHRASE', null, `"${id}"`);
-<<<<<<< HEAD
-		this.privateModAction(targetRoom.tr`${user.name} removed the repeated phrase "${id}".`);
+	  this.privateModAction(targetRoom.tr`${user.name} removed the repeated phrase labeled with "${id}".`);
 		this.refreshPage(`repeats-${targetRoom.roomid}`);
-=======
-		this.privateModAction(targetRoom.tr`${user.name} removed the repeated phrase labeled with "${id}".`);
-		if (roomid) this.parse(`/join view-repeats-${targetRoom.roomid}`);
->>>>>>> 16543077
 	},
 
 	removeallrepeats(target, room, user) {
