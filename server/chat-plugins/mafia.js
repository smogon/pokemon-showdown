--- conflicted
+++ resolved
@@ -1293,18 +1293,13 @@
 			for (const choice of this.IDEA.data.picks) {
 				if (!player.IDEA.picks[choice]) {
 					randPicked = true;
-<<<<<<< HEAD
-					player.IDEA.picks[choice] = player.IDEA.choices.shift();
-					this.sendUser(player.id, `You were randomly assigned ${choice}: ${player.IDEA.picks[choice]}`);
-=======
 					let randomChoice = player.IDEA.choices.shift();
 					if (randomChoice) {
 						player.IDEA.picks[choice] = randomChoice;
 					} else {
 						throw new Error(`No roles left to randomly assign from IDEA module choices.`);
 					}
-					this.sendUser(player.userid, `You were randomly assigned ${choice}: ${randomChoice}`);
->>>>>>> 483839d1
+					this.sendUser(player.id, `You were randomly assigned ${choice}: ${randomChoice}`);
 				}
 				role.push(`${choice}: ${player.IDEA.picks[choice]}`);
 			}
@@ -1662,20 +1657,12 @@
 		buf += `<hr/>`;
 		if (isPlayer && game.phase === 'IDEApicking') {
 			buf += `<p><b>IDEA information:</b><br />`;
-<<<<<<< HEAD
 			const IDEA = game.playerTable[user.id].IDEA;
 			if (!IDEA) return game.sendRoom(`IDEA picking phase but no IDEA object for user: ${user.id}. Please report this to a mod.`);
-			for (const pick of Object.keys(IDEA.picks)) {
-				buf += `<b>${pick}:</b> `;
-				if (!IDEA.picks[pick]) {
-=======
-			const IDEA = game.playerTable[user.userid].IDEA;
-			if (!IDEA) return game.sendRoom(`IDEA picking phase but no IDEA object for user: ${user.userid}. Please report this to a mod.`);
 			for (const key in IDEA.picks) {
 				const pick = IDEA.picks[key];
 				buf += `<b>${key}:</b> `;
 				if (!pick) {
->>>>>>> 483839d1
 					buf += `<button class="button disabled" style="font-weight:bold; color:#575757; font-weight:bold; background-color:#d3d3d3;">clear</button>`;
 				} else {
 					buf += `<button class="button" name="send" value="/mafia ideakey ${roomid}, ${key},">clear</button>`;
