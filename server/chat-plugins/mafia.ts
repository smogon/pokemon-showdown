--- conflicted
+++ resolved
@@ -4126,7 +4126,6 @@
 			this.sendReply(`The entry ${entry} was deleted from the ${source} database.`);
 		},
 		deletedatahelp: [`/mafia deletedata source,entry - Removes an entry from the database. Requires % @ # ~`],
-<<<<<<< HEAD
 
 		randtheme: 'listdata',
 		randrole: 'listdata',
@@ -4214,12 +4213,6 @@
 					targets.splice(i, 1);
 					break;
 				}
-=======
-		listdata(target, room, user) {
-			if (!(target in MafiaData)) {
-				throw new Chat.ErrorMessage(`Invalid source. Valid sources are ${Object.keys(MafiaData).join(', ')}`);
->>>>>>> e7c5f126
-			}
 
 			// Convert to rows
 			const themeRow = function (theme: MafiaDataTheme, players = 0) {
