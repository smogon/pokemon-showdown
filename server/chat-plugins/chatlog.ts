--- conflicted
+++ resolved
@@ -439,7 +439,6 @@
 		void accessLog.writeLine(`${user.id}: <${roomid}> ${date}`);
 		this.title = '[Logs] ' + roomid;
 
-<<<<<<< HEAD
 		const hasSearch = opts?.includes('search-');
 		const search = opts?.slice(7);
 		const isAll = (toID(date) === 'all' || toID(date) === 'alltime');
@@ -451,22 +450,11 @@
 		}
 
 		if (date && !hasSearch) {
-=======
-		if (date) {
-			if (date === 'today') {
-				return LogViewer.day(roomid, LogReader.today(), opts);
-			}
-			const parsedDate = new Date(date);
-			// this is apparently the best way to tell if a date is invalid
-			if (isNaN(parsedDate.getTime())) return LogViewer.error(`Invalid date.`);
-
->>>>>>> 4bd27fc4
 			if (date.split('-').length === 3) {
 				return LogViewer.day(roomid, parsedDate.toISOString().slice(0, 10), opts);
 			} else {
 				return LogViewer.month(roomid, parsedDate.toISOString().slice(0, 7));
 			}
-<<<<<<< HEAD
 		} else if (date && hasSearch) {
 			if (date?.length === 4 || date.split('-').length === 3) {
 				this.title = `[Search Logs] [${date}] ${search}`;
@@ -486,8 +474,6 @@
 			}
 		} else {
 			return LogViewer.room(roomid);
-=======
->>>>>>> 4bd27fc4
 		}
 	},
 };
