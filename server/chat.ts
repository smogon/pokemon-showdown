/**
 * Chat
 * Pokemon Showdown - http://pokemonshowdown.com/
 *
 * This handles chat and chat commands sent from users to chatrooms
 * and PMs. The main function you're looking for is Chat.parse
 * (scroll down to its definition for details)
 *
 * Individual commands are put in:
 *   chat-commands/ - "core" commands that shouldn't be modified
 *   chat-plugins/ - other commands that can be safely modified
 *
 * The command API is (mostly) documented in chat-plugins/COMMANDS.md
 *
 * @license MIT
 */

/*

To reload chat commands:

/hotpatch chat

*/

import type {RoomPermission, GlobalPermission} from './user-groups';

export type PageHandler = (this: PageContext, query: string[], user: User, connection: Connection)
=> Promise<string | null | void> | string | null | void;
export interface PageTable {
	[k: string]: PageHandler | PageTable;
}

export type ChatHandler = (
	this: CommandContext,
	target: string,
	room: Room | null,
	user: User,
	connection: Connection,
	cmd: string,
	message: string
) => void;
export type AnnotatedChatHandler = ChatHandler & {
	requiresRoom: boolean,
	hasRoomPermissions: boolean,
	broadcastable: boolean,
	cmd: string,
	fullCmd: string,
	isPrivate: boolean,
};
export interface ChatCommands {
	[k: string]: ChatHandler | string | string[] | ChatCommands;
}
export interface AnnotatedChatCommands {
	[k: string]: AnnotatedChatHandler | string | string[] | AnnotatedChatCommands;
}

export type SettingsHandler = (
	room: Room,
	user: User,
	connection: Connection
) => {
	label: string,
	permission: boolean | RoomPermission,
	// button label, command | disabled
	options: [string, string | true][],
};

/**
 * Chat filters can choose to:
 * 1. return false OR null - to not send a user's message
 * 2. return an altered string - to alter a user's message
 * 3. return undefined to send the original message through
 */
export type ChatFilter = (
	this: CommandContext,
	message: string,
	user: User,
	room: Room | null,
	connection: Connection,
	targetUser: User | null,
	originalMessage: string
) => string | false | null | undefined;

export type NameFilter = (name: string, user: User) => string;
export type StatusFilter = (status: string, user: User) => string;
export type LoginFilter = (user: User, oldUser: User | null, userType: string) => void;
export type HostFilter = (host: string, user: User, connection: Connection, hostType: string) => void;

const LINK_WHITELIST = [
	'*.pokemonshowdown.com', 'psim.us', 'smogtours.psim.us',
	'*.smogon.com', '*.pastebin.com', '*.hastebin.com',
];

const MAX_MESSAGE_LENGTH = 300;

const BROADCAST_COOLDOWN = 20 * 1000;
const MESSAGE_COOLDOWN = 5 * 60 * 1000;

const MAX_PARSE_RECURSION = 10;

const VALID_COMMAND_TOKENS = '/!';
const BROADCAST_TOKEN = '!';

const TRANSLATION_DIRECTORY = 'translations/';

import {FS} from '../lib/fs';
import {Utils} from '../lib/utils';
import {formatText, linkRegex, stripFormatting} from './chat-formatter';

// @ts-ignore no typedef available
import ProbeModule = require('probe-image-size');
const probe: (url: string) => Promise<{width: number, height: number}> = ProbeModule;

const EMOJI_REGEX = /[\p{Emoji_Modifier_Base}\p{Emoji_Presentation}\uFE0F]/u;

class PatternTester {
	// This class sounds like a RegExp
	// In fact, one could in theory implement it as a RegExp subclass
	// However, ES2016 RegExp subclassing is a can of worms, and it wouldn't allow us
	// to tailor the test method for fast command parsing.
	readonly elements: string[];
	readonly fastElements: Set<string>;
	regexp: RegExp | null;
	constructor() {
		this.elements = [];
		this.fastElements = new Set();
		this.regexp = null;
	}
	fastNormalize(elem: string) {
		return elem.slice(0, -1);
	}
	update() {
		const slowElements = this.elements.filter(elem => !this.fastElements.has(this.fastNormalize(elem)));
		if (slowElements.length) {
			this.regexp = new RegExp('^(' + slowElements.map(elem => '(?:' + elem + ')').join('|') + ')', 'i');
		}
	}
	register(...elems: string[]) {
		for (const elem of elems) {
			this.elements.push(elem);
			if (/^[^ ^$?|()[\]]+ $/.test(elem)) {
				this.fastElements.add(this.fastNormalize(elem));
			}
		}
		this.update();
	}
	testCommand(text: string) {
		const spaceIndex = text.indexOf(' ');
		if (this.fastElements.has(spaceIndex >= 0 ? text.slice(0, spaceIndex) : text)) {
			return true;
		}
		if (!this.regexp) return false;
		return this.regexp.test(text);
	}
	test(text: string) {
		if (!text.includes('\n')) return null;
		if (this.testCommand(text)) return text;
		// The PM matching is a huge mess, and really needs to be replaced with
		// the new multiline command system soon.
		const pmMatches = /^(\/(?:pm|w|whisper|msg) [^,]*, ?)(.*)/i.exec(text);
		if (pmMatches && this.testCommand(pmMatches[2])) {
			if (text.split('\n').every(line => line.startsWith(pmMatches[1]))) {
				return text.replace(/\n\/(?:pm|w|whisper|msg) [^,]*, ?/g, '\n');
			}
			return text;
		}
		return null;
	}
}

/*********************************************************
 * Parser
 *********************************************************/

/**
 * An ErrorMessage will, if used in a command/page context, simply show the user
 * the error, rather than logging a crash. It's used to simplify showing errors.
 *
 * Outside of a command/page context, it would still cause a crash.
 */
export class ErrorMessage extends Error {
	constructor(message: string) {
		super(message);
		this.name = 'ErrorMessage';
		Error.captureStackTrace(this, ErrorMessage);
	}
}

// These classes need to be declared here because they aren't hoisted
export abstract class MessageContext {
	readonly user: User;
	language: string | null;
	recursionDepth: number;
	constructor(user: User, language: string | null = null) {
		this.user = user;
		this.language = language;
		this.recursionDepth = 0;
	}

	splitOne(target: string) {
		const commaIndex = target.indexOf(',');
		if (commaIndex < 0) {
			return [target.trim(), ''];
		}
		return [target.slice(0, commaIndex).trim(), target.slice(commaIndex + 1).trim()];
	}
	meansYes(text: string) {
		switch (text.toLowerCase().trim()) {
		case 'on': case 'enable': case 'yes': case 'true':
			return true;
		}
		return false;
	}
	meansNo(text: string) {
		switch (text.toLowerCase().trim()) {
		case 'off': case 'disable': case 'no': case 'false':
			return true;
		}
		return false;
	}
	tr(strings: TemplateStringsArray | string, ...keys: any[]) {
		return Chat.tr(this.language, strings, ...keys);
	}
}

export class PageContext extends MessageContext {
	readonly connection: Connection;
	room: Room | null;
	pageid: string;
	initialized: boolean;
	title: string;
	args: string[];
	constructor(options: {pageid: string, user: User, connection: Connection, language?: string}) {
		super(options.user, options.language);

		this.connection = options.connection;
		this.room = null;
		this.pageid = options.pageid;
		this.args = this.pageid.split('-');

		this.initialized = false;
		this.title = 'Page';
	}

	can(permission: RoomPermission, target: User | null, room: Room): boolean;
	can(permission: GlobalPermission, target?: User | null): boolean;
	can(permission: string, target: User | null = null, room: Room | null = null) {
		if (!this.user.can(permission as any, target, room as any)) {
			this.send(`<h2>Permission denied.</h2>`);
			return false;
		}
		return true;
	}

	requireRoom(pageid?: string) {
		const room = this.extractRoom(pageid);
		if (!room) {
			throw new Chat.ErrorMessage(`Invalid link: This page requires a room ID.`);
		}

		this.room = room;
		return room;
	}
	extractRoom(pageid?: string) {
		if (!pageid) pageid = this.pageid;
		const parts = pageid.split('-');

		// The roomid for the page should be view-pagename-roomid
		const room = Rooms.get(parts[2]) || null;

		this.room = room;
		return room;
	}

	send(content: string) {
		if (!content.startsWith('|deinit')) {
			const roomid = this.room ? `[${this.room.roomid}] ` : '';
			if (!this.initialized) {
				content = `|init|html\n|title|${roomid}${this.title}\n|pagehtml|${content}`;
				this.initialized = true;
			} else {
				content = `|title|${roomid}${this.title}\n|pagehtml|${content}`;
			}
		}
		this.connection.send(`>${this.pageid}\n${content}`);
	}
	errorReply(message: string) {
		this.send(Utils.html`<div class="pad"><p class="message-error">${message}</p></div>`);
	}

	close() {
		this.send('|deinit');
	}

	async resolve(pageid?: string) {
		if (pageid) this.pageid = pageid;

		const parts = this.pageid.split('-');
		parts.shift(); // first part is always `view`

		let handler: PageHandler | PageTable = Chat.pages;
		while (handler) {
			if (typeof handler === 'function') {
				break;
			}
			handler = handler[parts.shift() || 'default'];
		}
		if (typeof handler !== 'function') {
			this.errorReply(`Page "${this.pageid}" not found`);
			return;
		}

		this.args = parts;

		let res;
		try {
			res = await handler.call(this, parts, this.user, this.connection);
		} catch (err) {
			if (err.name?.endsWith('ErrorMessage')) {
				this.errorReply(err.message);
				return;
			}
			Monitor.crashlog(err, 'A chat page', {
				user: this.user.name,
				room: this.room && this.room.roomid,
				pageid: this.pageid,
			});
			this.send(
				`<div class="pad"><div class="broadcast-red">` +
				`<strong>Pokemon Showdown crashed!</strong><br />Don't worry, we're working on fixing it.` +
				`</div></div>`
			);
		}
		if (typeof res === 'string') {
			this.send(res);
			res = undefined;
		}
		return res;
	}
}

/**
 * This is a message sent in a PM or to a chat/battle room.
 *
 * There are three cases to be aware of:
 * - PM to user: `context.pmTarget` will exist and `context.room` will be `null`
 * - message to room: `context.room` will exist and `context.pmTarget` will be `null`
 * - console command (PM to `~`): `context.pmTarget` and `context.room` will both be `null`
 */
export class CommandContext extends MessageContext {
	message: string;
	pmTarget: User | null;
	room: Room | null;
	connection: Connection;

	cmd: string;
	cmdToken: string;
	target: string;
	fullCmd: string;
	handler: AnnotatedChatHandler | null;

	isQuiet: boolean;
	broadcasting: boolean;
	broadcastToRoom: boolean;
	broadcastMessage: string;
	targetUser: User | null;
	targetUsername: string;
	inputUsername: string;
	constructor(
		options:
		{message: string, user: User, connection: Connection} &
		Partial<{room: Room | null, pmTarget: User | null, cmd: string, cmdToken: string, target: string, fullCmd: string}>
	) {
		super(
			options.user, options.room && options.room.settings.language ?
				options.room.settings.language : options.user.language
		);

		this.message = options.message || ``;

		// message context
		this.pmTarget = options.pmTarget || null;
		this.room = options.room || null;
		this.connection = options.connection;

		// command context
		this.cmd = options.cmd || '';
		this.cmdToken = options.cmdToken || '';
		this.target = options.target || ``;
		this.fullCmd = options.fullCmd || '';
		this.handler = null;
		this.isQuiet = false;

		// broadcast context
		this.broadcasting = false;
		this.broadcastToRoom = true;
		this.broadcastMessage = '';

		// target user
		this.targetUser = null;
		this.targetUsername = "";
		this.inputUsername = "";
	}

	parse(msg?: string, quiet?: boolean): any {
		if (typeof msg === 'string') {
			// spawn subcontext
			const subcontext = new CommandContext(this);
			if (quiet) subcontext.isQuiet = true;
			subcontext.recursionDepth++;
			if (subcontext.recursionDepth > MAX_PARSE_RECURSION) {
				throw new Error("Too much command recursion");
			}
			subcontext.message = msg;
			subcontext.cmd = '';
			subcontext.fullCmd = '';
			subcontext.cmdToken = '';
			subcontext.target = '';
			return subcontext.parse();
		}
		let message: any = this.message;

		const parsedCommand = this.parseCommand(message);
		if (parsedCommand) {
			this.cmd = parsedCommand.cmd;
			this.fullCmd = parsedCommand.fullCmd;
			this.cmdToken = parsedCommand.cmdToken;
			this.target = parsedCommand.target;
			this.handler = parsedCommand.handler;
		}

		if (this.room && !(this.user.id in this.room.users)) {
			if (this.room.roomid === 'lobby') {
				this.room = null;
			} else {
				return this.popupReply(`You tried to send "${message}" to the room "${this.room.roomid}" but it failed because you were not in that room.`);
			}
		}

<<<<<<< HEAD
		if (this.user.settings.statusType === 'idle') this.user.setStatusType('online');
=======
		if (this.user.statusType === 'idle' && !['unaway', 'unafk', 'back'].includes(this.cmd)) {
			this.user.setStatusType('online');
		}
>>>>>>> c9fa3fc3

		try {
			if (this.handler) {
				message = this.run(this.handler);
			} else {
				if (this.cmdToken) {
					// To guard against command typos, show an error message
					if (!(this.shouldBroadcast() && !/[a-z0-9]/.test(this.cmd.charAt(0)))) {
						this.commandDoesNotExist();
					}
				} else if (!VALID_COMMAND_TOKENS.includes(message.charAt(0)) &&
						VALID_COMMAND_TOKENS.includes(message.trim().charAt(0))) {
					message = message.trim();
					if (message.charAt(0) !== BROADCAST_TOKEN) {
						message = message.charAt(0) + message;
					}
				}

				message = this.canTalk(message);
			}
		} catch (err) {
			if (err.name?.endsWith('ErrorMessage')) {
				this.errorReply(err.message);
				return false;
			}
			Monitor.crashlog(err, 'A chat command', {
				user: this.user.name,
				room: this.room?.roomid,
				pmTarget: this.pmTarget?.name,
				message: this.message,
			});
			this.sendReply(`|html|<div class="broadcast-red"><b>Pokemon Showdown crashed!</b><br />Don't worry, we're working on fixing it.</div>`);
		}

		// Output the message
		if (message && typeof message.then === 'function') {
			void (message as Promise<any>).then(resolvedMessage => {
				if (resolvedMessage && resolvedMessage !== true) {
					this.sendChatMessage(resolvedMessage);
				}
				this.update();
			}).catch(err => {
				if (err.name?.endsWith('ErrorMessage')) {
					this.errorReply(err.message);
					return false;
				}
				Monitor.crashlog(err, 'An async chat command', {
					user: this.user.name,
					room: this.room?.roomid,
					pmTarget: this.pmTarget?.name,
					message: this.message,
				});
				this.sendReply(`|html|<div class="broadcast-red"><b>Pokemon Showdown crashed!</b><br />Don't worry, we're working on fixing it.</div>`);
			});
		} else if (message && message !== true) {
			this.sendChatMessage(message);
		}

		this.update();

		return message;
	}

	sendChatMessage(message: string) {
		if (this.pmTarget) {
			Chat.sendPM(message, this.user, this.pmTarget);
		} else if (this.room) {
			this.room.add(`|c|${this.user.getIdentity(this.room.roomid)}|${message}`);
			if (this.room.game && this.room.game.onLogMessage) {
				this.room.game.onLogMessage(message, this.user);
			}
		} else {
			this.connection.popup(`Your message could not be sent:\n\n${message}\n\nIt needs to be sent to a user or room.`);
		}
	}

	parseCommand(message = this.message, recursing = false): {
		cmd: string, fullCmd: string, cmdToken: string, target: string, handler: AnnotatedChatHandler | null,
	} | null {
		if (!message.trim()) return null;

		// hardcoded commands
		if (message.startsWith(`>> `)) {
			message = `/eval ${message.slice(3)}`;
		} else if (message.startsWith(`>>> `)) {
			message = `/evalbattle ${message.slice(4)}`;
		} else if (message.startsWith(`/me`) && /[^A-Za-z0-9 ]/.test(message.charAt(3))) {
			message = `/mee ${message.slice(3)}`;
		} else if (message.startsWith(`/ME`) && /[^A-Za-z0-9 ]/.test(message.charAt(3))) {
			message = `/MEE ${message.slice(3)}`;
		}

		const cmdToken = message.charAt(0);
		if (!VALID_COMMAND_TOKENS.includes(cmdToken)) return null;
		if (cmdToken === message.charAt(1)) return null;
		if (cmdToken === BROADCAST_TOKEN && /[^A-Za-z0-9]/.test(message.charAt(1))) return null;

		let cmd = '';
		let target = '';

		const messageSpaceIndex = message.indexOf(' ');
		if (messageSpaceIndex > 0) {
			cmd = message.slice(1, messageSpaceIndex).toLowerCase();
			target = message.slice(messageSpaceIndex + 1).trim();
		} else {
			cmd = message.slice(1).toLowerCase();
			target = '';
		}

		if (cmd.endsWith(',')) cmd = cmd.slice(0, -1);

		let curCommands: AnnotatedChatCommands = Chat.commands;
		let commandHandler;
		let fullCmd = cmd;

		do {
			if (cmd in curCommands) {
				commandHandler = curCommands[cmd];
			} else {
				commandHandler = undefined;
			}
			if (typeof commandHandler === 'string') {
				// in case someone messed up, don't loop
				commandHandler = curCommands[commandHandler];
			} else if (Array.isArray(commandHandler) && !recursing) {
				return this.parseCommand(cmdToken + 'help ' + fullCmd.slice(0, -4), true);
			}
			if (commandHandler && typeof commandHandler === 'object') {
				const spaceIndex = target.indexOf(' ');
				if (spaceIndex > 0) {
					cmd = target.substr(0, spaceIndex).toLowerCase();
					target = target.substr(spaceIndex + 1);
				} else {
					cmd = target.toLowerCase();
					target = '';
				}

				fullCmd += ' ' + cmd;
				curCommands = commandHandler as AnnotatedChatCommands;
			}
		} while (commandHandler && typeof commandHandler === 'object');

		if (!commandHandler && curCommands.default) {
			commandHandler = curCommands.default;
			if (typeof commandHandler === 'string') {
				commandHandler = curCommands[commandHandler];
			}
		}

		if (!commandHandler && !recursing) {
			for (const g in Config.groups) {
				const groupid = Config.groups[g].id;
				if (fullCmd === groupid) {
					return this.parseCommand(`/promote ${target}, ${g}`, true);
				} else if (fullCmd === 'global' + groupid) {
					return this.parseCommand(`/globalpromote ${target}, ${g}`, true);
				} else if (fullCmd === 'de' + groupid || fullCmd === 'un' + groupid ||
						fullCmd === 'globalde' + groupid || fullCmd === 'deglobal' + groupid) {
					return this.parseCommand(`/demote ${target}`, true);
				} else if (fullCmd === 'room' + groupid) {
					return this.parseCommand(`/roompromote ${target}, ${g}`, true);
				} else if (fullCmd === 'forceroom' + groupid) {
					return this.parseCommand(`/forceroompromote ${target}, ${g}`, true);
				} else if (fullCmd === 'roomde' + groupid || fullCmd === 'deroom' + groupid || fullCmd === 'roomun' + groupid) {
					return this.parseCommand(`/roomdemote ${target}`, true);
				}
			}
		}

		return {
			cmd: cmd,
			cmdToken: cmdToken,
			target: target,
			fullCmd: fullCmd,
			handler: commandHandler as AnnotatedChatHandler | null,
		};
	}
	run(handler: string | AnnotatedChatHandler) {
		if (typeof handler === 'string') handler = Chat.commands[handler] as AnnotatedChatHandler;
		if (!handler.broadcastable && this.cmdToken === '!') {
			this.errorReply(`The command "${this.fullCmd}" can't be broadcast.`);
			this.errorReply(`Use /${this.fullCmd} instead.`);
			return false;
		}
		let result: any = handler.call(this, this.target, this.room, this.user, this.connection, this.cmd, this.message);
		if (result === undefined) result = false;

		return result;
	}

	checkFormat(room: BasicRoom | null | undefined, user: User, message: string) {
		if (!room) return true;
		if (!room.settings.filterStretching && !room.settings.filterCaps && !room.settings.filterEmojis) return true;
		if (user.can('bypassall')) return true;

		if (room.settings.filterStretching && /(.+?)\1{5,}/i.test(user.name)) {
			return this.errorReply(`Your username contains too much stretching, which this room doesn't allow.`);
		}
		if (room.settings.filterCaps && /[A-Z\s]{6,}/.test(user.name)) {
			return this.errorReply(`Your username contains too many capital letters, which this room doesn't allow.`);
		}
		if (room.settings.filterEmojis && EMOJI_REGEX.test(user.name)) {
			return this.errorReply(`Your username contains emojis, which this room doesn't allow.`);
		}
		// Removes extra spaces and null characters
		message = message.trim().replace(/[ \u0000\u200B-\u200F]+/g, ' ');

		if (room.settings.filterStretching && /(.+?)\1{7,}/i.test(message)) {
			return this.errorReply(`Your message contains too much stretching, which this room doesn't allow.`);
		}
		if (room.settings.filterCaps && /[A-Z\s]{18,}/.test(message)) {
			return this.errorReply(`Your message contains too many capital letters, which this room doesn't allow.`);
		}
		if (room.settings.filterEmojis && EMOJI_REGEX.test(message)) {
			return this.errorReply(`Your message contains emojis, which this room doesn't allow.`);
		}

		return true;
	}

	checkSlowchat(room: Room | null | undefined, user: User) {
		if (!room || !room.settings.slowchat) return true;
		if (user.can('show', null, room)) return true;
		const lastActiveSeconds = (Date.now() - user.lastMessageTime) / 1000;
		if (lastActiveSeconds < room.settings.slowchat) return false;
		return true;
	}

	checkBanwords(room: BasicRoom | null | undefined, message: string): boolean {
		if (!room) return true;
		if (!room.banwordRegex) {
			if (room.settings.banwords && room.settings.banwords.length) {
				room.banwordRegex = new RegExp('(?:\\b|(?!\\w))(?:' + room.settings.banwords.join('|') + ')(?:\\b|\\B(?!\\w))', 'i');
			} else {
				room.banwordRegex = true;
			}
		}
		if (!message) return true;
		if (room.banwordRegex !== true && room.banwordRegex.test(message)) {
			return false;
		}
		return this.checkBanwords(room.parent as ChatRoom, message);
	}
	checkGameFilter() {
		if (!this.room || !this.room.game || !this.room.game.onChatMessage) return;
		return this.room.game.onChatMessage(this.message, this.user);
	}
	pmTransform(originalMessage: string) {
		if (this.room) throw new Error(`Not a PM`);
		const targetIdentity = this.pmTarget ? this.pmTarget.getIdentity() : '~';
		const prefix = `|pm|${this.user.getIdentity()}|${targetIdentity}|`;
		return originalMessage.split('\n').map(message => {
			if (message.startsWith('||')) {
				return prefix + `/text ` + message.slice(2);
			} else if (message.startsWith(`|html|`)) {
				return prefix + `/raw ` + message.slice(6);
			} else if (message.startsWith(`|modaction|`)) {
				return prefix + `/log ` + message.slice(11);
			} else if (message.startsWith(`|raw|`)) {
				return prefix + `/raw ` + message.slice(5);
			} else if (message.startsWith(`|error|`)) {
				return prefix + `/error ` + message.slice(7);
			} else if (message.startsWith(`|c~|`)) {
				return prefix + message.slice(4);
			} else if (message.startsWith(`|c|~|/`)) {
				return prefix + message.slice(5);
			}
			return prefix + `/text ` + message;
		}).join(`\n`);
	}
	sendReply(data: string) {
		if (this.isQuiet) return;
		if (this.broadcasting && this.broadcastToRoom) {
			// broadcasting
			this.add(data);
		} else {
			// not broadcasting
			if (!this.room) {
				data = this.pmTransform(data);
				this.connection.send(data);
			} else {
				this.connection.sendTo(this.room, data);
			}
		}
	}
	errorReply(message: string) {
		this.sendReply(`|error|` + message.replace(/\n/g, `\n|error|`));
	}
	addBox(htmlContent: string) {
		this.add(`|html|<div class="infobox">${htmlContent}</div>`);
	}
	sendReplyBox(htmlContent: string) {
		this.sendReply(`|c|${this.room ? this.user.getIdentity() : '~'}|/raw <div class="infobox">${htmlContent}</div>`);
	}
	popupReply(message: string) {
		this.connection.popup(message);
	}
	add(data: string) {
		if (this.room) {
			this.room.add(data);
		} else {
			this.send(data);
		}
	}
	send(data: string) {
		if (this.room) {
			this.room.send(data);
		} else {
			data = this.pmTransform(data);
			this.user.send(data);
			if (this.pmTarget && this.pmTarget !== this.user) {
				this.pmTarget.send(data);
			}
		}
	}

	/** like privateModAction, but also notify Staff room */
	privateGlobalModAction(msg: string) {
		this.privateModAction(msg);
		if (this.room?.roomid !== 'staff') {
			Rooms.get('staff')?.addByUser(this.user, `${this.room ? `<<${this.room.roomid}>>` : `<PM:${this.pmTarget}>`} ${msg}`).update();
		}
	}
	addGlobalModAction(msg: string) {
		this.addModAction(msg);
		if (this.room?.roomid !== 'staff') {
			Rooms.get('staff')?.addByUser(this.user, `${this.room ? `<<${this.room.roomid}>>` : `<PM:${this.pmTarget}>`} ${msg}`).update();
		}
	}

	privateModAction(msg: string) {
		if (this.room) {
			if (this.room.roomid === 'staff') {
				this.room.addByUser(this.user, `(${msg})`);
			} else {
				this.room.sendModsByUser(this.user, `(${msg})`);
			}
		} else {
			const data = this.pmTransform(`|modaction|${msg}`);
			this.user.send(data);
			if (this.pmTarget && this.pmTarget !== this.user && this.pmTarget.isStaff) {
				this.pmTarget.send(data);
			}
		}
		this.roomlog(`(${msg})`);
	}
	globalModlog(action: string, user: string | User | null, note?: string | null) {
		let buf = `${action}: `;
		if (user) {
			if (typeof user === 'string') {
				buf += `[${user}]`;
			} else {
				const userid = user.getLastId();
				buf += `[${userid}]`;
				if (user.autoconfirmed && user.autoconfirmed !== userid) buf += ` ac:[${user.autoconfirmed}]`;
				const alts = user.getAltUsers(false, true).slice(1).map(alt => alt.getLastId()).join('], [');
				if (alts.length) buf += ` alts:[${alts}]`;
				buf += ` [${user.latestIp}]`;
			}
		}
		if (!note) note = ` by ${this.user.id}`;
		buf += note.replace(/\n/gm, ' ');

		Rooms.global.modlog(buf, this.room?.roomid);
		if (this.room) this.room.modlog(buf);
	}
	modlog(
		action: string,
		user: string | User | null = null,
		note: string | null = null,
		options: Partial<{noalts: any, noip: any}> = {}
	) {
		let buf = `${action}: `;
		if (user) {
			if (typeof user === 'string') {
				buf += `[${toID(user)}]`;
			} else {
				const userid = user.getLastId();
				buf += `[${userid}]`;
				if (!options.noalts) {
					if (user.autoconfirmed && user.autoconfirmed !== userid) buf += ` ac:[${user.autoconfirmed}]`;
					const alts = user.getAltUsers(false, true).slice(1).map(alt => alt.getLastId()).join('], [');
					if (alts.length) buf += ` alts:[${alts}]`;
				}
				if (!options.noip) buf += ` [${user.latestIp}]`;
			}
		}
		buf += ` by ${this.user.id}`;
		if (note) buf += `: ${note.replace(/\n/gm, ' ')}`;

		(this.room || Rooms.global).modlog(buf);
	}
	roomlog(data: string) {
		if (this.room) this.room.roomlog(data);
	}
	stafflog(data: string) {
		(Rooms.get('staff') || Rooms.lobby || this.room)?.roomlog(data);
	}
	addModAction(msg: string) {
		if (this.room) {
			this.room.addByUser(this.user, msg);
		} else {
			this.send(`|modaction|${msg}`);
		}
	}
	update() {
		if (this.room) this.room.update();
	}
	filter(message: string, targetUser: User | null = null) {
		if (!this.room) return null;
		return Chat.filter(this, message, this.user, this.room, this.connection, targetUser);
	}
	statusfilter(status: string) {
		return Chat.statusfilter(status, this.user);
	}
	can(permission: RoomPermission, target: User | null, room: Room): boolean;
	can(permission: GlobalPermission, target?: User | null): boolean;
	can(permission: string, target: User | null = null, room: Room | null = null) {
		if (!Users.Auth.hasPermission(this.user, permission, target, room, this.fullCmd)) {
			this.errorReply(this.cmdToken + this.fullCmd + " - Access denied.");
			return false;
		}
		return true;
	}
	privatelyCan(permission: RoomPermission, target: User | null, room: Room): boolean;
	privatelyCan(permission: GlobalPermission, target?: User | null): boolean;
	privatelyCan(permission: string, target: User | null = null, room: Room | null = null) {
		this.handler!.isPrivate = true;
		if (Users.Auth.hasPermission(this.user, permission, target, room, this.fullCmd)) {
			return true;
		}
		this.commandDoesNotExist();
	}
	canUseConsole() {
		if (!this.user.hasConsoleAccess(this.connection)) {
			this.errorReply(this.cmdToken + this.fullCmd + " - Requires console access, please set up `Config.consoleips`.");
			return false;
		}
		return true;
	}
	shouldBroadcast() {
		return this.cmdToken === BROADCAST_TOKEN;
	}
	canBroadcast(ignoreCooldown?: boolean, suppressMessage?: string | null) {
		if (this.broadcasting || !this.shouldBroadcast()) {
			return true;
		}

		if (this.room && !this.user.can('show', null, this.room)) {
			this.errorReply(`You need to be voiced to broadcast this command's information.`);
			this.errorReply(`To see it for yourself, use: /${this.message.slice(1)}`);
			return false;
		}

		if (!this.room && !this.pmTarget) {
			this.errorReply(`Broadcasting a command with "!" in a PM or chatroom will show it that user or room.`);
			this.errorReply(`To see it for yourself, use: /${this.message.slice(1)}`);
			return false;
		}

		// broadcast cooldown
		const broadcastMessage = (suppressMessage || this.message).toLowerCase().replace(/[^a-z0-9\s!,]/g, '');

		if (!ignoreCooldown && this.room && this.room.lastBroadcast === broadcastMessage &&
			this.room.lastBroadcastTime >= Date.now() - BROADCAST_COOLDOWN &&
			!this.user.can('bypassall')) {
			this.errorReply("You can't broadcast this because it was just broadcasted.");
			return false;
		}

		const message = this.canTalk(suppressMessage || this.message);
		if (!message) {
			this.errorReply(`To see it for yourself, use: /${this.message.slice(1)}`);
			return false;
		}

		// canTalk will only return true with no message
		this.message = message;
		this.broadcastMessage = broadcastMessage;
		return true;
	}
	runBroadcast(ignoreCooldown = false, suppressMessage: string | null = null) {
		if (this.broadcasting || !this.shouldBroadcast()) {
			// Already being broadcast, or the user doesn't intend to broadcast.
			return true;
		}

		if (!this.broadcastMessage) {
			// Permission hasn't been checked yet. Do it now.
			if (!this.canBroadcast(ignoreCooldown, suppressMessage)) return false;
		}

		this.broadcasting = true;

		if (this.pmTarget) {
			this.sendReply('|c~|' + (suppressMessage || this.message));
		} else {
			this.sendReply('|c|' + this.user.getIdentity(this.room ? this.room.roomid : '') + '|' + (suppressMessage || this.message));
		}
		if (this.room) {
			// We don't want broadcasted messages in a room to be translated
			// according to a user's personal language setting.
			this.language = this.room.settings.language || null;
			if (!ignoreCooldown) {
				this.room.lastBroadcast = this.broadcastMessage;
				this.room.lastBroadcastTime = Date.now();
			}
		}

		return true;
	}
	/* The sucrase transformation of optional chaining is too expensive to be used in a hot function like this. */
	/* eslint-disable @typescript-eslint/prefer-optional-chain */
	canTalk(message: string, room?: Room | null, targetUser?: User | null): string | null;
	canTalk(message?: null, room?: Room | null, targetUser?: User | null): true | null;
	canTalk(message: string | null = null, room: Room | null = null, targetUser: User | null = null) {
		if (!targetUser && this.pmTarget) {
			targetUser = this.pmTarget;
		}
		if (targetUser) {
			room = null;
		} else if (!room) {
			// @ts-ignore excludes GlobalRoom above
			room = this.room;
		}
		const user = this.user;
		const connection = this.connection;

		if (!user.named) {
			connection.popup(this.tr(`You must choose a name before you can talk.`));
			return null;
		}
		if (!user.can('bypassall')) {
			const lockType = (user.namelocked ? this.tr(`namelocked`) : user.locked ? this.tr(`locked`) : ``);
			const lockExpiration = Punishments.checkLockExpiration(user.namelocked || user.locked);
			if (room) {
				if (lockType && !room.settings.isHelp) {
					this.errorReply(this.tr `You are ${lockType} and can't talk in chat. ${lockExpiration}`);
					this.sendReply(`|html|<a href="view-help-request--appeal" class="button">${this.tr("Get help with this")}</a>`);
					return null;
				}
				if (room.isMuted(user)) {
					this.errorReply(this.tr(`You are muted and cannot talk in this room.`));
					return null;
				}
				if (room.settings.modchat && !room.auth.atLeast(user, room.settings.modchat)) {
					if (room.settings.modchat === 'autoconfirmed') {
						this.errorReply(
							this.tr(
								`Because moderated chat is set, your account must be at least one week old and you must have won at least one ladder game to speak in this room.`
							)
						);
						return null;
					}
					if (room.settings.modchat === 'trusted') {
						this.errorReply(
							this.tr(
								`Because moderated chat is set, your account must be staff in a public room or have a global rank to speak in this room.`
							)
						);
						return null;
					}
					const groupName = Config.groups[room.settings.modchat] && Config.groups[room.settings.modchat].name ||
						room.settings.modchat;
					this.errorReply(
						this.tr `Because moderated chat is set, you must be of rank ${groupName} or higher to speak in this room.`
					);
					return null;
				}
				if (!(user.id in room.users)) {
					connection.popup(`You can't send a message to this room without being in it.`);
					return null;
				}
			}
			if (targetUser) {
				if (lockType && !targetUser.can('lock')) {
					this.errorReply(this.tr`You are ${lockType} and can only private message members of the global moderation team. ${lockExpiration}`);
					this.sendReply(`|html|<a href="view-help-request--appeal" class="button">${this.tr`Get help with this`}</a>`);
					return null;
				}
				if (targetUser.locked && !user.can('lock')) {
					this.errorReply(this.tr`The user "${targetUser.name}" is locked and cannot be PMed.`);
					return null;
				}
				if (Config.pmmodchat && !Users.globalAuth.atLeast(user, Config.pmmodchat) &&
					!Users.Auth.hasPermission(targetUser, 'promote', Config.pmmodchat as GroupSymbol)) {
					const groupName = Config.groups[Config.pmmodchat] && Config.groups[Config.pmmodchat].name || Config.pmmodchat;
					this.errorReply(this.tr`On this server, you must be of rank ${groupName} or higher to PM users.`);
					return null;
				}
				if (targetUser.settings.blockPMs &&
					(targetUser.settings.blockPMs === true || !Users.globalAuth.atLeast(user, targetUser.settings.blockPMs)) &&
					!user.can('lock')) {
					Chat.maybeNotifyBlocked('pm', targetUser, user);
					if (!targetUser.can('lock')) {
						this.errorReply(this.tr`This user is blocking private messages right now.`);
						return null;
					} else {
						this.errorReply(this.tr`This ${Config.groups[targetUser.tempGroup].name} is too busy to answer private messages right now. Please contact a different staff member.`);
						this.sendReply(`|html|${this.tr`If you need help, try opening a <a href="view-help-request" class="button">help ticket</a>`}`);
						return null;
					}
				}
				if (user.settings.blockPMs && (user.settings.blockPMs === true ||
					!Users.globalAuth.atLeast(targetUser, user.settings.blockPMs)) && !targetUser.can('lock')) {
					this.errorReply(this.tr`You are blocking private messages right now.`);
					return null;
				}
			}
		}

		if (typeof message !== 'string') return true;

		if (!message) {
			this.errorReply(this.tr("Your message can't be blank."));
			return null;
		}
		let length = message.length;
		length += 10 * message.replace(/[^\ufdfd]*/g, '').length;
		if (length > MAX_MESSAGE_LENGTH && !user.can('ignorelimits')) {
			this.errorReply(this.tr("Your message is too long: ") + message);
			return null;
		}

		// remove zalgo
		// eslint-disable-next-line max-len
		message = message.replace(/[\u0300-\u036f\u0483-\u0489\u0610-\u0615\u064B-\u065F\u0670\u06D6-\u06DC\u06DF-\u06ED\u0E31\u0E34-\u0E3A\u0E47-\u0E4E]{3,}/g, '');
		if (/[\u115f\u1160\u239b-\u23b9]/.test(message)) {
			this.errorReply(this.tr("Your message contains banned characters."));
			return null;
		}

		// If the corresponding config option is set, non-AC users cannot send links, except to staff.
		if (Config.restrictLinks && !user.autoconfirmed) {
			// eslint-disable-next-line @typescript-eslint/prefer-regexp-exec
			const links = message.match(Chat.linkRegex);
			const allLinksWhitelisted = !links || links.every(link => {
				link = link.toLowerCase();
				const domainMatches = /^(?:http:\/\/|https:\/\/)?(?:[^/]*\.)?([^/.]*\.[^/.]*)\.?($|\/|:)/.exec(link);
				const domain = domainMatches?.[1];
				const hostMatches = /^(?:http:\/\/|https:\/\/)?([^/]*[^/.])\.?($|\/|:)/.exec(link);
				let host = hostMatches?.[1];
				if (host?.startsWith('www.')) host = host.slice(4);
				if (!domain || !host) return null;
				return LINK_WHITELIST.includes(host) || LINK_WHITELIST.includes(`*.${domain}`);
			});
			if (!allLinksWhitelisted && !(targetUser?.can('lock') || room?.settings.isHelp)) {
				this.errorReply("Your account must be autoconfirmed to send links to other users, except for global staff.");
				return null;
			}
		}

		if (!this.checkFormat(room, user, message)) {
			return null;
		}

		if (!this.checkSlowchat(room, user)) {
			this.errorReply(
				this.tr`This room has slow-chat enabled. You can only talk once every ${room!.settings.slowchat} seconds.`
			);
			return null;
		}

		if (!this.checkBanwords(room, user.name) && !user.can('bypassall')) {
			this.errorReply(this.tr(`Your username contains a phrase banned by this room.`));
			return null;
		}
		const status = user.settings.statusMessage;
		if (status && (!this.checkBanwords(room, status) && !user.can('bypassall'))) {
			this.errorReply(this.tr(`Your status message contains a phrase banned by this room.`));
			return null;
		}
		if (!this.checkBanwords(room, message) && !user.can('mute', null, room!)) {
			this.errorReply(this.tr("Your message contained banned words in this room."));
			return null;
		}

		const gameFilter = this.checkGameFilter();
		if (typeof gameFilter === 'string') {
			if (gameFilter) this.errorReply(gameFilter);
			return null;
		}

		if (room) {
			const normalized = message.trim();
			if (
				!user.can('bypassall') && (['help', 'lobby'].includes(room.roomid)) && (normalized === user.lastMessage) &&
				((Date.now() - user.lastMessageTime) < MESSAGE_COOLDOWN)
			) {
				this.errorReply(this.tr("You can't send the same message again so soon."));
				return null;
			}
			user.lastMessage = message;
			user.lastMessageTime = Date.now();
		}

		if (room?.settings.highTraffic &&
			toID(message).replace(/[^a-z]+/, '').length < 2 &&
			!user.can('show', null, room)) {
			this.errorReply(
				this.tr('Due to this room being a high traffic room, your message must contain at least two letters.')
			);
			return null;
		}

		if (Chat.filters.length) {
			return Chat.filter(this, message, user, room, connection, targetUser);
		}

		return message;
	}
	canPMHTML(targetUser: User | null) {
		if (!targetUser || !targetUser.connected) {
			this.errorReply(`User ${this.targetUsername} is not currently online.`);
			return false;
		}
		if (!(this.room && (targetUser.id in this.room.users)) && !this.user.can('addhtml')) {
			this.errorReply("You do not have permission to use this command to users who are not in this room.");
			return false;
		}
		if (targetUser.settings.blockPMs &&
			(targetUser.settings.blockPMs === true || !Users.globalAuth.atLeast(this.user, targetUser.settings.blockPMs)) &&
			!this.user.can('lock')
		) {
			Chat.maybeNotifyBlocked('pm', targetUser, this.user);
			this.errorReply("This user is currently blocking PMs.");
			return false;
		}
		if (targetUser.locked && !this.user.can('lock')) {
			this.errorReply("This user is currently locked, so you cannot send them HTML.");
			return false;
		}
		return true;
	}
	/* eslint-enable @typescript-eslint/prefer-optional-chain */
	canEmbedURI(uri: string, autofix?: boolean) {
		if (uri.startsWith('https://')) return uri;
		if (uri.startsWith('//')) return uri;
		if (uri.startsWith('data:')) return uri;
		if (!uri.startsWith('http://')) {
			if (/^[a-z]+:\/\//.test(uri)) {
				this.errorReply("Image URLs must begin with 'https://' or 'http://' or 'data:'");
				return null;
			}
		} else {
			uri = uri.slice(7);
		}
		const slashIndex = uri.indexOf('/');
		let domain = (slashIndex >= 0 ? uri.slice(0, slashIndex) : uri);

		// heuristic that works for all the domains we care about
		const secondLastDotIndex = domain.lastIndexOf('.', domain.length - 5);
		if (secondLastDotIndex >= 0) domain = domain.slice(secondLastDotIndex + 1);

		const approvedDomains = [
			'imgur.com',
			'gyazo.com',
			'puu.sh',
			'rotmgtool.com',
			'pokemonshowdown.com',
			'nocookie.net',
			'blogspot.com',
			'imageshack.us',
			'deviantart.net',
			'd.pr',
			'pokefans.net',
		];
		if (approvedDomains.includes(domain)) {
			if (autofix) return `//${uri}`;
			this.errorReply(`Please use HTTPS for image "${uri}"`);
			return null;
		}
		if (domain === 'bit.ly') {
			this.errorReply("Please don't use URL shorteners.");
			return null;
		}
		// unknown URI, allow HTTP to be safe
		return uri;
	}
	/**
	 * This is a quick and dirty first-pass "is this good HTML" check. The full
	 * sanitization is done on the client by Caja in `src/battle-log.ts`
	 * `BattleLog.sanitizeHTML`.
	 */
	canHTML(htmlContent: string | null) {
		htmlContent = ('' + (htmlContent || '')).trim();
		if (!htmlContent) return '';
		if (/>here.?</i.test(htmlContent) || /click here/i.test(htmlContent)) {
			this.errorReply('Do not use "click here"');
			return null;
		}

		// check for mismatched tags
		const tags = htmlContent.match(/<!--.*?-->|<\/?[^<>]*/g);
		if (tags) {
			const ILLEGAL_TAGS = [
				'script', 'head', 'body', 'html', 'canvas', 'base', 'meta', 'link',
			];
			const LEGAL_AUTOCLOSE_TAGS = [
				// void elements (no-close tags)
				'br', 'area', 'embed', 'hr', 'img', 'source', 'track', 'input', 'wbr', 'col',
				// autoclose tags
				'p', 'li', 'dt', 'dd', 'option', 'tr', 'th', 'td', 'thead', 'tbody', 'tfoot', 'colgroup',
				// PS custom element
				'psicon',
			];
			const stack = [];
			for (const tag of tags) {
				const isClosingTag = tag.charAt(1) === '/';
				const tagContent = tag.slice(isClosingTag ? 2 : 1).replace(/\s+/, ' ').trim();
				const tagNameEndIndex = tagContent.indexOf(' ');
				const tagName = tagContent.slice(0, tagNameEndIndex >= 0 ? tagNameEndIndex : undefined).toLowerCase();
				if (tagName === '!--') continue;
				if (isClosingTag) {
					if (LEGAL_AUTOCLOSE_TAGS.includes(tagName)) continue;
					if (!stack.length) {
						this.errorReply(`Extraneous </${tagName}> without an opening tag.`);
						return null;
					}
					const expectedTagName = stack.pop();
					if (tagName !== expectedTagName) {
						this.errorReply(`Extraneous </${tagName}> where </${expectedTagName}> was expected.`);
						return null;
					}
					continue;
				}

				if (ILLEGAL_TAGS.includes(tagName) || !/^[a-z]+[0-9]?$/.test(tagName)) {
					this.errorReply(`Illegal tag <${tagName}> can't be used here.`);
					return null;
				}
				if (!LEGAL_AUTOCLOSE_TAGS.includes(tagName)) {
					stack.push(tagName);
				}

				if (tagName === 'img') {
					if (!this.room || (this.room.settings.isPersonal && !this.user.can('lock'))) {
						this.errorReply(`This tag is not allowed: <${tagContent}>`);
						this.errorReply(`Images are not allowed outside of chatrooms.`);
						return null;
					}
					if (!/width ?= ?(?:[0-9]+|"[0-9]+")/i.test(tagContent) || !/height ?= ?(?:[0-9]+|"[0-9]+")/i.test(tagContent)) {
						// Width and height are required because most browsers insert the
						// <img> element before width and height are known, and when the
						// image is loaded, this changes the height of the chat area, which
						// messes up autoscrolling.
						this.errorReply(`This image is missing a width/height attribute: <${tagContent}>`);
						this.errorReply(`Images without predefined width/height cause problems with scrolling because loading them changes their height.`);
						return null;
					}
					const srcMatch = / src ?= ?"?([^ "]+)(?: ?")?/i.exec(tagContent);
					if (srcMatch) {
						if (!this.canEmbedURI(srcMatch[1])) return null;
					} else {
						this.errorReply(`This image has a broken src attribute: <${tagContent}>`);
						this.errorReply(`The src attribute must exist and have no spaces in the URL`);
						return null;
					}
				}
				if (tagName === 'button') {
					if ((!this.room || this.room.settings.isPersonal || this.room.settings.isPrivate === true) && !this.user.can('lock')) {
						const buttonName = / name ?= ?"([^"]*)"/i.exec(tagContent)?.[1];
						const buttonValue = / value ?= ?"([^"]*)"/i.exec(tagContent)?.[1];
						const msgCommandRegex = /^\/(?:msg|pm|w|whisper) /i;
						if (buttonName === 'send' && buttonValue && msgCommandRegex.test(buttonValue)) {
							const [pmTarget] = buttonValue.replace(msgCommandRegex, '').split(',');
							const auth = this.room ? this.room.auth : Users.globalAuth;
							if (auth.get(toID(pmTarget)) !== '*' && toID(pmTarget) !== this.user.id) {
								this.errorReply(`This button is not allowed: <${tagContent}>`);
								this.errorReply(`Your scripted button can't send PMs to ${pmTarget}, because that user is not a Room Bot.`);
								return null;
							}
						} else if (buttonName) {
							this.errorReply(`This button is not allowed: <${tagContent}>`);
							this.errorReply(`You do not have permission to use most buttons. Here are the two types you're allowed to use:`);
							this.errorReply(`1. Linking to a room: <a href="/roomid"><button>go to a place</button></a>`);
							this.errorReply(`2. Sending a message to a Bot: <button name="send" value="/msg BOT_USERNAME, MESSAGE">send the thing</button>`);
							return null;
						}
					}
				}
			}
			if (stack.length) {
				this.errorReply(`Missing </${stack.pop()}>.`);
				return null;
			}
		}

		return htmlContent;
	}
	targetUserOrSelf(target: string, exactName: boolean) {
		if (!target) {
			this.targetUsername = this.user.name;
			this.inputUsername = this.user.name;
			return this.user;
		}
		this.splitTarget(target, exactName);
		return this.targetUser;
	}

	/**
	 * Given a message in the form "USERNAME" or "USERNAME, MORE", splits
	 * it apart:
	 *
	 * - `this.targetUser` will be the User corresponding to USERNAME
	 *   (or null, if not found)
	 *
	 * - `this.inputUsername` will be the text of USERNAME, unmodified
	 *
	 * - `this.targetUsername` will be the username, if found, or
	 *   this.inputUsername otherwise
	 *
	 * - and the text of MORE will be returned (empty string, if the
	 *   message has no comma)
	 *
	 */
	splitTarget(target: string, exactName = false) {
		const [name, rest] = this.splitOne(target);

		this.targetUser = Users.get(name, exactName);
		this.inputUsername = name.trim();
		this.targetUsername = this.targetUser ? this.targetUser.name : this.inputUsername;
		return rest;
	}

	requiresRoom() {
		this.errorReply(`/${this.cmd} - must be used in a chat room, not a ${this.pmTarget ? "PM" : "console"}`);
	}
	commandDoesNotExist(): never {
		if (this.cmdToken === '!') {
			throw new Chat.ErrorMessage(`The command "${this.cmdToken}${this.cmd}" does not exist.`);
		}
		throw new Chat.ErrorMessage(
			`The command "${this.cmdToken}${this.cmd}" does not exist. To send a message starting with "${this.cmdToken}${this.fullCmd}", type "${this.cmdToken}${this.cmdToken}${this.fullCmd}".`
		);
	}
}

export const Chat = new class {
	constructor() {
		void this.loadTranslations().then(() => {
			Chat.translationsLoaded = true;
		});
	}
	translationsLoaded = false;
	readonly multiLinePattern = new PatternTester();

	/*********************************************************
	 * Load command files
	 *********************************************************/
	baseCommands!: AnnotatedChatCommands;
	commands!: AnnotatedChatCommands;
	basePages!: PageTable;
	pages!: PageTable;
	readonly destroyHandlers: (() => void)[] = [];
	roomSettings: SettingsHandler[] = [];

	/*********************************************************
	 * Load chat filters
	 *********************************************************/
	readonly filters: ChatFilter[] = [];
	filter(
		context: CommandContext,
		message: string,
		user: User,
		room: Room | null,
		connection: Connection,
		targetUser: User | null = null
	) {
		// Chat filters can choose to:
		// 1. return false OR null - to not send a user's message
		// 2. return an altered string - to alter a user's message
		// 3. return undefined to send the original message through
		const originalMessage = message;
		for (const curFilter of Chat.filters) {
			const output = curFilter.call(context, message, user, room, connection, targetUser, originalMessage);
			if (output === false) return null;
			if (!output && output !== undefined) return output;
			if (output !== undefined) message = output;
		}

		return message;
	}

	readonly namefilters: NameFilter[] = [];
	namefilter(name: string, user: User) {
		if (!Config.disablebasicnamefilter) {
			// whitelist
			// \u00A1-\u00BF\u00D7\u00F7  Latin punctuation/symbols
			// \u02B9-\u0362              basic combining accents
			// \u2012-\u2027\u2030-\u205E Latin punctuation/symbols extended
			// \u2050-\u205F              fractions extended
			// \u2190-\u23FA\u2500-\u2BD1 misc symbols
			// \u2E80-\u32FF              CJK symbols
			// \u3400-\u9FFF              CJK
			// \uF900-\uFAFF\uFE00-\uFE6F CJK extended
			// eslint-disable-next-line no-misleading-character-class, max-len
			name = name.replace(/[^a-zA-Z0-9 /\\.~()<>^*%&=+$#_'?!"\u00A1-\u00BF\u00D7\u00F7\u02B9-\u0362\u2012-\u2027\u2030-\u205E\u2050-\u205F\u2190-\u23FA\u2500-\u2BD1\u2E80-\u32FF\u3400-\u9FFF\uF900-\uFAFF\uFE00-\uFE6F-]+/g, '');

			// blacklist
			// \u00a1 upside-down exclamation mark (i)
			// \u2580-\u2590 black bars
			// \u25A0\u25Ac\u25AE\u25B0 black bars
			// \u534d\u5350 swastika
			// \u2a0d crossed integral (f)
			name = name.replace(/[\u00a1\u2580-\u2590\u25A0\u25Ac\u25AE\u25B0\u2a0d\u534d\u5350]/g, '');

			// e-mail address
			if (name.includes('@') && name.includes('.')) return '';

			// url
			if (/[a-z0-9]\.(com|net|org|us|uk|co|gg|tk|ml|gq|ga|xxx|download|stream)\b/i.test(name)) name = name.replace(/\./g, '');

			// Limit the amount of symbols allowed in usernames to 4 maximum, and
			// disallow (R) and (C) from being used in the middle of names.
			// eslint-disable-next-line max-len
			const nameSymbols = name.replace(/[^\u00A1-\u00BF\u00D7\u00F7\u02B9-\u0362\u2012-\u2027\u2030-\u205E\u2050-\u205F\u2090-\u23FA\u2500-\u2BD1]+/g, '');
			// \u00ae\u00a9 (R) (C)
			// eslint-disable-next-line no-misleading-character-class, max-len
			if (nameSymbols.length > 4 || /[^a-z0-9][a-z0-9][^a-z0-9]/.test(name.toLowerCase() + ' ') || /[\u00ae\u00a9].*[a-zA-Z0-9]/.test(name)) name = name.replace(/[\u00A1-\u00BF\u00D7\u00F7\u02B9-\u0362\u2012-\u2027\u2030-\u205E\u2050-\u205F\u2190-\u23FA\u2500-\u2BD1\u2E80-\u32FF\u3400-\u9FFF\uF900-\uFAFF\uFE00-\uFE6F]+/g, '').replace(/[^A-Za-z0-9]{2,}/g, ' ').trim();
		}
		name = name.replace(/^[^A-Za-z0-9]+/, ""); // remove symbols from start
		name = name.replace(/@/g, ""); // Remove @ as this is used to indicate status messages

		// cut name length down to 18 chars
		if (/[A-Za-z0-9]/.test(name.slice(18))) {
			name = name.replace(/[^A-Za-z0-9]+/g, "");
		} else {
			name = name.slice(0, 18);
		}

		name = Dex.getName(name);
		for (const curFilter of Chat.namefilters) {
			name = curFilter(name, user);
			if (!name) return '';
		}
		return name;
	}

	readonly hostfilters: HostFilter[] = [];
	hostfilter(host: string, user: User, connection: Connection, hostType: string) {
		for (const curFilter of Chat.hostfilters) {
			curFilter(host, user, connection, hostType);
		}
	}

	readonly loginfilters: LoginFilter[] = [];
	loginfilter(user: User, oldUser: User | null, usertype: string) {
		for (const curFilter of Chat.loginfilters) {
			curFilter(user, oldUser, usertype);
		}
	}

	readonly nicknamefilters: NameFilter[] = [];
	nicknamefilter(nickname: string, user: User) {
		for (const curFilter of Chat.nicknamefilters) {
			nickname = curFilter(nickname, user);
			if (!nickname) return '';
		}
		return nickname;
	}

	readonly statusfilters: StatusFilter[] = [];
	statusfilter(status: string, user: User) {
		status = status.replace(/\|/g, '');
		for (const curFilter of Chat.statusfilters) {
			status = curFilter(status, user);
			if (!status) return '';
		}
		return status;
	}
	/*********************************************************
	 * Translations
	 *********************************************************/
	/** language id -> language name */
	readonly languages = new Map<string, string>();
	/** language id -> (english string -> translated string) */
	readonly translations = new Map<string, Map<string, [string, string[], string[]]>>();

	loadTranslations() {
		return FS(TRANSLATION_DIRECTORY).readdir().then(files => {
			// ensure that english is the first entry when we iterate over Chat.languages
			Chat.languages.set('english', 'English');
			for (const fname of files) {
				if (!fname.endsWith('.json')) continue;

				interface TRStrings {
					[k: string]: string;
				}
				// eslint-disable-next-line @typescript-eslint/no-var-requires
				const content: {name: string, strings: TRStrings} = require(`../${TRANSLATION_DIRECTORY}${fname}`);
				const id = fname.slice(0, -5);

				Chat.languages.set(id, content.name || "Unknown Language");
				Chat.translations.set(id, new Map());

				if (content.strings) {
					for (const key in content.strings) {
						const keyLabels: string[] = [];
						const valLabels: string[] = [];
						const newKey = key.replace(/\${.+?}/g, str => {
							keyLabels.push(str);
							return '${}';
						}).replace(/\[TN: ?.+?\]/g, '');
						const val = content.strings[key].replace(/\${.+?}/g, (str: string) => {
							valLabels.push(str);
							return '${}';
						}).replace(/\[TN: ?.+?\]/g, '');
						Chat.translations.get(id)!.set(newKey, [val, keyLabels, valLabels]);
					}
				}
			}
		});
	}
	tr(language: string | null): (fStrings: TemplateStringsArray | string, ...fKeys: any) => string;
	tr(language: string | null, strings: TemplateStringsArray | string, ...keys: any[]): string;
	tr(language: string | null, strings: TemplateStringsArray | string = '', ...keys: any[]) {
		if (!language) language = 'english';
		language = toID(language);
		// If strings is an array (normally the case), combine before translating.
		const trString = Array.isArray(strings) ? strings.join('${}') : strings as string;

		if (!Chat.translations.has(language)) {
			if (!Chat.translationsLoaded) return trString;
			throw new Error(`Trying to translate to a nonexistent language: ${language}`);
		}
		if (!strings.length) {
			return ((fStrings: TemplateStringsArray | string, ...fKeys: any) => {
				return Chat.tr(language, fStrings, ...fKeys);
			});
		}

		const entry = Chat.translations.get(language)!.get(trString);
		let [translated, keyLabels, valLabels] = entry || ["", [], []];
		if (!translated) translated = trString;

		// Replace the gaps in the species string
		if (keys.length) {
			let reconstructed = '';

			const left: (string | null)[] = keyLabels.slice();
			for (const [i, str] of translated.split('${}').entries()) {
				reconstructed += str;
				if (keys[i]) {
					let index = left.indexOf(valLabels[i]);
					if (index < 0) {
						index = left.findIndex(val => !!val);
					}
					if (index < 0) index = i;
					reconstructed += keys[index];
					left[index] = null;
				}
			}

			translated = reconstructed;
		}
		return translated;
	}

	readonly MessageContext = MessageContext;
	readonly CommandContext = CommandContext;
	readonly PageContext = PageContext;
	readonly ErrorMessage = ErrorMessage;
	/**
	 * Command parser
	 *
	 * Usage:
	 *   Chat.parse(message, room, user, connection)
	 *
	 * Parses the message. If it's a command, the command is executed, if
	 * not, it's displayed directly in the room.
	 *
	 * Examples:
	 *   Chat.parse("/join lobby", room, user, connection)
	 *     will make the user join the lobby.
	 *
	 *   Chat.parse("Hi, guys!", room, user, connection)
	 *     will return "Hi, guys!" if the user isn't muted, or
	 *     if he's muted, will warn him that he's muted.
	 *
	 * The return value is the return value of the command handler, if any,
	 * or the message, if there wasn't a command. This value could be a success
	 * or failure (few commands report these) or a Promise for when the command
	 * is done executing, if it's not currently done.
	 *
	 * @param message - the message the user is trying to say
	 * @param room - the room the user is trying to say it in
	 * @param user - the user that sent the message
	 * @param connection - the connection the user sent the message from
	 */
	parse(message: string, room: Room | null | undefined, user: User, connection: Connection) {
		Chat.loadPlugins();
		const context = new CommandContext({message, room, user, connection});

		return context.parse();
	}
	sendPM(message: string, user: User, pmTarget: User, onlyRecipient: User | null = null) {
		const buf = `|pm|${user.getIdentity()}|${pmTarget.getIdentity()}|${message}`;
		if (onlyRecipient) return onlyRecipient.send(buf);
		user.send(buf);
		if (pmTarget !== user) pmTarget.send(buf);
		pmTarget.lastPM = user.id;
		user.lastPM = pmTarget.id;
	}

	packageData: AnyObject = {};

	loadPlugin(file: string) {
		let plugin;
		if (file.endsWith('.ts')) {
			plugin = require(`./${file.slice(0, -3)}`);
		} else if (file.endsWith('.js')) {
			// Switch to server/ because we'll be in .server-dist/ after this file is compiled
			plugin = require(`../server/${file}`);
		} else {
			return;
		}
		this.loadPluginData(plugin);
	}
	annotateCommands(commandTable: AnyObject, namespace = ''): AnnotatedChatCommands {
		for (const cmd in commandTable) {
			const entry = commandTable[cmd];
			if (typeof entry === 'object') {
				this.annotateCommands(entry, `${namespace}${cmd} `);
			}
			if (typeof entry !== 'function') continue;

			const handlerCode = entry.toString();
			entry.requiresRoom = /\bthis\.requiresRoom\(/.test(handlerCode);
			entry.hasRoomPermissions = /\bthis\.can\([^,)\n]*, [^,)\n]*,/.test(handlerCode);
			entry.broadcastable = /\bthis\.(?:canBroadcast|runBroadcast)\(/.test(handlerCode);
			entry.isPrivate = /\bthis\.(?:privatelyCan|commandDoesNotExist)\(/.test(handlerCode);

			// assign properties from the base command if the current command uses CommandContext.run.
			const runsCommand = /this.run\((?:'|"|`)(.*?)(?:'|"|`)\)/.exec(handlerCode);
			if (runsCommand) {
				const [, baseCommand] = runsCommand;
				const baseEntry = commandTable[baseCommand];
				if (baseEntry) {
					if (baseEntry.requiresRoom) entry.requiresRoom = baseEntry.requiresRoom;
					if (baseEntry.hasRoomPermissions) entry.hasRoomPermissions = baseEntry.hasRoomPermissions;
					if (baseEntry.broadcastable) entry.broadcastable = baseEntry.broadcastable;
					if (baseEntry.isPrivate) entry.isPrivate = baseEntry.isPrivate;
				}
			}

			// This is usually the same as `entry.name`, but some weirdness like
			// `commands.a = b` could screw it up. This should make it consistent.
			entry.cmd = cmd;
			entry.fullCmd = `${namespace}${cmd}`;
		}
		return commandTable;
	}
	loadPluginData(plugin: AnyObject) {
		if (plugin.commands) {
			Object.assign(Chat.commands, this.annotateCommands(plugin.commands));
		}
		if (plugin.pages) Object.assign(Chat.pages, plugin.pages);

		if (plugin.destroy) Chat.destroyHandlers.push(plugin.destroy);
		if (plugin.roomSettings) {
			if (!Array.isArray(plugin.roomSettings)) plugin.roomSettings = [plugin.roomSettings];
			Chat.roomSettings = Chat.roomSettings.concat(plugin.roomSettings);
		}
		if (plugin.chatfilter) Chat.filters.push(plugin.chatfilter);
		if (plugin.namefilter) Chat.namefilters.push(plugin.namefilter);
		if (plugin.hostfilter) Chat.hostfilters.push(plugin.hostfilter);
		if (plugin.loginfilter) Chat.loginfilters.push(plugin.loginfilter);
		if (plugin.nicknamefilter) Chat.nicknamefilters.push(plugin.nicknamefilter);
		if (plugin.statusfilter) Chat.statusfilters.push(plugin.statusfilter);
	}
	loadPlugins() {
		if (Chat.commands) return;

		void FS('package.json').readIfExists().then(data => {
			if (data) Chat.packageData = JSON.parse(data);
		});

		// Install plug-in commands and chat filters

		// All resulting filenames will be relative to basePath
		const getFiles = (basePath: string, path: string): string[] => {
			const filesInThisDir = FS(`${basePath}/${path}`).readdirSync();
			let allFiles: string[] = [];
			for (const file of filesInThisDir) {
				const fileWithPath = path + (path ? '/' : '') + file;
				if (FS(`${basePath}/${fileWithPath}`).isDirectorySync()) {
					if (file.startsWith('.')) continue;
					allFiles = allFiles.concat(getFiles(basePath, fileWithPath));
				} else {
					allFiles.push(fileWithPath);
				}
			}
			return allFiles;
		};

		Chat.commands = Object.create(null);
		Chat.pages = Object.create(null);
		const coreFiles = FS('server/chat-commands').readdirSync();
		for (const file of coreFiles) {
			this.loadPlugin(`chat-commands/${file}`);
		}
		Chat.baseCommands = Chat.commands;
		Chat.basePages = Chat.pages;
		Chat.commands = Object.assign(Object.create(null), Chat.baseCommands);
		Chat.pages = Object.assign(Object.create(null), Chat.basePages);

		// Load filters from Config
		this.loadPluginData(Config);
		this.loadPluginData(Tournaments);

		let files = FS('server/chat-plugins').readdirSync();
		try {
			if (FS('server/chat-plugins/private').isDirectorySync()) {
				files = files.concat(getFiles('server/chat-plugins', 'private'));
			}
		} catch (err) {
			if (err.code !== 'ENOENT') throw err;
		}

		for (const file of files) {
			this.loadPlugin(`chat-plugins/${file}`);
		}
	}
	destroy() {
		for (const handler of Chat.destroyHandlers) {
			handler();
		}
	}

	/**
	 * Strips HTML from a string.
	 */
	stripHTML(htmlContent: string) {
		if (!htmlContent) return '';
		return htmlContent.replace(/<[^>]*>/g, '');
	}
	/**
	 * Validates input regex and ensures it won't crash.
	 */
	validateRegex(word: string) {
		word = word.trim();
		if (word.endsWith('|') || word.startsWith('|')) {
			throw new Chat.ErrorMessage(`Your regex was rejected because it included an unterminated |.`);
		}
		try {
			// eslint-disable-next-line no-new
			new RegExp(word);
		} catch (e) {
			throw new Chat.ErrorMessage(
				e.message.startsWith('Invalid regular expression: ') ?
					e.message :
					`Invalid regular expression: /${word}/: ${e.message}`
			);
		}
	}

	/**
	 * Returns singular (defaulting to '') if num is 1, or plural
	 * (defaulting to 's') otherwise. Helper function for pluralizing
	 * words.
	 */
	plural(num: any, pluralSuffix = 's', singular = '') {
		if (num && typeof num.length === 'number') {
			num = num.length;
		} else if (num && typeof num.size === 'number') {
			num = num.size;
		} else {
			num = Number(num);
		}
		return (num !== 1 ? pluralSuffix : singular);
	}

	/**
	 * Counts the thing passed.
	 *
	 *     Chat.count(2, "days") === "2 days"
	 *     Chat.count(1, "days") === "1 day"
	 *     Chat.count(["foo"], "things are") === "1 thing is"
	 *
	 */
	count(num: any, pluralSuffix: string, singular = "") {
		if (num && typeof num.length === 'number') {
			num = num.length;
		} else if (num && typeof num.size === 'number') {
			num = num.size;
		} else {
			num = Number(num);
		}
		if (!singular) {
			if (pluralSuffix.endsWith("s")) {
				singular = pluralSuffix.slice(0, -1);
			} else if (pluralSuffix.endsWith("s have")) {
				singular = pluralSuffix.slice(0, -6) + " has";
			} else if (pluralSuffix.endsWith("s were")) {
				singular = pluralSuffix.slice(0, -6) + " was";
			}
		}
		const space = singular.startsWith('<') ? '' : ' ';
		return `${num}${space}${num > 1 ? pluralSuffix : singular}`;
	}

	/**
	 * Returns a timestamp in the form {yyyy}-{MM}-{dd} {hh}:{mm}:{ss}.
	 *
	 * options.human = true will reports hours human-readable
	 */
	toTimestamp(date: Date, options: {human?: any} = {}) {
		const human = options.human;
		let parts: any[] = [
			date.getFullYear(),	date.getMonth() + 1, date.getDate(),
			date.getHours(), date.getMinutes(),	date.getSeconds(),
		];
		if (human) {
			parts.push(parts[3] >= 12 ? 'pm' : 'am');
			parts[3] = parts[3] % 12 || 12;
		}
		parts = parts.map(val => val < 10 ? '0' + val : '' + val);
		return parts.slice(0, 3).join("-") + " " + parts.slice(3, human ? 5 : 6).join(":") + (human ? "" + parts[6] : "");
	}

	/**
	 * Takes a number of milliseconds, and reports the duration in English: hours, minutes, etc.
	 *
	 * options.hhmmss = true will instead report the duration in 00:00:00 format
	 *
	 */
	toDurationString(val: number, options: {hhmmss?: any, precision?: number} = {}) {
		// TODO: replace by Intl.DurationFormat or equivalent when it becomes available (ECMA-402)
		// https://github.com/tc39/ecma402/issues/47
		const date = new Date(+val);
		const parts = [
			date.getUTCFullYear() - 1970, date.getUTCMonth(), date.getUTCDate() - 1,
			date.getUTCHours(), date.getUTCMinutes(), date.getUTCSeconds(),
		];
		const roundingBoundaries = [6, 15, 12, 30, 30];
		const unitNames = ["second", "minute", "hour", "day", "month", "year"];
		const positiveIndex = parts.findIndex(elem => elem > 0);
		const precision = (options?.precision ? options.precision : parts.length);
		if (options?.hhmmss) {
			const str = parts.slice(positiveIndex).map(value => value < 10 ? "0" + value : "" + value).join(":");
			return str.length === 2 ? "00:" + str : str;
		}
		// round least significant displayed unit
		if (positiveIndex + precision < parts.length && precision > 0 && positiveIndex >= 0) {
			if (parts[positiveIndex + precision] >= roundingBoundaries[positiveIndex + precision - 1]) {
				parts[positiveIndex + precision - 1]++;
			}
		}
		return parts
			.slice(positiveIndex)
			.reverse()
			.map((value, index) => value ? value + " " + unitNames[index] + (value > 1 ? "s" : "") : "")
			.reverse()
			.slice(0, precision)
			.join(" ")
			.trim();
	}

	/**
	 * Takes an array and turns it into a sentence string by adding commas and the word "and"
	 */
	toListString(arr: string[]) {
		if (!arr.length) return '';
		if (arr.length === 1) return arr[0];
		if (arr.length === 2) return `${arr[0]} and ${arr[1]}`;
		return `${arr.slice(0, -1).join(", ")}, and ${arr.slice(-1)[0]}`;
	}

	/**
	 * Takes an array and turns it into a sentence string by adding commas and the word "or"
	 */
	toOrList(arr: string[]) {
		if (!arr.length) return '';
		if (arr.length === 1) return arr[0];
		if (arr.length === 2) return `${arr[0]} or ${arr[1]}`;
		return `${arr.slice(0, -1).join(", ")}, or ${arr.slice(-1)[0]}`;
	}

	collapseLineBreaksHTML(htmlContent: string) {
		htmlContent = htmlContent.replace(/<[^>]*>/g, tag => tag.replace(/\n/g, ' '));
		htmlContent = htmlContent.replace(/\n/g, '&#10;');
		return htmlContent;
	}
	/**
	 * Takes a string of code and transforms it into a block of html using the details tag.
	 * If it has a newline, will make the 3 lines the preview, and fill the rest in.
	 * @param str string to block
	 */
	getReadmoreCodeBlock(str: string, cutoff = 3) {
		const params = str.slice(+str.startsWith('\n')).split('\n');
		const output = [];
		for (const param of params) {
			if (output.length < cutoff && param.length > 80 && cutoff > 2) cutoff--;
			output.push(Utils.escapeHTML(param));
		}

		if (output.length > cutoff) {
			return `<details class="readmore code" style="white-space: pre-wrap; display: table; tab-size: 3"><summary>${
				output.slice(0, cutoff).join('<br />')
			}</summary>${
				output.slice(cutoff).join('<br />')
			}</details>`;
		} else {
			return `<code style="white-space: pre-wrap; display: table; tab-size: 3">${
				output.join('<br />')
			}</code>`;
		}
	}

	getDataPokemonHTML(species: Species, gen = 8, tier = '') {
		let buf = '<li class="result">';
		buf += '<span class="col numcol">' + (tier || species.tier) + '</span> ';
		buf += `<span class="col iconcol"><psicon pokemon="${species.id}"/></span> `;
		buf += `<span class="col pokemonnamecol" style="white-space:nowrap"><a href="https://${Config.routes.dex}/pokemon/${species.id}" target="_blank">${species.name}</a></span> `;
		buf += '<span class="col typecol">';
		if (species.types) {
			for (const type of species.types) {
				buf += `<img src="https://${Config.routes.client}/sprites/types/${type}.png" alt="${type}" height="14" width="32">`;
			}
		}
		buf += '</span> ';
		if (gen >= 3) {
			buf += '<span style="float:left;min-height:26px">';
			if (species.abilities['1'] && (gen >= 4 || Dex.getAbility(species.abilities['1']).gen === 3)) {
				buf += '<span class="col twoabilitycol">' + species.abilities['0'] + '<br />' + species.abilities['1'] + '</span>';
			} else {
				buf += '<span class="col abilitycol">' + species.abilities['0'] + '</span>';
			}
			if (species.abilities['H'] && species.abilities['S']) {
				buf += '<span class="col twoabilitycol' + (species.unreleasedHidden ? ' unreleasedhacol' : '') + '"><em>' + species.abilities['H'] + '<br />(' + species.abilities['S'] + ')</em></span>';
			} else if (species.abilities['H']) {
				buf += '<span class="col abilitycol' + (species.unreleasedHidden ? ' unreleasedhacol' : '') + '"><em>' + species.abilities['H'] + '</em></span>';
			} else if (species.abilities['S']) {
				// special case for Zygarde
				buf += '<span class="col abilitycol"><em>(' + species.abilities['S'] + ')</em></span>';
			} else {
				buf += '<span class="col abilitycol"></span>';
			}
			buf += '</span>';
		}
		buf += '<span style="float:left;min-height:26px">';
		buf += '<span class="col statcol"><em>HP</em><br />' + species.baseStats.hp + '</span> ';
		buf += '<span class="col statcol"><em>Atk</em><br />' + species.baseStats.atk + '</span> ';
		buf += '<span class="col statcol"><em>Def</em><br />' + species.baseStats.def + '</span> ';
		if (gen <= 1) {
			buf += '<span class="col statcol"><em>Spc</em><br />' + species.baseStats.spa + '</span> ';
		} else {
			buf += '<span class="col statcol"><em>SpA</em><br />' + species.baseStats.spa + '</span> ';
			buf += '<span class="col statcol"><em>SpD</em><br />' + species.baseStats.spd + '</span> ';
		}
		buf += '<span class="col statcol"><em>Spe</em><br />' + species.baseStats.spe + '</span> ';
		buf += '<span class="col bstcol"><em>BST<br />' + species.bst + '</em></span> ';
		buf += '</span>';
		buf += '</li>';
		return `<div class="message"><ul class="utilichart">${buf}<li style="clear:both"></li></ul></div>`;
	}
	getDataMoveHTML(move: Move) {
		if (typeof move === 'string') move = Object.assign({}, Dex.getMove(move));
		let buf = `<ul class="utilichart"><li class="result">`;
		buf += `<span class="col movenamecol"><a href="https://${Config.routes.dex}/moves/${move.id}">${move.name}</a></span> `;
		// encoding is important for the ??? type icon
		const encodedMoveType = encodeURIComponent(move.type);
		buf += `<span class="col typecol"><img src="//${Config.routes.client}/sprites/types/${encodedMoveType}.png" alt="${move.type}" width="32" height="14">`;
		buf += `<img src="//${Config.routes.client}/sprites/categories/${move.category}.png" alt="${move.category}" width="32" height="14"></span> `;
		if (move.basePower) {
			buf += `<span class="col labelcol"><em>Power</em><br>${typeof move.basePower === 'number' ? move.basePower : '—'}</span> `;
		}
		buf += `<span class="col widelabelcol"><em>Accuracy</em><br>${typeof move.accuracy === 'number' ? (move.accuracy + '%') : '—'}</span> `;
		const basePP = move.pp || 1;
		const pp = Math.floor(move.noPPBoosts ? basePP : basePP * 8 / 5);
		buf += `<span class="col pplabelcol"><em>PP</em><br>${pp}</span> `;
		buf += `<span class="col movedesccol">${move.shortDesc || move.desc}</span> `;
		buf += `</li><li style="clear:both"></li></ul>`;
		return buf;
	}
	getDataAbilityHTML(ability: Ability) {
		if (typeof ability === 'string') ability = Object.assign({}, Dex.getAbility(ability));
		let buf = `<ul class="utilichart"><li class="result">`;
		buf += `<span class="col namecol"><a href="https://${Config.routes.dex}/abilities/${ability.id}">${ability.name}</a></span> `;
		buf += `<span class="col abilitydesccol">${ability.shortDesc || ability.desc}</span> `;
		buf += `</li><li style="clear:both"></li></ul>`;
		return buf;
	}
	getDataItemHTML(item: string | Item) {
		if (typeof item === 'string') item = Object.assign({}, Dex.getItem(item));
		let buf = `<ul class="utilichart"><li class="result">`;
		buf += `<span class="col itemiconcol"><psicon item="${item.id}"></span> <span class="col namecol"><a href="https://${Config.routes.dex}/items/${item.id}">${item.name}</a></span> `;
		buf += `<span class="col itemdesccol">${item.shortDesc || item.desc}</span> `;
		buf += `</li><li style="clear:both"></li></ul>`;
		return buf;
	}

	/**
	 * Gets the dimension of the image at url. Returns 0x0 if the image isn't found, as well as the relevant error.
	 */
	getImageDimensions(url: string): Promise<{height: number, width: number}> {
		return probe(url);
	}

	/**
	 * Normalize a message for the purposes of applying chat filters.
	 *
	 * Not used by PS itself, but feel free to use it in your own chat filters.
	 */
	normalize(message: string) {
		message = message.replace(/'/g, '').replace(/[^A-Za-z0-9]+/g, ' ').trim();
		if (!/[A-Za-z][A-Za-z]/.test(message)) {
			message = message.replace(/ */g, '');
		} else if (!message.includes(' ')) {
			message = message.replace(/([A-Z])/g, ' $1').trim();
		}
		return ' ' + message.toLowerCase() + ' ';
	}

	/**
	 * Generates dimensions to fit an image at url into a maximum size of maxWidth x maxHeight,
	 * preserving aspect ratio.
	 *
	 * @return [width, height, resized]
	 */
	async fitImage(url: string, maxHeight = 300, maxWidth = 300): Promise<[number, number, boolean]> {
		const {height, width} = await Chat.getImageDimensions(url);

		if (width <= maxWidth && height <= maxHeight) return [width, height, false];

		const ratio = Math.min(maxHeight / height, maxWidth / width);

		return [Math.round(width * ratio), Math.round(height * ratio), true];
	}

	/**
	 * Notifies a targetUser that a user was blocked from reaching them due to a setting they have enabled.
	 */
	maybeNotifyBlocked(blocked: 'pm' | 'challenge', targetUser: User, user: User) {
		const prefix = `|pm|&|${targetUser.getIdentity()}|/nonotify `;
		const options = 'or change it in the <button name="openOptions" class="subtle">Options</button> menu in the upper right.';
		if (blocked === 'pm') {
			if (!targetUser.notified.blockPMs) {
				targetUser.send(`${prefix}The user '${Utils.escapeHTML(user.name)}' attempted to PM you but was blocked. To enable PMs, use /unblockpms ${options}`);
				targetUser.notified.blockPMs = true;
			}
		} else if (blocked === 'challenge') {
			if (!targetUser.notified.blockChallenges) {
				targetUser.send(`${prefix}The user '${Utils.escapeHTML(user.name)}' attempted to challenge you to a battle but was blocked. To enable challenges, use /unblockchallenges ${options}`);
				targetUser.notified.blockChallenges = true;
			}
		}
	}
	readonly formatText = formatText;
	readonly linkRegex = linkRegex;
	readonly stripFormatting = stripFormatting;

	readonly filterWords: {[k: string]: FilterWord[]} = {};
	readonly monitors: {[k: string]: Monitor} = {};
	readonly namefilterwhitelist = new Map<string, string>();
	/**
	 * Inappropriate userid : number of times the name has been forcerenamed
	 */
	readonly forceRenames = new Map<ID, number>();

	registerMonitor(id: string, entry: Monitor) {
		if (!Chat.filterWords[id]) Chat.filterWords[id] = [];
		Chat.monitors[id] = entry;
	}

	resolvePage(pageid: string, user: User, connection: Connection) {
		return (new PageContext({pageid, user, connection, language: user.language!})).resolve();
	}
};

// backwards compatibility; don't actually use these
// they're just there so forks have time to slowly transition
(Chat as any).escapeHTML = Utils.escapeHTML;
(Chat as any).html = Utils.html;
(Chat as any).splitFirst = Utils.splitFirst;

/**
 * Used by ChatMonitor.
 */
export type FilterWord = [RegExp, string, string, string | null, number];

export type MonitorHandler = (
	this: CommandContext,
	line: FilterWord,
	room: Room | null,
	user: User,
	message: string,
	lcMessage: string,
	isStaff: boolean
) => string | false | undefined;
export interface Monitor {
	location: string;
	punishment: string;
	label: string;
	condition?: string;
	monitor?: MonitorHandler;
}<|MERGE_RESOLUTION|>--- conflicted
+++ resolved
@@ -438,13 +438,9 @@
 			}
 		}
 
-<<<<<<< HEAD
-		if (this.user.settings.statusType === 'idle') this.user.setStatusType('online');
-=======
-		if (this.user.statusType === 'idle' && !['unaway', 'unafk', 'back'].includes(this.cmd)) {
-			this.user.setStatusType('online');
-		}
->>>>>>> c9fa3fc3
+		if (this.user.settings.statusType === 'idle' && !['unaway', 'unafk', 'back'].includes(this.cmd)) {
+			this.user.settings.setStatusType('online');
+		}
 
 		try {
 			if (this.handler) {
