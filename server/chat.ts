/**
 * Chat
 * Pokemon Showdown - http://pokemonshowdown.com/
 *
 * This handles chat and chat commands sent from users to chatrooms
 * and PMs. The main function you're looking for is Chat.parse
 * (scroll down to its definition for details)
 *
 * Individual commands are put in:
 *   chat-commands/ - "core" commands that shouldn't be modified
 *   chat-plugins/ - other commands that can be safely modified
 *
 * The command API is (mostly) documented in chat-plugins/COMMANDS.md
 *
 * @license MIT
 */

/*

To reload chat commands:

/hotpatch chat

*/

import type {RoomPermission, GlobalPermission} from './user-groups';

export type PageHandler = (this: PageContext, query: string[], user: User, connection: Connection)
=> Promise<string | null | void> | string | null | void;
export interface PageTable {
	[k: string]: PageHandler | PageTable;
}

export type ChatHandler = (
	this: CommandContext,
	target: string,
	room: Room | null,
	user: User,
	connection: Connection,
	cmd: string,
	message: string
) => void;
export type AnnotatedChatHandler = ChatHandler & {
	requiresRoom: boolean,
	hasRoomPermissions: boolean,
	broadcastable: boolean,
	cmd: string,
	fullCmd: string,
	isPrivate: boolean,
};
export interface ChatCommands {
	[k: string]: ChatHandler | string | string[] | ChatCommands;
}
export interface AnnotatedChatCommands {
	[k: string]: AnnotatedChatHandler | string | string[] | AnnotatedChatCommands;
}

export type SettingsHandler = (
	room: Room,
	user: User,
	connection: Connection
) => {
	label: string,
	permission: boolean | RoomPermission,
	// button label, command | disabled
	options: [string, string | true][],
};

/**
 * Chat filters can choose to:
 * 1. return false OR null - to not send a user's message
 * 2. return an altered string - to alter a user's message
 * 3. return undefined to send the original message through
 */
export type ChatFilter = (
	this: CommandContext,
	message: string,
	user: User,
	room: Room | null,
	connection: Connection,
	targetUser: User | null,
	originalMessage: string
) => string | false | null | undefined;

export type NameFilter = (name: string, user: User) => string;
export type StatusFilter = (status: string, user: User) => string;
export type LoginFilter = (user: User, oldUser: User | null, userType: string) => void;
export type HostFilter = (host: string, user: User, connection: Connection, hostType: string) => void;

const LINK_WHITELIST = [
	'*.pokemonshowdown.com', 'psim.us', 'smogtours.psim.us',
	'*.smogon.com', '*.pastebin.com', '*.hastebin.com',
];

const MAX_MESSAGE_LENGTH = 300;

const BROADCAST_COOLDOWN = 20 * 1000;
const MESSAGE_COOLDOWN = 5 * 60 * 1000;

const MAX_PARSE_RECURSION = 10;

const VALID_COMMAND_TOKENS = '/!';
const BROADCAST_TOKEN = '!';

const TRANSLATION_DIRECTORY = 'translations/';

import {FS} from '../lib/fs';
import {Utils} from '../lib/utils';
import {formatText, linkRegex, stripFormatting} from './chat-formatter';

// @ts-ignore no typedef available
import ProbeModule = require('probe-image-size');
const probe: (url: string) => Promise<{width: number, height: number}> = ProbeModule;

const EMOJI_REGEX = /[\p{Emoji_Modifier_Base}\p{Emoji_Presentation}\uFE0F]/u;

class PatternTester {
	// This class sounds like a RegExp
	// In fact, one could in theory implement it as a RegExp subclass
	// However, ES2016 RegExp subclassing is a can of worms, and it wouldn't allow us
	// to tailor the test method for fast command parsing.
	readonly elements: string[];
	readonly fastElements: Set<string>;
	regexp: RegExp | null;
	constructor() {
		this.elements = [];
		this.fastElements = new Set();
		this.regexp = null;
	}
	fastNormalize(elem: string) {
		return elem.slice(0, -1);
	}
	update() {
		const slowElements = this.elements.filter(elem => !this.fastElements.has(this.fastNormalize(elem)));
		if (slowElements.length) {
			this.regexp = new RegExp('^(' + slowElements.map(elem => '(?:' + elem + ')').join('|') + ')', 'i');
		}
	}
	register(...elems: string[]) {
		for (const elem of elems) {
			this.elements.push(elem);
			if (/^[^ ^$?|()[\]]+ $/.test(elem)) {
				this.fastElements.add(this.fastNormalize(elem));
			}
		}
		this.update();
	}
	testCommand(text: string) {
		const spaceIndex = text.indexOf(' ');
		if (this.fastElements.has(spaceIndex >= 0 ? text.slice(0, spaceIndex) : text)) {
			return true;
		}
		if (!this.regexp) return false;
		return this.regexp.test(text);
	}
	test(text: string) {
		if (!text.includes('\n')) return null;
		if (this.testCommand(text)) return text;
		// The PM matching is a huge mess, and really needs to be replaced with
		// the new multiline command system soon.
		const pmMatches = /^(\/(?:pm|w|whisper|msg) [^,]*, ?)(.*)/i.exec(text);
		if (pmMatches && this.testCommand(pmMatches[2])) {
			if (text.split('\n').every(line => line.startsWith(pmMatches[1]))) {
				return text.replace(/\n\/(?:pm|w|whisper|msg) [^,]*, ?/g, '\n');
			}
			return text;
		}
		return null;
	}
}

/*********************************************************
 * Parser
 *********************************************************/

/**
 * An ErrorMessage will, if used in a command/page context, simply show the user
 * the error, rather than logging a crash. It's used to simplify showing errors.
 *
 * Outside of a command/page context, it would still cause a crash.
 */
export class ErrorMessage extends Error {
	constructor(message: string) {
		super(message);
		this.name = 'ErrorMessage';
		Error.captureStackTrace(this, ErrorMessage);
	}
}

// These classes need to be declared here because they aren't hoisted
export abstract class MessageContext {
	readonly user: User;
	language: string | null;
	recursionDepth: number;
	constructor(user: User, language: string | null = null) {
		this.user = user;
		this.language = language;
		this.recursionDepth = 0;
	}

	splitOne(target: string) {
		const commaIndex = target.indexOf(',');
		if (commaIndex < 0) {
			return [target.trim(), ''];
		}
		return [target.slice(0, commaIndex).trim(), target.slice(commaIndex + 1).trim()];
	}
	meansYes(text: string) {
		switch (text.toLowerCase().trim()) {
		case 'on': case 'enable': case 'yes': case 'true':
			return true;
		}
		return false;
	}
	meansNo(text: string) {
		switch (text.toLowerCase().trim()) {
		case 'off': case 'disable': case 'no': case 'false':
			return true;
		}
		return false;
	}
	tr(strings: TemplateStringsArray | string, ...keys: any[]) {
		return Chat.tr(this.language, strings, ...keys);
	}
}

export class PageContext extends MessageContext {
	readonly connection: Connection;
	room: Room | null;
	pageid: string;
	initialized: boolean;
	title: string;
	args: string[];
	constructor(options: {pageid: string, user: User, connection: Connection, language?: string}) {
		super(options.user, options.language);

		this.connection = options.connection;
		this.room = null;
		this.pageid = options.pageid;
		this.args = this.pageid.split('-');

		this.initialized = false;
		this.title = 'Page';
	}

	checkCan(permission: RoomPermission, target: User | null, room: Room): boolean;
	checkCan(permission: GlobalPermission, target?: User | null): boolean;
	checkCan(permission: string, target: User | null = null, room: Room | null = null) {
		if (!this.user.can(permission as any, target, room as any)) {
			throw new Chat.ErrorMessage(`<h2>Permission denied.</h2>`);
		}
		return true;
	}

	requireRoom(pageid?: string) {
		const room = this.extractRoom(pageid);
		if (!room) {
			throw new Chat.ErrorMessage(`Invalid link: This page requires a room ID.`);
		}

		this.room = room;
		return room;
	}
	extractRoom(pageid?: string) {
		if (!pageid) pageid = this.pageid;
		const parts = pageid.split('-');

		// The roomid for the page should be view-pagename-roomid
		const room = Rooms.get(parts[2]) || null;

		this.room = room;
		return room;
	}

	send(content: string) {
		if (!content.startsWith('|deinit')) {
			const roomid = this.room ? `[${this.room.roomid}] ` : '';
			if (!this.initialized) {
				content = `|init|html\n|title|${roomid}${this.title}\n|pagehtml|${content}`;
				this.initialized = true;
			} else {
				content = `|title|${roomid}${this.title}\n|pagehtml|${content}`;
			}
		}
		this.connection.send(`>${this.pageid}\n${content}`);
	}
	errorReply(message: string) {
		this.send(`<div class="pad"><p class="message-error">${message}</p></div>`);
	}

	close() {
		this.send('|deinit');
	}

	async resolve(pageid?: string) {
		if (pageid) this.pageid = pageid;

		const parts = this.pageid.split('-');
		parts.shift(); // first part is always `view`

		let handler: PageHandler | PageTable = Chat.pages;
		while (handler) {
			if (typeof handler === 'function') {
				break;
			}
			handler = handler[parts.shift() || 'default'];
		}
		if (typeof handler !== 'function') {
			this.errorReply(`Page "${this.pageid}" not found`);
			return;
		}

		this.args = parts;

		let res;
		try {
			res = await handler.call(this, parts, this.user, this.connection);
		} catch (err) {
			if (err.name?.endsWith('ErrorMessage')) {
				this.errorReply(err.message);
				return;
			}
			Monitor.crashlog(err, 'A chat page', {
				user: this.user.name,
				room: this.room && this.room.roomid,
				pageid: this.pageid,
			});
			this.send(
				`<div class="pad"><div class="broadcast-red">` +
				`<strong>Pokemon Showdown crashed!</strong><br />Don't worry, we're working on fixing it.` +
				`</div></div>`
			);
		}
		if (typeof res === 'string') {
			this.send(res);
			res = undefined;
		}
		return res;
	}
}

/**
 * This is a message sent in a PM or to a chat/battle room.
 *
 * There are three cases to be aware of:
 * - PM to user: `context.pmTarget` will exist and `context.room` will be `null`
 * - message to room: `context.room` will exist and `context.pmTarget` will be `null`
 * - console command (PM to `~`): `context.pmTarget` and `context.room` will both be `null`
 */
export class CommandContext extends MessageContext {
	message: string;
	pmTarget: User | null;
	room: Room | null;
	connection: Connection;

	cmd: string;
	cmdToken: string;
	target: string;
	fullCmd: string;
	handler: AnnotatedChatHandler | null;

	isQuiet: boolean;
	broadcasting: boolean;
	broadcastToRoom: boolean;
	broadcastMessage: string;
	targetUser: User | null;
	targetUsername: string;
	inputUsername: string;
	constructor(
		options:
		{message: string, user: User, connection: Connection} &
		Partial<{room: Room | null, pmTarget: User | null, cmd: string, cmdToken: string, target: string, fullCmd: string}>
	) {
		super(
			options.user, options.room && options.room.settings.language ?
				options.room.settings.language : options.user.language
		);

		this.message = options.message || ``;

		// message context
		this.pmTarget = options.pmTarget || null;
		this.room = options.room || null;
		this.connection = options.connection;

		// command context
		this.cmd = options.cmd || '';
		this.cmdToken = options.cmdToken || '';
		this.target = options.target || ``;
		this.fullCmd = options.fullCmd || '';
		this.handler = null;
		this.isQuiet = false;

		// broadcast context
		this.broadcasting = false;
		this.broadcastToRoom = true;
		this.broadcastMessage = '';

		// target user
		this.targetUser = null;
		this.targetUsername = "";
		this.inputUsername = "";
	}

	parse(msg?: string, quiet?: boolean): any {
		if (typeof msg === 'string') {
			// spawn subcontext
			const subcontext = new CommandContext(this);
			if (quiet) subcontext.isQuiet = true;
			subcontext.recursionDepth++;
			if (subcontext.recursionDepth > MAX_PARSE_RECURSION) {
				throw new Error("Too much command recursion");
			}
			subcontext.message = msg;
			subcontext.cmd = '';
			subcontext.fullCmd = '';
			subcontext.cmdToken = '';
			subcontext.target = '';
			return subcontext.parse();
		}
		let message: any = this.message;

		const parsedCommand = this.parseCommand(message);
		if (parsedCommand) {
			this.cmd = parsedCommand.cmd;
			this.fullCmd = parsedCommand.fullCmd;
			this.cmdToken = parsedCommand.cmdToken;
			this.target = parsedCommand.target;
			this.handler = parsedCommand.handler;
		}

		if (this.room && !(this.user.id in this.room.users)) {
			if (this.room.roomid === 'lobby') {
				this.room = null;
			} else {
				return this.popupReply(`You tried to send "${message}" to the room "${this.room.roomid}" but it failed because you were not in that room.`);
			}
		}

		if (this.user.statusType === 'idle' && !['unaway', 'unafk', 'back'].includes(this.cmd)) {
			this.user.setStatusType('online');
		}

		try {
			if (this.handler) {
				message = this.run(this.handler);
			} else {
				if (this.cmdToken) {
					// To guard against command typos, show an error message
					if (!(this.shouldBroadcast() && !/[a-z0-9]/.test(this.cmd.charAt(0)))) {
						this.commandDoesNotExist();
					}
				} else if (!VALID_COMMAND_TOKENS.includes(message.charAt(0)) &&
						VALID_COMMAND_TOKENS.includes(message.trim().charAt(0))) {
					message = message.trim();
					if (message.charAt(0) !== BROADCAST_TOKEN) {
						message = message.charAt(0) + message;
					}
				}

				message = this.checkChat(message);
			}
		} catch (err) {
			if (err.name?.endsWith('ErrorMessage')) {
				this.errorReply(err.message);
				return false;
			}
			Monitor.crashlog(err, 'A chat command', {
				user: this.user.name,
				room: this.room?.roomid,
				pmTarget: this.pmTarget?.name,
				message: this.message,
			});
			this.sendReply(`|html|<div class="broadcast-red"><b>Pokemon Showdown crashed!</b><br />Don't worry, we're working on fixing it.</div>`);
		}

		// Output the message
		if (message && typeof message.then === 'function') {
			void (message as Promise<any>).then(resolvedMessage => {
				if (resolvedMessage && resolvedMessage !== true) {
					this.sendChatMessage(resolvedMessage);
				}
				this.update();
			}).catch(err => {
				if (err.name?.endsWith('ErrorMessage')) {
					this.errorReply(err.message);
					return false;
				}
				Monitor.crashlog(err, 'An async chat command', {
					user: this.user.name,
					room: this.room?.roomid,
					pmTarget: this.pmTarget?.name,
					message: this.message,
				});
				this.sendReply(`|html|<div class="broadcast-red"><b>Pokemon Showdown crashed!</b><br />Don't worry, we're working on fixing it.</div>`);
			});
		} else if (message && message !== true) {
			this.sendChatMessage(message);
		}

		this.update();

		return message;
	}

	sendChatMessage(message: string) {
		if (this.pmTarget) {
			Chat.sendPM(message, this.user, this.pmTarget);
		} else if (this.room) {
			this.room.add(`|c|${this.user.getIdentity(this.room.roomid)}|${message}`);
			if (this.room.game && this.room.game.onLogMessage) {
				this.room.game.onLogMessage(message, this.user);
			}
		} else {
			this.connection.popup(`Your message could not be sent:\n\n${message}\n\nIt needs to be sent to a user or room.`);
		}
	}

	parseCommand(message = this.message, recursing = false): {
		cmd: string, fullCmd: string, cmdToken: string, target: string, handler: AnnotatedChatHandler | null,
	} | null {
		if (!message.trim()) return null;

		// hardcoded commands
		if (message.startsWith(`>> `)) {
			message = `/eval ${message.slice(3)}`;
		} else if (message.startsWith(`>>> `)) {
			message = `/evalbattle ${message.slice(4)}`;
		} else if (message.startsWith(`/me`) && /[^A-Za-z0-9 ]/.test(message.charAt(3))) {
			message = `/mee ${message.slice(3)}`;
		} else if (message.startsWith(`/ME`) && /[^A-Za-z0-9 ]/.test(message.charAt(3))) {
			message = `/MEE ${message.slice(3)}`;
		}

		const cmdToken = message.charAt(0);
		if (!VALID_COMMAND_TOKENS.includes(cmdToken)) return null;
		if (cmdToken === message.charAt(1)) return null;
		if (cmdToken === BROADCAST_TOKEN && /[^A-Za-z0-9]/.test(message.charAt(1))) return null;

		let cmd = '';
		let target = '';

		const messageSpaceIndex = message.indexOf(' ');
		if (messageSpaceIndex > 0) {
			cmd = message.slice(1, messageSpaceIndex).toLowerCase();
			target = message.slice(messageSpaceIndex + 1).trim();
		} else {
			cmd = message.slice(1).toLowerCase();
			target = '';
		}

		if (cmd.endsWith(',')) cmd = cmd.slice(0, -1);

		let curCommands: AnnotatedChatCommands = Chat.commands;
		let commandHandler;
		let fullCmd = cmd;

		do {
			if (cmd in curCommands) {
				commandHandler = curCommands[cmd];
			} else {
				commandHandler = undefined;
			}
			if (typeof commandHandler === 'string') {
				// in case someone messed up, don't loop
				commandHandler = curCommands[commandHandler];
			} else if (Array.isArray(commandHandler) && !recursing) {
				return this.parseCommand(cmdToken + 'help ' + fullCmd.slice(0, -4), true);
			}
			if (commandHandler && typeof commandHandler === 'object') {
				const spaceIndex = target.indexOf(' ');
				if (spaceIndex > 0) {
					cmd = target.substr(0, spaceIndex).toLowerCase();
					target = target.substr(spaceIndex + 1);
				} else {
					cmd = target.toLowerCase();
					target = '';
				}

				fullCmd += ' ' + cmd;
				curCommands = commandHandler as AnnotatedChatCommands;
			}
		} while (commandHandler && typeof commandHandler === 'object');

		if (!commandHandler && curCommands.default) {
			commandHandler = curCommands.default;
			if (typeof commandHandler === 'string') {
				commandHandler = curCommands[commandHandler];
			}
		}

		if (!commandHandler && !recursing) {
			for (const g in Config.groups) {
				const groupid = Config.groups[g].id;
				if (fullCmd === groupid) {
					return this.parseCommand(`/promote ${target}, ${g}`, true);
				} else if (fullCmd === 'global' + groupid) {
					return this.parseCommand(`/globalpromote ${target}, ${g}`, true);
				} else if (fullCmd === 'de' + groupid || fullCmd === 'un' + groupid ||
						fullCmd === 'globalde' + groupid || fullCmd === 'deglobal' + groupid) {
					return this.parseCommand(`/demote ${target}`, true);
				} else if (fullCmd === 'room' + groupid) {
					return this.parseCommand(`/roompromote ${target}, ${g}`, true);
				} else if (fullCmd === 'forceroom' + groupid) {
					return this.parseCommand(`/forceroompromote ${target}, ${g}`, true);
				} else if (fullCmd === 'roomde' + groupid || fullCmd === 'deroom' + groupid || fullCmd === 'roomun' + groupid) {
					return this.parseCommand(`/roomdemote ${target}`, true);
				}
			}
		}

		return {
			cmd: cmd,
			cmdToken: cmdToken,
			target: target,
			fullCmd: fullCmd,
			handler: commandHandler as AnnotatedChatHandler | null,
		};
	}
	run(handler: string | AnnotatedChatHandler) {
		if (typeof handler === 'string') handler = Chat.commands[handler] as AnnotatedChatHandler;
		if (!handler.broadcastable && this.cmdToken === '!') {
			this.errorReply(`The command "${this.fullCmd}" can't be broadcast.`);
			this.errorReply(`Use /${this.fullCmd} instead.`);
			return false;
		}
		let result: any = handler.call(this, this.target, this.room, this.user, this.connection, this.cmd, this.message);
		if (result === undefined) result = false;

		return result;
	}

	checkFormat(room: BasicRoom | null | undefined, user: User, message: string) {
		if (!room) return true;
		if (!room.settings.filterStretching && !room.settings.filterCaps && !room.settings.filterEmojis) return true;
		if (user.can('bypassall')) return true;

		if (room.settings.filterStretching && /(.+?)\1{5,}/i.test(user.name)) {
			return this.errorReply(`Your username contains too much stretching, which this room doesn't allow.`);
		}
		if (room.settings.filterCaps && /[A-Z\s]{6,}/.test(user.name)) {
			return this.errorReply(`Your username contains too many capital letters, which this room doesn't allow.`);
		}
		if (room.settings.filterEmojis && EMOJI_REGEX.test(user.name)) {
			return this.errorReply(`Your username contains emojis, which this room doesn't allow.`);
		}
		// Removes extra spaces and null characters
		message = message.trim().replace(/[ \u0000\u200B-\u200F]+/g, ' ');

		if (room.settings.filterStretching && /(.+?)\1{7,}/i.test(message)) {
			return this.errorReply(`Your message contains too much stretching, which this room doesn't allow.`);
		}
		if (room.settings.filterCaps && /[A-Z\s]{18,}/.test(message)) {
			return this.errorReply(`Your message contains too many capital letters, which this room doesn't allow.`);
		}
		if (room.settings.filterEmojis && EMOJI_REGEX.test(message)) {
			return this.errorReply(`Your message contains emojis, which this room doesn't allow.`);
		}

		return true;
	}

	checkSlowchat(room: Room | null | undefined, user: User) {
		if (!room || !room.settings.slowchat) return true;
		if (user.can('show', null, room)) return true;
		const lastActiveSeconds = (Date.now() - user.lastMessageTime) / 1000;
		if (lastActiveSeconds < room.settings.slowchat) return false;
		return true;
	}

	checkBanwords(room: BasicRoom | null | undefined, message: string): boolean {
		if (!room) return true;
		if (!room.banwordRegex) {
			if (room.settings.banwords && room.settings.banwords.length) {
				room.banwordRegex = new RegExp('(?:\\b|(?!\\w))(?:' + room.settings.banwords.join('|') + ')(?:\\b|\\B(?!\\w))', 'i');
			} else {
				room.banwordRegex = true;
			}
		}
		if (!message) return true;
		if (room.banwordRegex !== true && room.banwordRegex.test(message)) {
			return false;
		}
		return this.checkBanwords(room.parent as ChatRoom, message);
	}
	checkGameFilter() {
		if (!this.room || !this.room.game || !this.room.game.onChatMessage) return;
		return this.room.game.onChatMessage(this.message, this.user);
	}
	pmTransform(originalMessage: string) {
		if (this.room) throw new Error(`Not a PM`);
		const targetIdentity = this.pmTarget ? this.pmTarget.getIdentity() : '~';
		const prefix = `|pm|${this.user.getIdentity()}|${targetIdentity}|`;
		return originalMessage.split('\n').map(message => {
			if (message.startsWith('||')) {
				return prefix + `/text ` + message.slice(2);
			} else if (message.startsWith(`|html|`)) {
				return prefix + `/raw ` + message.slice(6);
			} else if (message.startsWith(`|modaction|`)) {
				return prefix + `/log ` + message.slice(11);
			} else if (message.startsWith(`|raw|`)) {
				return prefix + `/raw ` + message.slice(5);
			} else if (message.startsWith(`|error|`)) {
				return prefix + `/error ` + message.slice(7);
			} else if (message.startsWith(`|c~|`)) {
				return prefix + message.slice(4);
			} else if (message.startsWith(`|c|~|/`)) {
				return prefix + message.slice(5);
			}
			return prefix + `/text ` + message;
		}).join(`\n`);
	}
	sendReply(data: string) {
		if (this.isQuiet) return;
		if (this.broadcasting && this.broadcastToRoom) {
			// broadcasting
			this.add(data);
		} else {
			// not broadcasting
			if (!this.room) {
				data = this.pmTransform(data);
				this.connection.send(data);
			} else {
				this.connection.sendTo(this.room, data);
			}
		}
	}
	errorReply(message: string) {
		this.sendReply(`|error|` + message.replace(/\n/g, `\n|error|`));
	}
	addBox(htmlContent: string) {
		this.add(`|html|<div class="infobox">${htmlContent}</div>`);
	}
	sendReplyBox(htmlContent: string) {
		this.sendReply(`|c|${this.room ? this.user.getIdentity() : '~'}|/raw <div class="infobox">${htmlContent}</div>`);
	}
	popupReply(message: string) {
		this.connection.popup(message);
	}
	add(data: string) {
		if (this.room) {
			this.room.add(data);
		} else {
			this.send(data);
		}
	}
	send(data: string) {
		if (this.room) {
			this.room.send(data);
		} else {
			data = this.pmTransform(data);
			this.user.send(data);
			if (this.pmTarget && this.pmTarget !== this.user) {
				this.pmTarget.send(data);
			}
		}
	}

	/** like privateModAction, but also notify Staff room */
	privateGlobalModAction(msg: string) {
		this.privateModAction(msg);
		if (this.room?.roomid !== 'staff') {
			Rooms.get('staff')?.addByUser(this.user, `${this.room ? `<<${this.room.roomid}>>` : `<PM:${this.pmTarget}>`} ${msg}`).update();
		}
	}
	addGlobalModAction(msg: string) {
		this.addModAction(msg);
		if (this.room?.roomid !== 'staff') {
			Rooms.get('staff')?.addByUser(this.user, `${this.room ? `<<${this.room.roomid}>>` : `<PM:${this.pmTarget}>`} ${msg}`).update();
		}
	}

	privateModAction(msg: string) {
		if (this.room) {
			if (this.room.roomid === 'staff') {
				this.room.addByUser(this.user, `(${msg})`);
			} else {
				this.room.sendModsByUser(this.user, `(${msg})`);
			}
		} else {
			const data = this.pmTransform(`|modaction|${msg}`);
			this.user.send(data);
			if (this.pmTarget && this.pmTarget !== this.user && this.pmTarget.isStaff) {
				this.pmTarget.send(data);
			}
		}
		this.roomlog(`(${msg})`);
	}
	globalModlog(action: string, user: string | User | null, note?: string | null) {
		let buf = `${action}: `;
		if (user) {
			if (typeof user === 'string') {
				buf += `[${user}]`;
			} else {
				const userid = user.getLastId();
				buf += `[${userid}]`;
				if (user.autoconfirmed && user.autoconfirmed !== userid) buf += ` ac:[${user.autoconfirmed}]`;
				const alts = user.getAltUsers(false, true).slice(1).map(alt => alt.getLastId()).join('], [');
				if (alts.length) buf += ` alts:[${alts}]`;
				buf += ` [${user.latestIp}]`;
			}
		}
		if (!note) note = ` by ${this.user.id}`;
		buf += note.replace(/\n/gm, ' ');

		Rooms.global.modlog(buf, this.room?.roomid);
		if (this.room) this.room.modlog(buf);
	}
	modlog(
		action: string,
		user: string | User | null = null,
		note: string | null = null,
		options: Partial<{noalts: any, noip: any}> = {}
	) {
		let buf = `${action}: `;
		if (user) {
			if (typeof user === 'string') {
				buf += `[${toID(user)}]`;
			} else {
				const userid = user.getLastId();
				buf += `[${userid}]`;
				if (!options.noalts) {
					if (user.autoconfirmed && user.autoconfirmed !== userid) buf += ` ac:[${user.autoconfirmed}]`;
					const alts = user.getAltUsers(false, true).slice(1).map(alt => alt.getLastId()).join('], [');
					if (alts.length) buf += ` alts:[${alts}]`;
				}
				if (!options.noip) buf += ` [${user.latestIp}]`;
			}
		}
		buf += ` by ${this.user.id}`;
		if (note) buf += `: ${note.replace(/\n/gm, ' ')}`;

		(this.room || Rooms.global).modlog(buf);
	}
	roomlog(data: string) {
		if (this.room) this.room.roomlog(data);
	}
	stafflog(data: string) {
		(Rooms.get('staff') || Rooms.lobby || this.room)?.roomlog(data);
	}
	addModAction(msg: string) {
		if (this.room) {
			this.room.addByUser(this.user, msg);
		} else {
			this.send(`|modaction|${msg}`);
		}
	}
	update() {
		if (this.room) this.room.update();
	}
	filter(message: string, targetUser: User | null = null) {
		if (!this.room) return null;
		return Chat.filter(this, message, this.user, this.room, this.connection, targetUser);
	}
	statusfilter(status: string) {
		return Chat.statusfilter(status, this.user);
	}
	checkCan(permission: RoomPermission, target: User | null, room: Room): undefined;
	checkCan(permission: GlobalPermission, target?: User | null): undefined;
	checkCan(permission: string, target: User | null = null, room: Room | null = null) {
		if (!Users.Auth.hasPermission(this.user, permission, target, room, this.fullCmd)) {
			throw new Chat.ErrorMessage(`${this.cmdToken}${this.fullCmd} - Access denied.`);
		}
	}
	privatelyCheckCan(permission: RoomPermission, target: User | null, room: Room): boolean;
	privatelyCheckCan(permission: GlobalPermission, target?: User | null): boolean;
	privatelyCheckCan(permission: string, target: User | null = null, room: Room | null = null) {
		this.handler!.isPrivate = true;
		if (Users.Auth.hasPermission(this.user, permission, target, room, this.fullCmd)) {
			return true;
		}
		this.commandDoesNotExist();
	}
	canUseConsole() {
		if (!this.user.hasConsoleAccess(this.connection)) {
			throw new Chat.ErrorMessage(
				this.cmdToken + this.fullCmd + " - Requires console access, please set up `Config.consoleips`."
			);
		}
		return true;
	}
	shouldBroadcast() {
		return this.cmdToken === BROADCAST_TOKEN;
	}
	checkBroadcast(ignoreCooldown?: boolean, suppressMessage?: string | null) {
		if (this.broadcasting || !this.shouldBroadcast()) {
			return true;
		}

		if (this.room && !this.user.can('show', null, this.room)) {
			this.errorReply(`You need to be voiced to broadcast this command's information.`);
			throw new Chat.ErrorMessage(`To see it for yourself, use: /${this.message.slice(1)}`);
		}

		if (!this.room && !this.pmTarget) {
			this.errorReply(`Broadcasting a command with "!" in a PM or chatroom will show it that user or room.`);
			throw new Chat.ErrorMessage(`To see it for yourself, use: /${this.message.slice(1)}`);
		}

		// broadcast cooldown
		const broadcastMessage = (suppressMessage || this.message).toLowerCase().replace(/[^a-z0-9\s!,]/g, '');

		if (!ignoreCooldown && this.room && this.room.lastBroadcast === broadcastMessage &&
			this.room.lastBroadcastTime >= Date.now() - BROADCAST_COOLDOWN &&
			!this.user.can('bypassall')) {
			throw new Chat.ErrorMessage("You can't broadcast this because it was just broadcasted.");
		}

		const message = this.checkChat(suppressMessage || this.message);
		if (!message) {
			throw new Chat.ErrorMessage(`To see it for yourself, use: /${this.message.slice(1)}`);
		}

		// checkChat will only return true with no message
		this.message = message;
		this.broadcastMessage = broadcastMessage;
		return true;
	}
	runBroadcast(ignoreCooldown = false, suppressMessage: string | null = null) {
		if (this.broadcasting || !this.shouldBroadcast()) {
			// Already being broadcast, or the user doesn't intend to broadcast.
			return true;
		}

		if (!this.broadcastMessage) {
			// Permission hasn't been checked yet. Do it now.
			this.checkBroadcast(ignoreCooldown, suppressMessage);
		}

		this.broadcasting = true;

		if (this.pmTarget) {
			this.sendReply('|c~|' + (suppressMessage || this.message));
		} else {
			this.sendReply('|c|' + this.user.getIdentity(this.room ? this.room.roomid : '') + '|' + (suppressMessage || this.message));
		}
		if (this.room) {
			// We don't want broadcasted messages in a room to be translated
			// according to a user's personal language setting.
			this.language = this.room.settings.language || null;
			if (!ignoreCooldown) {
				this.room.lastBroadcast = this.broadcastMessage;
				this.room.lastBroadcastTime = Date.now();
			}
		}

		return true;
	}
	/* The sucrase transformation of optional chaining is too expensive to be used in a hot function like this. */
	/* eslint-disable @typescript-eslint/prefer-optional-chain */
	checkChat(message: string, room?: Room | null, targetUser?: User | null): string | null;
	checkChat(message?: null, room?: Room | null, targetUser?: User | null): true | null;
	checkChat(message: string | null = null, room: Room | null = null, targetUser: User | null = null) {
		if (!targetUser && this.pmTarget) {
			targetUser = this.pmTarget;
		}
		if (targetUser) {
			room = null;
		} else if (!room) {
			// @ts-ignore excludes GlobalRoom above
			room = this.room;
		}
		const user = this.user;
		const connection = this.connection;

		if (!user.named) {
			connection.popup(this.tr(`You must choose a name before you can talk.`));
			return null;
		}
		if (targetUser && !this.canPM(targetUser)) {
			return null;
		}
		if (!user.can('bypassall')) {
			const lockType = (user.namelocked ? this.tr(`namelocked`) : user.locked ? this.tr(`locked`) : ``);
			const lockExpiration = Punishments.checkLockExpiration(user.namelocked || user.locked);
			if (room) {
				if (lockType && !room.settings.isHelp) {
					this.errorReply(this.tr `You are ${lockType} and can't talk in chat. ${lockExpiration}`);
					this.sendReply(`|html|<a href="view-help-request--appeal" class="button">${this.tr("Get help with this")}</a>`);
					return null;
				}
				if (room.isMuted(user)) {
					this.errorReply(this.tr(`You are muted and cannot talk in this room.`));
					return null;
				}
				if (room.settings.modchat && !room.auth.atLeast(user, room.settings.modchat)) {
					if (room.settings.modchat === 'autoconfirmed') {
						this.errorReply(
							this.tr(
								`Because moderated chat is set, your account must be at least one week old and you must have won at least one ladder game to speak in this room.`
							)
						);
						return null;
					}
					if (room.settings.modchat === 'trusted') {
						this.errorReply(
							this.tr(
								`Because moderated chat is set, your account must be staff in a public room or have a global rank to speak in this room.`
							)
						);
						return null;
					}
					const groupName = Config.groups[room.settings.modchat] && Config.groups[room.settings.modchat].name ||
						room.settings.modchat;
					this.errorReply(
						this.tr `Because moderated chat is set, you must be of rank ${groupName} or higher to speak in this room.`
					);
					return null;
				}
				if (!(user.id in room.users)) {
					connection.popup(`You can't send a message to this room without being in it.`);
					return null;
				}
			}
			if (targetUser) {
				if (lockType && !targetUser.can('lock')) {
					this.errorReply(this.tr`You are ${lockType} and can only private message members of the global moderation team. ${lockExpiration}`);
					this.sendReply(`|html|<a href="view-help-request--appeal" class="button">${this.tr`Get help with this`}</a>`);
					return null;
				}
			}
		}

		if (typeof message !== 'string') return true;

		if (!message) {
			this.errorReply(this.tr("Your message can't be blank."));
			return null;
		}
		let length = message.length;
		length += 10 * message.replace(/[^\ufdfd]*/g, '').length;
		if (length > MAX_MESSAGE_LENGTH && !user.can('ignorelimits')) {
			this.errorReply(this.tr("Your message is too long: ") + message);
			return null;
		}

		// remove zalgo
		// eslint-disable-next-line max-len
		message = message.replace(/[\u0300-\u036f\u0483-\u0489\u0610-\u0615\u064B-\u065F\u0670\u06D6-\u06DC\u06DF-\u06ED\u0E31\u0E34-\u0E3A\u0E47-\u0E4E]{3,}/g, '');
		if (/[\u115f\u1160\u239b-\u23b9]/.test(message)) {
			this.errorReply(this.tr("Your message contains banned characters."));
			return null;
		}

		// If the corresponding config option is set, non-AC users cannot send links, except to staff.
		if (Config.restrictLinks && !user.autoconfirmed) {
			// eslint-disable-next-line @typescript-eslint/prefer-regexp-exec
			const links = message.match(Chat.linkRegex);
			const allLinksWhitelisted = !links || links.every(link => {
				link = link.toLowerCase();
				const domainMatches = /^(?:http:\/\/|https:\/\/)?(?:[^/]*\.)?([^/.]*\.[^/.]*)\.?($|\/|:)/.exec(link);
				const domain = domainMatches?.[1];
				const hostMatches = /^(?:http:\/\/|https:\/\/)?([^/]*[^/.])\.?($|\/|:)/.exec(link);
				let host = hostMatches?.[1];
				if (host?.startsWith('www.')) host = host.slice(4);
				if (!domain || !host) return null;
				return LINK_WHITELIST.includes(host) || LINK_WHITELIST.includes(`*.${domain}`);
			});
			if (!allLinksWhitelisted && !(targetUser?.can('lock') || room?.settings.isHelp)) {
				this.errorReply("Your account must be autoconfirmed to send links to other users, except for global staff.");
				return null;
			}
		}

		if (!this.checkFormat(room, user, message)) {
			return null;
		}

		if (!this.checkSlowchat(room, user)) {
			this.errorReply(
				this.tr`This room has slow-chat enabled. You can only talk once every ${room!.settings.slowchat} seconds.`
			);
			return null;
		}

		if (!this.checkBanwords(room, user.name) && !user.can('bypassall')) {
			this.errorReply(this.tr(`Your username contains a phrase banned by this room.`));
			return null;
		}
		if (user.userMessage && (!this.checkBanwords(room, user.userMessage) && !user.can('bypassall'))) {
			this.errorReply(this.tr(`Your status message contains a phrase banned by this room.`));
			return null;
		}
		if (!this.checkBanwords(room, message) && !user.can('mute', null, room!)) {
			this.errorReply(this.tr("Your message contained banned words in this room."));
			return null;
		}

		const gameFilter = this.checkGameFilter();
		if (typeof gameFilter === 'string') {
			if (gameFilter) this.errorReply(gameFilter);
			return null;
		}

		if (room) {
			const normalized = message.trim();
			if (
				!user.can('bypassall') && (['help', 'lobby'].includes(room.roomid)) && (normalized === user.lastMessage) &&
				((Date.now() - user.lastMessageTime) < MESSAGE_COOLDOWN)
			) {
				this.errorReply(this.tr("You can't send the same message again so soon."));
				return null;
			}
			user.lastMessage = message;
			user.lastMessageTime = Date.now();
		}

		if (room?.settings.highTraffic &&
			toID(message).replace(/[^a-z]+/, '').length < 2 &&
			!user.can('show', null, room)) {
			this.errorReply(
				this.tr('Due to this room being a high traffic room, your message must contain at least two letters.')
			);
			return null;
		}

		if (Chat.filters.length) {
			return Chat.filter(this, message, user, room, connection, targetUser);
		}

		return message;
	}
<<<<<<< HEAD
	canPM(targetUser: User) {
		const user = this.user;

		const userSettings = user.settings.blockPMs;
		const targetUserSettings = targetUser.settings.blockPMs;

		if (targetUser.locked && !user.can('lock')) {
			this.errorReply(this.tr`The user "${targetUser.name}" is locked and cannot be PMed.`);
			return null;
		}
		if (
			Config.pmmodchat && !Users.globalAuth.atLeast(user, Config.pmmodchat) &&
			!Users.Auth.hasPermission(targetUser, 'promote', Config.pmmodchat as GroupSymbol)
		) {
			const groupName = Config.groups[Config.pmmodchat] && Config.groups[Config.pmmodchat].name || Config.pmmodchat;
			this.errorReply(this.tr`On this server, you must be of rank ${groupName} or higher to PM users.`);
			return null;
		}
		if (
			(targetUserSettings.all === true ||
			!Users.globalAuth.atLeast(user, targetUserSettings.all as GroupSymbol) && typeof targetUserSettings.all === 'string' ||
			targetUserSettings.specific?.includes(user.id)) &&
			!user.can('lock')
		) {
			Chat.maybeNotifyBlocked('pm', targetUser, user);
			if (!targetUser.can('lock')) {
				this.errorReply(this.tr`This user is blocking private messages right now.`);
				return null;
			} else {
				this.errorReply(this.tr`This ${Config.groups[targetUser.tempGroup].name} is too busy to answer private messages right now. Please contact a different staff member.`);
				this.sendReply(this.tr`|html|If you need help, try opening a <a href="view-help-request" class="button">help ticket</a>`);
				return null;
			}
		}
		if (
			userSettings.all === true ||
			!Users.globalAuth.atLeast(targetUser, userSettings.all as GroupSymbol) && typeof userSettings.all === 'string' ||
			userSettings.specific.includes(targetUser.id)
		) {
			const isBlocked = user.settings.blockPMs.specific?.includes(targetUser.id);
			this.errorReply(this.tr`You are blocking private messages ${isBlocked ? 'from this user ' : ''}right now.`);
			return null;
		}
		return true;
	}
	canPMHTML(targetUser: User | null) {
		if (!targetUser || !targetUser.connected) {
			this.errorReply(this.tr`User ${this.targetUsername} is not currently online.`);
			return false;
=======
	checkPMHTML(targetUser: User | null) {
		if (!targetUser || !targetUser.connected) {
			throw new Chat.ErrorMessage(`User ${this.targetUsername} is not currently online.`);
>>>>>>> 222d2e1a
		}
		if (!(this.room && (targetUser.id in this.room.users)) && !this.user.can('addhtml')) {
			throw new Chat.ErrorMessage("You do not have permission to use PM HTML to users who are not in this room.");
		}
<<<<<<< HEAD
		if (!this.canPM(targetUser)) {
			return false;
=======
		if (targetUser.settings.blockPMs &&
			(targetUser.settings.blockPMs === true || !Users.globalAuth.atLeast(this.user, targetUser.settings.blockPMs)) &&
			!this.user.can('lock')
		) {
			Chat.maybeNotifyBlocked('pm', targetUser, this.user);
			throw new Chat.ErrorMessage("This user is currently blocking PMs.");
		}
		if (targetUser.locked && !this.user.can('lock')) {
			throw new Chat.ErrorMessage("This user is currently locked, so you cannot send them HTML.");
>>>>>>> 222d2e1a
		}
		return true;
	}
	/* eslint-enable @typescript-eslint/prefer-optional-chain */
	checkEmbedURI(uri: string, autofix?: boolean) {
		if (uri.startsWith('https://')) return uri;
		if (uri.startsWith('//')) return uri;
		if (uri.startsWith('data:')) return uri;
		if (!uri.startsWith('http://')) {
			if (/^[a-z]+:\/\//.test(uri)) {
				throw new Chat.ErrorMessage("Image URLs must begin with 'https://' or 'http://' or 'data:'");
			}
		} else {
			uri = uri.slice(7);
		}
		const slashIndex = uri.indexOf('/');
		let domain = (slashIndex >= 0 ? uri.slice(0, slashIndex) : uri);

		// heuristic that works for all the domains we care about
		const secondLastDotIndex = domain.lastIndexOf('.', domain.length - 5);
		if (secondLastDotIndex >= 0) domain = domain.slice(secondLastDotIndex + 1);

		const approvedDomains = [
			'imgur.com',
			'gyazo.com',
			'puu.sh',
			'rotmgtool.com',
			'pokemonshowdown.com',
			'nocookie.net',
			'blogspot.com',
			'imageshack.us',
			'deviantart.net',
			'd.pr',
			'pokefans.net',
		];
		if (approvedDomains.includes(domain)) {
			if (autofix) return `//${uri}`;
			throw new Chat.ErrorMessage(`Please use HTTPS for image "${uri}"`);
		}
		if (domain === 'bit.ly') {
			throw new Chat.ErrorMessage("Please don't use URL shorteners.");
		}
		// unknown URI, allow HTTP to be safe
		return uri;
	}
	/**
	 * This is a quick and dirty first-pass "is this good HTML" check. The full
	 * sanitization is done on the client by Caja in `src/battle-log.ts`
	 * `BattleLog.sanitizeHTML`.
	 */
	checkHTML(htmlContent: string | null) {
		htmlContent = ('' + (htmlContent || '')).trim();
		if (!htmlContent) return '';
		if (/>here.?</i.test(htmlContent) || /click here/i.test(htmlContent)) {
			throw new Chat.ErrorMessage('Do not use "click here"');
		}

		// check for mismatched tags
		const tags = htmlContent.match(/<!--.*?-->|<\/?[^<>]*/g);
		if (tags) {
			const ILLEGAL_TAGS = [
				'script', 'head', 'body', 'html', 'canvas', 'base', 'meta', 'link',
			];
			const LEGAL_AUTOCLOSE_TAGS = [
				// void elements (no-close tags)
				'br', 'area', 'embed', 'hr', 'img', 'source', 'track', 'input', 'wbr', 'col',
				// autoclose tags
				'p', 'li', 'dt', 'dd', 'option', 'tr', 'th', 'td', 'thead', 'tbody', 'tfoot', 'colgroup',
				// PS custom element
				'psicon',
			];
			const stack = [];
			for (const tag of tags) {
				const isClosingTag = tag.charAt(1) === '/';
				const tagContent = tag.slice(isClosingTag ? 2 : 1).replace(/\s+/, ' ').trim();
				const tagNameEndIndex = tagContent.indexOf(' ');
				const tagName = tagContent.slice(0, tagNameEndIndex >= 0 ? tagNameEndIndex : undefined).toLowerCase();
				if (tagName === '!--') continue;
				if (isClosingTag) {
					if (LEGAL_AUTOCLOSE_TAGS.includes(tagName)) continue;
					if (!stack.length) {
						throw new Chat.ErrorMessage(`Extraneous </${tagName}> without an opening tag.`);
					}
					const expectedTagName = stack.pop();
					if (tagName !== expectedTagName) {
						throw new Chat.ErrorMessage(`Extraneous </${tagName}> where </${expectedTagName}> was expected.`);
					}
					continue;
				}

				if (ILLEGAL_TAGS.includes(tagName) || !/^[a-z]+[0-9]?$/.test(tagName)) {
					throw new Chat.ErrorMessage(`Illegal tag <${tagName}> can't be used here.`);
				}
				if (!LEGAL_AUTOCLOSE_TAGS.includes(tagName)) {
					stack.push(tagName);
				}

				if (tagName === 'img') {
					if (!this.room || (this.room.settings.isPersonal && !this.user.can('lock'))) {
						throw new Chat.ErrorMessage(
							`This tag is not allowed: <${tagContent}>. Images are not allowed outside of chatrooms.`
						);
					}
					if (!/width ?= ?(?:[0-9]+|"[0-9]+")/i.test(tagContent) || !/height ?= ?(?:[0-9]+|"[0-9]+")/i.test(tagContent)) {
						// Width and height are required because most browsers insert the
						// <img> element before width and height are known, and when the
						// image is loaded, this changes the height of the chat area, which
						// messes up autoscrolling.
						this.errorReply(`This image is missing a width/height attribute: <${tagContent}>`);
						throw new Chat.ErrorMessage(`Images without predefined width/height cause problems with scrolling because loading them changes their height.`);
					}
					const srcMatch = / src ?= ?"?([^ "]+)(?: ?")?/i.exec(tagContent);
					if (srcMatch) {
						this.checkEmbedURI(srcMatch[1]);
					} else {
						this.errorReply(`This image has a broken src attribute: <${tagContent}>`);
						throw new Chat.ErrorMessage(`The src attribute must exist and have no spaces in the URL`);
					}
				}
				if (tagName === 'button') {
					if ((!this.room || this.room.settings.isPersonal || this.room.settings.isPrivate === true) && !this.user.can('lock')) {
						const buttonName = / name ?= ?"([^"]*)"/i.exec(tagContent)?.[1];
						const buttonValue = / value ?= ?"([^"]*)"/i.exec(tagContent)?.[1];
						const msgCommandRegex = /^\/(?:msg|pm|w|whisper) /i;
						if (buttonName === 'send' && buttonValue && msgCommandRegex.test(buttonValue)) {
							const [pmTarget] = buttonValue.replace(msgCommandRegex, '').split(',');
							const auth = this.room ? this.room.auth : Users.globalAuth;
							if (auth.get(toID(pmTarget)) !== '*' && toID(pmTarget) !== this.user.id) {
								this.errorReply(`This button is not allowed: <${tagContent}>`);
								throw new Chat.ErrorMessage(`Your scripted button can't send PMs to ${pmTarget}, because that user is not a Room Bot.`);
							}
						} else if (buttonName) {
							this.errorReply(`This button is not allowed: <${tagContent}>`);
							this.errorReply(`You do not have permission to use most buttons. Here are the two types you're allowed to use:`);
							this.errorReply(`1. Linking to a room: <a href="/roomid"><button>go to a place</button></a>`);
							throw new Chat.ErrorMessage(`2. Sending a message to a Bot: <button name="send" value="/msg BOT_USERNAME, MESSAGE">send the thing</button>`);
						}
					}
				}
			}
			if (stack.length) {
				throw new Chat.ErrorMessage(`Missing </${stack.pop()}>.`);
			}
		}

		return htmlContent;
	}
	targetUserOrSelf(target: string, exactName: boolean) {
		if (!target) {
			this.targetUsername = this.user.name;
			this.inputUsername = this.user.name;
			return this.user;
		}
		this.splitTarget(target, exactName);
		return this.targetUser;
	}

	/**
	 * Given a message in the form "USERNAME" or "USERNAME, MORE", splits
	 * it apart:
	 *
	 * - `this.targetUser` will be the User corresponding to USERNAME
	 *   (or null, if not found)
	 *
	 * - `this.inputUsername` will be the text of USERNAME, unmodified
	 *
	 * - `this.targetUsername` will be the username, if found, or
	 *   this.inputUsername otherwise
	 *
	 * - and the text of MORE will be returned (empty string, if the
	 *   message has no comma)
	 *
	 */
	splitTarget(target: string, exactName = false) {
		const [name, rest] = this.splitOne(target);

		this.targetUser = Users.get(name, exactName);
		this.inputUsername = name.trim();
		this.targetUsername = this.targetUser ? this.targetUser.name : this.inputUsername;
		return rest;
	}

	requireRoom() {
		if (!this.room) {
			throw new Chat.ErrorMessage(`/${this.cmd} - must be used in a chat room, not a ${this.pmTarget ? "PM" : "console"}`);
		}
		return this.room;
	}
	commandDoesNotExist(): never {
		if (this.cmdToken === '!') {
			throw new Chat.ErrorMessage(`The command "${this.cmdToken}${this.fullCmd}" does not exist.`);
		}
		throw new Chat.ErrorMessage(
			`The command "${this.cmdToken}${this.fullCmd}" does not exist. To send a message starting with "${this.cmdToken}${this.fullCmd}", type "${this.cmdToken}${this.cmdToken}${this.fullCmd}".`
		);
	}
}

export const Chat = new class {
	constructor() {
		void this.loadTranslations().then(() => {
			Chat.translationsLoaded = true;
		});
	}
	translationsLoaded = false;
	readonly multiLinePattern = new PatternTester();

	/*********************************************************
	 * Load command files
	 *********************************************************/
	baseCommands!: AnnotatedChatCommands;
	commands!: AnnotatedChatCommands;
	basePages!: PageTable;
	pages!: PageTable;
	readonly destroyHandlers: (() => void)[] = [];
	roomSettings: SettingsHandler[] = [];

	/*********************************************************
	 * Load chat filters
	 *********************************************************/
	readonly filters: ChatFilter[] = [];
	filter(
		context: CommandContext,
		message: string,
		user: User,
		room: Room | null,
		connection: Connection,
		targetUser: User | null = null
	) {
		// Chat filters can choose to:
		// 1. return false OR null - to not send a user's message
		// 2. return an altered string - to alter a user's message
		// 3. return undefined to send the original message through
		const originalMessage = message;
		for (const curFilter of Chat.filters) {
			const output = curFilter.call(context, message, user, room, connection, targetUser, originalMessage);
			if (output === false) return null;
			if (!output && output !== undefined) return output;
			if (output !== undefined) message = output;
		}

		return message;
	}

	readonly namefilters: NameFilter[] = [];
	namefilter(name: string, user: User) {
		if (!Config.disablebasicnamefilter) {
			// whitelist
			// \u00A1-\u00BF\u00D7\u00F7  Latin punctuation/symbols
			// \u02B9-\u0362              basic combining accents
			// \u2012-\u2027\u2030-\u205E Latin punctuation/symbols extended
			// \u2050-\u205F              fractions extended
			// \u2190-\u23FA\u2500-\u2BD1 misc symbols
			// \u2E80-\u32FF              CJK symbols
			// \u3400-\u9FFF              CJK
			// \uF900-\uFAFF\uFE00-\uFE6F CJK extended
			// eslint-disable-next-line no-misleading-character-class, max-len
			name = name.replace(/[^a-zA-Z0-9 /\\.~()<>^*%&=+$#_'?!"\u00A1-\u00BF\u00D7\u00F7\u02B9-\u0362\u2012-\u2027\u2030-\u205E\u2050-\u205F\u2190-\u23FA\u2500-\u2BD1\u2E80-\u32FF\u3400-\u9FFF\uF900-\uFAFF\uFE00-\uFE6F-]+/g, '');

			// blacklist
			// \u00a1 upside-down exclamation mark (i)
			// \u2580-\u2590 black bars
			// \u25A0\u25Ac\u25AE\u25B0 black bars
			// \u534d\u5350 swastika
			// \u2a0d crossed integral (f)
			name = name.replace(/[\u00a1\u2580-\u2590\u25A0\u25Ac\u25AE\u25B0\u2a0d\u534d\u5350]/g, '');

			// e-mail address
			if (name.includes('@') && name.includes('.')) return '';

			// url
			if (/[a-z0-9]\.(com|net|org|us|uk|co|gg|tk|ml|gq|ga|xxx|download|stream)\b/i.test(name)) name = name.replace(/\./g, '');

			// Limit the amount of symbols allowed in usernames to 4 maximum, and
			// disallow (R) and (C) from being used in the middle of names.
			// eslint-disable-next-line max-len
			const nameSymbols = name.replace(/[^\u00A1-\u00BF\u00D7\u00F7\u02B9-\u0362\u2012-\u2027\u2030-\u205E\u2050-\u205F\u2090-\u23FA\u2500-\u2BD1]+/g, '');
			// \u00ae\u00a9 (R) (C)
			// eslint-disable-next-line no-misleading-character-class, max-len
			if (nameSymbols.length > 4 || /[^a-z0-9][a-z0-9][^a-z0-9]/.test(name.toLowerCase() + ' ') || /[\u00ae\u00a9].*[a-zA-Z0-9]/.test(name)) name = name.replace(/[\u00A1-\u00BF\u00D7\u00F7\u02B9-\u0362\u2012-\u2027\u2030-\u205E\u2050-\u205F\u2190-\u23FA\u2500-\u2BD1\u2E80-\u32FF\u3400-\u9FFF\uF900-\uFAFF\uFE00-\uFE6F]+/g, '').replace(/[^A-Za-z0-9]{2,}/g, ' ').trim();
		}
		name = name.replace(/^[^A-Za-z0-9]+/, ""); // remove symbols from start
		name = name.replace(/@/g, ""); // Remove @ as this is used to indicate status messages

		// cut name length down to 18 chars
		if (/[A-Za-z0-9]/.test(name.slice(18))) {
			name = name.replace(/[^A-Za-z0-9]+/g, "");
		} else {
			name = name.slice(0, 18);
		}

		name = Dex.getName(name);
		for (const curFilter of Chat.namefilters) {
			name = curFilter(name, user);
			if (!name) return '';
		}
		return name;
	}

	readonly hostfilters: HostFilter[] = [];
	hostfilter(host: string, user: User, connection: Connection, hostType: string) {
		for (const curFilter of Chat.hostfilters) {
			curFilter(host, user, connection, hostType);
		}
	}

	readonly loginfilters: LoginFilter[] = [];
	loginfilter(user: User, oldUser: User | null, usertype: string) {
		for (const curFilter of Chat.loginfilters) {
			curFilter(user, oldUser, usertype);
		}
	}

	readonly nicknamefilters: NameFilter[] = [];
	nicknamefilter(nickname: string, user: User) {
		for (const curFilter of Chat.nicknamefilters) {
			nickname = curFilter(nickname, user);
			if (!nickname) return '';
		}
		return nickname;
	}

	readonly statusfilters: StatusFilter[] = [];
	statusfilter(status: string, user: User) {
		status = status.replace(/\|/g, '');
		for (const curFilter of Chat.statusfilters) {
			status = curFilter(status, user);
			if (!status) return '';
		}
		return status;
	}
	/*********************************************************
	 * Translations
	 *********************************************************/
	/** language id -> language name */
	readonly languages = new Map<string, string>();
	/** language id -> (english string -> translated string) */
	readonly translations = new Map<string, Map<string, [string, string[], string[]]>>();

	loadTranslations() {
		return FS(TRANSLATION_DIRECTORY).readdir().then(files => {
			// ensure that english is the first entry when we iterate over Chat.languages
			Chat.languages.set('english', 'English');
			for (const fname of files) {
				if (!fname.endsWith('.json')) continue;

				interface TRStrings {
					[k: string]: string;
				}
				// eslint-disable-next-line @typescript-eslint/no-var-requires
				const content: {name: string, strings: TRStrings} = require(`../${TRANSLATION_DIRECTORY}${fname}`);
				const id = fname.slice(0, -5);

				Chat.languages.set(id, content.name || "Unknown Language");
				Chat.translations.set(id, new Map());

				if (content.strings) {
					for (const key in content.strings) {
						const keyLabels: string[] = [];
						const valLabels: string[] = [];
						const newKey = key.replace(/\${.+?}/g, str => {
							keyLabels.push(str);
							return '${}';
						}).replace(/\[TN: ?.+?\]/g, '');
						const val = content.strings[key].replace(/\${.+?}/g, (str: string) => {
							valLabels.push(str);
							return '${}';
						}).replace(/\[TN: ?.+?\]/g, '');
						Chat.translations.get(id)!.set(newKey, [val, keyLabels, valLabels]);
					}
				}
			}
		});
	}
	tr(language: string | null): (fStrings: TemplateStringsArray | string, ...fKeys: any) => string;
	tr(language: string | null, strings: TemplateStringsArray | string, ...keys: any[]): string;
	tr(language: string | null, strings: TemplateStringsArray | string = '', ...keys: any[]) {
		if (!language) language = 'english';
		language = toID(language);
		// If strings is an array (normally the case), combine before translating.
		const trString = Array.isArray(strings) ? strings.join('${}') : strings as string;

		if (!Chat.translations.has(language)) {
			if (!Chat.translationsLoaded) return trString;
			throw new Error(`Trying to translate to a nonexistent language: ${language}`);
		}
		if (!strings.length) {
			return ((fStrings: TemplateStringsArray | string, ...fKeys: any) => {
				return Chat.tr(language, fStrings, ...fKeys);
			});
		}

		const entry = Chat.translations.get(language)!.get(trString);
		let [translated, keyLabels, valLabels] = entry || ["", [], []];
		if (!translated) translated = trString;

		// Replace the gaps in the species string
		if (keys.length) {
			let reconstructed = '';

			const left: (string | null)[] = keyLabels.slice();
			for (const [i, str] of translated.split('${}').entries()) {
				reconstructed += str;
				if (keys[i]) {
					let index = left.indexOf(valLabels[i]);
					if (index < 0) {
						index = left.findIndex(val => !!val);
					}
					if (index < 0) index = i;
					reconstructed += keys[index];
					left[index] = null;
				}
			}

			translated = reconstructed;
		}
		return translated;
	}

	readonly MessageContext = MessageContext;
	readonly CommandContext = CommandContext;
	readonly PageContext = PageContext;
	readonly ErrorMessage = ErrorMessage;
	/**
	 * Command parser
	 *
	 * Usage:
	 *   Chat.parse(message, room, user, connection)
	 *
	 * Parses the message. If it's a command, the command is executed, if
	 * not, it's displayed directly in the room.
	 *
	 * Examples:
	 *   Chat.parse("/join lobby", room, user, connection)
	 *     will make the user join the lobby.
	 *
	 *   Chat.parse("Hi, guys!", room, user, connection)
	 *     will return "Hi, guys!" if the user isn't muted, or
	 *     if he's muted, will warn him that he's muted.
	 *
	 * The return value is the return value of the command handler, if any,
	 * or the message, if there wasn't a command. This value could be a success
	 * or failure (few commands report these) or a Promise for when the command
	 * is done executing, if it's not currently done.
	 *
	 * @param message - the message the user is trying to say
	 * @param room - the room the user is trying to say it in
	 * @param user - the user that sent the message
	 * @param connection - the connection the user sent the message from
	 */
	parse(message: string, room: Room | null | undefined, user: User, connection: Connection) {
		Chat.loadPlugins();
		const context = new CommandContext({message, room, user, connection});

		return context.parse();
	}
	sendPM(message: string, user: User, pmTarget: User, onlyRecipient: User | null = null) {
		const buf = `|pm|${user.getIdentity()}|${pmTarget.getIdentity()}|${message}`;
		if (onlyRecipient) return onlyRecipient.send(buf);
		user.send(buf);
		if (pmTarget !== user) pmTarget.send(buf);
		pmTarget.lastPM = user.id;
		user.lastPM = pmTarget.id;
	}

	packageData: AnyObject = {};

	loadPlugin(file: string) {
		let plugin;
		if (file.endsWith('.ts')) {
			plugin = require(`./${file.slice(0, -3)}`);
		} else if (file.endsWith('.js')) {
			// Switch to server/ because we'll be in .server-dist/ after this file is compiled
			plugin = require(`../server/${file}`);
		} else {
			return;
		}
		this.loadPluginData(plugin);
	}
	annotateCommands(commandTable: AnyObject, namespace = ''): AnnotatedChatCommands {
		for (const cmd in commandTable) {
			const entry = commandTable[cmd];
			if (typeof entry === 'object') {
				this.annotateCommands(entry, `${namespace}${cmd} `);
			}
			if (typeof entry !== 'function') continue;

			const handlerCode = entry.toString();
			entry.requiresRoom = /\bthis\.requiresRoom\(/.test(handlerCode);
			entry.hasRoomPermissions = /\bthis\.can\([^,)\n]*, [^,)\n]*,/.test(handlerCode);
			entry.broadcastable = /\bthis\.(?:canBroadcast|runBroadcast)\(/.test(handlerCode);
			entry.isPrivate = /\bthis\.(?:privatelyCan|commandDoesNotExist)\(/.test(handlerCode);

			// assign properties from the base command if the current command uses CommandContext.run.
			const runsCommand = /this.run\((?:'|"|`)(.*?)(?:'|"|`)\)/.exec(handlerCode);
			if (runsCommand) {
				const [, baseCommand] = runsCommand;
				const baseEntry = commandTable[baseCommand];
				if (baseEntry) {
					if (baseEntry.requiresRoom) entry.requiresRoom = baseEntry.requiresRoom;
					if (baseEntry.hasRoomPermissions) entry.hasRoomPermissions = baseEntry.hasRoomPermissions;
					if (baseEntry.broadcastable) entry.broadcastable = baseEntry.broadcastable;
					if (baseEntry.isPrivate) entry.isPrivate = baseEntry.isPrivate;
				}
			}

			// This is usually the same as `entry.name`, but some weirdness like
			// `commands.a = b` could screw it up. This should make it consistent.
			entry.cmd = cmd;
			entry.fullCmd = `${namespace}${cmd}`;
		}
		return commandTable;
	}
	loadPluginData(plugin: AnyObject) {
		if (plugin.commands) {
			Object.assign(Chat.commands, this.annotateCommands(plugin.commands));
		}
		if (plugin.pages) Object.assign(Chat.pages, plugin.pages);

		if (plugin.destroy) Chat.destroyHandlers.push(plugin.destroy);
		if (plugin.roomSettings) {
			if (!Array.isArray(plugin.roomSettings)) plugin.roomSettings = [plugin.roomSettings];
			Chat.roomSettings = Chat.roomSettings.concat(plugin.roomSettings);
		}
		if (plugin.chatfilter) Chat.filters.push(plugin.chatfilter);
		if (plugin.namefilter) Chat.namefilters.push(plugin.namefilter);
		if (plugin.hostfilter) Chat.hostfilters.push(plugin.hostfilter);
		if (plugin.loginfilter) Chat.loginfilters.push(plugin.loginfilter);
		if (plugin.nicknamefilter) Chat.nicknamefilters.push(plugin.nicknamefilter);
		if (plugin.statusfilter) Chat.statusfilters.push(plugin.statusfilter);
	}
	loadPlugins() {
		if (Chat.commands) return;

		void FS('package.json').readIfExists().then(data => {
			if (data) Chat.packageData = JSON.parse(data);
		});

		// Install plug-in commands and chat filters

		// All resulting filenames will be relative to basePath
		const getFiles = (basePath: string, path: string): string[] => {
			const filesInThisDir = FS(`${basePath}/${path}`).readdirSync();
			let allFiles: string[] = [];
			for (const file of filesInThisDir) {
				const fileWithPath = path + (path ? '/' : '') + file;
				if (FS(`${basePath}/${fileWithPath}`).isDirectorySync()) {
					if (file.startsWith('.')) continue;
					allFiles = allFiles.concat(getFiles(basePath, fileWithPath));
				} else {
					allFiles.push(fileWithPath);
				}
			}
			return allFiles;
		};

		Chat.commands = Object.create(null);
		Chat.pages = Object.create(null);
		const coreFiles = FS('server/chat-commands').readdirSync();
		for (const file of coreFiles) {
			this.loadPlugin(`chat-commands/${file}`);
		}
		Chat.baseCommands = Chat.commands;
		Chat.basePages = Chat.pages;
		Chat.commands = Object.assign(Object.create(null), Chat.baseCommands);
		Chat.pages = Object.assign(Object.create(null), Chat.basePages);

		// Load filters from Config
		this.loadPluginData(Config);
		this.loadPluginData(Tournaments);

		let files = FS('server/chat-plugins').readdirSync();
		try {
			if (FS('server/chat-plugins/private').isDirectorySync()) {
				files = files.concat(getFiles('server/chat-plugins', 'private'));
			}
		} catch (err) {
			if (err.code !== 'ENOENT') throw err;
		}

		for (const file of files) {
			this.loadPlugin(`chat-plugins/${file}`);
		}
	}
	destroy() {
		for (const handler of Chat.destroyHandlers) {
			handler();
		}
	}

	/**
	 * Strips HTML from a string.
	 */
	stripHTML(htmlContent: string) {
		if (!htmlContent) return '';
		return htmlContent.replace(/<[^>]*>/g, '');
	}
	/**
	 * Validates input regex and ensures it won't crash.
	 */
	validateRegex(word: string) {
		word = word.trim();
		if (word.endsWith('|') || word.startsWith('|')) {
			throw new Chat.ErrorMessage(`Your regex was rejected because it included an unterminated |.`);
		}
		try {
			// eslint-disable-next-line no-new
			new RegExp(word);
		} catch (e) {
			throw new Chat.ErrorMessage(
				e.message.startsWith('Invalid regular expression: ') ?
					e.message :
					`Invalid regular expression: /${word}/: ${e.message}`
			);
		}
	}

	/**
	 * Returns singular (defaulting to '') if num is 1, or plural
	 * (defaulting to 's') otherwise. Helper function for pluralizing
	 * words.
	 */
	plural(num: any, pluralSuffix = 's', singular = '') {
		if (num && typeof num.length === 'number') {
			num = num.length;
		} else if (num && typeof num.size === 'number') {
			num = num.size;
		} else {
			num = Number(num);
		}
		return (num !== 1 ? pluralSuffix : singular);
	}

	/**
	 * Counts the thing passed.
	 *
	 *     Chat.count(2, "days") === "2 days"
	 *     Chat.count(1, "days") === "1 day"
	 *     Chat.count(["foo"], "things are") === "1 thing is"
	 *
	 */
	count(num: any, pluralSuffix: string, singular = "") {
		if (num && typeof num.length === 'number') {
			num = num.length;
		} else if (num && typeof num.size === 'number') {
			num = num.size;
		} else {
			num = Number(num);
		}
		if (!singular) {
			if (pluralSuffix.endsWith("s")) {
				singular = pluralSuffix.slice(0, -1);
			} else if (pluralSuffix.endsWith("s have")) {
				singular = pluralSuffix.slice(0, -6) + " has";
			} else if (pluralSuffix.endsWith("s were")) {
				singular = pluralSuffix.slice(0, -6) + " was";
			}
		}
		const space = singular.startsWith('<') ? '' : ' ';
		return `${num}${space}${num > 1 ? pluralSuffix : singular}`;
	}

	/**
	 * Returns a timestamp in the form {yyyy}-{MM}-{dd} {hh}:{mm}:{ss}.
	 *
	 * options.human = true will reports hours human-readable
	 */
	toTimestamp(date: Date, options: {human?: any} = {}) {
		const human = options.human;
		let parts: any[] = [
			date.getFullYear(),	date.getMonth() + 1, date.getDate(),
			date.getHours(), date.getMinutes(),	date.getSeconds(),
		];
		if (human) {
			parts.push(parts[3] >= 12 ? 'pm' : 'am');
			parts[3] = parts[3] % 12 || 12;
		}
		parts = parts.map(val => val < 10 ? '0' + val : '' + val);
		return parts.slice(0, 3).join("-") + " " + parts.slice(3, human ? 5 : 6).join(":") + (human ? "" + parts[6] : "");
	}

	/**
	 * Takes a number of milliseconds, and reports the duration in English: hours, minutes, etc.
	 *
	 * options.hhmmss = true will instead report the duration in 00:00:00 format
	 *
	 */
	toDurationString(val: number, options: {hhmmss?: any, precision?: number} = {}) {
		// TODO: replace by Intl.DurationFormat or equivalent when it becomes available (ECMA-402)
		// https://github.com/tc39/ecma402/issues/47
		const date = new Date(+val);
		const parts = [
			date.getUTCFullYear() - 1970, date.getUTCMonth(), date.getUTCDate() - 1,
			date.getUTCHours(), date.getUTCMinutes(), date.getUTCSeconds(),
		];
		const roundingBoundaries = [6, 15, 12, 30, 30];
		const unitNames = ["second", "minute", "hour", "day", "month", "year"];
		const positiveIndex = parts.findIndex(elem => elem > 0);
		const precision = (options?.precision ? options.precision : parts.length);
		if (options?.hhmmss) {
			const str = parts.slice(positiveIndex).map(value => value < 10 ? "0" + value : "" + value).join(":");
			return str.length === 2 ? "00:" + str : str;
		}
		// round least significant displayed unit
		if (positiveIndex + precision < parts.length && precision > 0 && positiveIndex >= 0) {
			if (parts[positiveIndex + precision] >= roundingBoundaries[positiveIndex + precision - 1]) {
				parts[positiveIndex + precision - 1]++;
			}
		}
		return parts
			.slice(positiveIndex)
			.reverse()
			.map((value, index) => value ? value + " " + unitNames[index] + (value > 1 ? "s" : "") : "")
			.reverse()
			.slice(0, precision)
			.join(" ")
			.trim();
	}

	/**
	 * Takes an array and turns it into a sentence string by adding commas and the word "and"
	 */
	toListString(arr: string[]) {
		if (!arr.length) return '';
		if (arr.length === 1) return arr[0];
		if (arr.length === 2) return `${arr[0]} and ${arr[1]}`;
		return `${arr.slice(0, -1).join(", ")}, and ${arr.slice(-1)[0]}`;
	}

	/**
	 * Takes an array and turns it into a sentence string by adding commas and the word "or"
	 */
	toOrList(arr: string[]) {
		if (!arr.length) return '';
		if (arr.length === 1) return arr[0];
		if (arr.length === 2) return `${arr[0]} or ${arr[1]}`;
		return `${arr.slice(0, -1).join(", ")}, or ${arr.slice(-1)[0]}`;
	}

	collapseLineBreaksHTML(htmlContent: string) {
		htmlContent = htmlContent.replace(/<[^>]*>/g, tag => tag.replace(/\n/g, ' '));
		htmlContent = htmlContent.replace(/\n/g, '&#10;');
		return htmlContent;
	}
	/**
	 * Takes a string of code and transforms it into a block of html using the details tag.
	 * If it has a newline, will make the 3 lines the preview, and fill the rest in.
	 * @param str string to block
	 */
	getReadmoreCodeBlock(str: string, cutoff = 3) {
		const params = str.slice(+str.startsWith('\n')).split('\n');
		const output = [];
		for (const param of params) {
			if (output.length < cutoff && param.length > 80 && cutoff > 2) cutoff--;
			output.push(Utils.escapeHTML(param));
		}

		if (output.length > cutoff) {
			return `<details class="readmore code" style="white-space: pre-wrap; display: table; tab-size: 3"><summary>${
				output.slice(0, cutoff).join('<br />')
			}</summary>${
				output.slice(cutoff).join('<br />')
			}</details>`;
		} else {
			return `<code style="white-space: pre-wrap; display: table; tab-size: 3">${
				output.join('<br />')
			}</code>`;
		}
	}

	getDataPokemonHTML(species: Species, gen = 8, tier = '') {
		let buf = '<li class="result">';
		buf += '<span class="col numcol">' + (tier || species.tier) + '</span> ';
		buf += `<span class="col iconcol"><psicon pokemon="${species.id}"/></span> `;
		buf += `<span class="col pokemonnamecol" style="white-space:nowrap"><a href="https://${Config.routes.dex}/pokemon/${species.id}" target="_blank">${species.name}</a></span> `;
		buf += '<span class="col typecol">';
		if (species.types) {
			for (const type of species.types) {
				buf += `<img src="https://${Config.routes.client}/sprites/types/${type}.png" alt="${type}" height="14" width="32">`;
			}
		}
		buf += '</span> ';
		if (gen >= 3) {
			buf += '<span style="float:left;min-height:26px">';
			if (species.abilities['1'] && (gen >= 4 || Dex.getAbility(species.abilities['1']).gen === 3)) {
				buf += '<span class="col twoabilitycol">' + species.abilities['0'] + '<br />' + species.abilities['1'] + '</span>';
			} else {
				buf += '<span class="col abilitycol">' + species.abilities['0'] + '</span>';
			}
			if (species.abilities['H'] && species.abilities['S']) {
				buf += '<span class="col twoabilitycol' + (species.unreleasedHidden ? ' unreleasedhacol' : '') + '"><em>' + species.abilities['H'] + '<br />(' + species.abilities['S'] + ')</em></span>';
			} else if (species.abilities['H']) {
				buf += '<span class="col abilitycol' + (species.unreleasedHidden ? ' unreleasedhacol' : '') + '"><em>' + species.abilities['H'] + '</em></span>';
			} else if (species.abilities['S']) {
				// special case for Zygarde
				buf += '<span class="col abilitycol"><em>(' + species.abilities['S'] + ')</em></span>';
			} else {
				buf += '<span class="col abilitycol"></span>';
			}
			buf += '</span>';
		}
		buf += '<span style="float:left;min-height:26px">';
		buf += '<span class="col statcol"><em>HP</em><br />' + species.baseStats.hp + '</span> ';
		buf += '<span class="col statcol"><em>Atk</em><br />' + species.baseStats.atk + '</span> ';
		buf += '<span class="col statcol"><em>Def</em><br />' + species.baseStats.def + '</span> ';
		if (gen <= 1) {
			buf += '<span class="col statcol"><em>Spc</em><br />' + species.baseStats.spa + '</span> ';
		} else {
			buf += '<span class="col statcol"><em>SpA</em><br />' + species.baseStats.spa + '</span> ';
			buf += '<span class="col statcol"><em>SpD</em><br />' + species.baseStats.spd + '</span> ';
		}
		buf += '<span class="col statcol"><em>Spe</em><br />' + species.baseStats.spe + '</span> ';
		buf += '<span class="col bstcol"><em>BST<br />' + species.bst + '</em></span> ';
		buf += '</span>';
		buf += '</li>';
		return `<div class="message"><ul class="utilichart">${buf}<li style="clear:both"></li></ul></div>`;
	}
	getDataMoveHTML(move: Move) {
		if (typeof move === 'string') move = Object.assign({}, Dex.getMove(move));
		let buf = `<ul class="utilichart"><li class="result">`;
		buf += `<span class="col movenamecol"><a href="https://${Config.routes.dex}/moves/${move.id}">${move.name}</a></span> `;
		// encoding is important for the ??? type icon
		const encodedMoveType = encodeURIComponent(move.type);
		buf += `<span class="col typecol"><img src="//${Config.routes.client}/sprites/types/${encodedMoveType}.png" alt="${move.type}" width="32" height="14">`;
		buf += `<img src="//${Config.routes.client}/sprites/categories/${move.category}.png" alt="${move.category}" width="32" height="14"></span> `;
		if (move.basePower) {
			buf += `<span class="col labelcol"><em>Power</em><br>${typeof move.basePower === 'number' ? move.basePower : '—'}</span> `;
		}
		buf += `<span class="col widelabelcol"><em>Accuracy</em><br>${typeof move.accuracy === 'number' ? (move.accuracy + '%') : '—'}</span> `;
		const basePP = move.pp || 1;
		const pp = Math.floor(move.noPPBoosts ? basePP : basePP * 8 / 5);
		buf += `<span class="col pplabelcol"><em>PP</em><br>${pp}</span> `;
		buf += `<span class="col movedesccol">${move.shortDesc || move.desc}</span> `;
		buf += `</li><li style="clear:both"></li></ul>`;
		return buf;
	}
	getDataAbilityHTML(ability: Ability) {
		if (typeof ability === 'string') ability = Object.assign({}, Dex.getAbility(ability));
		let buf = `<ul class="utilichart"><li class="result">`;
		buf += `<span class="col namecol"><a href="https://${Config.routes.dex}/abilities/${ability.id}">${ability.name}</a></span> `;
		buf += `<span class="col abilitydesccol">${ability.shortDesc || ability.desc}</span> `;
		buf += `</li><li style="clear:both"></li></ul>`;
		return buf;
	}
	getDataItemHTML(item: string | Item) {
		if (typeof item === 'string') item = Object.assign({}, Dex.getItem(item));
		let buf = `<ul class="utilichart"><li class="result">`;
		buf += `<span class="col itemiconcol"><psicon item="${item.id}"></span> <span class="col namecol"><a href="https://${Config.routes.dex}/items/${item.id}">${item.name}</a></span> `;
		buf += `<span class="col itemdesccol">${item.shortDesc || item.desc}</span> `;
		buf += `</li><li style="clear:both"></li></ul>`;
		return buf;
	}

	/**
	 * Gets the dimension of the image at url. Returns 0x0 if the image isn't found, as well as the relevant error.
	 */
	getImageDimensions(url: string): Promise<{height: number, width: number}> {
		return probe(url);
	}

	/**
	 * Normalize a message for the purposes of applying chat filters.
	 *
	 * Not used by PS itself, but feel free to use it in your own chat filters.
	 */
	normalize(message: string) {
		message = message.replace(/'/g, '').replace(/[^A-Za-z0-9]+/g, ' ').trim();
		if (!/[A-Za-z][A-Za-z]/.test(message)) {
			message = message.replace(/ */g, '');
		} else if (!message.includes(' ')) {
			message = message.replace(/([A-Z])/g, ' $1').trim();
		}
		return ' ' + message.toLowerCase() + ' ';
	}

	/**
	 * Generates dimensions to fit an image at url into a maximum size of maxWidth x maxHeight,
	 * preserving aspect ratio.
	 *
	 * @return [width, height, resized]
	 */
	async fitImage(url: string, maxHeight = 300, maxWidth = 300): Promise<[number, number, boolean]> {
		const {height, width} = await Chat.getImageDimensions(url);

		if (width <= maxWidth && height <= maxHeight) return [width, height, false];

		const ratio = Math.min(maxHeight / height, maxWidth / width);

		return [Math.round(width * ratio), Math.round(height * ratio), true];
	}

	/**
	 * Notifies a targetUser that a user was blocked from reaching them due to a setting they have enabled.
	 */
	maybeNotifyBlocked(blocked: 'pm' | 'challenge', targetUser: User, user: User) {
		const prefix = `|pm|&|${targetUser.getIdentity()}|/nonotify `;
		const options = 'or change it in the <button name="openOptions" class="subtle">Options</button> menu in the upper right.';
		if (blocked === 'pm') {
			if (!targetUser.notified.blockPMs) {
				targetUser.send(`${prefix}The user '${Utils.escapeHTML(user.name)}' attempted to PM you but was blocked. To enable PMs, use /unblockpms ${options}`);
				targetUser.notified.blockPMs = true;
			}
		} else if (blocked === 'challenge') {
			if (!targetUser.notified.blockChallenges) {
				targetUser.send(`${prefix}The user '${Utils.escapeHTML(user.name)}' attempted to challenge you to a battle but was blocked. To enable challenges, use /unblockchallenges ${options}`);
				targetUser.notified.blockChallenges = true;
			}
		}
	}
	readonly formatText = formatText;
	readonly linkRegex = linkRegex;
	readonly stripFormatting = stripFormatting;

	readonly filterWords: {[k: string]: FilterWord[]} = {};
	readonly monitors: {[k: string]: Monitor} = {};
	readonly namefilterwhitelist = new Map<string, string>();
	/**
	 * Inappropriate userid : number of times the name has been forcerenamed
	 */
	readonly forceRenames = new Map<ID, number>();

	registerMonitor(id: string, entry: Monitor) {
		if (!Chat.filterWords[id]) Chat.filterWords[id] = [];
		Chat.monitors[id] = entry;
	}

	resolvePage(pageid: string, user: User, connection: Connection) {
		return (new PageContext({pageid, user, connection, language: user.language!})).resolve();
	}
};

// backwards compatibility; don't actually use these
// they're just there so forks have time to slowly transition
(Chat as any).escapeHTML = Utils.escapeHTML;
(Chat as any).html = Utils.html;
(Chat as any).splitFirst = Utils.splitFirst;
// @ts-ignore
CommandContext.prototype.can = CommandContext.prototype.checkCan;
// @ts-ignore
CommandContext.prototype.canTalk = CommandContext.prototype.checkChat;
// @ts-ignore
CommandContext.prototype.canBroadcast = CommandContext.prototype.checkBroadcast;
// @ts-ignore
CommandContext.prototype.canHTML = CommandContext.prototype.checkHTML;
// @ts-ignore
CommandContext.prototype.canEmbedURI = CommandContext.prototype.checkEmbedURI;
// @ts-ignore
CommandContext.prototype.canPMHTML = CommandContext.prototype.checkPMHTML;
// @ts-ignore
CommandContext.prototype.privatelyCan = CommandContext.prototype.privatelyCheckCan;
// @ts-ignore
CommandContext.prototype.requiresRoom = CommandContext.prototype.requireRoom;

/**
 * Used by ChatMonitor.
 */
export type FilterWord = [RegExp, string, string, string | null, number];

export type MonitorHandler = (
	this: CommandContext,
	line: FilterWord,
	room: Room | null,
	user: User,
	message: string,
	lcMessage: string,
	isStaff: boolean
) => string | false | undefined;
export interface Monitor {
	location: string;
	punishment: string;
	label: string;
	condition?: string;
	monitor?: MonitorHandler;
}<|MERGE_RESOLUTION|>--- conflicted
+++ resolved
@@ -1120,7 +1120,6 @@
 
 		return message;
 	}
-<<<<<<< HEAD
 	canPM(targetUser: User) {
 		const user = this.user;
 
@@ -1128,16 +1127,14 @@
 		const targetUserSettings = targetUser.settings.blockPMs;
 
 		if (targetUser.locked && !user.can('lock')) {
-			this.errorReply(this.tr`The user "${targetUser.name}" is locked and cannot be PMed.`);
-			return null;
+			throw new Chat.ErrorMessage(this.tr`The user "${targetUser.name}" is locked and cannot be PMed.`);
 		}
 		if (
 			Config.pmmodchat && !Users.globalAuth.atLeast(user, Config.pmmodchat) &&
 			!Users.Auth.hasPermission(targetUser, 'promote', Config.pmmodchat as GroupSymbol)
 		) {
 			const groupName = Config.groups[Config.pmmodchat] && Config.groups[Config.pmmodchat].name || Config.pmmodchat;
-			this.errorReply(this.tr`On this server, you must be of rank ${groupName} or higher to PM users.`);
-			return null;
+			throw new Chat.ErrorMessage(this.tr`On this server, you must be of rank ${groupName} or higher to PM users.`);
 		}
 		if (
 			(targetUserSettings.all === true ||
@@ -1147,12 +1144,10 @@
 		) {
 			Chat.maybeNotifyBlocked('pm', targetUser, user);
 			if (!targetUser.can('lock')) {
-				this.errorReply(this.tr`This user is blocking private messages right now.`);
-				return null;
+				throw new Chat.ErrorMessage(this.tr`This user is blocking private messages right now.`);
 			} else {
 				this.errorReply(this.tr`This ${Config.groups[targetUser.tempGroup].name} is too busy to answer private messages right now. Please contact a different staff member.`);
-				this.sendReply(this.tr`|html|If you need help, try opening a <a href="view-help-request" class="button">help ticket</a>`);
-				return null;
+			  throw new Chat.ErrorMessage(this.tr`|html|If you need help, try opening a <a href="view-help-request" class="button">help ticket</a>`);
 			}
 		}
 		if (
@@ -1161,28 +1156,18 @@
 			userSettings.specific.includes(targetUser.id)
 		) {
 			const isBlocked = user.settings.blockPMs.specific?.includes(targetUser.id);
-			this.errorReply(this.tr`You are blocking private messages ${isBlocked ? 'from this user ' : ''}right now.`);
-			return null;
+			throw new Chat.ErrorMessage(this.tr`You are blocking private messages ${isBlocked ? 'from this user ' : ''}right now.`);
 		}
 		return true;
 	}
-	canPMHTML(targetUser: User | null) {
-		if (!targetUser || !targetUser.connected) {
-			this.errorReply(this.tr`User ${this.targetUsername} is not currently online.`);
-			return false;
-=======
 	checkPMHTML(targetUser: User | null) {
 		if (!targetUser || !targetUser.connected) {
 			throw new Chat.ErrorMessage(`User ${this.targetUsername} is not currently online.`);
->>>>>>> 222d2e1a
 		}
 		if (!(this.room && (targetUser.id in this.room.users)) && !this.user.can('addhtml')) {
 			throw new Chat.ErrorMessage("You do not have permission to use PM HTML to users who are not in this room.");
 		}
-<<<<<<< HEAD
-		if (!this.canPM(targetUser)) {
-			return false;
-=======
+		this.canPM(targetUser);
 		if (targetUser.settings.blockPMs &&
 			(targetUser.settings.blockPMs === true || !Users.globalAuth.atLeast(this.user, targetUser.settings.blockPMs)) &&
 			!this.user.can('lock')
@@ -1192,7 +1177,6 @@
 		}
 		if (targetUser.locked && !this.user.can('lock')) {
 			throw new Chat.ErrorMessage("This user is currently locked, so you cannot send them HTML.");
->>>>>>> 222d2e1a
 		}
 		return true;
 	}
