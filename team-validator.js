--- conflicted
+++ resolved
@@ -38,13 +38,8 @@
 		ValidatorProcess.prototype.active = true;
 		ValidatorProcess.processes = [];
 		ValidatorProcess.spawn = function () {
-<<<<<<< HEAD
-			var num = Config.validatorProcesses || 1;
-			for (var i = 0; i < num; ++i) {
-=======
-			let num = Config.validatorprocesses || 1;
+			let num = Config.validatorProcesses || 1;
 			for (let i = 0; i < num; ++i) {
->>>>>>> 436dd0c2
 				this.processes.push(new ValidatorProcess());
 			}
 		};
