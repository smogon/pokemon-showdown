/**
 * Team Validator
 * Pokemon Showdown - http://pokemonshowdown.com/
 *
 * Handles team validation, and specifically learnset checking.
 *
 * @license MIT license
 */

var Validator;

if (!process.send) {
	var validationCount = 0;
	var pendingValidations = {};

	var ValidatorProcess = (function () {
		function ValidatorProcess() {
			this.process = require('child_process').fork('team-validator.js', {cwd: __dirname});
			var self = this;
			this.process.on('message', function (message) {
				// Protocol:
				// success: "[id]|1[details]"
				// failure: "[id]|0[details]"
				var pipeIndex = message.indexOf('|');
				var id = message.substr(0, pipeIndex);
				var success = (message.charAt(pipeIndex + 1) === '1');

				if (pendingValidations[id]) {
					ValidatorProcess.release(self);
					pendingValidations[id](success, message.substr(pipeIndex + 2));
					delete pendingValidations[id];
				}
			});
		}
		ValidatorProcess.prototype.load = 0;
		ValidatorProcess.prototype.active = true;
		ValidatorProcess.processes = [];
		ValidatorProcess.spawn = function () {
			var num = Config.validatorProcesses || 1;
			for (var i = 0; i < num; ++i) {
				this.processes.push(new ValidatorProcess());
			}
		};
		ValidatorProcess.respawn = function () {
			this.processes.splice(0).forEach(function (process) {
				process.active = false;
				if (!process.load) process.process.disconnect();
			});
			this.spawn();
		};
		ValidatorProcess.acquire = function () {
			var process = this.processes[0];
			for (var i = 1; i < this.processes.length; ++i) {
				if (this.processes[i].load < process.load) {
					process = this.processes[i];
				}
			}
			++process.load;
			return process;
		};
		ValidatorProcess.release = function (process) {
			--process.load;
			if (!process.load && !process.active) {
				process.process.disconnect();
			}
		};
		ValidatorProcess.send = function (format, team, callback) {
			var process = this.acquire();
			pendingValidations[validationCount] = callback;
			try {
				process.process.send('' + validationCount + '|' + format + '|' + team);
			} catch (e) {}
			++validationCount;
		};
		return ValidatorProcess;
	})();

	// Create the initial set of validator processes.
	ValidatorProcess.spawn();

	exports.ValidatorProcess = ValidatorProcess;
	exports.pendingValidations = pendingValidations;

	exports.validateTeam = function (format, team, callback) {
		ValidatorProcess.send(format, team, callback);
	};

	var synchronousValidators = {};
	exports.validateTeamSync = function (format, team) {
		if (!synchronousValidators[format]) synchronousValidators[format] = new Validator(format);
		return synchronousValidators[format].validateTeam(team);
	};
	exports.validateSetSync = function (format, set, teamHas) {
		if (!synchronousValidators[format]) synchronousValidators[format] = new Validator(format);
		return synchronousValidators[format].validateSet(set, teamHas);
	};
	exports.checkLearnsetSync = function (format, move, template, lsetData) {
		if (!synchronousValidators[format]) synchronousValidators[format] = new Validator(format);
		return synchronousValidators[format].checkLearnset(move, template, lsetData);
	};
} else {
	require('sugar');
	if (!''.includes) require('es6-shim');
	global.Config = require('./config/config.js');

	process.on('uncaughtException', function (err) {
		require('./crashlogger.js')(err, 'A team validator process');
	});

	/**
	 * Converts anything to an ID. An ID must have only lowercase alphanumeric
	 * characters.
	 * If a string is passed, it will be converted to lowercase and
	 * non-alphanumeric characters will be stripped.
	 * If an object with an ID is passed, its ID will be returned.
	 * Otherwise, an empty string will be returned.
	 */
	global.toId = function (text) {
		if (text && text.id) {
			text = text.id;
		} else if (text && text.userid) {
			text = text.userid;
		}

		return string(text).toLowerCase().replace(/[^a-z0-9]+/g, '');
	};

	/**
	 * Validates a username or Pokemon nickname
	 */
	var bannedNameStartChars = {'~':1, '&':1, '@':1, '%':1, '+':1, '-':1, '!':1, '?':1, '#':1, ' ':1};
	global.toName = function (name) {
		name = string(name);
		name = name.replace(/[\|\s\[\]\,]+/g, ' ').trim();
		while (bannedNameStartChars[name.charAt(0)]) {
			name = name.substr(1);
		}
		if (name.length > 18) name = name.substr(0, 18);
<<<<<<< HEAD
		if (Config.nameFilter) {
			name = Config.nameFilter(name);
		}
=======
>>>>>>> 80e43a39
		return name.trim();
	};

	/**
	 * Safely ensures the passed variable is a string
	 * Simply doing '' + str can crash if str.toString crashes or isn't a function
	 * If we're expecting a string and being given anything that isn't a string
	 * or a number, it's safe to assume it's an error, and return ''
	 */
	global.string = function (str) {
		if (typeof str === 'string' || typeof str === 'number') return '' + str;
		return '';
	};

	global.Tools = require('./tools.js');

	require('./repl.js').start('team-validator-', process.pid, function (cmd) { return eval(cmd); });

	var validators = {};

	var respond = function respond(id, success, details) {
		process.send(id + (success ? '|1' : '|0') + details);
	};

	process.on('message', function (message) {
		// protocol:
		// "[id]|[format]|[team]"
		var pipeIndex = message.indexOf('|');
		var pipeIndex2 = message.indexOf('|', pipeIndex + 1);
		var id = message.substr(0, pipeIndex);
		var format = message.substr(pipeIndex + 1, pipeIndex2 - pipeIndex - 1);

		if (!validators[format]) validators[format] = new Validator(format);
		var parsedTeam = [];
		parsedTeam = Tools.fastUnpackTeam(message.substr(pipeIndex2 + 1));

		var problems;
		try {
			problems = validators[format].validateTeam(parsedTeam);
		} catch (err) {
			var stack = err.stack + '\n\n' +
					'Additional information:\n' +
					'team = ' + message.substr(pipeIndex2 + 1) + '\n';
			var fakeErr = {stack: stack};

			require('./crashlogger.js')(fakeErr, 'A team validation');
			problems = ["Your team crashed the team validator. We've been automatically notified and will fix this crash, but you should use a different team for now."];
		}

		if (problems && problems.length) {
			respond(id, false, problems.join('\n'));
		} else {
			var packedTeam = Tools.packTeam(parsedTeam);
			// console.log('FROM: ' + message.substr(pipeIndex2 + 1));
			// console.log('TO: ' + packedTeam);
			respond(id, true, packedTeam);
		}
	});

	process.on('disconnect', function () {
		process.exit();
	});
}

Validator = (function () {
	function Validator(format) {
		this.format = Tools.getFormat(format);
		this.tools = Tools.mod(this.format);
	}

	Validator.prototype.validateTeam = function (team) {
		var format = this.format;
		var tools = this.tools;

		var problems = [];
		tools.getBanlistTable(format);
		if (format.team) {
			return false;
		}
		if (!team || !Array.isArray(team)) {
			if (format.canUseRandomTeam) {
				return false;
			}
			return ["You sent invalid team data. If you're not using a custom client, please report this as a bug."];
		}
		if (team.length > 6) {
			return ["Your team has more than 6 pokemon."];
		}
		switch (format.gameType) {
		case 'doubles':
			if (team.length < 2) return ["Your Doubles team needs at least 2 pokemon."];
			break;
		case 'triples':
			if (team.length < 3) return ["Your Triples team needs at least 3 pokemon."];
			break;
		case 'rotation':
			if (team.length < 3) return ["Your Rotation team needs at least 3 pokemon."];
			break;
		default:
			if (team.length < 1) return ["Your team has no pokemon."];
		}
		var teamHas = {};
		for (var i = 0; i < team.length; i++) {
			if (!team[i]) return ["You sent invalid team data. If you're not using a custom client, please report this as a bug."];
			var setProblems = this.validateSet(team[i], teamHas);
			if (setProblems) {
				problems = problems.concat(setProblems);
			}
		}

		for (var i = 0; i < format.teamBanTable.length; i++) {
			var bannedCombo = true;
			for (var j = 0; j < format.teamBanTable[i].length; j++) {
				if (!teamHas[format.teamBanTable[i][j]]) {
					bannedCombo = false;
					break;
				}
			}
			if (bannedCombo) {
				var clause = format.name ? " by " + format.name : '';
				problems.push("Your team has the combination of " + format.teamBanTable[i].join(' + ') + ", which is banned" + clause + ".");
			}
		}

		if (format.ruleset) {
			for (var i = 0; i < format.ruleset.length; i++) {
				var subformat = tools.getFormat(format.ruleset[i]);
				if (subformat.validateTeam) {
					problems = problems.concat(subformat.validateTeam.call(tools, team, format, teamHas) || []);
				}
			}
		}
		if (format.validateTeam) {
			problems = problems.concat(format.validateTeam.call(tools, team, format, teamHas) || []);
		}

		if (!problems.length) return false;
		return problems;
	};

	Validator.prototype.validateSet = function (set, teamHas) {
		var format = this.format;
		var tools = this.tools;

		var problems = [];
		if (!set) {
			return ["This is not a Pokemon."];
		}

		var template = tools.getTemplate(string(set.species));
		if (!template.exists) {
			return ["The Pokemon '" + set.species + "' does not exist."];
		}
		set.species = template.species;

		set.name = toName(set.name);
		var item = tools.getItem(string(set.item));
		set.item = item.name;
		var ability = tools.getAbility(string(set.ability));
		set.ability = ability.name;
		if (!Array.isArray(set.moves)) set.moves = [];

		var maxLevel = format.maxLevel || 100;
		var maxForcedLevel = format.maxForcedLevel || maxLevel;
		if (!set.level) {
			set.level = (format.defaultLevel || maxLevel);
		}
		if (format.forcedLevel) {
			set.forcedLevel = format.forcedLevel;
		} else if (set.level >= maxForcedLevel) {
			set.forcedLevel = maxForcedLevel;
		}
		if (set.level > maxLevel || set.level === set.forcedLevel || set.level === set.maxForcedLevel) {
			set.level = maxLevel;
		}

		var nameTemplate = tools.getTemplate(set.name);
		if (nameTemplate.exists && nameTemplate.name.toLowerCase() === set.name.toLowerCase()) set.name = null;
		set.species = set.species;
		set.name = set.name || set.species;
		var name = set.species;
		if (set.species !== set.name) name = set.name + " (" + set.species + ")";
		var isHidden = false;
		var lsetData = {set:set, format:format};

		var setHas = {};

		if (!template || !template.abilities) {
			set.species = 'Unown';
			template = tools.getTemplate('Unown');
		}

		if (format.ruleset) {
			for (var i = 0; i < format.ruleset.length; i++) {
				var subformat = tools.getFormat(format.ruleset[i]);
				if (subformat.validateSet) {
					problems = problems.concat(subformat.validateSet.call(tools, set, format) || []);
				}
			}
		}
		template = tools.getTemplate(set.species);
		item = tools.getItem(set.item);
		if (item.id && !item.exists) {
			return ['"' + set.item + "' is an invalid item."];
		}
		ability = tools.getAbility(set.ability);

		var banlistTable = tools.getBanlistTable(format);

		var check = template.id;
		var clause = '';
		setHas[check] = true;
		if (banlistTable[check]) {
			clause = typeof banlistTable[check] === 'string' ? " by " + banlistTable[check] : '';
			problems.push(set.species + ' is banned' + clause + '.');
		} else if (!tools.data.FormatsData[check] || !tools.data.FormatsData[check].tier) {
			check = toId(template.baseSpecies);
			if (banlistTable[check]) {
				clause = typeof banlistTable[check] === 'string' ? " by " + banlistTable[check] : '';
				problems.push(template.baseSpecies + ' is banned' + clause + '.');
			}
		}

		check = toId(set.ability);
		setHas[check] = true;
		if (banlistTable[check]) {
			clause = typeof banlistTable[check] === 'string' ? " by " + banlistTable[check] : '';
			problems.push(name + "'s ability " + set.ability + " is banned" + clause + ".");
		}
		check = toId(set.item);
		setHas[check] = true;
		if (banlistTable[check]) {
			clause = typeof banlistTable[check] === 'string' ? " by " + banlistTable[check] : '';
			problems.push(name + "'s item " + set.item + " is banned" + clause + ".");
		}
		if (banlistTable['Unreleased'] && item.isUnreleased) {
			problems.push(name + "'s item " + set.item + " is unreleased.");
		}
		if (banlistTable['Unreleased'] && template.isUnreleased) {
			if (!format.requirePentagon || (template.eggGroups[0] === 'Undiscovered' && !template.evos)) {
				problems.push(name + " (" + template.species + ") is unreleased.");
			}
		}
		setHas[toId(set.ability)] = true;
		if (banlistTable['illegal']) {
			// Don't check abilities for metagames with All Abilities
			if (tools.gen <= 2) {
				set.ability = 'None';
			} else if (!banlistTable['ignoreillegalabilities']) {
				if (!ability.name) {
					problems.push(name + " needs to have an ability.");
				} else if (ability.name !== template.abilities['0'] &&
					ability.name !== template.abilities['1'] &&
					ability.name !== template.abilities['H']) {
					problems.push(name + " can't have " + set.ability + ".");
				}
				if (ability.name === template.abilities['H']) {
					isHidden = true;

					if (template.unreleasedHidden && banlistTable['illegal']) {
						problems.push(name + "'s hidden ability is unreleased.");
					} else if (tools.gen === 5 && set.level < 10 && (template.maleOnlyHidden || template.gender === 'N')) {
						problems.push(name + " must be at least level 10 with its hidden ability.");
					}
					if (template.maleOnlyHidden) {
						set.gender = 'M';
						lsetData.sources = ['5D'];
					}
				}
			}
		}
		if (set.moves && Array.isArray(set.moves)) {
			set.moves = set.moves.filter(function (val) { return val; });
		}
		if (!set.moves || !set.moves.length) {
			problems.push(name + " has no moves.");
		} else {
			// A limit is imposed here to prevent too much engine strain or
			// too much layout deformation - to be exact, this is the Debug
			// Mode limitation.
			// The usual limit of 4 moves is handled elsewhere - currently
			// in the cartridge-compliant set validator: rulesets.js:pokemon
			set.moves = set.moves.slice(0, 24);

			for (var i = 0; i < set.moves.length; i++) {
				if (!set.moves[i]) continue;
				var move = tools.getMove(string(set.moves[i]));
				set.moves[i] = move.name;
				check = move.id;
				setHas[check] = true;
				if (banlistTable[check]) {
					clause = typeof banlistTable[check] === 'string' ? " by " + banlistTable[check] : '';
					problems.push(name + "'s move " + set.moves[i] + " is banned" + clause + ".");
				}

				if (banlistTable['Unreleased']) {
					if (move.isUnreleased) problems.push(name + "'s move " + set.moves[i] + " is unreleased.");
				}

				if (banlistTable['illegal']) {
					var problem = this.checkLearnset(move, template, lsetData);
					if (problem) {
						var problemString = name + " can't learn " + move.name;
						if (problem.type === 'incompatible') {
							if (isHidden) {
								problemString = problemString.concat(" because it's incompatible with its ability or another move.");
							} else {
								problemString = problemString.concat(" because it's incompatible with another move.");
							}
						} else if (problem.type === 'oversketched') {
							problemString = problemString.concat(" because it can only sketch " + problem.maxSketches + " move" + (problem.maxSketches > 1 ? "s" : "") + ".");
						} else if (problem.type === 'pokebank') {
							problemString = problemString.concat(" because it's only obtainable from a previous generation.");
						} else {
							problemString = problemString.concat(".");
						}
						problems.push(problemString);
					}
				}
			}

			if (lsetData.sources && lsetData.sources.length === 1 && !lsetData.sourcesBefore) {
				// we're restricted to a single source
				var source = lsetData.sources[0];
				if (source.charAt(1) === 'S') {
					// it's an event
					var eventData = null;
					var splitSource = source.substr(2).split(' ');
					var eventTemplate = tools.getTemplate(splitSource[1]);
					if (eventTemplate.eventPokemon) eventData = eventTemplate.eventPokemon[parseInt(splitSource[0], 10)];
					if (eventData) {
						if (eventData.nature && eventData.nature !== set.nature) {
							problems.push(name + " must have a " + eventData.nature + " nature because it has a move only available from a specific event.");
						}
						if (eventData.shiny) {
							set.shiny = true;
						}
						if (eventData.generation < 5) eventData.isHidden = false;
						if (eventData.isHidden !== undefined && eventData.isHidden !== isHidden) {
							problems.push(name + (isHidden ? " can't have" : " must have") + " its hidden ability because it has a move only available from a specific event.");
						}
						if (tools.gen <= 5 && eventData.abilities && eventData.abilities.indexOf(ability.id) < 0) {
							problems.push(name + " must have " + eventData.abilities.join(" or ") + " because it has a move only available from a specific event.");
						}
						if (eventData.gender) {
							set.gender = eventData.gender;
						}
						if (eventData.level && set.level < eventData.level) {
							problems.push(name + " must be at least level " + eventData.level + " because it has a move only available from a specific event.");
						}
					}
					isHidden = false;
				}
			}
			if (isHidden && lsetData.sourcesBefore) {
				if (!lsetData.sources && lsetData.sourcesBefore < 5) {
					problems.push(name + " has a hidden ability - it can't have moves only learned before gen 5.");
				} else if (lsetData.sources && template.gender && template.gender !== 'F' && !{'Nidoran-M':1, 'Nidorino':1, 'Nidoking':1, 'Volbeat':1}[template.species]) {
					var compatibleSource = false;
					for (var i = 0, len = lsetData.sources.length; i < len; i++) {
						if (lsetData.sources[i].charAt(1) === 'E' || (lsetData.sources[i].substr(0, 2) === '5D' && set.level >= 10)) {
							compatibleSource = true;
							break;
						}
					}
					if (!compatibleSource) {
						problems.push(name + " has moves incompatible with its hidden ability.");
					}
				}
			}
			if (banlistTable['illegal'] && set.level < template.evoLevel) {
				// FIXME: Event pokemon given at a level under what it normally can be attained at gives a false positive
				problems.push(name + " must be at least level " + template.evoLevel + " to be evolved.");
			}
			if (!lsetData.sources && lsetData.sourcesBefore <= 3 && tools.getAbility(set.ability).gen === 4 && !template.prevo && tools.gen <= 5) {
				problems.push(name + " has a gen 4 ability and isn't evolved - it can't use anything from gen 3.");
			}
			if (!lsetData.sources && lsetData.sourcesBefore >= 3 && (isHidden || tools.gen <= 5) && template.gen <= lsetData.sourcesBefore) {
				var oldAbilities = tools.mod('gen' + lsetData.sourcesBefore).getTemplate(set.species).abilities;
				if (ability.name !== oldAbilities['0'] && ability.name !== oldAbilities['1'] && !oldAbilities['H']) {
					problems.push(name + " has moves incompatible with its ability.");
				}
			}
		}
		setHas[toId(template.tier)] = true;
		if (banlistTable[template.tier]) {
			problems.push(name + " is in " + template.tier + ", which is banned.");
		}

		if (teamHas) {
			for (var i in setHas) {
				teamHas[i] = true;
			}
		}
		for (var i = 0; i < format.setBanTable.length; i++) {
			var bannedCombo = true;
			for (var j = 0; j < format.setBanTable[i].length; j++) {
				if (!setHas[format.setBanTable[i][j]]) {
					bannedCombo = false;
					break;
				}
			}
			if (bannedCombo) {
				clause = format.name ? " by " + format.name : '';
				problems.push(name + " has the combination of " + format.setBanTable[i].join(' + ') + ", which is banned" + clause + ".");
			}
		}

		if (format.validateSet) {
			problems = problems.concat(format.validateSet.call(tools, set, format) || []);
		}

		if (!problems.length) {
			if (set.forcedLevel) set.level = set.forcedLevel;
			return false;
		}

		return problems;
	};

	Validator.prototype.checkLearnset = function (move, template, lsetData) {
		var tools = this.tools;

		move = toId(move);
		template = tools.getTemplate(template);

		lsetData = lsetData || {};
		lsetData.eggParents = lsetData.eggParents || [];
		var set = (lsetData.set || (lsetData.set = {}));
		var format = (lsetData.format || (lsetData.format = {}));
		var alreadyChecked = {};
		var level = set.level || 100;

		var isHidden = false;
		if (set.ability && tools.getAbility(set.ability).name === template.abilities['H']) isHidden = true;
		var incompatibleHidden = false;

		var limit1 = true;
		var sketch = false;
		var blockedHM = false;

		var sometimesPossible = false; // is this move in the learnset at all?

		// This is a pretty complicated algorithm

		// Abstractly, what it does is construct the union of sets of all
		// possible ways this pokemon could be obtained, and then intersect
		// it with a the pokemon's existing set of all possible ways it could
		// be obtained. If this intersection is non-empty, the move is legal.

		// We apply several optimizations to this algorithm. The most
		// important is that with, for instance, a TM move, that Pokemon
		// could have been obtained from any gen at or before that TM's gen.
		// Instead of adding every possible source before or during that gen,
		// we keep track of a maximum gen variable, intended to mean "any
		// source at or before this gen is possible."

		// set of possible sources of a pokemon with this move, represented as an array
		var sources = [];
		// the equivalent of adding "every source at or before this gen" to sources
		var sourcesBefore = 0;
		var noPastGen = !!format.requirePentagon;
		// since Gen 3, Pokemon cannot be traded to past generations
		var noFutureGen = tools.gen >= 3 ? true : !!(format.banlistTable && format.banlistTable['tradeback']);

		do {
			alreadyChecked[template.speciesid] = true;
			// STABmons hack to avoid copying all of validateSet to formats
			if (format.banlistTable && format.banlistTable['ignorestabmoves'] && move !== 'chatter') {
				if (template.species === 'Shaymin') template.types = tools.getTemplate('shayminsky').types;
				if (template.types.indexOf(tools.getMove(move).type) >= 0) return false;
			}
			if (template.learnset) {
				if (template.learnset[move] || template.learnset['sketch']) {
					sometimesPossible = true;
					var lset = template.learnset[move];
					if (!lset || template.speciesid === 'smeargle') {
						lset = template.learnset['sketch'];
						sketch = true;
						// Chatter, Struggle and Magikarp's Revenge cannot be sketched
						if (move in {'chatter':1, 'struggle':1, 'magikarpsrevenge':1}) return true;
						// In Gen 2, there is no way for Sketch to copy these moves
						if (tools.gen === 2 && move in {'explosion':1, 'metronome':1, 'mimic':1, 'mirrormove':1, 'selfdestruct':1, 'sleeptalk':1, 'transform':1}) return true;
					}
					if (typeof lset === 'string') lset = [lset];

					for (var i = 0, len = lset.length; i < len; i++) {
						var learned = lset[i];
						if (noPastGen && learned.charAt(0) !== '6') continue;
						if (noFutureGen && parseInt(learned.charAt(0), 10) > tools.gen) continue;
						if (learned.charAt(0) !== '6' && isHidden && !tools.mod('gen' + learned.charAt(0)).getTemplate(template.species).abilities['H']) {
							// check if the Pokemon's hidden ability was available
							incompatibleHidden = true;
							continue;
						}
						if (!template.isNonstandard) {
							// HMs can't be transferred
							if (tools.gen >= 4 && learned.charAt(0) <= 3 && move in {'cut':1, 'fly':1, 'surf':1, 'strength':1, 'flash':1, 'rocksmash':1, 'waterfall':1, 'dive':1}) continue;
							if (tools.gen >= 5 && learned.charAt(0) <= 4 && move in {'cut':1, 'fly':1, 'surf':1, 'strength':1, 'rocksmash':1, 'waterfall':1, 'rockclimb':1}) continue;
							// Defog and Whirlpool can't be transferred together
							if (tools.gen >= 5 && move in {'defog':1, 'whirlpool':1} && learned.charAt(0) <= 4) blockedHM = true;
						}
						if (learned.substr(0, 2) in {'4L':1, '5L':1, '6L':1}) {
							// gen 4-6 level-up moves
							if (level >= parseInt(learned.substr(2), 10)) {
								// we're past the required level to learn it
								return false;
							}
							if (!template.gender || template.gender === 'F') {
								// available as egg move
								learned = learned.charAt(0) + 'Eany';
							} else {
								// this move is unavailable, skip it
								continue;
							}
						}
						if (learned.charAt(1) in {L:1, M:1, T:1}) {
							if (learned.charAt(0) === '6') {
								// current-gen TM or tutor moves:
								//   always available
								return false;
							}
							// past-gen level-up, TM, or tutor moves:
							//   available as long as the source gen was or was before this gen
							limit1 = false;
							sourcesBefore = Math.max(sourcesBefore, parseInt(learned.charAt(0), 10));
							if (tools.gen === 2 && lsetData.hasGen2Move && parseInt(learned.charAt(0), 10) === 1) lsetData.blockedGen2Move = true;
						} else if (learned.charAt(1) in {E:1, S:1, D:1}) {
							// egg, event, or DW moves:
							//   only if that was the source
							if (learned.charAt(1) === 'E') {
								// it's an egg move, so we add each pokemon that can be bred with to its sources
								if (learned.charAt(0) === '6') {
									// gen 6 doesn't have egg move incompatibilities except for certain cases with baby Pokemon
									learned = '6E' + (template.prevo ? template.id : '');
									sources.push(learned);
									continue;
								}
								var eggGroups = template.eggGroups;
								if (!eggGroups) continue;
								if (eggGroups[0] === 'Undiscovered') eggGroups = tools.getTemplate(template.evos[0]).eggGroups;
								var atLeastOne = false;
								var fromSelf = (learned.substr(1) === 'Eany');
								learned = learned.substr(0, 2);
								for (var templateid in tools.data.Pokedex) {
									var dexEntry = tools.getTemplate(templateid);
									if (
										// CAP pokemon can't breed
										!dexEntry.isNonstandard &&
										// can't breed mons from future gens
										dexEntry.gen <= parseInt(learned.charAt(0), 10) &&
										// genderless pokemon can't pass egg moves
										(dexEntry.gender !== 'N' || tools.gen <= 1 && dexEntry.gen <= 1)) {
										if (
											// chainbreeding
											fromSelf ||
											// otherwise parent must be able to learn the move
											!alreadyChecked[dexEntry.speciesid] && dexEntry.learnset && (dexEntry.learnset[move] || dexEntry.learnset['sketch'])) {
											if (dexEntry.eggGroups.intersect(eggGroups).length) {
												if (tools.gen === 2 && lsetData.hasEggMove && lsetData.hasEggMove !== move) {
													// If the mon already has an egg move by a father, other different father can't give it another egg move.
													if (lsetData.eggParents.indexOf(dexEntry.species) >= 0) {
														// We have to test here that the father of both moves doesn't get both by egg breeding
														var learnsFrom = false;
														var lsetToCheck = (dexEntry.learnset[lsetData.hasEggMove]) ? dexEntry.learnset[lsetData.hasEggMove] : dexEntry.learnset['sketch'];
														if (!lsetToCheck || !lsetToCheck.length) continue;
														for (var ltype = 0; ltype < lsetToCheck.length; ltype++) {
															// Save first learning type. After that, only save it if we have egg and it's not egg.
															learnsFrom = !learnsFrom || learnsFrom === 'E' ? lsetToCheck[ltype].charAt(1) : learnsFrom;
														}
														// If the previous egg move was learnt by the father through an egg as well:
														if (learnsFrom === 'E') {
															var secondLearnsFrom = false;
															var lsetToCheck = (dexEntry.learnset[move]) ? dexEntry.learnset[move] : dexEntry.learnset['sketch'];
															// Have here either the move learnset or sketch learnset for Smeargle.
															if (lsetToCheck) {
																for (var ltype = 0; ltype < lsetToCheck.length; ltype++) {
																	// Save first learning type. After that, only save it if we have egg and it's not egg.
																	secondLearnsFrom = !secondLearnsFrom || secondLearnsFrom === 'E' ? dexEntry.learnset[move][ltype].charAt(1) : secondLearnsFrom;
																}
																// Ok, both moves are learnt by father through an egg, therefor, it's impossible.
																if (secondLearnsFrom === 'E') {
																	lsetData.blockedGen2Move = true;
																	continue;
																}
															}
														}
													} else {
														lsetData.blockedGen2Move = true;
														continue;
													}
												}
												lsetData.hasEggMove = move;
												lsetData.eggParents.push(dexEntry.species);
												// Check if it has a move that needs to come from a prior gen to this egg move.
												lsetData.hasGen2Move = lsetData.hasGen2Move || (tools.gen === 2 && tools.getMove(move).gen === 2);
												lsetData.blockedGen2Move = lsetData.hasGen2Move && tools.gen === 2 && (lsetData.sourcesBefore ? lsetData.sourcesBefore : sourcesBefore) > 0 && (lsetData.sourcesBefore ? lsetData.sourcesBefore : sourcesBefore) < parseInt(learned.charAt(0), 10);
												// we can breed with it
												atLeastOne = true;
												sources.push(learned + dexEntry.id);
											}
										}
									}
								}
								// chainbreeding with itself from earlier gen
								if (!atLeastOne) sources.push(learned + template.id);
								// Egg move tradeback for gens 1 and 2.
								if (!noFutureGen) sourcesBefore = Math.max(sourcesBefore, parseInt(learned.charAt(0), 10));
							} else if (learned.charAt(1) === 'S') {
								// Event Pokémon:
								//	Available as long as the past gen can get the Pokémon and then trade it back.
								sources.push(learned + ' ' + template.id);
								if (!noFutureGen) sourcesBefore = Math.max(sourcesBefore, parseInt(learned.charAt(0), 10));
								// Check if it has a move that needs to come from a prior gen to this event move.
								lsetData.hasGen2Move = lsetData.hasGen2Move || (tools.gen === 2 && tools.getMove(move).gen === 2);
								lsetData.blockedGen2Move = lsetData.hasGen2Move && tools.gen === 2 && (lsetData.sourcesBefore ? lsetData.sourcesBefore : sourcesBefore) > 0 && (lsetData.sourcesBefore ? lsetData.sourcesBefore : sourcesBefore) < parseInt(learned.charAt(0), 10);
							} else {
								// DW Pokemon are at level 10 or at the evolution level
								var minLevel = (template.evoLevel && template.evoLevel > 10) ? template.evoLevel : 10;
								if (set.level < minLevel) continue;
								sources.push(learned);
							}
						}
					}
				}
				if (format.mimicGlitch && template.gen < 5) {
					// include the Mimic Glitch when checking this mon's learnset
					var glitchMoves = {metronome:1, copycat:1, transform:1, mimic:1, assist:1};
					var getGlitch = false;
					for (var i in glitchMoves) {
						if (template.learnset[i]) {
							if (!(i === 'mimic' && tools.getAbility(set.ability).gen === 4 && !template.prevo)) {
								getGlitch = true;
								break;
							}
						}
					}
					if (getGlitch) {
						sourcesBefore = Math.max(sourcesBefore, 4);
						if (tools.getMove(move).gen < 5) {
							limit1 = false;
						}
					}
				}
			}
			// also check to see if the mon's prevo or freely switchable formes can learn this move
			if (!template.learnset && template.baseSpecies !== template.species) {
				// forme takes precedence over prevo only if forme has no learnset
				template = tools.getTemplate(template.baseSpecies);
			} else if (template.prevo) {
				template = tools.getTemplate(template.prevo);
				if (template.gen > Math.max(2, tools.gen)) template = null;
				if (template && !template.abilities['H']) isHidden = false;
			} else if (template.baseSpecies !== template.species && template.baseSpecies !== 'Kyurem' && template.baseSpecies !== 'Pikachu') {
				template = tools.getTemplate(template.baseSpecies);
			} else {
				template = null;
			}
		} while (template && template.species && !alreadyChecked[template.speciesid]);

		if (limit1 && sketch) {
			// limit 1 sketch move
			if (lsetData.sketchMove) {
				return {type:'oversketched', maxSketches: 1};
			}
			lsetData.sketchMove = move;
		}

		if (blockedHM) {
			// Limit one of Defog/Whirlpool to be transferred
			if (lsetData.hm) return {type:'incompatible'};
			lsetData.hm = move;
		}

		if (lsetData.blockedGen2Move) {
			// Limit Gen 2 egg moves on gen 1 when move doesn't exist
			return {type:'incompatible'};
		}

		// Now that we have our list of possible sources, intersect it with the current list
		if (!sourcesBefore && !sources.length) {
			if (noPastGen && sometimesPossible) return {type:'pokebank'};
			if (incompatibleHidden) return {type:'incompatible'};
			return true;
		}
		if (!sources.length) sources = null;
		if (sourcesBefore || lsetData.sourcesBefore) {
			// having sourcesBefore is the equivalent of having everything before that gen
			// in sources, so we fill the other array in preparation for intersection
			var learned;
			if (sourcesBefore && lsetData.sources) {
				if (!sources) sources = [];
				for (var i = 0, len = lsetData.sources.length; i < len; i++) {
					learned = lsetData.sources[i];
					if (parseInt(learned.charAt(0), 10) <= sourcesBefore) {
						sources.push(learned);
					}
				}
				if (!lsetData.sourcesBefore) sourcesBefore = 0;
			}
			if (lsetData.sourcesBefore && sources) {
				if (!lsetData.sources) lsetData.sources = [];
				for (var i = 0, len = sources.length; i < len; i++) {
					learned = sources[i];
					if (parseInt(learned.charAt(0), 10) <= lsetData.sourcesBefore) {
						lsetData.sources.push(learned);
					}
				}
				if (!sourcesBefore) delete lsetData.sourcesBefore;
			}
		}
		if (sources) {
			if (lsetData.sources) {
				var intersectSources = lsetData.sources.intersect(sources);
				if (!intersectSources.length && !(sourcesBefore && lsetData.sourcesBefore)) {
					return {type:'incompatible'};
				}
				lsetData.sources = intersectSources;
			} else {
				lsetData.sources = sources.unique();
			}
		}

		if (sourcesBefore) {
			lsetData.sourcesBefore = Math.min(sourcesBefore, lsetData.sourcesBefore || 6);
		}

		return false;
	};

	return Validator;
})();<|MERGE_RESOLUTION|>--- conflicted
+++ resolved
@@ -136,12 +136,6 @@
 			name = name.substr(1);
 		}
 		if (name.length > 18) name = name.substr(0, 18);
-<<<<<<< HEAD
-		if (Config.nameFilter) {
-			name = Config.nameFilter(name);
-		}
-=======
->>>>>>> 80e43a39
 		return name.trim();
 	};
 
