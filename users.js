--- conflicted
+++ resolved
@@ -78,51 +78,6 @@
 	return getUser(name, true);
 };
 
-function can(group, permission, targetGroup, room, isSelf) {
-	var originalGroup = group;
-	var groupData = Config.groups.bySymbol[group];
-	if (!groupData) return false;
-
-	// does not inherit
-	if (groupData['root']) {
-		return true;
-	}
-
-	var roomType = (room && room.auth) ? room.type + 'Room' : 'global';
-	var checkedGroups = {};
-	while (groupData) {
-		// Cycle checker
-		if (checkedGroups[group]) return false;
-		checkedGroups[group] = true;
-
-		if (permission in groupData) {
-			var jurisdiction = groupData[permission];
-			if (!targetGroup) {
-				return !!jurisdiction;
-			}
-			if (jurisdiction === true && permission !== 'jurisdiction') {
-				return can(originalGroup, 'jurisdiction', targetGroup, room, isSelf);
-			}
-			if (typeof jurisdiction !== 'string') {
-				return !!jurisdiction;
-			}
-			if (jurisdiction.indexOf(targetGroup) >= 0) {
-				return true;
-			}
-			if (jurisdiction.indexOf('s') >= 0 && isSelf) {
-				return true;
-			}
-			if (jurisdiction.indexOf('u') >= 0 && groupData.rank > Config.groups.bySymbol[targetGroup].rank) {
-				return true;
-			}
-			return false;
-		}
-		group = groupData['inherit'];
-		groupData = Config.groups.bySymbol[group];
-	}
-	return false;
-}
-
 /*********************************************************
  * Routing
  *********************************************************/
@@ -274,23 +229,68 @@
 }
 importUsergroups();
 
-Users.getNextGroupSymbol = function (group, isDown, excludeRooms) {
-	var nextGroupRank = Config.groupsranking[Config.groupsranking.indexOf(group) + (isDown ? -1 : 1)];
-	if (excludeRooms === true && Config.groups[nextGroupRank]) {
-		var iterations = 0;
-		while (Config.groups[nextGroupRank].roomonly && iterations < 10) {
-			nextGroupRank = Config.groupsranking[Config.groupsranking.indexOf(group) + (isDown ? -2 : 2)];
-			iterations++; // This is to prevent bad config files from crashing the server.
-		}
-	}
-	if (!nextGroupRank) {
-		if (isDown) {
-			return Config.groupsranking[0];
+Users.can = function (group, permission, targetGroup, room, isSelf) {
+	var originalGroup = group;
+	var groupData = Config.groups.bySymbol[group];
+	if (!groupData) return false;
+
+	// does not inherit
+	if (groupData['root']) {
+		return true;
+	}
+
+	var roomType = (room && room.auth) ? room.type + 'Room' : 'global';
+	var checkedGroups = {};
+	while (groupData) {
+		// Cycle checker
+		if (checkedGroups[group]) return false;
+		checkedGroups[group] = true;
+
+		if (permission in groupData) {
+			var jurisdiction = groupData[permission];
+			if (!targetGroup) {
+				return !!jurisdiction;
+			}
+			if (jurisdiction === true && permission !== 'jurisdiction') {
+				return Users.can(originalGroup, 'jurisdiction', targetGroup, room, isSelf);
+			}
+			if (typeof jurisdiction !== 'string') {
+				return !!jurisdiction;
+			}
+			if (jurisdiction.indexOf(targetGroup) >= 0) {
+				return true;
+			}
+			if (jurisdiction.indexOf('s') >= 0 && isSelf) {
+				return true;
+			}
+			if (jurisdiction.indexOf('u') >= 0 && groupData.rank > Config.groups.bySymbol[targetGroup].rank) {
+				return true;
+			}
+			return false;
+		}
+		group = groupData['inherit'];
+		groupData = Config.groups.bySymbol[group];
+	}
+	return false;
+}
+
+Users.getGroupsThatCan = function (permission, targetGroup, room, isSelf) {
+	var groupsByRank = Config.groups.globalByRank;
+
+	if (targetGroup && typeof targetGroup === 'object') {
+		if (targetGroup.group) {
+			targetGroup = targetGroup.group;
 		} else {
-			return Config.groupsranking[Config.groupsranking.length - 1];
-		}
-	}
-	return nextGroupRank;
+			isSelf = room;
+			room = targetGroup;
+			targetGroup = null;
+		}
+	}
+	if (room && room.auth) groupsByRank = Config.groups[room.type + 'RoomByRank'];
+
+	return groupsByRank.filter(function (group) {
+		return Users.can(group, permission, targetGroup, room, isSelf);
+	});
 };
 
 Users.setOfflineGroup = function (name, group, force) {
@@ -444,7 +444,7 @@
 			}
 		}
 
-		return can(group, permission, targetGroup, room, this === target);
+		return Users.can(group, permission, targetGroup, room, this === target);
 	};
 	/**
 	 * Special permission check for system operators
@@ -1510,50 +1510,5 @@
 Users.pruneInactiveTimer = setInterval(
 	User.pruneInactive,
 	1000 * 60 * 30,
-<<<<<<< HEAD
 	Config.inactiveUserThreshold || 1000 * 60 * 60
-);
-
-exports.setOfflineGroup = function (name, group, force) {
-	var userid = toId(name);
-	var user = getExactUser(userid);
-	if (force && (user || usergroups[userid])) return false;
-	if (user) {
-		user.setGroup(group);
-		return true;
-	}
-	if (!group || group === Config.groups.default.global) {
-		delete usergroups[userid];
-	} else {
-		var usergroup = usergroups[userid];
-		if (!usergroup && !force) return false;
-		name = usergroup ? usergroup.substr(1) : name;
-		usergroups[userid] = group + name;
-	}
-	exportUsergroups();
-	return true;
-};
-
-exports.can = can;
-exports.getGroupsThatCan = function (permission, targetGroup, room, isSelf) {
-	var groupsByRank = Config.groups.globalByRank;
-
-	if (targetGroup && typeof targetGroup === 'object') {
-		if (targetGroup.group) {
-			targetGroup = targetGroup.group;
-		} else {
-			isSelf = room;
-			room = targetGroup;
-			targetGroup = null;
-		}
-	}
-	if (room && room.auth) groupsByRank = Config.groups[room.type + 'RoomByRank'];
-
-	return groupsByRank.filter(function (group) {
-		return can(group, permission, targetGroup, room, isSelf);
-	});
-};
-=======
-	Config.inactiveuserthreshold || 1000 * 60 * 60
-);
->>>>>>> 0faf8066
+);