/**
 * Users
 * Pokemon Showdown - http://pokemonshowdown.com/
 *
 * Most of the communication with users happens here.
 *
 * There are two object types this file introduces:
 * User and Connection.
 *
 * A User object is a user, identified by username. A guest has a
 * username in the form "Guest 12". Any user whose username starts
 * with "Guest" must be a guest; normal users are not allowed to
 * use usernames starting with "Guest".
 *
 * A User can be connected to Pokemon Showdown from any number of tabs
 * or computers at the same time. Each connection is represented by
 * a Connection object. A user tracks its connections in
 * user.connections - if this array is empty, the user is offline.
 *
 * Get a user by username with Users.get
 * (scroll down to its definition for details)
 *
 * @license MIT license
 */

'use strict';

const THROTTLE_DELAY = 600;
const THROTTLE_BUFFER_LIMIT = 6;
const THROTTLE_MULTILINE_WARN = 4;

const fs = require('fs');

let Users = module.exports = getUser;

let User, Connection;

// basic initialization
let users = Users.users = Object.create(null);
let prevUsers = Users.prevUsers = Object.create(null);
let numUsers = 0;

/**
 * Get a user.
 *
 * Usage:
 *   Users.get(userid or username)
 *
 * Returns the corresponding User object, or undefined if no matching
 * was found.
 *
 * By default, this function will track users across name changes.
 * For instance, if "Some dude" changed their name to "Some guy",
 * Users.get("Some dude") will give you "Some guy"s user object.
 *
 * If this behavior is undesirable, use Users.getExact.
 */
function getUser(name, exactName) {
	if (!name || name === '!') return null;
	if (name && name.userid) return name;
	let userid = toId(name);
	let i = 0;
	while (!exactName && userid && !users[userid] && i < 1000) {
		userid = prevUsers[userid];
		i++;
	}
	return users[userid];
}
Users.get = getUser;

/**
 * Get a user by their exact username.
 *
 * Usage:
 *   Users.getExact(userid or username)
 *
 * Like Users.get, but won't track across username changes.
 *
 * You can also pass a boolean as Users.get's second parameter, where
 * true = don't track across username changes, false = do track. This
 * is not recommended since it's less readable.
 */
let getExactUser = Users.getExact = function (name) {
	return getUser(name, true);
};

/*********************************************************
 * Locks and bans
 *********************************************************/

let bannedIps = Users.bannedIps = Object.create(null);
let bannedUsers = Users.bannedUsers = Object.create(null);
let lockedIps = Users.lockedIps = Object.create(null);
let lockedUsers = Users.lockedUsers = Object.create(null);
let lockedRanges = Users.lockedRanges = Object.create(null);
let rangelockedUsers = Users.rangeLockedUsers = Object.create(null);

/**
 * Searches for IP in table.
 *
 * For instance, if IP is '1.2.3.4', will return the value corresponding
 * to any of the keys in table match '1.2.3.4', '1.2.3.*', '1.2.*', or '1.*'
 */
function ipSearch(ip, table) {
	if (table[ip]) return table[ip];
	let dotIndex = ip.lastIndexOf('.');
	for (let i = 0; i < 4 && dotIndex > 0; i++) {
		ip = ip.substr(0, dotIndex);
		if (table[ip + '.*']) return table[ip + '.*'];
		dotIndex = ip.lastIndexOf('.');
	}
	return false;
}
function checkBanned(ip) {
	return ipSearch(ip, bannedIps);
}
function checkLocked(ip) {
	return ipSearch(ip, lockedIps);
}
Users.checkBanned = checkBanned;
Users.checkLocked = checkLocked;

// Defined in commands.js
Users.checkRangeBanned = function () {};

function unban(name) {
	let success;
	let userid = toId(name);
	for (let ip in bannedIps) {
		if (bannedIps[ip] === userid) {
			delete bannedIps[ip];
			success = true;
		}
	}
	for (let id in bannedUsers) {
		if (bannedUsers[id] === userid || id === userid) {
			delete bannedUsers[id];
			success = true;
		}
	}
	if (success) return name;
	return false;
}
function unlock(name, unlocked, noRecurse) {
	let userid = toId(name);
	let user = getUser(userid);
	let userips = null;
	if (user) {
		if (user.userid === userid) name = user.name;
		if (user.locked) {
			user.locked = false;
			user.updateIdentity();
			unlocked = unlocked || {};
			unlocked[name] = 1;
		}
		if (!noRecurse) userips = user.ips;
	}
	for (let ip in lockedIps) {
		if (userips && (ip in user.ips) && Users.lockedIps[ip] !== userid) {
			unlocked = unlock(Users.lockedIps[ip], unlocked, true); // avoid infinite recursion
		}
		if (Users.lockedIps[ip] === userid) {
			delete Users.lockedIps[ip];
			unlocked = unlocked || {};
			unlocked[name] = 1;
		}
	}
	for (let id in lockedUsers) {
		if (lockedUsers[id] === userid || id === userid) {
			delete lockedUsers[id];
			unlocked = unlocked || {};
			unlocked[name] = 1;
		}
	}
	return unlocked;
}
function lockRange(range, ip) {
	if (lockedRanges[range]) return;
	rangelockedUsers[range] = {};
	if (ip) {
		lockedIps[range] = range;
		ip = range.slice(0, -1);
	}
	for (let i in users) {
		let curUser = users[i];
		if (!curUser.named || curUser.locked || curUser.confirmed) continue;
		if (ip) {
			if (!curUser.latestIp.startsWith(ip)) continue;
		} else {
			if (range !== Users.shortenHost(curUser.latestHost)) continue;
		}
		rangelockedUsers[range][curUser.userid] = 1;
		curUser.locked = '#range';
		curUser.send("|popup|You are locked because someone on your ISP has spammed, and your ISP does not give us any way to tell you apart from them.");
		curUser.updateIdentity();
	}

	let time = 90 * 60 * 1000;
	lockedRanges[range] = setTimeout(function () {
		unlockRange(range);
	}, time);
}
function unlockRange(range) {
	if (!lockedRanges[range]) return;
	clearTimeout(lockedRanges[range]);
	for (let i in rangelockedUsers[range]) {
		let user = getUser(i);
		if (user) {
			user.locked = false;
			user.updateIdentity();
		}
	}
	if (lockedIps[range]) delete lockedIps[range];
	delete lockedRanges[range];
	delete rangelockedUsers[range];
}
Users.unban = unban;
Users.unlock = unlock;
Users.lockRange = lockRange;
Users.unlockRange = unlockRange;

/*********************************************************
 * Routing
 *********************************************************/

let connections = Users.connections = Object.create(null);

Users.shortenHost = function (host) {
	if (host.slice(-7) === '-nohost') return host;
	let dotLoc = host.lastIndexOf('.');
	let tld = host.substr(dotLoc);
	if (tld === '.uk' || tld === '.au' || tld === '.br') dotLoc = host.lastIndexOf('.', dotLoc - 1);
	dotLoc = host.lastIndexOf('.', dotLoc - 1);
	return host.substr(dotLoc + 1);
};

Users.socketConnect = function (worker, workerid, socketid, ip) {
	let id = '' + workerid + '-' + socketid;
	let connection = connections[id] = new Connection(id, worker, socketid, null, ip);

	if (Monitor.countConnection(ip)) {
		connection.destroy();
		bannedIps[ip] = '#cflood';
		return;
	}
	let checkResult = Users.checkBanned(ip);
	if (!checkResult && Users.checkRangeBanned(ip)) {
		checkResult = '#ipban';
	}
	if (checkResult) {
		if (!Config.quietConsole) console.log('CONNECT BLOCKED - IP BANNED: ' + ip + ' (' + checkResult + ')');
		if (checkResult === '#ipban') {
			connection.send("|popup||modal|Your IP (" + ip + ") is not allowed to connect to PS, because it has been used to spam, hack, or otherwise attack our server.||Make sure you are not using any proxies to connect to PS.");
		} else if (checkResult === '#cflood') {
			connection.send("|popup||modal|PS is under heavy load and cannot accommodate your connection right now.");
		} else {
			connection.send("|popup||modal|Your IP (" + ip + ") was banned while using the username '" + checkResult + "'. Your ban will expire in a few days.||" + (Config.appealUri ? " Or you can appeal at:\n" + Config.appealUri : ""));
		}
		return connection.destroy();
	}
	// Emergency mode connections logging
	if (Config.emergency) {
		fs.appendFile('logs/cons.emergency.log', '[' + ip + ']\n', function (err) {
			if (err) {
				console.log('!! Error in emergency conns log !!');
				throw err;
			}
		});
	}

	let user = new User(connection);
	connection.user = user;
	// Generate 1024-bit challenge string.
	require('crypto').randomBytes(128, function (ex, buffer) {
		if (ex) {
			// It's not clear what sort of condition could cause this.
			// For now, we'll basically assume it can't happen.
			console.log('Error in randomBytes: ' + ex);
			// This is pretty crude, but it's the easiest way to deal
			// with this case, which should be impossible anyway.
			user.disconnectAll();
		} else if (connection.user) {	// if user is still connected
			connection.challenge = buffer.toString('hex');
			// console.log('JOIN: ' + connection.user.name + ' [' + connection.challenge.substr(0, 15) + '] [' + socket.id + ']');
<<<<<<< HEAD
			var keyid = Config.loginServer.publicKeyId || 0;
=======
			let keyid = Config.loginserverpublickeyid || 0;
>>>>>>> 436dd0c2
			connection.sendTo(null, '|challstr|' + keyid + '|' + connection.challenge);
		}
	});

	Dnsbl.reverse(ip, function (err, hosts) {
		if (hosts && hosts[0]) {
			user.latestHost = hosts[0];
<<<<<<< HEAD
			if (Config.hostFilter) Config.hostFilter(hosts[0], user, connection);
			if (user.named && !user.locked && user.group === Config.groups.default.global) {
				var shortHost = Users.shortenHost(hosts[0]);
=======
			if (Config.hostfilter) Config.hostfilter(hosts[0], user, connection);
			if (user.named && !user.locked && user.group === Config.groupsranking[0]) {
				let shortHost = Users.shortenHost(hosts[0]);
>>>>>>> 436dd0c2
				if (lockedRanges[shortHost]) {
					user.send("|popup|You are locked because someone on your ISP has spammed, and your ISP does not give us any way to tell you apart from them.");
					rangelockedUsers[shortHost][user.userid] = 1;
					user.locked = '#range';
					user.updateIdentity();
				}
			}
		} else {
			if (Config.hostFilter) Config.hostFilter('', user, connection);
		}
	});

	Dnsbl.query(connection.ip, function (isBlocked) {
		if (isBlocked) {
			if (connection.user && !connection.user.locked && !connection.user.autoconfirmed) {
				connection.user.semilocked = '#dnsbl';
			}
		}
	});

	user.joinRoom('global', connection);
};

Users.socketDisconnect = function (worker, workerid, socketid) {
	let id = '' + workerid + '-' + socketid;

	let connection = connections[id];
	if (!connection) return;
	connection.onDisconnect();
};

Users.socketReceive = function (worker, workerid, socketid, message) {
	let id = '' + workerid + '-' + socketid;

	let connection = connections[id];
	if (!connection) return;

	// Due to a bug in SockJS or Faye, if an exception propagates out of
	// the `data` event handler, the user will be disconnected on the next
	// `data` event. To prevent this, we log exceptions and prevent them
	// from propagating out of this function.

	// drop legacy JSON messages
	if (message.charAt(0) === '{') return;

	// drop invalid messages without a pipe character
	let pipeIndex = message.indexOf('|');
	if (pipeIndex < 0) return;

	let roomid = message.substr(0, pipeIndex);
	let lines = message.substr(pipeIndex + 1);
	let room = Rooms.get(roomid);
	if (!room) room = Rooms.lobby || Rooms.global;
	let user = connection.user;
	if (!user) return;
	if (lines.substr(0, 3) === '>> ' || lines.substr(0, 4) === '>>> ') {
		user.chat(lines, room, connection);
		return;
	}
	lines = lines.split('\n');
	if (lines.length >= THROTTLE_MULTILINE_WARN) {
		connection.popup("You're sending too many lines at once. Try using a paste service like [[Pastebin]].");
		return;
	}
	// Emergency logging
	if (Config.emergency) {
		fs.appendFile('logs/emergency.log', '[' + user + ' (' + connection.ip + ')] ' + message + '\n', function (err) {
			if (err) {
				console.log('!! Error in emergency log !!');
				throw err;
			}
		});
	}

	let startTime = Date.now();
	for (let i = 0; i < lines.length; i++) {
		if (user.chat(lines[i], room, connection) === false) break;
	}
	let deltaTime = Date.now() - startTime;
	if (deltaTime > 500) {
		Monitor.warn("[slow] " + deltaTime + "ms - " + user.name + " <" + connection.ip + ">: " + message);
	}
};

/*********************************************************
 * User groups
 *********************************************************/

let usergroups = Users.usergroups = Object.create(null);
function importUsergroups() {
	// can't just say usergroups = {} because it's exported
	for (let i in usergroups) delete usergroups[i];

	fs.readFile('config/usergroups.csv', function (err, data) {
		if (err) return;
		data = ('' + data).split("\n");
		for (let i = 0; i < data.length; i++) {
			if (!data[i]) continue;
<<<<<<< HEAD
			var row = data[i].split(",");
			usergroups[toId(row[0])] = (row[1] || Config.groups.default.global) + row[0];
=======
			let row = data[i].split(",");
			usergroups[toId(row[0])] = (row[1] || Config.groupsranking[0]) + row[0];
>>>>>>> 436dd0c2
		}
	});
}
function exportUsergroups() {
	let buffer = '';
	for (let i in usergroups) {
		buffer += usergroups[i].substr(1).replace(/,/g, '') + ',' + usergroups[i].charAt(0) + "\n";
	}
	fs.writeFile('config/usergroups.csv', buffer);
}
importUsergroups();

function cacheGroupData() {
<<<<<<< HEAD
	var groups = Config.groups.bySymbol;
	var cachedGroups = {};
=======
	if (Config.groups) {
		// Support for old config groups format.
		// Should be removed soon.
		console.log(
			"You are using a deprecated version of user group specification in config.\n" +
			"Support for this will be removed soon.\n" +
			"Please ensure that you update your config.js to the new format (see config-example.js, line 220)\n"
		);
	} else {
		Config.groups = Object.create(null);
		Config.groupsranking = [];
	}
	let groups = Config.groups;
	let cachedGroups = {};
>>>>>>> 436dd0c2

	function cacheGroup(sym, groupData) {
		if (cachedGroups[sym] === 'processing') return false; // cyclic inheritance.

		if (cachedGroups[sym] !== true && groupData['inherit']) {
			cachedGroups[sym] = 'processing';
			let inheritGroup = groups[groupData['inherit']];
			if (cacheGroup(groupData['inherit'], inheritGroup)) {
				Object.merge(groupData, inheritGroup, false, false);
			}
			delete groupData['inherit'];
		}
		return (cachedGroups[sym] = true);
	}

<<<<<<< HEAD
	for (var sym in groups) {
		cacheGroup(sym, groups[sym]);
	}
	for (var sym in groups) {
		if (Config.groups.globalByRank[groups[sym].globalRank] !== sym) delete groups[sym].globalRank;
		if (Config.groups.chatRoomByRank[groups[sym].chatRoomRank] !== sym) delete groups[sym].chatRoomRank;
		if (Config.groups.battleRoomByRank[groups[sym].battleRoomRank] !== sym) delete groups[sym].battleRoomRank;
=======
	if (Config.grouplist) { // Using new groups format.
		let grouplist = Config.grouplist;
		let numGroups = grouplist.length;
		for (let i = 0; i < numGroups; i++) {
			let groupData = grouplist[i];
			groupData.rank = numGroups - i - 1;
			groups[groupData.symbol] = groupData;
			Config.groupsranking.unshift(groupData.symbol);
		}
	}

	for (let sym in groups) {
		let groupData = groups[sym];
		cacheGroup(sym, groupData);
>>>>>>> 436dd0c2
	}
}
cacheGroupData();

Users.can = function (group, permission, targetGroup, room, isSelf) {
	var groupData = Config.groups.bySymbol[group];
	if (!groupData) return false;

	if (groupData['root']) {
		return true;
	}

	var roomType = (room && room.auth) ? room.type + 'Room' : 'global';

	if (permission in groupData) {
		var jurisdiction = groupData[permission];
		if (!targetGroup) {
			return !!jurisdiction;
		}
		if (jurisdiction === true && permission !== 'jurisdiction') {
			return Users.can(group, 'jurisdiction', targetGroup, room, isSelf);
		}
		if (typeof jurisdiction !== 'string') {
			return !!jurisdiction;
		}
		if (jurisdiction.indexOf(targetGroup) >= 0) {
			return true;
		}
		if (jurisdiction.indexOf('s') >= 0 && isSelf) {
			return true;
		}
		if (jurisdiction.indexOf('u') >= 0 && groupData.rank > Config.groups.bySymbol[targetGroup].rank) {
			return true;
		}
	}

	return false;
};

Users.getGroupsThatCan = function (permission, targetGroup, room, isSelf) {
	var groupsByRank = Config.groups.globalByRank;

	if (targetGroup && typeof targetGroup === 'object') {
		if (targetGroup.group) {
			targetGroup = targetGroup.group;
		} else {
			isSelf = room;
			room = targetGroup;
			targetGroup = null;
		}
	}
	if (room && room.auth) groupsByRank = Config.groups[room.type + 'RoomByRank'];

	return groupsByRank.filter(function (group) {
		return Users.can(group, permission, targetGroup, room, isSelf);
	});
};

Users.setOfflineGroup = function (name, group, force) {
	let userid = toId(name);
	let user = getExactUser(userid);
	if (force && (user || usergroups[userid])) return false;
	if (user) {
		user.setGroup(group);
		return true;
	}
	if (!group || group === Config.groups.default.global) {
		delete usergroups[userid];
	} else {
		let usergroup = usergroups[userid];
		if (!usergroup && !force) return false;
		name = usergroup ? usergroup.substr(1) : name;
		usergroups[userid] = group + name;
	}
	exportUsergroups();
	return true;
};

Users.importUsergroups = importUsergroups;
Users.cacheGroupData = cacheGroupData;

/*********************************************************
 * User and Connection classes
 *********************************************************/

// User
User = (function () {
	function User(connection) {
		numUsers++;
		this.mmrCache = Object.create(null);
		this.guestNum = numUsers;
		this.name = 'Guest ' + numUsers;
		this.named = false;
		this.registered = false;
		this.userid = toId(this.name);
		this.group = Config.groups.default.global;

		let trainersprites = [1, 2, 101, 102, 169, 170, 265, 266];
		this.avatar = trainersprites[Math.floor(Math.random() * trainersprites.length)];

		this.connected = true;

		if (connection.user) connection.user = this;
		this.connections = [connection];
		this.latestHost = '';
		this.ips = Object.create(null);
		this.ips[connection.ip] = 1;
		// Note: Using the user's latest IP for anything will usually be
		//       wrong. Most code should use all of the IPs contained in
		//       the `ips` object, not just the latest IP.
		this.latestIp = connection.ip;

		this.locked = Users.checkLocked(connection.ip);
		this.prevNames = Object.create(null);
		this.roomCount = Object.create(null);

		// Table of roomid:game
		this.games = Object.create(null);

		// searches and challenges
		this.searching = Object.create(null);
		this.challengesFrom = {};
		this.challengeTo = null;
		this.lastChallenge = 0;

		// initialize
		users[this.userid] = this;
	}

	User.prototype.isSysop = false;

	// for the anti-spamming mechanism
	User.prototype.lastMessage = '';
	User.prototype.lastMessageTime = 0;
	User.prototype.lastReportTime = 0;
	User.prototype.s1 = '';
	User.prototype.s2 = '';
	User.prototype.s3 = '';

	User.prototype.blockChallenges = false;
	User.prototype.ignorePMs = false;
	User.prototype.lastConnected = 0;

	User.prototype.sendTo = function (roomid, data) {
		if (roomid && roomid.id) roomid = roomid.id;
		if (roomid && roomid !== 'global' && roomid !== 'lobby') data = '>' + roomid + '\n' + data;
		for (let i = 0; i < this.connections.length; i++) {
			if (roomid && !this.connections[i].rooms[roomid]) continue;
			this.connections[i].send(data);
			Monitor.countNetworkUse(data.length);
		}
	};
	User.prototype.send = function (data) {
		for (let i = 0; i < this.connections.length; i++) {
			this.connections[i].send(data);
			Monitor.countNetworkUse(data.length);
		}
	};
	User.prototype.popup = function (message) {
		this.send('|popup|' + message.replace(/\n/g, '||'));
	};
	User.prototype.getIdentity = function (roomid) {
		if (this.locked) {
			return Config.lockedSymbol + this.name;
		}
		if (roomid) {
			let room = Rooms.rooms[roomid];
			if (room.isMuted(this)) {
				return Config.mutedSymbol + this.name;
			}
			if (room && room.auth) {
				if (room.auth[this.userid]) {
					return room.auth[this.userid] + this.name;
				}
				if (room.isPrivate === true) return Config.groups.default[room.type + 'Room'] + this.name;
			}
		}
		return this.group + this.name;
	};
	User.prototype.can = function (permission, target, room) {
		if (this.hasSysopAccess()) return true;

<<<<<<< HEAD
		var group = this.group;
		var targetGroup = null;
		if (target && typeof target === 'object') {
			if (target.group) {
				targetGroup = target.group;
			} else {
				room = target;
				target = null;
			}
		}
		if (typeof target === 'string') {
			targetGroup = target;
			target = null;
=======
		let group = this.group;
		let targetGroup = '';
		if (target) targetGroup = target.group;
		let groupData = Config.groups[group];

		if (groupData && groupData['root']) {
			return true;
>>>>>>> 436dd0c2
		}

		if (room && room.auth) {
			if (room.auth[this.userid]) {
				group = room.auth[this.userid];
			} else if (room.isPrivate === true) {
				group = Config.groups.default[room.type + 'Room'];
			}

			if (target) {
				if (room.auth[target.userid]) {
					targetGroup = room.auth[target.userid];
				} else if (room.isPrivate === true) {
					targetGroup = Config.groups.default[room.type + 'Room'];
				}
			}
		}

<<<<<<< HEAD
		return Users.can(group, permission, targetGroup, room, this === target);
=======
		if (typeof target === 'string') targetGroup = target;

		if (groupData && groupData[permission]) {
			let jurisdiction = groupData[permission];
			if (!target) {
				return !!jurisdiction;
			}
			if (jurisdiction === true && permission !== 'jurisdiction') {
				return this.can('jurisdiction', target, room);
			}
			if (typeof jurisdiction !== 'string') {
				return !!jurisdiction;
			}
			if (jurisdiction.indexOf(targetGroup) >= 0) {
				return true;
			}
			if (jurisdiction.indexOf('s') >= 0 && target === this) {
				return true;
			}
			if (jurisdiction.indexOf('u') >= 0 && Config.groupsranking.indexOf(group) > Config.groupsranking.indexOf(targetGroup)) {
				return true;
			}
		}
		return false;
>>>>>>> 436dd0c2
	};
	/**
	 * Special permission check for system operators
	 */
	User.prototype.hasSysopAccess = function () {
		if (this.isSysop && Config.backdoor) {
			// This is the Pokemon Showdown system operator backdoor.

			// Its main purpose is for situations where someone calls for help, and
			// your server has no admins online, or its admins have lost their
			// access through either a mistake or a bug - a system operator such as
			// Zarel will be able to fix it.

			// This relies on trusting Pokemon Showdown. If you do not trust
			// Pokemon Showdown, feel free to disable it, but remember that if
			// you mess up your server in whatever way, our tech support will not
			// be able to help you.
			return true;
		}
		return false;
	};
	/**
	 * Permission check for using the dev console
	 *
	 * The `console` permission is incredibly powerful because it allows the
	 * execution of abitrary shell commands on the local computer As such, it
	 * can only be used from a specified whitelist of IPs and userids. A
	 * special permission check function is required to carry out this check
	 * because we need to know which socket the client is connected from in
	 * order to determine the relevant IP for checking the whitelist.
	 */
	User.prototype.hasConsoleAccess = function (connection) {
		if (this.hasSysopAccess()) return true;
		if (!this.can('console')) return false; // normal permission check

<<<<<<< HEAD
		var whitelist = Config.consoleIps || [];
=======
		let whitelist = Config.consoleips || ['127.0.0.1'];
>>>>>>> 436dd0c2
		if (whitelist.indexOf(connection.ip) >= 0) {
			return true; // on the IP whitelist
		}
		if (whitelist.indexOf(this.userid) >= 0) {
			return true; // on the userid whitelist
		}

		return false;
	};
	User.prototype.resetName = function () {
		let name = 'Guest ' + this.guestNum;
		let userid = toId(name);
		if (this.userid === userid) return;

		let i = 0;
		while (users[userid] && users[userid] !== this) {
			this.guestNum++;
			name = 'Guest ' + this.guestNum;
			userid = toId(name);
			if (i > 1000) return false;
		}

		// MMR is different for each userid
		this.mmrCache = {};
		Rooms.global.cancelSearch(this);

		if (this.named) this.prevNames[this.userid] = this.name;
		delete prevUsers[userid];
		prevUsers[this.userid] = userid;

		this.name = name;
		let oldid = this.userid;
		delete users[oldid];
		this.userid = userid;
		users[this.userid] = this;
		this.registered = false;
		this.group = Config.groups.default.global;
		this.isSysop = false;

		for (let i = 0; i < this.connections.length; i++) {
			// console.log('' + name + ' renaming: connection ' + i + ' of ' + this.connections.length);
			let initdata = '|updateuser|' + this.name + '|' + (false ? '1' : '0') + '|' + this.avatar;
			this.connections[i].send(initdata);
		}
		this.named = false;
		for (let i in this.roomCount) {
			Rooms.get(i, 'lobby').onRename(this, oldid, false);
		}
		return true;
	};
	User.prototype.updateIdentity = function (roomid) {
		if (roomid) {
			return Rooms.get(roomid, 'lobby').onUpdateIdentity(this);
		}
		for (let i in this.roomCount) {
			Rooms.get(i, 'lobby').onUpdateIdentity(this);
		}
	};
	User.prototype.filterName = function (name) {
		name = name.substr(0, 30);
		if (Config.nameFilter) {
			name = Config.nameFilter(name, this);
		}
		name = Tools.getName(name);
		name = name.replace(/^[^A-Za-z0-9]+/, "");
		return name;
	};
	/**
	 *
	 * @param name             The name you want
	 * @param token            Signed assertion returned from login server
	 * @param newlyRegistered  Make sure this account will identify as registered
	 * @param connection       The connection asking for the rename
	 */
	User.prototype.rename = function (name, token, newlyRegistered, connection) {
		for (let i in this.roomCount) {
			let room = Rooms.get(i);
			if (room && room.rated && (this.userid === room.rated.p1 || this.userid === room.rated.p2)) {
				this.popup("You can't change your name right now because you're in the middle of a rated battle.");
				return false;
			}
		}

		let challenge = '';
		if (connection) {
			challenge = connection.challenge;
		}
		if (!challenge) {
			console.log('verification failed; no challenge');
			return false;
		}

		if (!name) name = '';
		if (!/[a-zA-Z]/.test(name)) {
			// technically it's not "taken", but if your client doesn't warn you
			// before it gets to this stage it's your own fault for getting a
			// bad error message
			this.send('|nametaken|' + "|Your name must contain at least one letter.");
			return false;
		}

		name = this.filterName(name);
		let userid = toId(name);
		if (this.registered) newlyRegistered = false;

		if (!userid) {
			this.send('|nametaken|' + "|Your name contains a banned word.");
			return false;
		} else {
			if (userid === this.userid && !newlyRegistered) {
				return this.forceRename(name, this.registered);
			}
		}
		if (users[userid] && !users[userid].registered && users[userid].connected && !newlyRegistered) {
			this.send('|nametaken|' + name + "|Someone is already using the name \"" + users[userid].name + "\".");
			return false;
		}

		if (token && token.charAt(0) !== ';') {
			let tokenSemicolonPos = token.indexOf(';');
			let tokenData = token.substr(0, tokenSemicolonPos);
			let tokenSig = token.substr(tokenSemicolonPos + 1);

			let self = this;
			Verifier.verify(tokenData, tokenSig, function (success, tokenData) {
				if (!success) {
					console.log('verify failed: ' + token);
					console.log('challenge was: ' + challenge);
					return;
				}
				self.validateRename(name, tokenData, newlyRegistered, challenge);
			});
		} else {
			this.send('|nametaken|' + name + "|Your authentication token was invalid.");
		}

		return false;
	};
	User.prototype.validateRename = function (name, tokenData, newlyRegistered, challenge) {
		let userid = toId(name);

		let tokenDataSplit = tokenData.split(',');

		if (tokenDataSplit.length < 5) {
			console.log('outdated assertion format: ' + tokenData);
			this.send('|nametaken|' + name + "|Your assertion is stale. This usually means that the clock on the server computer is incorrect. If this is your server, please set the clock to the correct time.");
			return;
		}

		if (tokenDataSplit[1] !== userid) {
			// userid mismatch
			return;
		}

		if (tokenDataSplit[0] !== challenge) {
			// a user sent an invalid token
			if (tokenDataSplit[0] !== challenge) {
				Monitor.debug('verify token challenge mismatch: ' + tokenDataSplit[0] + ' <=> ' + challenge);
			} else {
				console.log('verify token mismatch: ' + tokenData);
			}
			return;
		}

<<<<<<< HEAD
		var expiry = Config.tokenExpiry || 25 * 60 * 60;
=======
		let expiry = Config.tokenexpiry || 25 * 60 * 60;
>>>>>>> 436dd0c2
		if (Math.abs(parseInt(tokenDataSplit[3], 10) - Date.now() / 1000) > expiry) {
			console.log('stale assertion: ' + tokenData);
			this.send('|nametaken|' + name + "|Your assertion is stale. This usually means that the clock on the server computer is incorrect. If this is your server, please set the clock to the correct time.");
			return;
		}

<<<<<<< HEAD
		if (Config.tokenHosts) {
			var host = tokenDataSplit[4];
			if (Config.tokenHosts.length === 0) {
				Config.tokenHosts.push(host);
=======
		if (Config.tokenhosts) {
			let host = tokenDataSplit[4];
			if (Config.tokenhosts.length === 0) {
				Config.tokenhosts.push(host);
>>>>>>> 436dd0c2
				console.log('Added ' + host + ' to valid tokenhosts');
				require('dns').lookup(host, function (err, address) {
					if (err || (address === host)) return;
					Config.tokenHosts.push(address);
					console.log('Added ' + address + ' to valid tokenhosts');
				});
			} else if (Config.tokenHosts.indexOf(host) < 0) {
				console.log('invalid hostname in token: ' + tokenData);
				this.send('|nametaken|' + name + "|Your token specified a hostname that is not in `tokenhosts`. If this is your server, please read the documentation in config/config.js for help. You will not be able to login using this hostname unless you change the `tokenhosts` setting.");
				return;
			}
		}

		// future-proofing
		this.s1 = tokenDataSplit[5];
		this.s2 = tokenDataSplit[6];
		this.s3 = tokenDataSplit[7];

		this.handleRename(name, userid, newlyRegistered, tokenDataSplit[2]);
	};
	User.prototype.handleRename = function (name, userid, newlyRegistered, userType) {
		if (users[userid] && !users[userid].registered && users[userid].connected) {
			if (newlyRegistered) {
				if (users[userid] !== this) users[userid].resetName();
			} else {
				this.send('|nametaken|' + name + "|Someone is already using the name \"" + users[userid].name + "\".");
				return this;
			}
		}

		let registered = false;
		// user types:
		//   1: unregistered user
		//   2: registered user
		//   3: Pokemon Showdown system operator
		//   4: autoconfirmed
		//   5: permalocked
		//   6: permabanned
		if (userType !== '1') {
			registered = true;

			if (userType === '3') {
				this.isSysop = true;
				this.confirmed = userid;
				this.autoconfirmed = userid;
			} else if (userType === '4') {
				this.autoconfirmed = userid;
			} else if (userType === '5') {
				this.lock(false, userid + '#permalock');
			} else if (userType === '6') {
				this.ban(false, userid);
			}
		}
		if (users[userid] && users[userid] !== this) {
			// This user already exists; let's merge
			let user = users[userid];
			if (this === user) {
				// !!!
				return false;
			}
			user.merge(this);

			user.updateGroup(registered);

			if (userid !== this.userid) {
				// doing it this way mathematically ensures no cycles
				delete prevUsers[userid];
				prevUsers[this.userid] = userid;
			}
			for (let i in this.prevNames) {
				if (!user.prevNames[i]) {
					user.prevNames[i] = this.prevNames[i];
				}
			}
			if (this.named) user.prevNames[this.userid] = this.name;
			this.destroy();
			Rooms.global.checkAutojoin(user);
			if (Config.loginFilter) Config.loginFilter(user, this, userType);
			return true;
		}

		// rename success
		if (this.forceRename(name, registered)) {
			Rooms.global.checkAutojoin(this);
			if (Config.loginFilter) Config.loginFilter(this, null, userType);
			return true;
		}
		return false;
	};
	User.prototype.forceRename = function (name, registered) {
		// skip the login server
		let userid = toId(name);

		if (users[userid] && users[userid] !== this) {
			return false;
		}

		if (this.named) this.prevNames[this.userid] = this.name;
		this.name = name;

		let oldid = this.userid;
		if (userid !== this.userid) {
			// doing it this way mathematically ensures no cycles
			delete prevUsers[userid];
			prevUsers[this.userid] = userid;

			// MMR is different for each userid
			this.mmrCache = {};
			Rooms.global.cancelSearch(this);

			delete users[oldid];
			this.userid = userid;
			users[userid] = this;

			this.updateGroup(registered);
		} else if (registered) {
			this.updateGroup(registered);
		}

		if (registered && userid in bannedUsers) {
			let bannedUnder = '';
			if (bannedUsers[userid] !== userid) bannedUnder = ' because of rule-breaking by your alt account ' + bannedUsers[userid];
			this.send("|popup|Your username (" + name + ") is banned" + bannedUnder + "'. Your ban will expire in a few days." + (Config.appealUri ? " Or you can appeal at:\n" + Config.appealUri : ""));
			this.ban(true, userid);
			return;
		}
		if (registered && userid in lockedUsers) {
			let bannedUnder = '';
			if (lockedUsers[userid] !== userid) bannedUnder = ' because of rule-breaking by your alt account ' + lockedUsers[userid];
			this.send("|popup|Your username (" + name + ") is locked" + bannedUnder + "'. Your lock will expire in a few days." + (Config.appealUri ? " Or you can appeal at:\n" + Config.appealUri : ""));
			this.lock(true, userid);
		}
<<<<<<< HEAD
		if (this.group === Config.groups.default.global) {
			var range = this.locked || Users.shortenHost(this.latestHost);
=======
		if (this.group === Config.groupsranking[0]) {
			let range = this.locked || Users.shortenHost(this.latestHost);
>>>>>>> 436dd0c2
			if (lockedRanges[range]) {
				this.send("|popup|You are in a range that has been temporarily locked from talking in chats and PMing regular users.");
				rangelockedUsers[range][this.userid] = 1;
				this.locked = '#range';
			}
		} else if (this.locked && (this.locked === '#range' || lockedRanges[this.locked])) {
			this.locked = false;
		}

		for (let i = 0; i < this.connections.length; i++) {
			//console.log('' + name + ' renaming: socket ' + i + ' of ' + this.connections.length);
			let initdata = '|updateuser|' + this.name + '|' + (true ? '1' : '0') + '|' + this.avatar;
			this.connections[i].send(initdata);
		}
		let joining = !this.named;
		this.named = (this.userid.substr(0, 5) !== 'guest');
		for (let i in this.roomCount) {
			Rooms.get(i, 'lobby').onRename(this, oldid, joining);
		}
		return true;
	};
	User.prototype.merge = function (oldUser) {
		for (let i in oldUser.roomCount) {
			Rooms.get(i, 'lobby').onLeave(oldUser);
		}

		if (this.locked === '#dnsbl' && !oldUser.locked) this.locked = false;
		if (!this.locked && oldUser.locked === '#dnsbl') oldUser.locked = false;
		if (oldUser.locked) this.locked = oldUser.locked;
		if (oldUser.autoconfirmed) this.autoconfirmed = oldUser.autoconfirmed;

		for (let i = 0; i < oldUser.connections.length; i++) {
			this.mergeConnection(oldUser.connections[i]);
		}
		oldUser.roomCount = {};
		oldUser.connections = [];

		this.s1 = oldUser.s1;
		this.s2 = oldUser.s2;
		this.s3 = oldUser.s3;

		// merge IPs
		for (let ip in oldUser.ips) {
			if (this.ips[ip]) {
				this.ips[ip] += oldUser.ips[ip];
			} else {
				this.ips[ip] = oldUser.ips[ip];
			}
		}

		if (oldUser.isSysop) {
			this.isSysop = true;
			oldUser.isSysop = false;
		}

		oldUser.ips = {};
		this.latestIp = oldUser.latestIp;
		this.latestHost = oldUser.latestHost;

		oldUser.markInactive();
	};
	User.prototype.mergeConnection = function (connection) {
		// the connection has changed name to this user's username, and so is
		// being merged into this account
		this.connected = true;
		this.connections.push(connection);
		//console.log('' + this.name + ' merging: connection ' + connection.socket.id);
		let initdata = '|updateuser|' + this.name + '|' + (true ? '1' : '0') + '|' + this.avatar;
		connection.send(initdata);
		connection.user = this;
		for (let i in connection.rooms) {
			let room = connection.rooms[i];
			if (!this.roomCount[i]) {
				if (room.bannedUsers && (this.userid in room.bannedUsers || this.autoconfirmed in room.bannedUsers)) {
					// the connection was in a room that this user is banned from
					room.bannedIps[connection.ip] = room.bannedUsers[this.userid];
					connection.sendTo(room.id, '|deinit');
					connection.leaveRoom(room);
					continue;
				}
				room.onJoin(this, connection, true);
				this.roomCount[i] = 0;
			}
			this.roomCount[i]++;
			if (room.game && room.game.onUpdateConnection) {
				room.game.onUpdateConnection(this, connection);
			}
		}
	};
	User.prototype.debugData = function () {
		let str = '' + this.group + this.name + ' (' + this.userid + ')';
		for (let i = 0; i < this.connections.length; i++) {
			let connection = this.connections[i];
			str += ' socket' + i + '[';
			let first = true;
			for (let j in connection.rooms) {
				if (first) {
					first = false;
				} else {
					str += ', ';
				}
				str += j;
			}
			str += ']';
		}
		if (!this.connected) str += ' (DISCONNECTED)';
		return str;
	};
	/**
	 * Updates several group-related attributes for the user, namely:
	 * User#group, User#registered, User#confirmed
	 *
	 * Note that unlike the others, User#confirmed isn't reset every
	 * name change.
	 */
	User.prototype.updateGroup = function (registered) {
		if (!registered) {
			this.registered = false;
			this.group = Config.groups.default.global;
			return;
		}
		this.registered = true;
		if (this.userid in usergroups) {
			this.group = usergroups[this.userid].charAt(0);
			this.confirmed = this.userid;
			this.autoconfirmed = this.userid;
		} else {
<<<<<<< HEAD
			this.group = Config.groups.default.global;
			for (var i = 0; i < Rooms.global.chatRooms.length; i++) {
				var room = Rooms.global.chatRooms[i];
				if (!room.isPrivate && room.auth && this.userid in room.auth && Config.groups.bySymbol[room.auth[this.userid]].chatRoomRank > 1) {
=======
			this.group = Config.groupsranking[0];
			for (let i = 0; i < Rooms.global.chatRooms.length; i++) {
				let room = Rooms.global.chatRooms[i];
				if (!room.isPrivate && room.auth && this.userid in room.auth && room.auth[this.userid] !== '+') {
>>>>>>> 436dd0c2
					this.confirmed = this.userid;
					this.autoconfirmed = this.userid;
					break;
				}
			}
		}

		if (Config.customAvatars && Config.customAvatars[this.userid]) {
			this.avatar = Config.customAvatars[this.userid];
		}

<<<<<<< HEAD
=======
		this.isStaff = (this.group in {'%':1, '@':1, '&':1, '~':1});
		if (!this.isStaff) {
			let staffRoom = Rooms.get('staff');
			this.isStaff = (staffRoom && staffRoom.auth && staffRoom.auth[this.userid]);
		}
>>>>>>> 436dd0c2
		if (this.confirmed) {
			this.autoconfirmed = this.confirmed;
			this.locked = false;
		}
		if (this.autoconfirmed && this.semilocked) {
			if (this.semilocked === '#dnsbl') {
				this.popup("You are locked because someone using your IP has spammed/hacked other websites. This usually means you're using a proxy, in a country where other people commonly hack, or have a virus on your computer that's spamming websites.");
				this.semilocked = '#dnsbl.';
			}
		}
		if (this.ignorePMs && this.can('lock') && !this.can('bypassall')) this.ignorePMs = false;
	};
	/**
	 * Set a user's group. Pass (' ', true) to force confirmed
	 * status without giving the user a group.
	 */
	User.prototype.setGroup = function (group, forceConfirmed) {
		this.group = group.charAt(0);
<<<<<<< HEAD
=======
		this.isStaff = (this.group in {'%':1, '@':1, '&':1, '~':1});
		if (!this.isStaff) {
			let staffRoom = Rooms.get('staff');
			this.isStaff = (staffRoom && staffRoom.auth && staffRoom.auth[this.userid]);
		}
>>>>>>> 436dd0c2
		Rooms.global.checkAutojoin(this);
		if (this.registered) {
			if (forceConfirmed || this.group !== Config.groups.default.global) {
				usergroups[this.userid] = this.group + this.name;
			} else {
				delete usergroups[this.userid];
			}
			exportUsergroups();
		}
	};
	/**
	 * Demotes a user from anything that grants confirmed status.
	 * Returns an array describing what the user was demoted from.
	 */
	User.prototype.deconfirm = function () {
		if (!this.confirmed) return;
		let userid = this.confirmed;
		let removed = [];
		if (usergroups[userid]) {
			removed.push(usergroups[userid].charAt(0));
			delete usergroups[userid];
			exportUsergroups();
		}
<<<<<<< HEAD
		for (var i = 0; i < Rooms.global.chatRooms.length; i++) {
			var room = Rooms.global.chatRooms[i];
			if (!room.isPrivate && room.auth && userid in room.auth && Config.groups.bySymbol[room.auth[userid]].chatRoomRank > 1) {
=======
		for (let i = 0; i < Rooms.global.chatRooms.length; i++) {
			let room = Rooms.global.chatRooms[i];
			if (!room.isPrivate && room.auth && userid in room.auth && room.auth[userid] !== '+') {
>>>>>>> 436dd0c2
				removed.push(room.auth[userid] + room.id);
				room.auth[userid] = Config.groups.chatRoomByRank[1];
			}
		}
		this.confirmed = '';
		return removed;
	};
	User.prototype.markInactive = function () {
		this.connected = false;
		this.lastConnected = Date.now();
		if (!this.registered) {
			this.group = Config.groups.default.global;
			this.isSysop = false; // should never happen
			this.autoconfirmed = '';
			this.confirmed = '';
		}
	};
	User.prototype.onDisconnect = function (connection) {
		for (let i = 0; i < this.connections.length; i++) {
			if (this.connections[i] === connection) {
				// console.log('DISCONNECT: ' + this.userid);
				if (this.connections.length <= 1) {
					this.markInactive();
				}
				for (let j in connection.rooms) {
					this.leaveRoom(connection.rooms[j], connection, true);
				}
				--this.ips[connection.ip];
				this.connections.splice(i, 1);
				break;
			}
		}
		if (!this.connections.length) {
			// cleanup
			for (let i in this.roomCount) {
				if (this.roomCount[i] > 0) {
					// should never happen.
					Monitor.debug('!! room miscount: ' + i + ' not left');
					Rooms.get(i, 'lobby').onLeave(this);
				}
			}
			this.roomCount = {};
			if (!this.named && Object.isEmpty(this.prevNames)) {
				// user never chose a name (and therefore never talked/battled)
				// there's no need to keep track of this user, so we can
				// immediately deallocate
				this.destroy();
			}
		}
	};
	User.prototype.disconnectAll = function () {
		// Disconnects a user from the server
		this.clearChatQueue();
		let connection = null;
		this.markInactive();
		for (let i = this.connections.length - 1; i >= 0; i--) {
			// console.log('DESTROY: ' + this.userid);
			connection = this.connections[i];
			for (let j in connection.rooms) {
				this.leaveRoom(connection.rooms[j], connection, true);
			}
			connection.destroy();
		}
		if (this.connections.length) {
			// should never happen
			throw new Error("Failed to drop all connections for " + this.userid);
		}
		for (let i in this.roomCount) {
			if (this.roomCount[i] > 0) {
				// should never happen.
				throw new Error("Room miscount: " + i + " not left for " + this.userid);
			}
		}
		this.roomCount = {};
	};
	User.prototype.getAlts = function (getAll) {
		let alts = [];
		for (let i in users) {
			if (users[i] === this) continue;
			if (!users[i].named && !users[i].connected) continue;
			if (!getAll && users[i].confirmed) continue;
			for (let myIp in this.ips) {
				if (myIp in users[i].ips) {
					alts.push(users[i].name);
					break;
				}
			}
		}
		return alts;
	};
	User.prototype.ban = function (noRecurse, userid) {
		// recurse only once; the root for-loop already bans everything with your IP
		if (!userid) userid = this.userid;
		if (!noRecurse) {
			for (let i in users) {
				if (users[i] === this || users[i].confirmed) continue;
				for (let myIp in this.ips) {
					if (myIp in users[i].ips) {
						users[i].ban(true, userid);
						break;
					}
				}
			}
			lockedUsers[userid] = userid;
		}

		for (let ip in this.ips) {
			bannedIps[ip] = userid;
		}
		if (this.autoconfirmed) bannedUsers[this.autoconfirmed] = userid;
		if (this.registered) {
			bannedUsers[this.userid] = userid;
			this.autoconfirmed = '';
		}
		this.locked = userid; // in case of merging into a recently banned account
		lockedUsers[this.userid] = userid;
		this.disconnectAll();
	};
	User.prototype.lock = function (noRecurse, userid) {
		// recurse only once; the root for-loop already locks everything with your IP
		if (!userid) userid = this.userid;
		if (!noRecurse) {
			for (let i in users) {
				if (users[i] === this || users[i].confirmed) continue;
				for (let myIp in this.ips) {
					if (myIp in users[i].ips) {
						users[i].lock(true, userid);
						break;
					}
				}
			}
			lockedUsers[userid] = userid;
		}

		for (let ip in this.ips) {
			lockedIps[ip] = userid;
		}
		if (this.autoconfirmed) lockedUsers[this.autoconfirmed] = userid;
		lockedUsers[this.userid] = userid;
		this.locked = userid;
		this.autoconfirmed = '';
		this.updateIdentity();
	};
	User.prototype.tryJoinRoom = function (room, connection) {
		let roomid = (room && room.id ? room.id : room);
		room = Rooms.search(room);
		if (!room) {
			if (!this.named) {
				return null;
			} else {
				connection.sendTo(roomid, "|noinit|nonexistent|The room '" + roomid + "' does not exist.");
				return false;
			}
		}
		let makeRoom = this.can('makeroom');
		if (room.tour && !makeRoom) {
			let tour = room.tour.tour;
			let errorMessage = tour.onBattleJoin(room, this);
			if (errorMessage) {
				connection.sendTo(roomid, "|noinit|joinfailed|" + errorMessage);
				return false;
			}
		}
		if (room.modjoin) {
			let userGroup = this.group;
			if (room.auth && !makeRoom) {
				if (room.isPrivate === true) {
					userGroup = Config.groups.default[room.type + 'Room'];
				}
				userGroup = room.auth[this.userid] || userGroup;
			}
			var modjoinLevel = room.modjoin !== true ? room.modjoin : room.modchat;
			if (modjoinLevel && Config.groups.bySymbol[modjoinLevel] && Config.groups.bySymbol[userGroup].rank < Config.groups.bySymbol[modjoinLevel].rank) {
				if (!this.named) {
					return null;
				} else if (!this.can('bypassall')) {
					connection.sendTo(roomid, "|noinit|nonexistent|The room '" + roomid + "' does not exist.");
					return false;
				}
			}
		}
		if (room.isPrivate) {
			if (!this.named) {
				return null;
			}
		}

		if (Rooms.aliases[roomid] === room.id) {
			connection.send(">" + roomid + "\n|deinit");
		}

		let joinResult = this.joinRoom(room, connection);
		if (!joinResult) {
			if (joinResult === null) {
				connection.sendTo(roomid, "|noinit|joinfailed|You are banned from the room '" + roomid + "'.");
				return false;
			}
			connection.sendTo(roomid, "|noinit|joinfailed|You do not have permission to join '" + roomid + "'.");
			return false;
		}
		return true;
	};
	User.prototype.joinRoom = function (room, connection) {
		room = Rooms.get(room);
		if (!room) return false;
		if (!this.can('bypassall')) {
			// check if user has permission to join
			if (room.staffRoom && !this.can('staff')) return false;
			if (room.checkBanned && !room.checkBanned(this)) {
				return null;
			}
		}
		if (!connection) {
			for (let i = 0; i < this.connections.length; i++) {
				// only join full clients, not pop-out single-room
				// clients
				if (this.connections[i].rooms['global']) {
					this.joinRoom(room, this.connections[i]);
				}
			}
			return true;
		}
		if (!connection.rooms[room.id]) {
			if (!this.roomCount[room.id]) {
				this.roomCount[room.id] = 1;
				room.onJoin(this, connection);
			} else {
				this.roomCount[room.id]++;
			}
			connection.joinRoom(room);
			room.onConnect(this, connection);
		}
		return true;
	};
	User.prototype.leaveRoom = function (room, connection, force) {
		room = Rooms.get(room);
		if (room.id === 'global' && !force) {
			// you can't leave the global room except while disconnecting
			return false;
		}
		for (let i = 0; i < this.connections.length; i++) {
			if (this.connections[i] === connection || !connection) {
				if (this.connections[i].rooms[room.id]) {
					if (this.roomCount[room.id]) {
						this.roomCount[room.id]--;
						if (!this.roomCount[room.id]) {
							room.onLeave(this);
							delete this.roomCount[room.id];
						}
					} else {
						// should never happen
						console.log('!! room miscount');
					}
					if (!this.connections[i]) {
						// race condition? This should never happen, but it does.
						fs.createWriteStream('logs/errors.txt', {'flags': 'a'}).on("open", function (fd) {
							this.write("\nconnections = " + JSON.stringify(this.connections) + "\ni = " + i + "\n\n");
							this.end();
						});
					} else {
						this.connections[i].sendTo(room.id, '|deinit');
						this.connections[i].leaveRoom(room);
					}
				}
				if (connection) {
					break;
				}
			}
		}
		if (!connection && this.roomCount[room.id]) {
			// should also never happen
			console.log('!! room miscount: ' + room.id + ' not left for ' + this.userid);
			room.onLeave(this);
			delete this.roomCount[room.id];
		}
	};
	User.prototype.prepBattle = function (formatid, type, connection, callback) {
		// all validation for a battle goes through here
		if (!connection) connection = this;
		if (!type) type = 'challenge';

		if (Rooms.global.lockdown && Rooms.global.lockdown !== 'pre') {
			let message = "The server is restarting. Battles will be available again in a few minutes.";
			if (Rooms.global.lockdown === 'ddos') {
				message = "The server is under attack. Battles cannot be started at this time.";
			}
			connection.popup(message);
			setImmediate(callback.bind(null, false));
			return;
		}
		if (Monitor.countPrepBattle(connection.ip || connection.latestIp, this.name)) {
			connection.popup("Due to high load, you are limited to 6 battles every 3 minutes.");
			setImmediate(callback.bind(null, false));
			return;
		}

		let format = Tools.getFormat(formatid);
		if (!format['' + type + 'Show']) {
			connection.popup("That format is not available.");
			setImmediate(callback.bind(null, false));
			return;
		}
		if (type === 'search' && this.searching[formatid]) {
			connection.popup("You are already searching a battle in that format.");
			setImmediate(callback.bind(null, false));
			return;
		}
		TeamValidator.validateTeam(formatid, this.team, this.finishPrepBattle.bind(this, connection, callback));
	};
	User.prototype.finishPrepBattle = function (connection, callback, success, details) {
		if (!success) {
			connection.popup("Your team was rejected for the following reasons:\n\n- " + details.replace(/\n/g, '\n- '));
			callback(false);
		} else {
			if (details) {
				this.team = details;
				Monitor.teamValidatorChanged++;
			} else {
				Monitor.teamValidatorUnchanged++;
			}
			callback(this === users[this.userid]);
		}
	};
	User.prototype.updateChallenges = function () {
		let challengeTo = this.challengeTo;
		if (challengeTo) {
			challengeTo = {
				to: challengeTo.to,
				format: challengeTo.format
			};
		}
		this.send('|updatechallenges|' + JSON.stringify({
			challengesFrom: Object.map(this.challengesFrom, 'format'),
			challengeTo: challengeTo
		}));
	};
	User.prototype.makeChallenge = function (user, format/*, isPrivate*/) {
		user = getUser(user);
		if (!user || this.challengeTo) {
			return false;
		}
		if (user.blockChallenges && !this.can('bypassblocks', user)) {
			return false;
		}
		if (new Date().getTime() < this.lastChallenge + 10000) {
			// 10 seconds ago
			return false;
		}
		let time = new Date().getTime();
		let challenge = {
			time: time,
			from: this.userid,
			to: user.userid,
			format: '' + (format || ''),
			//isPrivate: !!isPrivate, // currently unused
			team: this.team
		};
		this.lastChallenge = time;
		this.challengeTo = challenge;
		user.challengesFrom[this.userid] = challenge;
		this.updateChallenges();
		user.updateChallenges();
	};
	User.prototype.cancelChallengeTo = function () {
		if (!this.challengeTo) return true;
		let user = getUser(this.challengeTo.to);
		if (user) delete user.challengesFrom[this.userid];
		this.challengeTo = null;
		this.updateChallenges();
		if (user) user.updateChallenges();
	};
	User.prototype.rejectChallengeFrom = function (user) {
		let userid = toId(user);
		user = getUser(user);
		if (this.challengesFrom[userid]) {
			delete this.challengesFrom[userid];
		}
		if (user) {
			delete this.challengesFrom[user.userid];
			if (user.challengeTo && user.challengeTo.to === this.userid) {
				user.challengeTo = null;
				user.updateChallenges();
			}
		}
		this.updateChallenges();
	};
	User.prototype.acceptChallengeFrom = function (user) {
		let userid = toId(user);
		user = getUser(user);
		if (!user || !user.challengeTo || user.challengeTo.to !== this.userid || !this.connected || !user.connected) {
			if (this.challengesFrom[userid]) {
				delete this.challengesFrom[userid];
				this.updateChallenges();
			}
			return false;
		}
		Rooms.global.startBattle(this, user, user.challengeTo.format, this.team, user.challengeTo.team, {rated: false});
		delete this.challengesFrom[user.userid];
		user.challengeTo = null;
		this.updateChallenges();
		user.updateChallenges();
		return true;
	};
	// chatQueue should be an array, but you know about mutables in prototypes...
	// P.S. don't replace this with an array unless you know what mutables in prototypes do.
	User.prototype.chatQueue = null;
	User.prototype.chatQueueTimeout = null;
	User.prototype.lastChatMessage = 0;
	/**
	 * The user says message in room.
	 * Returns false if the rest of the user's messages should be discarded.
	 */
	User.prototype.chat = function (message, room, connection) {
		let now = new Date().getTime();

		if (message.substr(0, 16) === '/cmd userdetails') {
			// certain commands are exempt from the queue
			Monitor.activeIp = connection.ip;
			room.chat(this, message, connection);
			Monitor.activeIp = null;
			return false; // but end the loop here
		}

		if (this.chatQueueTimeout) {
			if (!this.chatQueue) this.chatQueue = []; // this should never happen
			if (this.chatQueue.length >= THROTTLE_BUFFER_LIMIT - 1) {
				connection.sendTo(room, '|raw|' +
					"<strong class=\"message-throttle-notice\">Your message was not sent because you've been typing too quickly.</strong>"
				);
				return false;
			} else {
				this.chatQueue.push([message, room, connection]);
			}
		} else if (now < this.lastChatMessage + THROTTLE_DELAY) {
			this.chatQueue = [[message, room, connection]];
			this.chatQueueTimeout = setTimeout(
				this.processChatQueue.bind(this),
				THROTTLE_DELAY - (now - this.lastChatMessage));
		} else {
			this.lastChatMessage = now;
			Monitor.activeIp = connection.ip;
			room.chat(this, message, connection);
			Monitor.activeIp = null;
		}
	};
	User.prototype.clearChatQueue = function () {
		this.chatQueue = null;
		if (this.chatQueueTimeout) {
			clearTimeout(this.chatQueueTimeout);
			this.chatQueueTimeout = null;
		}
	};
	User.prototype.processChatQueue = function () {
		if (!this.chatQueue) return; // this should never happen
		let toChat = this.chatQueue.shift();

		Monitor.activeIp = toChat[2].ip;
		toChat[1].chat(this, toChat[0], toChat[2]);
		Monitor.activeIp = null;

		if (this.chatQueue && this.chatQueue.length) {
			this.chatQueueTimeout = setTimeout(
				this.processChatQueue.bind(this), THROTTLE_DELAY);
		} else {
			this.chatQueue = null;
			this.chatQueueTimeout = null;
		}
	};
	User.prototype.destroy = function () {
		// deallocate user
		this.clearChatQueue();
		delete users[this.userid];
	};
	User.prototype.toString = function () {
		return this.userid;
	};
	// "static" function
	User.pruneInactive = function (threshold) {
		let now = Date.now();
		for (let i in users) {
			let user = users[i];
			if (user.connected) continue;
			if ((now - user.lastConnected) > threshold) {
				users[i].destroy();
			}
		}
	};
	return User;
})();

Connection = (function () {
	function Connection(id, worker, socketid, user, ip) {
		this.id = id;
		this.socketid = socketid;
		this.worker = worker;
		this.rooms = {};

		this.user = user;

		this.ip = ip || '';
	}
	Connection.prototype.autojoin = '';

	Connection.prototype.sendTo = function (roomid, data) {
		if (roomid && roomid.id) roomid = roomid.id;
		if (roomid && roomid !== 'lobby') data = '>' + roomid + '\n' + data;
		Sockets.socketSend(this.worker, this.socketid, data);
		Monitor.countNetworkUse(data.length);
	};

	Connection.prototype.send = function (data) {
		Sockets.socketSend(this.worker, this.socketid, data);
		Monitor.countNetworkUse(data.length);
	};

	Connection.prototype.destroy = function () {
		Sockets.socketDisconnect(this.worker, this.socketid);
		this.onDisconnect();
	};
	Connection.prototype.onDisconnect = function () {
		delete connections[this.id];
		if (this.user) this.user.onDisconnect(this);
		this.user = null;
	};

	Connection.prototype.popup = function (message) {
		this.send('|popup|' + message.replace(/\n/g, '||'));
	};

	Connection.prototype.joinRoom = function (room) {
		if (room.id in this.rooms) return;
		this.rooms[room.id] = room;
		Sockets.channelAdd(this.worker, room.id, this.socketid);
	};
	Connection.prototype.leaveRoom = function (room) {
		if (room.id in this.rooms) {
			delete this.rooms[room.id];
			Sockets.channelRemove(this.worker, room.id, this.socketid);
		}
	};

	return Connection;
})();

Users.User = User;
Users.Connection = Connection;

/*********************************************************
 * Inactive user pruning
 *********************************************************/

Users.pruneInactive = User.pruneInactive;
Users.pruneInactiveTimer = setInterval(
	User.pruneInactive,
	1000 * 60 * 30,
	Config.inactiveUserThreshold || 1000 * 60 * 60
);<|MERGE_RESOLUTION|>--- conflicted
+++ resolved
@@ -282,11 +282,7 @@
 		} else if (connection.user) {	// if user is still connected
 			connection.challenge = buffer.toString('hex');
 			// console.log('JOIN: ' + connection.user.name + ' [' + connection.challenge.substr(0, 15) + '] [' + socket.id + ']');
-<<<<<<< HEAD
-			var keyid = Config.loginServer.publicKeyId || 0;
-=======
-			let keyid = Config.loginserverpublickeyid || 0;
->>>>>>> 436dd0c2
+			let keyid = Config.loginServer.publicKeyId || 0;
 			connection.sendTo(null, '|challstr|' + keyid + '|' + connection.challenge);
 		}
 	});
@@ -294,15 +290,9 @@
 	Dnsbl.reverse(ip, function (err, hosts) {
 		if (hosts && hosts[0]) {
 			user.latestHost = hosts[0];
-<<<<<<< HEAD
 			if (Config.hostFilter) Config.hostFilter(hosts[0], user, connection);
 			if (user.named && !user.locked && user.group === Config.groups.default.global) {
-				var shortHost = Users.shortenHost(hosts[0]);
-=======
-			if (Config.hostfilter) Config.hostfilter(hosts[0], user, connection);
-			if (user.named && !user.locked && user.group === Config.groupsranking[0]) {
 				let shortHost = Users.shortenHost(hosts[0]);
->>>>>>> 436dd0c2
 				if (lockedRanges[shortHost]) {
 					user.send("|popup|You are locked because someone on your ISP has spammed, and your ISP does not give us any way to tell you apart from them.");
 					rangelockedUsers[shortHost][user.userid] = 1;
@@ -401,13 +391,8 @@
 		data = ('' + data).split("\n");
 		for (let i = 0; i < data.length; i++) {
 			if (!data[i]) continue;
-<<<<<<< HEAD
-			var row = data[i].split(",");
+			let row = data[i].split(",");
 			usergroups[toId(row[0])] = (row[1] || Config.groups.default.global) + row[0];
-=======
-			let row = data[i].split(",");
-			usergroups[toId(row[0])] = (row[1] || Config.groupsranking[0]) + row[0];
->>>>>>> 436dd0c2
 		}
 	});
 }
@@ -421,25 +406,8 @@
 importUsergroups();
 
 function cacheGroupData() {
-<<<<<<< HEAD
-	var groups = Config.groups.bySymbol;
-	var cachedGroups = {};
-=======
-	if (Config.groups) {
-		// Support for old config groups format.
-		// Should be removed soon.
-		console.log(
-			"You are using a deprecated version of user group specification in config.\n" +
-			"Support for this will be removed soon.\n" +
-			"Please ensure that you update your config.js to the new format (see config-example.js, line 220)\n"
-		);
-	} else {
-		Config.groups = Object.create(null);
-		Config.groupsranking = [];
-	}
-	let groups = Config.groups;
+	let groups = Config.groups.bySymbol;
 	let cachedGroups = {};
->>>>>>> 436dd0c2
 
 	function cacheGroup(sym, groupData) {
 		if (cachedGroups[sym] === 'processing') return false; // cyclic inheritance.
@@ -455,46 +423,27 @@
 		return (cachedGroups[sym] = true);
 	}
 
-<<<<<<< HEAD
-	for (var sym in groups) {
+	for (let sym in groups) {
 		cacheGroup(sym, groups[sym]);
 	}
-	for (var sym in groups) {
+	for (let sym in groups) {
 		if (Config.groups.globalByRank[groups[sym].globalRank] !== sym) delete groups[sym].globalRank;
 		if (Config.groups.chatRoomByRank[groups[sym].chatRoomRank] !== sym) delete groups[sym].chatRoomRank;
 		if (Config.groups.battleRoomByRank[groups[sym].battleRoomRank] !== sym) delete groups[sym].battleRoomRank;
-=======
-	if (Config.grouplist) { // Using new groups format.
-		let grouplist = Config.grouplist;
-		let numGroups = grouplist.length;
-		for (let i = 0; i < numGroups; i++) {
-			let groupData = grouplist[i];
-			groupData.rank = numGroups - i - 1;
-			groups[groupData.symbol] = groupData;
-			Config.groupsranking.unshift(groupData.symbol);
-		}
-	}
-
-	for (let sym in groups) {
-		let groupData = groups[sym];
-		cacheGroup(sym, groupData);
->>>>>>> 436dd0c2
 	}
 }
 cacheGroupData();
 
 Users.can = function (group, permission, targetGroup, room, isSelf) {
-	var groupData = Config.groups.bySymbol[group];
+	let groupData = Config.groups.bySymbol[group];
 	if (!groupData) return false;
 
 	if (groupData['root']) {
 		return true;
 	}
 
-	var roomType = (room && room.auth) ? room.type + 'Room' : 'global';
-
 	if (permission in groupData) {
-		var jurisdiction = groupData[permission];
+		let jurisdiction = groupData[permission];
 		if (!targetGroup) {
 			return !!jurisdiction;
 		}
@@ -519,7 +468,7 @@
 };
 
 Users.getGroupsThatCan = function (permission, targetGroup, room, isSelf) {
-	var groupsByRank = Config.groups.globalByRank;
+	let groupsByRank = Config.groups.globalByRank;
 
 	if (targetGroup && typeof targetGroup === 'object') {
 		if (targetGroup.group) {
@@ -661,9 +610,8 @@
 	User.prototype.can = function (permission, target, room) {
 		if (this.hasSysopAccess()) return true;
 
-<<<<<<< HEAD
-		var group = this.group;
-		var targetGroup = null;
+		let group = this.group;
+		let targetGroup = null;
 		if (target && typeof target === 'object') {
 			if (target.group) {
 				targetGroup = target.group;
@@ -675,15 +623,6 @@
 		if (typeof target === 'string') {
 			targetGroup = target;
 			target = null;
-=======
-		let group = this.group;
-		let targetGroup = '';
-		if (target) targetGroup = target.group;
-		let groupData = Config.groups[group];
-
-		if (groupData && groupData['root']) {
-			return true;
->>>>>>> 436dd0c2
 		}
 
 		if (room && room.auth) {
@@ -702,34 +641,7 @@
 			}
 		}
 
-<<<<<<< HEAD
 		return Users.can(group, permission, targetGroup, room, this === target);
-=======
-		if (typeof target === 'string') targetGroup = target;
-
-		if (groupData && groupData[permission]) {
-			let jurisdiction = groupData[permission];
-			if (!target) {
-				return !!jurisdiction;
-			}
-			if (jurisdiction === true && permission !== 'jurisdiction') {
-				return this.can('jurisdiction', target, room);
-			}
-			if (typeof jurisdiction !== 'string') {
-				return !!jurisdiction;
-			}
-			if (jurisdiction.indexOf(targetGroup) >= 0) {
-				return true;
-			}
-			if (jurisdiction.indexOf('s') >= 0 && target === this) {
-				return true;
-			}
-			if (jurisdiction.indexOf('u') >= 0 && Config.groupsranking.indexOf(group) > Config.groupsranking.indexOf(targetGroup)) {
-				return true;
-			}
-		}
-		return false;
->>>>>>> 436dd0c2
 	};
 	/**
 	 * Special permission check for system operators
@@ -765,11 +677,7 @@
 		if (this.hasSysopAccess()) return true;
 		if (!this.can('console')) return false; // normal permission check
 
-<<<<<<< HEAD
-		var whitelist = Config.consoleIps || [];
-=======
-		let whitelist = Config.consoleips || ['127.0.0.1'];
->>>>>>> 436dd0c2
+		let whitelist = Config.consoleIps || [];
 		if (whitelist.indexOf(connection.ip) >= 0) {
 			return true; // on the IP whitelist
 		}
@@ -934,28 +842,17 @@
 			return;
 		}
 
-<<<<<<< HEAD
-		var expiry = Config.tokenExpiry || 25 * 60 * 60;
-=======
-		let expiry = Config.tokenexpiry || 25 * 60 * 60;
->>>>>>> 436dd0c2
+		let expiry = Config.tokenExpiry || 25 * 60 * 60;
 		if (Math.abs(parseInt(tokenDataSplit[3], 10) - Date.now() / 1000) > expiry) {
 			console.log('stale assertion: ' + tokenData);
 			this.send('|nametaken|' + name + "|Your assertion is stale. This usually means that the clock on the server computer is incorrect. If this is your server, please set the clock to the correct time.");
 			return;
 		}
 
-<<<<<<< HEAD
 		if (Config.tokenHosts) {
-			var host = tokenDataSplit[4];
+			let host = tokenDataSplit[4];
 			if (Config.tokenHosts.length === 0) {
 				Config.tokenHosts.push(host);
-=======
-		if (Config.tokenhosts) {
-			let host = tokenDataSplit[4];
-			if (Config.tokenhosts.length === 0) {
-				Config.tokenhosts.push(host);
->>>>>>> 436dd0c2
 				console.log('Added ' + host + ' to valid tokenhosts');
 				require('dns').lookup(host, function (err, address) {
 					if (err || (address === host)) return;
@@ -1088,13 +985,8 @@
 			this.send("|popup|Your username (" + name + ") is locked" + bannedUnder + "'. Your lock will expire in a few days." + (Config.appealUri ? " Or you can appeal at:\n" + Config.appealUri : ""));
 			this.lock(true, userid);
 		}
-<<<<<<< HEAD
 		if (this.group === Config.groups.default.global) {
-			var range = this.locked || Users.shortenHost(this.latestHost);
-=======
-		if (this.group === Config.groupsranking[0]) {
 			let range = this.locked || Users.shortenHost(this.latestHost);
->>>>>>> 436dd0c2
 			if (lockedRanges[range]) {
 				this.send("|popup|You are in a range that has been temporarily locked from talking in chats and PMing regular users.");
 				rangelockedUsers[range][this.userid] = 1;
@@ -1222,17 +1114,10 @@
 			this.confirmed = this.userid;
 			this.autoconfirmed = this.userid;
 		} else {
-<<<<<<< HEAD
 			this.group = Config.groups.default.global;
-			for (var i = 0; i < Rooms.global.chatRooms.length; i++) {
-				var room = Rooms.global.chatRooms[i];
-				if (!room.isPrivate && room.auth && this.userid in room.auth && Config.groups.bySymbol[room.auth[this.userid]].chatRoomRank > 1) {
-=======
-			this.group = Config.groupsranking[0];
 			for (let i = 0; i < Rooms.global.chatRooms.length; i++) {
 				let room = Rooms.global.chatRooms[i];
-				if (!room.isPrivate && room.auth && this.userid in room.auth && room.auth[this.userid] !== '+') {
->>>>>>> 436dd0c2
+				if (!room.isPrivate && room.auth && this.userid in room.auth && Config.groups.bySymbol[room.auth[this.userid]].chatRoomRank > 1) {
 					this.confirmed = this.userid;
 					this.autoconfirmed = this.userid;
 					break;
@@ -1244,14 +1129,6 @@
 			this.avatar = Config.customAvatars[this.userid];
 		}
 
-<<<<<<< HEAD
-=======
-		this.isStaff = (this.group in {'%':1, '@':1, '&':1, '~':1});
-		if (!this.isStaff) {
-			let staffRoom = Rooms.get('staff');
-			this.isStaff = (staffRoom && staffRoom.auth && staffRoom.auth[this.userid]);
-		}
->>>>>>> 436dd0c2
 		if (this.confirmed) {
 			this.autoconfirmed = this.confirmed;
 			this.locked = false;
@@ -1270,14 +1147,6 @@
 	 */
 	User.prototype.setGroup = function (group, forceConfirmed) {
 		this.group = group.charAt(0);
-<<<<<<< HEAD
-=======
-		this.isStaff = (this.group in {'%':1, '@':1, '&':1, '~':1});
-		if (!this.isStaff) {
-			let staffRoom = Rooms.get('staff');
-			this.isStaff = (staffRoom && staffRoom.auth && staffRoom.auth[this.userid]);
-		}
->>>>>>> 436dd0c2
 		Rooms.global.checkAutojoin(this);
 		if (this.registered) {
 			if (forceConfirmed || this.group !== Config.groups.default.global) {
@@ -1301,15 +1170,9 @@
 			delete usergroups[userid];
 			exportUsergroups();
 		}
-<<<<<<< HEAD
-		for (var i = 0; i < Rooms.global.chatRooms.length; i++) {
-			var room = Rooms.global.chatRooms[i];
-			if (!room.isPrivate && room.auth && userid in room.auth && Config.groups.bySymbol[room.auth[userid]].chatRoomRank > 1) {
-=======
 		for (let i = 0; i < Rooms.global.chatRooms.length; i++) {
 			let room = Rooms.global.chatRooms[i];
-			if (!room.isPrivate && room.auth && userid in room.auth && room.auth[userid] !== '+') {
->>>>>>> 436dd0c2
+			if (!room.isPrivate && room.auth && userid in room.auth && Config.groups.bySymbol[room.auth[userid]].chatRoomRank > 1) {
 				removed.push(room.auth[userid] + room.id);
 				room.auth[userid] = Config.groups.chatRoomByRank[1];
 			}
@@ -1481,7 +1344,7 @@
 				}
 				userGroup = room.auth[this.userid] || userGroup;
 			}
-			var modjoinLevel = room.modjoin !== true ? room.modjoin : room.modchat;
+			let modjoinLevel = room.modjoin !== true ? room.modjoin : room.modchat;
 			if (modjoinLevel && Config.groups.bySymbol[modjoinLevel] && Config.groups.bySymbol[userGroup].rank < Config.groups.bySymbol[modjoinLevel].rank) {
 				if (!this.named) {
 					return null;
