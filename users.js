--- conflicted
+++ resolved
@@ -567,11 +567,7 @@
 				if (room.auth[this.userid]) {
 					return room.auth[this.userid] + this.name;
 				}
-<<<<<<< HEAD
-				if (room.isPrivate) return Config.groups.default[room.type + 'Room'] + this.name;
-=======
-				if (room.isPrivate === true) return ' ' + this.name;
->>>>>>> 1fea9115
+				if (room.isPrivate === true) return Config.groups.default[room.type + 'Room'] + this.name;
 			}
 		}
 		return this.group + this.name;
@@ -597,25 +593,15 @@
 		if (room && room.auth) {
 			if (room.auth[this.userid]) {
 				group = room.auth[this.userid];
-<<<<<<< HEAD
-			} else if (room.isPrivate) {
+			} else if (room.isPrivate === true) {
 				group = Config.groups.default[room.type + 'Room'];
-=======
-			} else if (room.isPrivate === true) {
-				group = ' ';
->>>>>>> 1fea9115
 			}
 
 			if (target) {
 				if (room.auth[target.userid]) {
 					targetGroup = room.auth[target.userid];
-<<<<<<< HEAD
-				} else if (room.isPrivate) {
+				} else if (room.isPrivate === true) {
 					targetGroup = Config.groups.default[room.type + 'Room'];
-=======
-				} else if (room.isPrivate === true) {
-					targetGroup = ' ';
->>>>>>> 1fea9115
 				}
 			}
 		}
