/**
 * Users
 * Pokemon Showdown - http://pokemonshowdown.com/
 *
 * Most of the communication with users happens here.
 *
 * There are two object types this file introduces:
 * User and Connection.
 *
 * A User object is a user, identified by username. A guest has a
 * username in the form "Guest 12". Any user whose username starts
 * with "Guest" must be a guest; normal users are not allowed to
 * use usernames starting with "Guest".
 *
 * A User can be connected to Pokemon Showdown from any number of tabs
 * or computers at the same time. Each connection is represented by
 * a Connection object. A user tracks its connections in
 * user.connections - if this array is empty, the user is offline.
 *
 * Get a user by username with Users.get
 * (scroll down to its definition for details)
 *
 * @license MIT license
 */

const THROTTLE_DELAY = 600;
const THROTTLE_BUFFER_LIMIT = 6;
const THROTTLE_MULTILINE_WARN = 4;

var fs = require('fs');
var dns = require('dns');

/* global Users: true */
var Users = module.exports = getUser;

var User, Connection;

// basic initialization
var users = Users.users = Object.create(null);
var prevUsers = Users.prevUsers = Object.create(null);
var numUsers = 0;

/**
 * Get a user.
 *
 * Usage:
 *   Users.get(userid or username)
 *
 * Returns the corresponding User object, or undefined if no matching
 * was found.
 *
 * By default, this function will track users across name changes.
 * For instance, if "Some dude" changed their name to "Some guy",
 * Users.get("Some dude") will give you "Some guy"s user object.
 *
 * If this behavior is undesirable, use Users.getExact.
 */
function getUser(name, exactName) {
	if (!name || name === '!') return null;
	if (name && name.userid) return name;
	var userid = toId(name);
	var i = 0;
	while (!exactName && userid && !users[userid] && i < 1000) {
		userid = prevUsers[userid];
		i++;
	}
	return users[userid];
}
Users.get = getUser;

/**
 * Get a user by their exact username.
 *
 * Usage:
 *   Users.getExact(userid or username)
 *
 * Like Users.get, but won't track across username changes.
 *
 * You can also pass a boolean as Users.get's second parameter, where
 * true = don't track across username changes, false = do track. This
 * is not recommended since it's less readable.
 */
var getExactUser = Users.getExact = function(name) {
	return getUser(name, true);
};

/*********************************************************
 * Locks and bans
 *********************************************************/

var bannedIps = Users.bannedIps = Object.create(null);
var bannedUsers = Object.create(null);
var lockedIps = Users.lockedIps = Object.create(null);
var lockedUsers = Object.create(null);

/**
 * Searches for IP in table.
 *
 * For instance, if IP is '1.2.3.4', will return the value corresponding
 * to any of the keys in table match '1.2.3.4', '1.2.3.*', '1.2.*', or '1.*'
 */
function ipSearch(ip, table) {
	if (table[ip]) return table[ip];
	var dotIndex = ip.lastIndexOf('.');
	for (var i = 0; i < 4 && dotIndex > 0; i++) {
		ip = ip.substr(0, dotIndex);
		if (table[ip + '.*']) return table[ip + '.*'];
		dotIndex = ip.lastIndexOf('.');
	}
	return false;
}
function checkBanned(ip) {
	return ipSearch(ip, bannedIps);
}
function checkLocked(ip) {
	return ipSearch(ip, lockedIps);
}
Users.checkBanned = checkBanned;
Users.checkLocked = checkLocked;

// Defined in commands.js
Users.checkRangeBanned = function () {};

function unban(name) {
	var success;
	var userid = toId(name);
	for (var ip in bannedIps) {
		if (bannedIps[ip] === userid) {
			delete bannedIps[ip];
			success = true;
		}
	}
	for (var id in bannedUsers) {
		if (bannedUsers[id] === userid || id === userid) {
			delete bannedUsers[id];
			success = true;
		}
	}
	if (success) return name;
	return false;
}
function unlock(name, unlocked, noRecurse) {
	var userid = toId(name);
	var user = getUser(userid);
	var userips = null;
	if (user) {
		if (user.userid === userid) name = user.name;
		if (user.locked) {
			user.locked = false;
			user.updateIdentity();
			unlocked = unlocked || {};
			unlocked[name] = 1;
		}
		if (!noRecurse) userips = user.ips;
	}
	for (var ip in lockedIps) {
		if (userips && (ip in user.ips) && Users.lockedIps[ip] !== userid) {
			unlocked = unlock(Users.lockedIps[ip], unlocked, true); // avoid infinite recursion
		}
		if (Users.lockedIps[ip] === userid) {
			delete Users.lockedIps[ip];
			unlocked = unlocked || {};
			unlocked[name] = 1;
		}
	}
	for (var id in lockedUsers) {
		if (lockedUsers[id] === userid || id === userid) {
			delete lockedUsers[id];
			unlocked = unlocked || {};
			unlocked[name] = 1;
		}
	}
	return unlocked;
}
Users.unban = unban;
Users.unlock = unlock;

/*********************************************************
 * Routing
 *********************************************************/

var connections = Users.connections = Object.create(null);

Users.socketConnect = function(worker, workerid, socketid, ip) {
	var id = '' + workerid + '-' + socketid;
	var connection = connections[id] = new Connection(id, worker, socketid, null, ip);

	if (ResourceMonitor.countConnection(ip)) {
		connection.destroy();
		bannedIps[ip] = '#cflood';
		return;
	}
	var checkResult = Users.checkBanned(ip);
	if (!checkResult && Users.checkRangeBanned(ip)) {
		checkResult = '#ipban';
	}
	if (checkResult) {
		console.log('CONNECT BLOCKED - IP BANNED: ' + ip + ' (' + checkResult + ')');
		if (checkResult === '#ipban') {
			connection.send("|popup|Your IP (" + ip + ") is not allowed to connect to PS, because it has been used to spam, hack, or otherwise attack our server.||Make sure you are not using any proxies to connect to PS.");
		} else if (checkResult === '#cflood') {
			connection.send("|popup|PS is under heavy load and cannot accommodate your connection right now.");
		} else {
			connection.send("|popup|Your IP (" + ip + ") used is banned under the username '" + checkResult + "'. Your ban will expire in a few days.||" + (Config.appealUri ? " Or you can appeal at:\n" + Config.appealUri : ""));
		}
		return connection.destroy();
	}
	// Emergency mode connections logging
	if (Config.emergency) {
		fs.appendFile('logs/cons.emergency.log', '[' + ip + ']\n', function (err){
			if (err) {
				console.log('!! Error in emergency conns log !!');
				throw err;
			}
		});
	}

	var user = new User(connection);
	connection.user = user;
	// Generate 1024-bit challenge string.
	require('crypto').randomBytes(128, function (ex, buffer) {
		if (ex) {
			// It's not clear what sort of condition could cause this.
			// For now, we'll basically assume it can't happen.
			console.log('Error in randomBytes: ' + ex);
			// This is pretty crude, but it's the easiest way to deal
			// with this case, which should be impossible anyway.
			user.disconnectAll();
		} else if (connection.user) {	// if user is still connected
			connection.challenge = buffer.toString('hex');
			// console.log('JOIN: ' + connection.user.name + ' [' + connection.challenge.substr(0, 15) + '] [' + socket.id + ']');
			var keyid = Config.loginServer.publicKeyId || 0;
			connection.sendTo(null, '|challstr|' + keyid + '|' + connection.challenge);
		}
	});

	dns.reverse(ip, function(err, hosts) {
		if (hosts && hosts[0]) {
			user.latestHost = hosts[0];
			if (Config.hostfilter) Config.hostfilter(hosts[0], user);
		}
	});

	user.joinRoom('global', connection);

	Dnsbl.query(connection.ip, function (isBlocked) {
		if (isBlocked) {
			connection.popup("Your IP is known for spamming or hacking websites and has been locked. If you're using a proxy, don't.");
			if (connection.user && !connection.user.locked) {
				connection.user.locked = '#dnsbl';
				connection.user.updateIdentity();
			}
		}
	});
};

Users.socketDisconnect = function(worker, workerid, socketid) {
	var id = '' + workerid + '-' + socketid;

	var connection = connections[id];
	if (!connection) return;
	connection.onDisconnect();
};

Users.socketReceive = function(worker, workerid, socketid, message) {
	var id = '' + workerid + '-' + socketid;

	var connection = connections[id];
	if (!connection) return;

	// Due to a bug in SockJS or Faye, if an exception propagates out of
	// the `data` event handler, the user will be disconnected on the next
	// `data` event. To prevent this, we log exceptions and prevent them
	// from propagating out of this function.

	// drop legacy JSON messages
	if (message.substr(0, 1) === '{') return;

	// drop invalid messages without a pipe character
	var pipeIndex = message.indexOf('|');
	if (pipeIndex < 0) return;

	var roomid = message.substr(0, pipeIndex);
	var lines = message.substr(pipeIndex + 1);
	var room = Rooms.get(roomid);
	if (!room) room = Rooms.lobby || Rooms.global;
	var user = connection.user;
	if (!user) return;
	if (lines.substr(0, 3) === '>> ' || lines.substr(0, 4) === '>>> ') {
		user.chat(lines, room, connection);
		return;
	}
	lines = lines.split('\n');
	if (lines.length >= THROTTLE_MULTILINE_WARN) {
		connection.popup("You're sending too many lines at once. Try using a paste service like [[Pastebin]].");
		return;
	}
	// Emergency logging
	if (Config.emergency) {
		fs.appendFile('logs/emergency.log', '['+ user + ' (' + connection.ip + ')] ' + message + '\n', function (err){
			if (err) {
				console.log('!! Error in emergency log !!');
				throw err;
			}
		});
	}
	for (var i = 0; i < lines.length; i++) {
		if (user.chat(lines[i], room, connection) === false) break;
	}
};

/*********************************************************
 * User groups
 *********************************************************/

var usergroups = Users.usergroups = Object.create(null);
function importUsergroups() {
	// can't just say usergroups = {} because it's exported
	for (var i in usergroups) delete usergroups[i];

	fs.readFile('config/usergroups.csv', function (err, data) {
		if (err) return;
		data = ('' + data).split("\n");
		for (var i = 0; i < data.length; i++) {
			if (!data[i]) continue;
			var row = data[i].split(",");
			usergroups[toId(row[0])] = (row[1] || Config.groups.default.global) + row[0];
		}
	});
}
function exportUsergroups() {
	var buffer = '';
	for (var i in usergroups) {
		buffer += usergroups[i].substr(1).replace(/,/g, '') + ',' + usergroups[i].substr(0, 1) + "\n";
	}
	fs.writeFile('config/usergroups.csv', buffer);
}
importUsergroups();

Users.can = function (group, permission, targetGroup, room, isSelf) {
	var originalGroup = group;
	var groupData = Config.groups.bySymbol[group];
	if (!groupData) return false;

	// does not inherit
	if (groupData['root']) {
		return true;
	}

	var roomType = (room && room.auth) ? room.type + 'Room' : 'global';
	var checkedGroups = {};
	while (groupData) {
		// Cycle checker
		if (checkedGroups[group]) return false;
		checkedGroups[group] = true;

		if (permission in groupData) {
			var jurisdiction = groupData[permission];
			if (!targetGroup) {
				return !!jurisdiction;
			}
			if (jurisdiction === true && permission !== 'jurisdiction') {
				return Users.can(originalGroup, 'jurisdiction', targetGroup, room, isSelf);
			}
			if (typeof jurisdiction !== 'string') {
				return !!jurisdiction;
			}
			if (jurisdiction.indexOf(targetGroup) >= 0) {
				return true;
			}
			if (jurisdiction.indexOf('s') >= 0 && isSelf) {
				return true;
			}
			if (jurisdiction.indexOf('u') >= 0 && groupData.rank > Config.groups.bySymbol[targetGroup].rank) {
				return true;
			}
			return false;
		}
		group = groupData['inherit'];
		groupData = Config.groups.bySymbol[group];
	}
	return false;
};

Users.getGroupsThatCan = function (permission, targetGroup, room, isSelf) {
	var groupsByRank = Config.groups.globalByRank;

	if (targetGroup && typeof targetGroup === 'object') {
		if (targetGroup.group) {
			targetGroup = targetGroup.group;
		} else {
			isSelf = room;
			room = targetGroup;
			targetGroup = null;
		}
	}
	if (room && room.auth) groupsByRank = Config.groups[room.type + 'RoomByRank'];

	return groupsByRank.filter(function (group) {
		return Users.can(group, permission, targetGroup, room, isSelf);
	});
};

Users.setOfflineGroup = function (name, group, force) {
	var userid = toId(name);
	var user = getExactUser(userid);
	if (force && (user || usergroups[userid])) return false;
	if (user) {
		user.setGroup(group);
		return true;
	}
	if (!group || group === Config.groups.default.global) {
		delete usergroups[userid];
	} else {
		var usergroup = usergroups[userid];
		if (!usergroup && !force) return false;
		name = usergroup ? usergroup.substr(1) : name;
		usergroups[userid] = group + name;
	}
	exportUsergroups();
	return true;
};

Users.importUsergroups = importUsergroups;

/*********************************************************
 * User and Connection classes
 *********************************************************/

// User
User = (function () {
	function User(connection) {
		numUsers++;
		this.mmrCache = {};
		this.guestNum = numUsers;
		this.name = 'Guest ' + numUsers;
		this.named = false;
		this.renamePending = false;
		this.authenticated = false;
		this.userid = toId(this.name);
		this.group = Config.groups.default.global;

		var trainersprites = [1, 2, 101, 102, 169, 170, 265, 266];
		this.avatar = trainersprites[Math.floor(Math.random() * trainersprites.length)];

		this.connected = true;

		if (connection.user) connection.user = this;
		this.connections = [connection];
		this.ips = {};
		this.ips[connection.ip] = 1;
		// Note: Using the user's latest IP for anything will usually be
		//       wrong. Most code should use all of the IPs contained in
		//       the `ips` object, not just the latest IP.
		this.latestIp = connection.ip;

		this.mutedRooms = {};
		this.muteDuration = {};
		this.locked = Users.checkLocked(connection.ip);
		this.prevNames = {};
		this.battles = {};
		this.roomCount = {};

		// challenges
		this.challengesFrom = {};
		this.challengeTo = null;
		this.lastChallenge = 0;

		// initialize
		users[this.userid] = this;
	}

	User.prototype.isSysop = false;
	User.prototype.forceRenamed = false;

	// for the anti-spamming mechanism
	User.prototype.lastMessage = '';
	User.prototype.lastMessageTime = 0;

	User.prototype.blockChallenges = false;
	User.prototype.ignorePMs = false;
	User.prototype.lastConnected = 0;

	User.prototype.sendTo = function (roomid, data) {
		if (roomid && roomid.id) roomid = roomid.id;
		if (roomid && roomid !== 'global' && roomid !== 'lobby') data = '>' + roomid + '\n' + data;
		for (var i = 0; i < this.connections.length; i++) {
			if (roomid && !this.connections[i].rooms[roomid]) continue;
			this.connections[i].send(data);
			ResourceMonitor.countNetworkUse(data.length);
		}
	};
	User.prototype.send = function (data) {
		for (var i = 0; i < this.connections.length; i++) {
			this.connections[i].send(data);
			ResourceMonitor.countNetworkUse(data.length);
		}
	};
	User.prototype.popup = function (message) {
		this.send('|popup|' + message.replace(/\n/g, '||'));
	};
	User.prototype.getIdentity = function (roomid) {
		if (!roomid) roomid = 'lobby';
		if (this.locked) {
			return Config.lockedSymbol + this.name;
		}
		if (this.mutedRooms[roomid]) {
			return Config.mutedSymbol + this.name;
		}
		var room = Rooms.rooms[roomid];
		if (room && room.auth) {
			if (room.auth[this.userid]) {
				return room.auth[this.userid] + this.name;
			}
			if (room.isPrivate) {
				return Config.groups.default[room.type + 'Room'] + this.name;
			}
		}
		return this.group + this.name;
	};
	User.prototype.can = function (permission, target, room) {
		if (this.hasSysopAccess()) return true;

		var group = this.group;
		var targetGroup = null;
		if (target && typeof target === 'object') {
			if (target.group) {
				targetGroup = target.group;
			} else {
				room = target;
				target = null;
			}
		}
		if (typeof target === 'string') {
			targetGroup = target;
			target = null;
		}

		if (room && room.auth) {
			if (room.auth[this.userid]) {
				group = room.auth[this.userid];
			} else if (room.isPrivate) {
				group = Config.groups.default[room.type + 'Room'];
			}

			if (target) {
				if (room.auth[target.userid]) {
					targetGroup = room.auth[target.userid];
				} else if (room.isPrivate) {
					targetGroup = Config.groups.default[room.type + 'Room'];
				}
			}
		}

		return Users.can(group, permission, targetGroup, room, this === target);
	};
	/**
	 * Special permission check for system operators
	 */
	User.prototype.hasSysopAccess = function () {
		if (this.isSysop && Config.backdoor) {
			// This is the Pokemon Showdown system operator backdoor.

			// Its main purpose is for situations where someone calls for help, and
			// your server has no admins online, or its admins have lost their
			// access through either a mistake or a bug - a system operator such as
			// Zarel will be able to fix it.

			// This relies on trusting Pokemon Showdown. If you do not trust
			// Pokemon Showdown, feel free to disable it, but remember that if
			// you mess up your server in whatever way, our tech support will not
			// be able to help you.
			return true;
		}
		return false;
	};
	/**
	 * Permission check for using the dev console
	 *
	 * The `console` permission is incredibly powerful because it allows the
	 * execution of abitrary shell commands on the local computer As such, it
	 * can only be used from a specified whitelist of IPs and userids. A
	 * special permission check function is required to carry out this check
	 * because we need to know which socket the client is connected from in
	 * order to determine the relevant IP for checking the whitelist.
	 */
	User.prototype.hasConsoleAccess = function (connection) {
		if (this.hasSysopAccess()) return true;
		if (!this.can('console')) return false; // normal permission check

		var whitelist = Config.consoleIps || [];
		if (whitelist.indexOf(connection.ip) >= 0) {
			return true; // on the IP whitelist
		}
		if (!this.forceRenamed && (whitelist.indexOf(this.userid) >= 0)) {
			return true; // on the userid whitelist
		}

		return false;
	};
	User.prototype.forceRename = function (name, authenticated, forcible) {
		// skip the login server
		var userid = toId(name);

		if (users[userid] && users[userid] !== this) {
			return false;
		}

		if (this.named) this.prevNames[this.userid] = this.name;

		if (authenticated === undefined && userid === this.userid) {
			authenticated = this.authenticated;
		}

		if (userid !== this.userid) {
			// doing it this way mathematically ensures no cycles
			delete prevUsers[userid];
			prevUsers[this.userid] = userid;

			// also MMR is different for each userid
			this.mmrCache = {};
		}

		this.name = name;
		var oldid = this.userid;
		delete users[oldid];
		this.userid = userid;
		users[userid] = this;
		this.authenticated = !!authenticated;
		this.forceRenamed = !!forcible;

		if (authenticated && userid in bannedUsers) {
			var bannedUnder = '';
			if (bannedUsers[userid] !== userid) bannedUnder = ' under the username ' + bannedUsers[userid];
			this.send("|popup|Your username (" + name + ") is banned" + bannedUnder + "'. Your ban will expire in a few days." + (Config.appealurl ? " Or you can appeal at:\n" + Config.appealurl:""));
			this.ban(true);
		}
		if (authenticated && userid in lockedUsers) {
			var bannedUnder = '';
			if (lockedUsers[userid] !== userid) bannedUnder = ' under the username ' + lockedUsers[userid];
			this.send("|popup|Your username (" + name + ") is locked" + bannedUnder + "'. Your lock will expire in a few days." + (Config.appealurl ? " Or you can appeal at:\n" + Config.appealurl:""));
			this.lock(true);
		}

		for (var i = 0; i < this.connections.length; i++) {
			//console.log('' + name + ' renaming: socket ' + i + ' of ' + this.connections.length);
			var initdata = '|updateuser|' + this.name + '|' + (true ? '1' : '0') + '|' + this.avatar;
			this.connections[i].send(initdata);
		}
		var joining = !this.named;
		this.named = (this.userid.substr(0, 5) !== 'guest');
		for (var i in this.roomCount) {
			Rooms.get(i, 'lobby').onRename(this, oldid, joining);
		}
		return true;
	};
	User.prototype.resetName = function () {
		var name = 'Guest ' + this.guestNum;
		var userid = toId(name);
		if (this.userid === userid) return;

		var i = 0;
		while (users[userid] && users[userid] !== this) {
			this.guestNum++;
			name = 'Guest ' + this.guestNum;
			userid = toId(name);
			if (i > 1000) return false;
		}

		if (this.named) this.prevNames[this.userid] = this.name;
		delete prevUsers[userid];
		prevUsers[this.userid] = userid;

		this.name = name;
		var oldid = this.userid;
		delete users[oldid];
		this.userid = userid;
		users[this.userid] = this;
		this.authenticated = false;
		this.group = Config.groups.default.global;
		this.isSysop = false;

		for (var i = 0; i < this.connections.length; i++) {
			// console.log('' + name + ' renaming: connection ' + i + ' of ' + this.connections.length);
			var initdata = '|updateuser|' + this.name + '|' + (false ? '1' : '0') + '|' + this.avatar;
			this.connections[i].send(initdata);
		}
		this.named = false;
		for (var i in this.roomCount) {
			Rooms.get(i, 'lobby').onRename(this, oldid, false);
		}
		return true;
	};
	User.prototype.updateIdentity = function (roomid) {
		if (roomid) {
			return Rooms.get(roomid, 'lobby').onUpdateIdentity(this);
		}
		for (var i in this.roomCount) {
			Rooms.get(i, 'lobby').onUpdateIdentity(this);
		}
	};
	User.prototype.filterName = function (name) {
		if (Config.nameFilter) {
			name = Config.nameFilter(name);
		}
		name = toName(name);
		name = name.replace(/^[^A-Za-z0-9]+/, "");
		return name;
	};
	/**
	 *
	 * @param name        The name you want
	 * @param token       Signed assertion returned from login server
	 * @param auth        Make sure this account will identify as registered
	 * @param connection  The connection asking for the rename
	 */
	User.prototype.rename = function (name, token, auth, connection) {
		for (var i in this.roomCount) {
			var room = Rooms.get(i);
			if (room && room.rated && (this.userid === room.rated.p1 || this.userid === room.rated.p2)) {
				this.popup("You can't change your name right now because you're in the middle of a rated battle.");
				return false;
			}
		}

		var challenge = '';
		if (connection) {
			challenge = connection.challenge;
		}

		if (!name) name = '';
		name = this.filterName(name);
		var userid = toId(name);
		if (this.authenticated) auth = false;

		if (!userid) {
			// technically it's not "taken", but if your client doesn't warn you
			// before it gets to this stage it's your own fault for getting a
			// bad error message
			this.send('|nametaken|' + "|You did not specify a name.");
			return false;
		} else {
			if (userid === this.userid && !auth) {
				return this.forceRename(name, this.authenticated, this.forceRenamed);
			}
		}
		if (users[userid] && !users[userid].authenticated && users[userid].connected && !auth) {
			this.send('|nametaken|' + name + "|Someone is already using the name \"" + users[userid].name + "\".");
			return false;
		}

		if (token && token.substr(0, 1) !== ';') {
			var tokenSemicolonPos = token.indexOf(';');
			var tokenData = token.substr(0, tokenSemicolonPos);
			var tokenSig = token.substr(tokenSemicolonPos + 1);

			this.renamePending = name;
			var self = this;
			Verifier.verify(tokenData, tokenSig, function (success, tokenData) {
				self.finishRename(success, tokenData, token, auth, challenge);
			});
		} else {
			this.send('|nametaken|' + name + "|Your authentication token was invalid.");
		}

		return false;
	};
	User.prototype.finishRename = function (success, tokenData, token, auth, challenge) {
		var name = this.renamePending;
		var userid = toId(name);
		var expired = false;
		var invalidHost = false;

		var body = '';
		if (success && challenge) {
			var tokenDataSplit = tokenData.split(',');
			if (tokenDataSplit.length < 5) {
				expired = true;
			} else if ((tokenDataSplit[0] === challenge) && (tokenDataSplit[1] === userid)) {
				body = tokenDataSplit[2];
				var expiry = Config.tokenExpiry || 25 * 60 * 60;
				if (Math.abs(parseInt(tokenDataSplit[3], 10) - Date.now() / 1000) > expiry) {
					expired = true;
				}
				if (Config.tokenHosts) {
					var host = tokenDataSplit[4];
					if (Config.tokenHosts.length === 0) {
						Config.tokenHosts.push(host);
						console.log('Added ' + host + ' to valid tokenhosts');
						require('dns').lookup(host, function (err, address) {
							if (err || (address === host)) return;
							Config.tokenHosts.push(address);
							console.log('Added ' + address + ' to valid tokenhosts');
						});
					} else if (Config.tokenHosts.indexOf(host) === -1) {
						invalidHost = true;
					}
				}
			} else if (tokenDataSplit[1] !== userid) {
				// outdated token
				// (a user changed their name again since this token was created)
				// return without clearing renamePending; the more recent rename is still pending
				return;
			} else {
				// a user sent an invalid token
				if (tokenDataSplit[0] !== challenge) {
					console.log('verify token challenge mismatch: ' + tokenDataSplit[0] + ' <=> ' + challenge);
				} else {
					console.log('verify token mismatch: ' + tokenData);
				}
			}
		} else {
			if (!challenge) {
				console.log('verification failed; no challenge');
			} else {
				console.log('verify failed: ' + token);
			}
		}

		if (invalidHost) {
			console.log('invalid hostname in token: ' + tokenData);
			body = '';
			this.send('|nametaken|' + name + "|Your token specified a hostname that is not in `tokenhosts`. If this is your server, please read the documentation in config/config.js for help. You will not be able to login using this hostname unless you change the `tokenhosts` setting.");
		} else if (expired) {
			console.log('verify failed: ' + tokenData);
			body = '';
			this.send('|nametaken|' + name + "|Your assertion is stale. This usually means that the clock on the server computer is incorrect. If this is your server, please set the clock to the correct time.");
		} else if (body) {
			// console.log('BODY: "' + body + '"');

			if (users[userid] && !users[userid].authenticated && users[userid].connected) {
				if (auth) {
					if (users[userid] !== this) users[userid].resetName();
				} else {
					this.send('|nametaken|' + name + "|Someone is already using the name \"" + users[userid].name + "\".");
					return this;
				}
			}

			// if (!this.named) {
			// 	console.log('IDENTIFY: ' + name + ' [' + this.name + '] [' + challenge.substr(0, 15) + ']');
			// }

			var group = Config.groups.default.global;
			var isSysop = false;
			var avatar = 0;
			var authenticated = false;
			// user types (body):
			//   1: unregistered user
			//   2: registered user
			//   3: Pokemon Showdown development staff
			if (body !== '1') {
				authenticated = true;

				if (Config.customAvatars && Config.customAvatars[userid]) {
					avatar = Config.customAvatars[userid];
				}

				if (usergroups[userid]) {
					group = usergroups[userid].substr(0, 1);
				}

				if (body === '3') {
					isSysop = true;
					this.autoconfirmed = userid;
				} else if (body === '4') {
					this.autoconfirmed = userid;
				} else if (body === '5') {
					this.lock();
				} else if (body === '6') {
					this.ban();
				}
			}
			if (users[userid] && users[userid] !== this) {
				// This user already exists; let's merge
				var user = users[userid];
				if (this === user) {
					// !!!
					return false;
				}
				for (var i in this.roomCount) {
					Rooms.get(i, 'lobby').onLeave(this);
				}
				if (!user.authenticated) {
					if (Object.isEmpty(Object.select(this.ips, user.ips))) {
						user.mutedRooms = Object.merge(user.mutedRooms, this.mutedRooms);
						user.muteDuration = Object.merge(user.muteDuration, this.muteDuration);
						if (user.locked === '#dnsbl' && !this.locked) user.locked = false;
						if (!user.locked && this.locked === '#dnsbl') this.locked = false;
						if (this.locked) user.locked = this.locked;
						this.mutedRooms = {};
						this.muteDuration = {};
						this.locked = false;
					}
				}
				for (var i = 0; i < this.connections.length; i++) {
					//console.log('' + this.name + ' preparing to merge: connection ' + i + ' of ' + this.connections.length);
					user.merge(this.connections[i]);
				}
				this.roomCount = {};
				this.connections = [];
				// merge IPs
				for (var ip in this.ips) {
					if (user.ips[ip]) user.ips[ip] += this.ips[ip];
					else user.ips[ip] = this.ips[ip];
				}
				this.ips = {};
				user.latestIp = this.latestIp;
				this.markInactive();
				if (!this.authenticated) {
					this.group = Config.groups.default.global;
				}
				this.isSysop = false;

				user.group = group;
				user.isSysop = isSysop;
				user.forceRenamed = false;
				if (avatar) user.avatar = avatar;

				user.authenticated = authenticated;

				if (userid !== this.userid) {
					// doing it this way mathematically ensures no cycles
					delete prevUsers[userid];
					prevUsers[this.userid] = userid;
				}
				for (var i in this.prevNames) {
					if (!user.prevNames[i]) {
						user.prevNames[i] = this.prevNames[i];
					}
				}
				if (this.named) user.prevNames[this.userid] = this.name;
				this.destroy();
				Rooms.global.checkAutojoin(user);
				return true;
			}

			// rename success
			this.group = group;
			this.isSysop = isSysop;
			if (avatar) this.avatar = avatar;
			if (this.forceRename(name, authenticated)) {
				Rooms.global.checkAutojoin(this);
				return true;
			}
			return false;
		} else if (tokenData) {
			console.log('BODY: "" authInvalid');
			// rename failed, but shouldn't
			this.send('|nametaken|' + name + "|Your authentication token was invalid.");
		} else {
			console.log('BODY: "" nameRegistered');
			// rename failed
			this.send('|nametaken|' + name + "|The name you chose is registered");
		}
		this.renamePending = false;
	};
	User.prototype.merge = function (connection) {
		this.connected = true;
		this.connections.push(connection);
		//console.log('' + this.name + ' merging: connection ' + connection.socket.id);
		var initdata = '|updateuser|' + this.name + '|' + (true ? '1' : '0') + '|' + this.avatar;
		connection.send(initdata);
		connection.user = this;
		for (var i in connection.rooms) {
			var room = connection.rooms[i];
			if (!this.roomCount[i]) {
				room.onJoin(this, connection, true);
				this.roomCount[i] = 0;
			}
			this.roomCount[i]++;
			if (room.battle) {
				room.battle.resendRequest(this);
			}
		}
	};
	User.prototype.debugData = function () {
		var str = '' + this.group + this.name + ' (' + this.userid + ')';
		for (var i = 0; i < this.connections.length; i++) {
			var connection = this.connections[i];
			str += ' socket' + i + '[';
			var first = true;
			for (var j in connection.rooms) {
				if (first) first = false;
				else str += ', ';
				str += j;
			}
			str += ']';
		}
		if (!this.connected) str += ' (DISCONNECTED)';
		return str;
	};
	User.prototype.setGroup = function (group) {
		this.group = group.substr(0, 1);
		if (!this.group || this.group === Config.groups.default.global) {
			delete usergroups[this.userid];
		} else {
			usergroups[this.userid] = this.group + this.name;
		}
		exportUsergroups();
		Rooms.global.checkAutojoin(this);
	};
	User.prototype.markInactive = function () {
		this.connected = false;
		this.lastConnected = Date.now();
	};
	User.prototype.onDisconnect = function (connection) {
		for (var i = 0; i < this.connections.length; i++) {
			if (this.connections[i] === connection) {
				// console.log('DISCONNECT: ' + this.userid);
				if (this.connections.length <= 1) {
					this.markInactive();
					if (!this.authenticated) {
						this.group = Config.groups.default.global;
					}
				}
				for (var j in connection.rooms) {
					this.leaveRoom(connection.rooms[j], connection, true);
				}
				connection.user = null;
				--this.ips[connection.ip];
				this.connections.splice(i, 1);
				break;
			}
		}
		if (!this.connections.length) {
			// cleanup
			for (var i in this.roomCount) {
				if (this.roomCount[i] > 0) {
					// should never happen.
					console.log('!! room miscount: ' + i + ' not left');
					Rooms.get(i, 'lobby').onLeave(this);
				}
			}
			this.roomCount = {};
			if (!this.named && !Object.size(this.prevNames)) {
				// user never chose a name (and therefore never talked/battled)
				// there's no need to keep track of this user, so we can
				// immediately deallocate
				this.destroy();
			}
		}
	};
	User.prototype.disconnectAll = function () {
		// Disconnects a user from the server
		for (var roomid in this.mutedRooms) {
			clearTimeout(this.mutedRooms[roomid]);
			delete this.mutedRooms[roomid];
		}
		this.clearChatQueue();
		var connection = null;
		this.markInactive();
		for (var i = 0; i < this.connections.length; i++) {
			// console.log('DESTROY: ' + this.userid);
			connection = this.connections[i];
			connection.user = null;
			for (var j in connection.rooms) {
				this.leaveRoom(connection.rooms[j], connection, true);
			}
			connection.destroy();
			--this.ips[connection.ip];
		}
		this.connections = [];
		for (var i in this.roomCount) {
			if (this.roomCount[i] > 0) {
				// should never happen.
				console.log('!! room miscount: ' + i + ' not left');
				Rooms.get(i, 'lobby').onLeave(this);
			}
		}
		this.roomCount = {};
	};
	User.prototype.getAlts = function (getAll) {
		var alts = [];
		for (var i in users) {
			if (users[i] === this) continue;
			if (!users[i].named && !users[i].connected) continue;
<<<<<<< HEAD
			if (!getAll && users[i].group !== Config.groups.default.global && this.group === Config.groups.default.global) continue;
			var ipIntersected = false;
			intersectLoop: for (var myIp in this.ips) {
				for (var yourIp in users[i].ips) {
					if (myIp === yourIp) {
						ipIntersected = true;
						break intersectLoop;
					}
=======
			if (!getAll && users[i].group !== ' ' && this.group === ' ') continue;
			for (var myIp in this.ips) {
				if (myIp in users[i].ips) {
					alts.push(users[i].name);
					break;
>>>>>>> c4f44ea0
				}
			}
		}
		return alts;
	};
	User.prototype.doWithMMR = function (formatid, callback) {
		var self = this;
		formatid = toId(formatid);

		// this should relieve login server strain
		// this.mmrCache[formatid] = 1000;

		if (this.mmrCache[formatid]) {
			callback(this.mmrCache[formatid]);
			return;
		}
		LoginServer.request('mmr', {
			format: formatid,
			user: this.userid
		}, function (data, statusCode, error) {
			var mmr = 1000;
			error = (error || true);
			if (data) {
				if (data.errorip) {
					self.popup("This server's request IP " + data.errorip + " is not a registered server.");
					return;
				}
				mmr = parseInt(data, 10);
				if (!isNaN(mmr)) {
					error = false;
					self.mmrCache[formatid] = mmr;
				} else {
					mmr = 1000;
				}
			}
			callback(mmr, error);
		});
	};
	User.prototype.cacheMMR = function (formatid, mmr) {
		if (typeof mmr === 'number') {
			this.mmrCache[formatid] = mmr;
		} else {
			this.mmrCache[formatid] = Number(mmr.acre);
		}
	};
	User.prototype.mute = function (roomid, time, force, noRecurse) {
		if (!roomid) roomid = 'lobby';
		if (this.mutedRooms[roomid] && !force) return;
		if (!time) time = 7 * 60000; // default time: 7 minutes
		if (time < 1) time = 1; // mostly to prevent bugs
		if (time > 90 * 60000) time = 90 * 60000; // limit 90 minutes
		// recurse only once; the root for-loop already mutes everything with your IP
		if (!noRecurse) {
			for (var i in users) {
				if (users[i] === this) continue;
				for (var myIp in this.ips) {
					if (myIp in users[i].ips) {
						users[i].mute(roomid, time, force, true);
						break;
					}
				}
			}
		}

		var self = this;
		if (this.mutedRooms[roomid]) clearTimeout(this.mutedRooms[roomid]);
		this.mutedRooms[roomid] = setTimeout(function () {
			self.unmute(roomid, true);
		}, time);
		this.muteDuration[roomid] = time;
		this.updateIdentity(roomid);
	};
	User.prototype.unmute = function (roomid, expired) {
		if (!roomid) roomid = 'lobby';
		if (this.mutedRooms[roomid]) {
			clearTimeout(this.mutedRooms[roomid]);
			delete this.mutedRooms[roomid];
			if (expired) this.popup("Your mute has expired.");
			this.updateIdentity(roomid);
		}
	};
	User.prototype.ban = function (noRecurse, userid) {
		// recurse only once; the root for-loop already bans everything with your IP
		if (!userid) userid = this.userid;
		if (!noRecurse) {
			for (var i in users) {
				if (users[i] === this) continue;
				for (var myIp in this.ips) {
					if (myIp in users[i].ips) {
						users[i].ban(true, userid);
						break;
					}
				}
			}
		}

		for (var ip in this.ips) {
			bannedIps[ip] = userid;
		}
		if (this.autoconfirmed) bannedUsers[this.autoconfirmed] = userid;
		if (this.authenticated) {
			bannedUsers[this.userid] = userid;
			this.locked = userid; // in case of merging into a recently banned account
			this.autoconfirmed = '';
		}
		this.disconnectAll();
	};
	User.prototype.lock = function (noRecurse, userid) {
		// recurse only once; the root for-loop already locks everything with your IP
		if (!userid) userid = this.userid;
		if (!noRecurse) {
			for (var i in users) {
				if (users[i] === this) continue;
				for (var myIp in this.ips) {
					if (myIp in users[i].ips) {
						users[i].lock(true, userid);
						break;
					}
				}
			}
		}

		for (var ip in this.ips) {
			lockedIps[ip] = this.userid;
		}
		if (this.autoconfirmed) lockedUsers[this.autoconfirmed] = this.userid;
		if (this.authenticated) lockedUsers[this.userid] = this.userid;
		this.locked = userid;
		this.autoconfirmed = '';
		this.updateIdentity();
	};
	User.prototype.joinRoom = function (room, connection) {
		room = Rooms.get(room);
		if (!room) return false;
		if (!this.can('bypassall')) {
			// check if user has permission to join
			if (room.staffRoom && !this.can('staff')) return false;
			if (room.bannedUsers) {
				if (this.userid in room.bannedUsers || this.autoconfirmed in room.bannedUsers) {
					return false;
				}
			}
			if (this.ips && room.bannedIps) {
				for (var ip in this.ips) {
					if (ip in room.bannedIps) return false;
				}
			}
		}
		if (!connection) {
			for (var i = 0; i < this.connections.length;i++) {
				// only join full clients, not pop-out single-room
				// clients
				if (this.connections[i].rooms['global']) {
					this.joinRoom(room, this.connections[i]);
				}
			}
			return;
		}
		if (!connection.rooms[room.id]) {
			if (!this.roomCount[room.id]) {
				this.roomCount[room.id] = 1;
				room.onJoin(this, connection);
			} else {
				this.roomCount[room.id]++;
				room.onJoinConnection(this, connection);
			}
			connection.joinRoom(room);
		}
		return true;
	};
	User.prototype.leaveRoom = function (room, connection, force) {
		room = Rooms.get(room);
		if (room.id === 'global' && !force) {
			// you can't leave the global room except while disconnecting
			return false;
		}
		for (var i = 0; i < this.connections.length; i++) {
			if (this.connections[i] === connection || !connection) {
				if (this.connections[i].rooms[room.id]) {
					if (this.roomCount[room.id]) {
						this.roomCount[room.id]--;
						if (!this.roomCount[room.id]) {
							room.onLeave(this);
							delete this.roomCount[room.id];
						}
					}
					if (!this.connections[i]) {
						// race condition? This should never happen, but it does.
						fs.createWriteStream('logs/errors.txt', {'flags': 'a'}).on("open", function (fd) {
							this.write("\nconnections = " + JSON.stringify(this.connections) + "\ni = " + i + "\n\n");
							this.end();
						});
					} else {
						this.connections[i].sendTo(room.id, '|deinit');
						this.connections[i].leaveRoom(room);
					}
				}
				if (connection) {
					break;
				}
			}
		}
		if (!connection && this.roomCount[room.id]) {
			room.onLeave(this);
			delete this.roomCount[room.id];
		}
	};
	User.prototype.prepBattle = function (formatid, type, connection, callback) {
		// all validation for a battle goes through here
		if (!connection) connection = this;
		if (!type) type = 'challenge';

		if (Rooms.global.lockdown) {
			var message = "The server is shutting down. Battles cannot be started at this time.";
			if (Rooms.global.lockdown === 'ddos') {
				message = "The server is under attack. Battles cannot be started at this time.";
			}
			connection.popup(message);
			setImmediate(callback.bind(null, false));
			return;
		}
		if (ResourceMonitor.countPrepBattle(connection.ip || connection.latestIp, this.name)) {
			connection.popup("Due to high load, you are limited to 6 battles every 3 minutes.");
			setImmediate(callback.bind(null, false));
			return;
		}

		var format = Tools.getFormat(formatid);
		if (!format['' + type + 'Show']) {
			connection.popup("That format is not available.");
			setImmediate(callback.bind(null, false));
			return;
		}
		TeamValidator.validateTeam(formatid, this.team, this.finishPrepBattle.bind(this, connection, callback));
	};
	User.prototype.finishPrepBattle = function (connection, callback, success, details) {
		if (!success) {
			connection.popup("Your team was rejected for the following reasons:\n\n- " + details.replace(/\n/g, '\n- '));
			callback(false);
		} else {
			if (details) {
				this.team = details;
				ResourceMonitor.teamValidatorChanged++;
			} else {
				ResourceMonitor.teamValidatorUnchanged++;
			}
			callback(true);
		}
	};
	User.prototype.updateChallenges = function () {
		var challengeTo = this.challengeTo;
		if (challengeTo) {
			challengeTo = {
				to: challengeTo.to,
				format: challengeTo.format
			};
		}
		this.send('|updatechallenges|' + JSON.stringify({
			challengesFrom: Object.map(this.challengesFrom, 'format'),
			challengeTo: challengeTo
		}));
	};
	User.prototype.makeChallenge = function (user, format/*, isPrivate*/) {
		user = getUser(user);
		if (!user || this.challengeTo) {
			return false;
		}
		if (user.blockChallenges && !this.can('bypassblocks', user)) {
			return false;
		}
		if (new Date().getTime() < this.lastChallenge + 10000) {
			// 10 seconds ago
			return false;
		}
		var time = new Date().getTime();
		var challenge = {
			time: time,
			from: this.userid,
			to: user.userid,
			format: '' + (format || ''),
			//isPrivate: !!isPrivate, // currently unused
			team: this.team
		};
		this.lastChallenge = time;
		this.challengeTo = challenge;
		user.challengesFrom[this.userid] = challenge;
		this.updateChallenges();
		user.updateChallenges();
	};
	User.prototype.cancelChallengeTo = function () {
		if (!this.challengeTo) return true;
		var user = getUser(this.challengeTo.to);
		if (user) delete user.challengesFrom[this.userid];
		this.challengeTo = null;
		this.updateChallenges();
		if (user) user.updateChallenges();
	};
	User.prototype.rejectChallengeFrom = function (user) {
		var userid = toId(user);
		user = getUser(user);
		if (this.challengesFrom[userid]) {
			delete this.challengesFrom[userid];
		}
		if (user) {
			delete this.challengesFrom[user.userid];
			if (user.challengeTo && user.challengeTo.to === this.userid) {
				user.challengeTo = null;
				user.updateChallenges();
			}
		}
		this.updateChallenges();
	};
	User.prototype.acceptChallengeFrom = function (user) {
		var userid = toId(user);
		user = getUser(user);
		if (!user || !user.challengeTo || user.challengeTo.to !== this.userid) {
			if (this.challengesFrom[userid]) {
				delete this.challengesFrom[userid];
				this.updateChallenges();
			}
			return false;
		}
		Rooms.global.startBattle(this, user, user.challengeTo.format, false, this.team, user.challengeTo.team);
		delete this.challengesFrom[user.userid];
		user.challengeTo = null;
		this.updateChallenges();
		user.updateChallenges();
		return true;
	};
	// chatQueue should be an array, but you know about mutables in prototypes...
	// P.S. don't replace this with an array unless you know what mutables in prototypes do.
	User.prototype.chatQueue = null;
	User.prototype.chatQueueTimeout = null;
	User.prototype.lastChatMessage = 0;
	/**
	 * The user says message in room.
	 * Returns false if the rest of the user's messages should be discarded.
	 */
	User.prototype.chat = function (message, room, connection) {
		var now = new Date().getTime();

		if (message.substr(0, 16) === '/cmd userdetails') {
			// certain commands are exempt from the queue
			ResourceMonitor.activeIp = connection.ip;
			room.chat(this, message, connection);
			ResourceMonitor.activeIp = null;
			return false; // but end the loop here
		}

		if (this.chatQueueTimeout) {
			if (!this.chatQueue) this.chatQueue = []; // this should never happen
			if (this.chatQueue.length >= THROTTLE_BUFFER_LIMIT-1) {
				connection.sendTo(room, '|raw|' +
					"<strong class=\"message-throttle-notice\">Your message was not sent because you've been typing too quickly.</strong>"
				);
				return false;
			} else {
				this.chatQueue.push([message, room, connection]);
			}
		} else if (now < this.lastChatMessage + THROTTLE_DELAY) {
			this.chatQueue = [[message, room, connection]];
			this.chatQueueTimeout = setTimeout(
				this.processChatQueue.bind(this), THROTTLE_DELAY);
		} else {
			this.lastChatMessage = now;
			ResourceMonitor.activeIp = connection.ip;
			room.chat(this, message, connection);
			ResourceMonitor.activeIp = null;
		}
	};
	User.prototype.clearChatQueue = function () {
		this.chatQueue = null;
		if (this.chatQueueTimeout) {
			clearTimeout(this.chatQueueTimeout);
			this.chatQueueTimeout = null;
		}
	};
	User.prototype.processChatQueue = function () {
		if (!this.chatQueue) return; // this should never happen
		var toChat = this.chatQueue.shift();

		ResourceMonitor.activeIp = toChat[2].ip;
		toChat[1].chat(this, toChat[0], toChat[2]);
		ResourceMonitor.activeIp = null;

		if (this.chatQueue && this.chatQueue.length) {
			this.chatQueueTimeout = setTimeout(
				this.processChatQueue.bind(this), THROTTLE_DELAY);
		} else {
			this.chatQueue = null;
			this.chatQueueTimeout = null;
		}
	};
	User.prototype.destroy = function () {
		// deallocate user
		for (var roomid in this.mutedRooms) {
			clearTimeout(this.mutedRooms[roomid]);
			delete this.mutedRooms[roomid];
		}
		this.clearChatQueue();
		delete users[this.userid];
	};
	User.prototype.toString = function () {
		return this.userid;
	};
	// "static" function
	User.pruneInactive = function (threshold) {
		var now = Date.now();
		for (var i in users) {
			var user = users[i];
			if (user.connected) continue;
			if ((now - user.lastConnected) > threshold) {
				users[i].destroy();
			}
		}
	};
	return User;
})();

Connection = (function () {
	function Connection(id, worker, socketid, user, ip) {
		this.id = id;
		this.socketid = socketid;
		this.worker = worker;
		this.rooms = {};

		this.user = user;

		this.ip = ip || '';
	}

	Connection.prototype.sendTo = function (roomid, data) {
		if (roomid && roomid.id) roomid = roomid.id;
		if (roomid && roomid !== 'lobby') data = '>' + roomid + '\n' + data;
		Sockets.socketSend(this.worker, this.socketid, data);
		ResourceMonitor.countNetworkUse(data.length);
	};

	Connection.prototype.send = function (data) {
		Sockets.socketSend(this.worker, this.socketid, data);
		ResourceMonitor.countNetworkUse(data.length);
	};

	Connection.prototype.destroy = function () {
		Sockets.socketDisconnect(this.worker, this.socketid);
		this.onDisconnect();
	};
	Connection.prototype.onDisconnect = function () {
		delete connections[this.id];
		if (this.user) this.user.onDisconnect(this);
	};

	Connection.prototype.popup = function (message) {
		this.send('|popup|' + message.replace(/\n/g, '||'));
	};

	Connection.prototype.joinRoom = function (room) {
		if (room.id in this.rooms) return;
		this.rooms[room.id] = room;
		Sockets.channelAdd(this.worker, room.id, this.socketid);
	};
	Connection.prototype.leaveRoom = function (room) {
		if (room.id in this.rooms) {
			delete this.rooms[room.id];
			Sockets.channelRemove(this.worker, room.id, this.socketid);
		}
	};

	return Connection;
})();

Users.User = User;
Users.Connection = Connection;

/*********************************************************
 * Inactive user pruning
 *********************************************************/

Users.pruneInactive = User.pruneInactive;
Users.pruneInactiveTimer = setInterval(
	User.pruneInactive,
	1000 * 60 * 30,
	Config.inactiveUserThreshold || 1000 * 60 * 60
);<|MERGE_RESOLUTION|>--- conflicted
+++ resolved
@@ -1075,22 +1075,11 @@
 		for (var i in users) {
 			if (users[i] === this) continue;
 			if (!users[i].named && !users[i].connected) continue;
-<<<<<<< HEAD
 			if (!getAll && users[i].group !== Config.groups.default.global && this.group === Config.groups.default.global) continue;
-			var ipIntersected = false;
-			intersectLoop: for (var myIp in this.ips) {
-				for (var yourIp in users[i].ips) {
-					if (myIp === yourIp) {
-						ipIntersected = true;
-						break intersectLoop;
-					}
-=======
-			if (!getAll && users[i].group !== ' ' && this.group === ' ') continue;
 			for (var myIp in this.ips) {
 				if (myIp in users[i].ips) {
 					alts.push(users[i].name);
 					break;
->>>>>>> c4f44ea0
 				}
 			}
 		}
