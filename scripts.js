function toId(text) {
	text = text || '';
	if (typeof text === 'number') text = ''+text;
	if (typeof text !== 'string') return ''; //???
	return text.toLowerCase().replace(/[^a-z0-9]+/g, '');
}
function clone(object) {
	var newObj = (object instanceof Array) ? [] : {};
	for (var i in object) {
		if (object[i] && typeof object[i] == "object") {
			newObj[i] = clone(object[i]);
		} else newObj[i] = object[i]
	} return newObj;
};
function shuffle(array) {
	var tmp, current, top = array.length;

	if(top) while(--top) {
		current = Math.floor(Math.random() * (top + 1));
		tmp = array[current];
		array[current] = array[top];
		array[top] = tmp;
	}

	return array;
}
function objectKeys(object) {
	var keys = [];
	for (var prop in object) {
		keys.push(prop);
	}
	return keys;
}

exports.BattleScripts = {
	runMove: function(move, pokemon, target) {
		move = this.getMove(move);
		this.setActiveMove(move, pokemon, target);

		if (pokemon.movedThisTurn || pokemon.runBeforeMove(target, move)) {
			this.debug(''+pokemon.id+' move interrupted; movedThisTurn: '+pokemon.movedThisTurn);
			this.clearActiveMove(true);
			return;
		}
		if (move.beforeMoveCallback) {
			if (move.beforeMoveCallback.call(this, pokemon, target, move)) {
				this.clearActiveMove(true);
				return;
			}
		}
		pokemon.lastDamage = 0;
		pokemon.deductPP(move, 1, target);
		this.useMove(move, pokemon, target);
		this.runEvent('AfterMove', target, pokemon, move);
		this.runEvent('AfterMoveSelf', pokemon, target, move);
	},
	useMove: function(move, pokemon, target) {
		move = this.getMoveCopy(move);

		this.setActiveMove(move, pokemon, target);
		var canTargetFainted = {
			all: 1, foeSide: 1
		};
		this.singleEvent('ModifyMove', move, null, pokemon, target, move, move);
		move = this.runEvent('ModifyMove',pokemon,target,move,move);
		if (!move) return false;

		var attrs = '';
		var moveRoll = Math.random()*100;
		var missed = false;
		if (pokemon.fainted) {
			return false;
		}
		var boostTable = [1, 4/3, 5/3, 2, 7/3, 8/3, 3];
		var accuracy = move.accuracy;
		if (accuracy !== true) {
			if (!move.ignoreAccuracy) {
				if (pokemon.boosts.accuracy > 0) {
					accuracy *= boostTable[pokemon.boosts.accuracy];
				} else {
					accuracy /= boostTable[-pokemon.boosts.accuracy];
				}
			}
			if (!move.ignoreEvasion) {
				if (target.boosts.evasion > 0 && !move.ignorePositiveEvasion) {
					accuracy /= boostTable[target.boosts.evasion];
				} else if (target.boosts.evasion < 0) {
					accuracy *= boostTable[-target.boosts.evasion];
				}
			}
		}
		if (move.ohko) { // bypasses accuracy modifiers
			accuracy = 30;
			if (pokemon.level > target.level) accuracy += (pokemon.level - target.level);
		}
		if (move.alwaysHit) accuracy = true; // bypasses ohko accuracy modifiers
		if (accuracy !== true && moveRoll >= accuracy) {
			missed = true;
			attrs = ' | [miss]';
		}
		if (target.fainted && !canTargetFainted[move.target]) {
			attrs = ' | [notarget]';
		}
		var movename = move.name;
		if (move.id === 'hiddenpower') movename = 'Hidden Power';
		this.add('move', pokemon, movename, target+attrs);
		if (missed) {
			this.add('-miss', pokemon);
			this.singleEvent('MoveFail', move, null, target, pokemon, move);
			if (move.selfdestruct && move.target === 'adjacent') {
				this.faint(pokemon, pokemon, move);
			}
			return true;
		}
		if (target.fainted && !canTargetFainted[move.target]) {
			this.add('-notarget');
			this.singleEvent('MoveFail', move, null, target, pokemon, move);
			if (move.selfdestruct && move.target === 'adjacent') {
				this.faint(pokemon, pokemon, move);
			}
			return true;
		}
		if (move.id === 'return' || move.id === 'frustration') {
			move.basePower = 102;
		}

		var damage = 0;
		pokemon.lastDamage = 0;
		if (!move.multihit) {
			damage = BattleScripts.moveHit.call(this, target, pokemon, move);
		} else {
			var hits = move.multihit;
			if (hits.length) {
				// yes, it's hardcoded... meh
				if (hits[0] === 2 && hits[1] === 5) {
					var roll = parseInt(Math.random()*20);
					if (roll < 7) hits = 2;
					else if (roll < 14) hits = 3;
					else if (roll < 17) hits = 4;
					else hits = 5;
				} else {
					hits = hits[0] + (Math.random()*(hits[1]-hits[0]+1));
				}
			}
			hits = Math.floor(hits);
			for (var i=0; i<hits && target.hp; i++) {
				var moveDamage = BattleScripts.moveHit.call(this, target, pokemon, move);
				if (moveDamage === false) return true;
				damage += (moveDamage || 0);
			}
			this.add('-hitcount', target, i);
		}

		target.gotAttacked(move, damage, pokemon);

		if (move.recoil && pokemon.lastDamage) {
			this.damage(pokemon.lastDamage * move.recoil[0] / move.recoil[1], pokemon, target, 'recoil');
		}
		if (move.drain && pokemon.lastDamage) {
			this.heal(pokemon.lastDamage * move.drain[0] / move.drain[1], pokemon, target, 'drain');
		}
		if (move.selfdestruct) {
			this.faint(pokemon, pokemon, move);
		}
		if (move.afterMoveCallback) {
			move.afterMoveCallback.call(this, pokemon, target);
		}
		if (!move.negateSecondary && damage !== false) {
			this.singleEvent('AfterMoveSecondary', move, null, target, pokemon, move);
			this.singleEvent('AfterMoveSecondarySelf', move, null, pokemon, target, move);
			this.runEvent('AfterMoveSecondary', target, pokemon, move);
			this.runEvent('AfterMoveSecondarySelf', pokemon, target, move);
		}
		return true;
	},
	moveHit: function(target, pokemon, move, moveData, isSecondary, isSelf) {
		move = this.getMoveCopy(move);

		if (!isSecondary && !isSelf) this.setActiveMove(move, pokemon, target);
		var hitResult = true;
		if (!moveData) moveData = move;

		if (typeof move.affectedByImmunities === 'undefined') {
			move.affectedByImmunities = (move.category !== 'Status');
		}

		// TryHit events:
		//   STEP 1: we see if the move will succeed at all:
		//   - TryHit, TryHitSide, or TryHitField are run on the move,
		//     depending on move target
		//   == primary hit line ==
		//   Everything after this only happens on the primary hit (not on
		//   secondary or self-hits)
		//   STEP 2: we see if anything blocks the move from hitting:
		//   - TryFieldHit is run on the target
		//   STEP 3: we see if anything blocks the move from hitting the target:
		//   - If the move's target is a pokemon, TryHit is run on that pokemon

		// Note:
		//   If the move target is `foeSide`:
		//     event target = pokemon 0 on the target side
		//   If the move target is `allySide` or `all`:
		//     event target = the move user
		//
		//   This is because events can't accept actual sides or fields as
		//   targets. Choosing these event targets ensures that the correct
		//   side or field is hit.
		//
		//   It is the `TryHitField` event handler's responsibility to never
		//   use `target`.
		//   It is the `TryFieldHit` event handler's responsibility to read
		//   move.target and react accordingly.
		//   An exception is `TryHitSide`, which is passed the target side.

		// Note 2:
		//   In case you didn't notice, FieldHit and HitField mean different things.
		//     TryFieldHit - something in the field was hit
		//     TryHitField - our move has a target of 'all' i.e. the field, and hit
		//   This is a VERY important distinction: Every move triggers
		//   TryFieldHit, but only  moves with a target of "all" (e.g.
		//   Haze) trigger TryHitField.

		if (target) {
			if (move.target === 'all' && !isSelf) {
				hitResult = this.singleEvent('TryHitField', moveData, {}, target, pokemon, move);
			} else if ((move.target === 'foeSide' || move.target === 'allySide') && !isSelf) {
				hitResult = this.singleEvent('TryHitSide', moveData, {}, target.side, pokemon, move);
			} else {
				hitResult = this.singleEvent('TryHit', moveData, {}, target, pokemon, move);
			}
			if (!hitResult) {
				if (hitResult === false) this.add('-fail', target);
				return false;
			}
			// only run the hit events for the hit itself, not the secondary or self hits
			if (!isSelf && !isSecondary) {
				if (move.target !== 'all' && move.target !== 'foeSide' && move.target !== 'allySide') {
					hitResult = this.runEvent('TryHit', target, pokemon, move);
					if (!hitResult) {
						if (hitResult === false) this.add('-fail', target);
						if (hitResult !== 0) { // special Substitute hit flag
							return false;
						}
					}
				}
				if (!this.runEvent('TryFieldHit', target, pokemon, move)) {
					return false;
				}
			} else if (isSecondary && !moveData.self) {
				hitResult = this.runEvent('TrySecondaryHit', target, pokemon, moveData);
			}

			if (hitResult === 0) {
				target = null;
			} else if (!hitResult) {
				if (hitResult === false) this.add('-fail', target);
				return false;
			}
		}

		if (target) {
			var didSomething = false;
			var damage = this.getDamage(pokemon, target, moveData);
			if (damage === false || damage === null) {
				this.singleEvent('MoveFail', move, null, target, pokemon, move);
				return false;
			}
			if (move.noFaint && damage >= target.hp) {
				damage = target.hp - 1;
			}
			if (damage && !target.fainted) {
				damage = this.damage(damage, target, pokemon, move);
				if (!damage) return false;
				didSomething = true;
			} else if (damage === false && typeof hitResult === 'undefined') {
				this.add('-fail', target);
			}
			if (moveData.boosts && !target.fainted) {
				this.boost(moveData.boosts, target, pokemon, move);
			}
			if (moveData.heal && !target.fainted) {
				var d = target.heal(target.maxhp * moveData.heal[0] / moveData.heal[1]);
				if (!d) {
					this.add('-fail', target);
					return false;
				}
				this.add('-heal', target, target.hpChange(d));
				didSomething = true;
			}
			if (moveData.status) {
				if (!target.status) {
					target.setStatus(moveData.status, pokemon, move);
				} else if (!isSecondary) {
					if (target.status === moveData.status) {
						this.add('-fail', target, target.status);
					} else {
						this.add('-fail', target);
					}
				}
				didSomething = true;
			}
			if (moveData.forceStatus) {
				if (target.setStatus(moveData.forceStatus, pokemon, move)) {
					didSomething = true;
				}
			}
			if (moveData.volatileStatus) {
				if (target.addVolatile(moveData.volatileStatus, pokemon, move)) {
					didSomething = true;
				}
			}
			if (moveData.sideCondition) {
				if (target.side.addSideCondition(moveData.sideCondition, pokemon, move)) {
					didSomething = true;
				}
			}
			if (moveData.weather) {
				if (this.setWeather(moveData.weather, pokemon, move)) {
					didSomething = true;
				}
			}
			if (moveData.pseudoWeather) {
				if (this.addPseudoWeather(moveData.pseudoWeather, pokemon, move)) {
					didSomething = true;
				}
			}
			// Hit events
			//   These are like the TryHit events, except we don't need a FieldHit event.
			//   Scroll up for the TryHit event documentation, and just ignore the "Try" part. ;)
			if (move.target === 'all' && !isSelf) {
				hitResult = this.singleEvent('HitField', moveData, {}, target, pokemon, move);
			} else if ((move.target === 'foeSide' || move.target === 'allySide') && !isSelf) {
				hitResult = this.singleEvent('HitSide', moveData, {}, target.side, pokemon, move);
			} else {
				hitResult = this.singleEvent('Hit', moveData, {}, target, pokemon, move);
				if (!isSelf && !isSecondary) {
					this.runEvent('Hit', target, pokemon, move);
				}
			}
			if (!hitResult && !didSomething) {
				if (hitResult === false) this.add('-fail', target);
				return false;
			}
		}
		if (moveData.self) {
			BattleScripts.moveHit.call(this, pokemon, pokemon, move, moveData.self, isSecondary, true);
		}
		if (moveData.secondaries) {
			var secondaryRoll;
			for (var i = 0; i < moveData.secondaries.length; i++) {
				secondaryRoll = Math.random()*100;
				if (typeof moveData.secondaries[i].chance === 'undefined' || secondaryRoll < moveData.secondaries[i].chance) {
					BattleScripts.moveHit.call(this, target, pokemon, move, moveData.secondaries[i], true, isSelf);
				}
			}
		}
		if (target && target.hp > 0 && pokemon.hp > 0) {
			if (moveData.forceSwitch && this.runEvent('DragOut', target, pokemon, move)) {
				this.dragIn(target.side);
			}
		}
		if (move.selfSwitch) {
			pokemon.switchFlag = move.selfSwitch;
		}
		return damage;
	},
	getTeam: function(side) {
		if (side.battle.getFormat().team === 'random') {
			return BattleScripts.randomTeam.call(this, side);
		} else if (side.user && side.user.team && side.user.team !== 'random') {
			return side.user.team;
		} else {
			return BattleScripts.randomTeam.call(this,side);
		}
	},
	randomTeam: function(side) {
		var battle = this;

		var keys = [];
		var pokemonLeft = 0;
		var pokemon = [];
<<<<<<< HEAD
		for (var prop in BattlePokedex) {
			if (BattlePokedex.hasOwnProperty(prop) && BattleFormatsData.hasOwnProperty(prop) && BattleFormatsData[prop].viable) {
				keys.push(prop);
=======
		for (var i in BattleFormatsData) {
			if (BattleFormatsData[i].viableMoves) {
				keys.push(i);
>>>>>>> 9a93ba04
			}
		}
		keys = shuffle(keys);

		var ruleset = this.getFormat().ruleset;

		for (var i=0; i<keys.length && pokemonLeft < 6; i++) {
			var template = this.getTemplate(keys[i]);

			if (!template || !template.name || !template.types) continue;
			if (template.tier === 'CAP' && Math.random()*3>1) continue;

			if (ruleset && ruleset[0]==='PotD') {
				var potd = this.getTemplate(config.potd);
				if (i===1) template = potd;
				else if (template.species === potd.species) continue; // No thanks, I've already got one
			}
			if (!template || !template.name || !template.types) continue;

			if (template.species === 'Magikarp') {
<<<<<<< HEAD
				template.viablemoves = {"magikarpsrevenge":1, "splash":1, "bounce":1};
			}
			if (template.species === 'Delibird') {
				template.viablemoves = {"present":1, "bestow":1};
=======
				template.viableMoves = {magikarpsrevenge:1, splash:1, bounce:1};
			}
			if (template.species === 'Delibird') {
				template.viableMoves = {present:1, bestow:1};
>>>>>>> 9a93ba04
			}

			var moveKeys = shuffle(objectKeys(template.viableMoves));
			var moves = [];
			var ability = '';
			var item = '';
			var evs = {
				hp: 85,
				atk: 85,
				def: 85,
				spa: 85,
				spd: 85,
				spe: 85
			};
			var ivs = {
				hp: 31,
				atk: 31,
				def: 31,
				spa: 31,
				spd: 31,
				spe: 31
			};

			var hasType = {};
			hasType[template.types[0]] = true;
			if (template.types[1]) hasType[template.types[1]] = true;

			var hasMove = {};
			var counter = {};
			var setupType = '';

			var j=0;
			do {
				while (moves.length<4 && j<moveKeys.length) {
					var moveid = toId(moveKeys[j]);
<<<<<<< HEAD
					//if (j===0) moveid = 'ChargeBeam';
					moves.push(moveid);
=======
>>>>>>> 9a93ba04
					j++;
					if (moveid.substr(0,11) === 'hiddenpower') {
						if (!hasMove['hiddenpower']) {
							hasMove['hiddenpower'] = true;
						} else {
							continue;
						}
					}
					moves.push(moveid);
				}

				hasMove = {};
				counter = {
					Physical: 0, Special: 0, Status: 0, damage: 0,
					technician: 0, skilllink: 0, contrary: 0,
					recoil: 0, inaccurate: 0,
					physicalsetup: 0, specialsetup: 0, mixedsetup: 0
				};
				for (var k=0; k<moves.length; k++) {
					var move = this.getMove(moves[k]);
					var moveid = move.id;
					hasMove[moveid] = true;
					if (move.damage || move.damageCallback) {
						counter['damage']++;
					} else {
						counter[move.category]++;
					}
					if (move.basePower && move.basePower <= 60) {
						counter['technician']++;
					}
					if (move.multihit && move.multihit[1] === 5) {
						counter['skilllink']++;
					}
					if (move.recoil) {
						counter['recoil']++;
					}
					if (move.accuracy && move.accuracy !== true && move.accuracy < 90) {
						counter['inaccurate']++;
					}
					var ContraryMove = {
						leafstorm: 1, overheat: 1, closecombat: 1, superpower: 1, vcreate: 1
					};
					if (ContraryMove[moveid]) {
						counter['contrary']++;
					}
					var PhysicalSetup = {
						swordsdance:1, dragondance:1, coil:1, bulkup:1, curse:1
					};
					var SpecialSetup = {
						nastyplot:1, tailglow:1, quiverdance:1, calmmind:1
					};
					var MixedSetup = {
						growth:1, workup:1, shellsmash:1
					};
					if (PhysicalSetup[moveid]) {
						counter['physicalsetup']++;
					}
					if (SpecialSetup[moveid]) {
						counter['specialsetup']++;
					}
					if (MixedSetup[moveid]) {
						counter['mixedsetup']++;
					}
				}

				if (counter['mixedsetup']) {
					setupType = 'Mixed';
				} else if (counter['specialsetup']) {
					setupType = 'Special';
				} else if (counter['physicalsetup']) {
					setupType = 'Physical';
				}

				for (var k=0; k<moves.length; k++) {
					var moveid = moves[k];
					var move = this.getMove(moveid);
					var rejected = false;
					var isSetup = false;

					switch (moveid) {
					// not very useful without their supporting moves

					case 'sleeptalk':
						if (!hasMove['rest']) rejected = true;
						if (hasMove['trick'] || hasMove['protect'] || hasMove['substitute'] || hasMove['bellydrum']) rejected = true;
						break;
					case 'endure':
						if (!hasMove['flail'] && !hasMove['endeavor'] && !hasMove['reversal']) rejected = true;
						break;

					// we only need to set up once

					case 'swordsdance': case 'dragondance': case 'coil': case 'curse': case 'bulkup':
						if (!counter['Physical'] && !hasMove['batonpass']) rejected = true;
						if (setupType !== 'Physical' || counter['physicalsetup'] > 1) rejected = true;
						isSetup = true;
						break;
					case 'nastyplot': case 'tailglow': case 'quiverdance': case 'calmmind':
						if (!counter['Special'] && !hasMove['batonpass']) rejected = true;
						if (setupType !== 'Special' || counter['specialsetup'] > 1) rejected = true;
						isSetup = true;
						break;
					case 'shellsmash': case 'growth': case 'workup':
						if (!counter['Special'] && !counter['Physical'] && !hasMove['batonpass']) rejected = true;
						if (setupType !== 'Mixed' || counter['mixedsetup'] > 1) rejected = true;
						isSetup = true;
						break;

					// bad after setup
					case 'seismictoss': case 'nightshade': case 'superfang':
						if (setupType) rejected = true;
						break;
					case 'knockoff': case 'protect': case 'perishsong': case 'magiccoat':
						if (setupType) rejected = true;
						break;

					// bit redundant to have both

					case 'fireblast':
						if (hasMove['eruption'] || hasMove['overheat'] || hasMove['flamethrower']) rejected = true;
						break;
					case 'flamethrower':
						if (hasMove['lavaplume'] || hasMove['fireblast'] || hasMove['overheat']) rejected = true;
						break;
					case 'icebeam':
						if (hasMove['blizzard']) rejected = true;
						break;
					case 'surf':
						if (hasMove['scald'] || hasMove['hydropump']) rejected = true;
						break;
					case 'energyball':
					case 'grassknot':
					case 'petaldance':
						if (hasMove['gigadrain']) rejected = true;
						break;
					case 'seedbomb':
						if (hasMove['needlearm']) rejected = true;
						break;
					case 'flareblitz':
						if (hasMove['firepunch']) rejected = true;
						break;
					case 'thunderbolt':
						if (hasMove['discharge'] || hasMove['voltswitch'] || hasMove['thunder']) rejected = true;
						break;
					case 'discharge':
						if (hasMove['voltswitch'] || hasMove['thunder']) rejected = true;
						break;
					case 'rockslide':
						if (hasMove['stoneedge']) rejected = true;
						break;
					case 'dragonclaw':
						if (hasMove['outrage'] || hasMove['dragontail']) rejected = true;
						break;
					case 'ancientpower':
						if (hasMove['paleowave']) rejected = true;
						break;
					case 'dragonpulse':
						if (hasMove['dracometeor']) rejected = true;
						break;
					case 'return':
						if (hasMove['bodyslam']) rejected = true;
						if (hasMove['flail']) rejected = true;
						if (hasMove['facade']) rejected = true;
						break;
					case 'flail':
						if (hasMove['facade']) rejected = true;
						break;
					case 'poisonjab':
						if (hasMove['gunkshot']) rejected = true;
						break;
					case 'psychic':
						if (hasMove['psyshock']) rejected = true;
						break;

					case 'yawn':
						if (hasMove['grasswhistle']) rejected = true;
						break;
					case 'rest':
						if (hasMove['morningsun']) rejected = true;
						break;
					case 'softboiled':
						if (hasMove['wish']) rejected = true;
						break;
					case 'perishsong':
						if (hasMove['roar'] || hasMove['whirlwind'] || hasMove['haze']) rejected = true;
						break;
					case 'roar':
						// Whirlwind outclasses Roar because Soundproof
						if (hasMove['whirlwind'] || hasMove['haze']) rejected = true;
						break;
					case 'roost':
						if (hasMove['recover']) rejected = true;
						break;
					}
					// handle HP IVs
					if (move.id === 'hiddenpower') {
						var HPivs = BattleTypeChart[move.name.substr(13)].HPivs;
						for (var iv in HPivs) {
							ivs[iv] = HPivs[iv];
						}
					}
					if (k===3) {
						if (counter['Status']>=4) {
							// taunt bait, not okay
							rejected = true;
						}
					}
					var SetupException = {
						overheat:1, dracometeor:1, leafstorm:1,
						voltswitch:1, uturn:1,
						suckerpunch:1, extremespeed:1
					};
					if (move.category === 'Special' && setupType === 'Physical' && !SetupException[move.id]) {
						rejected = true;
					}
					if (move.category === 'Physical' && setupType === 'Special' && !SetupException[move.id]) {
						rejected = true;
					}
					if (setupType === 'Physical' && move.category !== 'Physical' && counter['Physical'] < 2) {
						rejected = true;
					}
					if (setupType === 'Special' && move.category !== 'Special' && counter['Special'] < 2) {
						rejected = true;
					}

					if (rejected && j<moveKeys.length) {
						moves.splice(k,1);
						break;
					}
				}

			} while (moves.length<4 && j<moveKeys.length);

			// any moveset modification goes here
			//moves[0] = 'Safeguard';
			{
				var abilities = [template.abilities['0']];
				if (template.abilities['1']) {
					abilities.push(template.abilities['1']);
				}
				if (template.abilities['DW']) {
					abilities.push(template.abilities['DW']);
				}
				abilities.sort(function(a,b){
					return battle.getAbility(b).rating - battle.getAbility(a).rating;
				});
				var ability0 = this.getAbility(abilities[0]);
				var ability1 = this.getAbility(abilities[1]);
				var ability = ability0.name;
				if (abilities[1]) {

					if (ability0.rating <= ability1.rating) {
						if (Math.random()*2<1) {
							ability = ability1.name;
						}
					} else if (ability0.rating - 0.6 <= ability1.rating) {
						if (Math.random()*3<1) {
							ability = ability1.name;
						}
					}

					var rejectAbility = false;
					if (ability === 'Contrary' && !counter['contrary']) {
						rejectAbility = true;
					}
					if (ability === 'Technician' && !counter['technician']) {
						rejectAbility = true;
					}
					if (ability === 'Skill Link' && !counter['skilllink']) {
						rejectAbility = true;
					}
					if ((ability === 'Rock Head' || ability === 'Reckless') && !counter['recoil']) {
						rejectAbility = true;
					}
					if ((ability === 'No Guard' || ability === 'Compoundeyes') && !counter['inaccurate']) {
						rejectAbility = true;
					}
					if (ability === 'Moody') {
						rejectAbility = true;
					}

					if (rejectAbility) {
						if (ability === ability1.name) { // or not
							ability = ability0.name;
						} else {
							ability = ability1.name;
						}
					}
					if ((abilities[0] === 'Guts' || abilities[1] === 'Guts' || abilities[2] === 'Guts') && ability !== 'Quick Feet' && hasMove['facade']) {
						ability = 'Guts';
					}
				}

				if (hasMove['gyroball']) {
					ivs.spe = 0;
					//evs.atk += evs.spe;
					evs.spe = 0;
				} else if (hasMove['trickroom']) {
					ivs.spe = 0;
					//evs.hp += evs.spe;
					evs.spe = 0;
				}

				item = 'Focus Sash';
				if (template.requiredItem) {
					item = template.requiredItem;
				} else if (template.species === 'Rotom-Fan') {
					// this is just to amuse myself
					item = 'Air Balloon';
				} else if (template.species === 'Delibird') {
					// to go along with the Christmas Delibird set
					item = 'Leftovers';
				} else if (ability === 'Imposter') {
					item = 'Choice Scarf';
				} else if (hasMove["magikarpsrevenge"]) {
					item = 'Choice Band';
				} else if (ability === 'Wonder Guard') {
					item = 'Focus Sash';
				} else if (template.species === 'Unown') {
					item = 'Choice Specs';
				} else if (hasMove['trick'] && hasMove['gyroball'] && (ability === 'Levitate' || hasType['Flying'])) {
					item = 'Macho Brace';
				} else if (hasMove['trick'] && hasMove['gyroball']) {
					item = 'Iron Ball';
				} else if (counter.Physical >= 3 && (hasMove['trick'] || hasMove['switcheroo'])) {
					item = 'Choice Band';
				} else if (counter.Special >= 3 && (hasMove['trick'] || hasMove['switcheroo'])) {
					item = 'Choice Specs';
				} else if (counter.Status <= 1 && (hasMove['trick'] || hasMove['switcheroo'])) {
					item = 'Choice Scarf';
				} else if (hasMove['rest'] && !hasMove['sleeptalk']) {
					item = 'Chesto Berry';
				} else if (hasMove['naturalgift']) {
					item = 'Liechi Berry';
				} else if (template.species === 'Cubone' || template.species === 'Marowak') {
					item = 'Thick Club';
				} else if (template.species === 'Pikachu') {
					item = 'Light Ball';
				} else if (template.species === 'Clamperl') {
					item = 'DeepSeaTooth';
				} else if (hasMove['reflect'] && hasMove['lightscreen']) {
					item = 'Light Clay';
				} else if (hasMove['acrobatics']) {
					item = 'Flying Gem';
				} else if (hasMove['shellsmash']) {
					item = 'White Herb';
				} else if (ability === 'Poison Heal') {
					item = 'Toxic Orb';
				} else if (hasMove['raindance']) {
					item = 'Damp Rock';
				} else if (hasMove['sunnyday']) {
					item = 'Heat Rock';
				} else if (hasMove['sandstorm']) { // lol
					item = 'Smooth Rock';
				} else if (hasMove['hail']) { // lol
					item = 'Icy Rock';
				} else if (ability === 'Magic Guard' && hasMove['psychoshift']) {
					item = 'Flame Orb';
				} else if (ability === 'Sheer Force' || ability === 'Magic Guard') {
					item = 'Life Orb';
				} else if (ability === 'Unburden' && (counter['Physical'] || counter['Special'])) {
					// Give Unburden mons a random Gem of the type of one of their damaging moves
					var shuffledMoves = shuffle(moves);
					for (var m in shuffledMoves) {
						var move = this.getMove(shuffledMoves[m]);
						if (move.basePower || move.basePowerCallback) {
							item = move.type + ' Gem';
							break;
						}
					}
				} else if (hasMove['trick'] || hasMove['switcheroo']) {
					item = 'Choice Scarf';
				} else if (ability === 'Guts') {
					if (hasMove['drainpunch']) {
						item = 'Flame Orb';
					} else {
						item = 'Toxic Orb';
					}
					if ((hasMove['return'] || hasMove['hyperfang']) && !hasMove['facade']) {
						// lol no
						for (var j=0; j<moves.length; j++) {
							if (moves[j] === 'Return' || moves[j] === 'HyperFang') {
								moves[j] = 'Facade';
								break;
							}
						}
					}
				} else if (ability === 'Marvel Scale' && hasMove['psychoshift']) {
					item = 'FlameOrb';
				} else if (hasMove['reflect'] || hasMove['lightscreen']) {
					// less priority than if you'd had both
					item = 'Light Clay';
				} else if (counter.Physical >= 4 && !hasMove['fakeout'] && !hasMove['suckerpunch']) {
					if (Math.random()*3 > 1) {
						item = 'Choice Band';
					} else {
						item = 'Expert Belt';
					}
				} else if (counter.Special >= 4) {
					if (Math.random()*3 > 1) {
						item = 'Choice Specs';
					} else {
						item = 'Expert Belt';
					}
				} else if (this.getEffectiveness('Ground', template) >= 2 && ability !== 'Levitate') {
					item = 'Air Balloon';
				} else if (hasMove['eruption'] || hasMove['waterspout']) {
					item = 'Choice Scarf';
				} else if (hasMove['substitute'] || hasMove['detect'] || hasMove['protect']) {
					item = 'Leftovers';
				} else if ((hasMove['flail'] || hasMove['reversal']) && !hasMove['endure']) {
					item = 'Focus Sash';
				} else if (ability === 'Iron Barbs') {
					// only Iron Barbs for now
					item = 'Rocky Helmet';
				} else if ((template.baseStats.hp+75)*(template.baseStats.def+template.baseStats.spd+175) > 60000 || template.species === 'Skarmory' || template.species === 'Forretress') {
					// skarmory and forretress get exceptions for their typing
					item = 'Leftovers';
				} else if (counter.Physical + counter.Special >= 3 && setupType) {
					item = 'Life Orb';
				} else if (counter.Special >= 3 && setupType) {
					item = 'Life Orb';
				} else if (counter.Physical + counter.Special >= 4) {
					item = 'Expert Belt';
				} else if (i===0) {
					item = 'Focus Sash';
				}

				// this is the "REALLY can't think of a good item" cutoff
				// why not always Leftovers? Because it's boring. :P

				else if (hasType['Flying'] || ability === 'Levitate') {
					item = 'Leftovers';
				} else if (this.getEffectiveness('Ground', template) >= 1 && ability !== 'Levitate') {
					item = 'Air Balloon';
				} else if (hasType['Poison']) {
					item = 'Black Sludge';
				} else if (counter.Status <= 1) {
					item = 'Life Orb';
				}
				/* else if ((template.baseStats.hp+75)*(template.baseStats.def+template.baseStats.spd+175) > 50000) {
					item = 'Leftovers';
				} else if (this.getEffectiveness('Ground', template) >= 0) {
					item = 'Air Balloon';
				} */
				else {
					item = 'Leftovers';
				}

				if (item === 'Leftovers' && hasType['Poison']) {
					item = 'Black Sludge';
				}
			}

			var levelScale = {
				NFE: 95,
				NU: 90,
				BL3: 88,
				RU: 85,
				BL2: 83,
				UU: 80,
				BL: 78,
				OU: 75,
				G4CAP: 74,
				G5CAP: 74,
				Limbo: 75,
				Uber: 70
			};
			var customScale = {
				Meloetta: 78,
				Caterpie: 99, Metapod: 99,
				Weedle: 99, Kakuna: 99,
				Hoppip: 99,
				Wurmple: 99, Silcoon: 99, Cascoon: 99,
				Feebas: 99,
				Magikarp: 99
			};
			var level = levelScale[template.tier] || 90;
			if (customScale[template.name]) level = customScale[template.name];

			if (template.name === 'Chandelure' && ability === 'Shadow Tag') level = 70;
			if (template.name === 'Serperior' && ability === 'Contrary') level = 75;
			if (template.name === 'Magikarp' && hasMove['magikarpsrevenge']) level = 85;

			pokemon.push({
				name: template.name,
				moves: moves,
				ability: ability,
				evs: evs,
				ivs: ivs,
				item: item,
				level: level,
				shiny: (Math.random()*1024<=1)
			});
			pokemonLeft++;
		}
		return pokemon;
	},
	getNature: function(nature) {
		if (typeof nature === 'string') nature = BattleNatures[nature];
		if (!nature) nature = {};
		return nature;
	},
	natureModify: function(stats, nature) {
		if (typeof nature === 'string') nature = BattleNatures[nature];
		if (!nature) return stats;
		if (nature.plus) stats[nature.plus] *= 1.1;
		if (nature.minus) stats[nature.minus] *= 0.9;
		return stats;
	}
};

var BattleNatures = {
	Adamant: {plus:'atk', minus:'spa'},
	Bashful: {},
	Bold: {plus:'def', minus:'atk'},
	Brave: {plus:'atk', minus:'spe'},
	Calm: {plus:'spd', minus:'atk'},
	Careful: {plus:'spd', minus:'spa'},
	Docile: {},
	Gentle: {plus:'spd', minus:'def'},
	Hardy: {},
	Hasty: {plus:'spe', minus:'def'},
	Impish: {plus:'def', minus:'spa'},
	Jolly: {plus:'spe', minus:'spa'},
	Lax: {plus:'def', minus:'spd'},
	Lonely: {plus:'atk', minus:'def'},
	Mild: {plus:'spa', minus:'def'},
	Modest: {plus:'spa', minus:'atk'},
	Naive: {plus:'spe', minus:'spd'},
	Naughty: {plus:'atk', minus:'spd'},
	Quiet: {plus:'spa', minus:'spe'},
	Quirky: {},
	Rash: {plus:'spa', minus:'spd'},
	Relaxed: {plus:'def', minus:'spe'},
	Sassy: {plus:'spd', minus:'spe'},
	Serious: {},
	Timid: {plus:'spe', minus:'atk'},
};

var BattleScripts = exports.BattleScripts;<|MERGE_RESOLUTION|>--- conflicted
+++ resolved
@@ -379,15 +379,9 @@
 		var keys = [];
 		var pokemonLeft = 0;
 		var pokemon = [];
-<<<<<<< HEAD
-		for (var prop in BattlePokedex) {
-			if (BattlePokedex.hasOwnProperty(prop) && BattleFormatsData.hasOwnProperty(prop) && BattleFormatsData[prop].viable) {
-				keys.push(prop);
-=======
 		for (var i in BattleFormatsData) {
 			if (BattleFormatsData[i].viableMoves) {
 				keys.push(i);
->>>>>>> 9a93ba04
 			}
 		}
 		keys = shuffle(keys);
@@ -408,17 +402,10 @@
 			if (!template || !template.name || !template.types) continue;
 
 			if (template.species === 'Magikarp') {
-<<<<<<< HEAD
-				template.viablemoves = {"magikarpsrevenge":1, "splash":1, "bounce":1};
-			}
-			if (template.species === 'Delibird') {
-				template.viablemoves = {"present":1, "bestow":1};
-=======
 				template.viableMoves = {magikarpsrevenge:1, splash:1, bounce:1};
 			}
 			if (template.species === 'Delibird') {
 				template.viableMoves = {present:1, bestow:1};
->>>>>>> 9a93ba04
 			}
 
 			var moveKeys = shuffle(objectKeys(template.viableMoves));
@@ -454,11 +441,6 @@
 			do {
 				while (moves.length<4 && j<moveKeys.length) {
 					var moveid = toId(moveKeys[j]);
-<<<<<<< HEAD
-					//if (j===0) moveid = 'ChargeBeam';
-					moves.push(moveid);
-=======
->>>>>>> 9a93ba04
 					j++;
 					if (moveid.substr(0,11) === 'hiddenpower') {
 						if (!hasMove['hiddenpower']) {
