require('sugar');

fs = require('fs');
path = require('path');

request = require('request');

// Synchronously copy config-example.js over to config.js if it doesn't exist
if (!path.existsSync('./config/config.js')) {
	console.log("config.js doesn't exist - creating one with default settings...");
	var BUF_LENGTH, buff, bytesRead, fdr, fdw, pos;
	BUF_LENGTH = 64 * 1024;
	buff = new Buffer(BUF_LENGTH);
	fdr = fs.openSync('./config/config-example.js', 'r');
	fdw = fs.openSync('./config/config.js', 'w');
	bytesRead = 1;
	pos = 0;
	while (bytesRead > 0) {
		bytesRead = fs.readSync(fdr, buff, 0, BUF_LENGTH, pos);
		fs.writeSync(fdw, buff, 0, bytesRead);
		pos += bytesRead;
	}
	fs.closeSync(fdr);
}

config = require('./config/config.js');

/*
var app = require('http').createServer()
  , io = require('socket.io').listen(app)
  , fs = require('fs');

function handler (req, res) {
	fs.readFile(__dirname + '/index.html',
	function (err, data) {
		if (err) {
			res.writeHead(500);
			return res.end('Error loading index.html');
		}

		res.writeHead(200);
		res.end(data);
	});
}

app.listen(8000); */

if (process.argv[2] && parseInt(process.argv[2])) {
	config.port = parseInt(process.argv[2]);
}

var io = require('socket.io').listen(config.port).set('log level', 1);
io.set('transports', ['websocket', 'htmlfile', 'xhr-polling']); // temporary hack until https://github.com/LearnBoost/socket.io/issues/609 is fixed
console.log("Server started on port "+config.port);
console.log("Test your server at http://psim.tk/~~localhost:"+config.port);

/**
 * Converts anything to an ID. An ID must have only lowercase alphanumeric
 * characters.
 * If a string is passed, it will be converted to lowercase and
 * non-alphanumeric characters will be stripped.
 * If an object with an ID is passed, its ID will be returned.
 * Otherwise, an empty string will be returned.
 */
toId = function(text) {
	text = (''+(text||''));
	if (typeof text === 'number') text = ''+text;
	if (text && text.id) text = text.id;
	if (typeof text !== 'string') return ''; //???
	return text.toLowerCase().replace(/[^a-z0-9]+/g, '');
};
toUserid = toId;

/**
 * Escapes a string for HTML
 * If strEscape is true, escapes it for JavaScript, too
 */
sanitize = function(str, strEscape) {
	str = (''+(str||''));
	str = str.escapeHTML();
	if (strEscape) str = str.replace(/'/g, '\\\'');
	return str;
};

/**
 * Converts any variable to an integer (numbers get floored, non-numbers
 * become 0). Then clamps it between min and (optionally) max.
 */
clampIntRange = function(num, min, max) {
	if (typeof num !== 'number') num = 0;
	num = Math.floor(num);
	if (num < min) num = min;
	if (typeof max !== 'undefined' && num > max) num = max;
	return num;
};

Data = {};
Tools = require('./tools.js');

Users = require('./users.js');

Rooms = require('./rooms.js');

parseCommand = require('./chat-commands.js').parseCommand;

var sim = require('./simulator.js');
BattlePokemon = sim.BattlePokemon;
BattleSide = sim.BattleSide;
Battle = sim.Battle;

lockdown = false;

<<<<<<< HEAD
function reloadEngine() {
	for (var i in require.cache) {
		delete require.cache[i];
	}
	BattlePokedex = require('./pokedex.js').BattlePokedex;
	BattleMovedex = require('./movedex.js').BattleMovedex;
	BattleStatuses = require('./statuses.js').BattleStatuses;
	BattleTypeChart = require('./typechart.js').BattleTypeChart;
	BattleScripts = require('./scripts.js').BattleScripts;
	BattleItems = require('./items.js').BattleItems;
	BattleAbilities = require('./abilities.js').BattleAbilities;
	BattleFormats = require('./formats.js').BattleFormats;
	BattleFormatsData = require('./formats-data.js').BattleFormatsData;
	BattleLearnsets = require('./learnsets.js').BattleLearnsets;

	sim = require('./simulator.js');

	BattlePokemon = sim.BattlePokemon;
	BattleSide = sim.BattleSide;
	Battle = sim.Battle;

	BattleTools = require('./tools.js').BattleTools;

	Tools = new BattleTools();
}

function Room(roomid, format, p1, p2, parentid, rated) {
	var selfR = this;

	format = ''+(format||'');

	this.type = 'room';
	this.id = roomid;
	this.i = {};
	this.users = {};
	this.format = format;
	console.log("NEW BATTLE");

	var formatid = format.toId();

	if (rated && BattleFormats[formatid] && BattleFormats[formatid].rated) {
		rated = {
			p1: p1.userid,
			p2: p2.userid,
			format: format
		};
	} else {
		rated = false;
	}

	this.rated = rated;
	this.battle = new Battle(selfR.id, format, rated);
	this.resetTimer = null;
	this.destroyTimer = null;
	this.graceTime = 0;

	this.parentid = parentid||'';
	this.p1 = p1 || '';
	this.p2 = p2 || '';

	this.sideTicksLeft = [8, 8];
	this.sideFreeTicks = [0, 0];
	this.inactiveTicksLeft = 0;

	this.active = false;

	this.update = function(excludeUser) {
		update = selfR.battle.getUpdates();
		if (!update) return;

		if (selfR.battle.ended && selfR.rated) {
			var p1score = 0.5;

			if (selfR.battle.winner === selfR.rated.p1) {
				p1score = 1;
			} else if (selfR.battle.winner === selfR.rated.p2) {
				p1score = 0;
			}

			var p1 = selfR.rated.p1;
			if (getUser(selfR.rated.p1)) p1 = getUser(selfR.rated.p1).name;
			var p2 = selfR.rated.p2;
			if (getUser(selfR.rated.p2)) p2 = getUser(selfR.rated.p2).name;

			//update.updates.push('[DEBUG] uri: '+config.loginserver+'action.php?act=ladderupdate&serverid='+serverid+'&p1='+encodeURIComponent(p1)+'&p2='+encodeURIComponent(p2)+'&score='+p1score+'&format='+selfR.rated.format.toId()+'&servertoken=[token]');

			if (!selfR.rated.p1 || !selfR.rated.p2) {
				update.updates.push('| chatmsg | ERROR: Ladder not updated: a player does not exist');
			} else {
				var winner = getUser(selfR.battle.winner);
				if (winner && !winner.authenticated) {
					winner.emit('console', {rawMessage: '<div style="background-color:#6688AA;color:white;padding:2px 4px"><b>Register an account to protect your ladder rating!</b><br /><button onclick="overlay(\'register\',{ifuserid:\''+winner.userid+'\'});return false"><b>Register</b></button></div>'});
				}
				// update rankings
				request({
					uri: config.loginserver+'action.php?act=ladderupdate&serverid='+serverid+'&p1='+encodeURIComponent(p1)+'&p2='+encodeURIComponent(p2)+'&score='+p1score+'&format='+selfR.rated.format.toId()+'&servertoken='+servertoken+'&nocache='+getTime(),
				}, function(error, response, body) {
					if (body) {
						try {
							var data = JSON.parse(body);
							// we don't actually do much with this data
							selfR.add("Ladder updated.");
							selfR.update();
						} catch(e) {
						}
					} else {
					}
				});
				fs.writeFile('logs/lastbattle.txt', ''+lobby.numRooms);
				var logData = {
					p1score: p1score,
					turns: selfR.battle.turn,
					p1: selfR.battle.p1.name,
					p2: selfR.battle.p2.name,
					p1team: selfR.battle.p1.team,
					p2team: selfR.battle.p2.team
				};
				fs.writeFile('logs/'+selfR.format.toLowerCase().replace(/[^a-z0-9]+/g,'')+'/'+selfR.id+'.log.json',
					JSON.stringify(logData)
				);
			}

			selfR.rated = false;
		}

		update.room = roomid;
		var hasUsers = false;
		for (var i in selfR.users) {
			hasUsers = true;
			if (selfR.users[i] === excludeUser) continue;
			selfR.users[i].emit('update', update);
		}

		// empty rooms time out after ten minutes
		if (!hasUsers) {
			if (!selfR.destroyTimer) {
				selfR.destroyTimer = setTimeout(selfR.tryDestroy, 600000);
			}
		} else if (selfR.destroyTimer) {
			clearTimeout(selfR.destroyTimer);
			selfR.destroyTimer = null;
		}
	};
	this.emit = function(type, message, user) {
		if (type === 'console' || type === 'update') {
			if (typeof message === 'string') {
				message = {message: message};
			}
			message.room = selfR.id;
		}
		if (user && user.emit) {
			user.emit(type, message);
		} else {
			for (var i in selfR.users) {
				selfR.users[i].emit(type, message);
			}
		}
	};
	this.tryDestroy = function() {
		for (var i in selfR.users) {
			// don't destroy ourselves if there are users in this room
			// theoretically, Room.update should've stopped tryDestroy's timer
			// well before we get here
			return;
		}
		selfR.destroy();
	};
	this.broadcastError = function(message) {
		for (var i in selfR.users) {
			selfR.users.emit('connectionError', message);
		}
	};
	this.reset = function(reload) {
		clearTimeout(selfR.resetTimer);
		selfR.resetTimer = null;

		if (lockdown) {
			selfR.add('The battle was not restarted because the server is preparing to shut down.');
			return;
		}

		selfR.battle.add('RESET');
		selfR.update();

		if (selfR.battle.p1 && selfR.battle.p1.user) delete selfR.battle.p1.user.sides[selfR.id];
		if (selfR.battle.p2 && selfR.battle.p2.user) delete selfR.battle.p2.user.sides[selfR.id];

		console.log("NEW BATTLE (reset)");
		selfR.battle = new Battle(selfR.id, selfR.format, false);
		selfR.active = selfR.battle.active;
		if (selfR.parentid) {
			getRoom(selfR.parentid).updateRooms();
		}
	};
	this.getInactiveSide = function() {
		var inactiveSide = -1;
		if (!selfR.battle.p1.user && selfR.battle.p2.user) {
			inactiveSide = 0;
		} else if (selfR.battle.p1.user && !selfR.battle.p2.user) {
			inactiveSide = 1;
		} else if (!selfR.battle.p1.decision && selfR.battle.p2.decision) {
			inactiveSide = 0;
		} else if (selfR.battle.p1.decision && !selfR.battle.p2.decision) {
			inactiveSide = 1;
		}
		return inactiveSide;
	};
	// side can be a side or user
	this.forfeit = function(side, message) {
		var forfeitSide = -1;
		if (!selfR.battle || selfR.battle.ended || !selfR.battle.started) return false;

		if (side === selfR.battle.sides[0]) forfeitSide = 0;
		else if (side === selfR.battle.sides[1]) forfeitSide = 1;
		else if (side === 0) forfeitSide = 0;
		else if (side === 1) forfeitSide = 1;
		else if (side === selfR.battle.sides[0].user) forfeitSide = 0;
		else if (side === selfR.battle.sides[1].user) forfeitSide = 1;
		else return false;

		if (!message) message = ' forfeited.';

		selfR.battle.add('-message', selfR.battle.sides[forfeitSide].name+message);
		selfR.battle.win(selfR.battle.sides[forfeitSide].foe);
		selfR.active = selfR.battle.active;
		selfR.update();
		return true;
	}
	this.kickInactive = function() {
		clearTimeout(selfR.resetTimer);
		selfR.resetTimer = null;

		var action = 'be kicked';
		if (selfR.rated) {
			action = 'forfeit';
		}

		var inactiveSide = selfR.getInactiveSide();

		if (!selfR.battle || selfR.battle.ended || !selfR.battle.started) return false;

		if (inactiveSide == -1) {
			selfR.add('Both players are inactive, so neither player was kicked.');
			selfR.update();
			return;
		}
		if (!selfR.battle.curCallback) {
			selfR.add('We are experiencing a bug. Please notify a system operator (people with & next to their name).');
			selfR.update();
			return;
		}

		// now to see how much time we have left
		if (selfR.inactiveTicksLeft) {
			selfR.inactiveTicksLeft--;
		}
		if (selfR.sideFreeTicks[inactiveSide]) {
			selfR.sideFreeTicks[inactiveSide]--;
		} else {
			selfR.sideTicksLeft[inactiveSide]--;
		}
		if (selfR.inactiveTicksLeft) {
			selfR.add('Inactive players will '+action+' in '+(selfR.inactiveTicksLeft*30)+' seconds.'+(selfR.sideFreeTicks[inactiveSide]?selfR.inactiveAtrrib:''));
			selfR.update();
			selfR.resetTimer = setTimeout(selfR.kickInactive, 30*1000);
			return;
		}

		if (selfR.battle.rated) {
			selfR.forfeit(inactiveSide,' lost because of their inactivity.');
		} else {
			if (selfR.battle.sides[0].user && selfR.battle.sides[1].user) {
				selfR.add('Kicking inactive players.');
				selfR.battle.leave(selfR.battle.sides[inactiveSide].user);
				selfR.active = selfR.battle.active;
				selfR.update();
			} else {
				selfR.add('There are already empty slots; no kicks are necessary.');
			}
		}

		if (selfR.parentid) {
			getRoom(selfR.parentid).updateRooms();
		}
	}
	this.requestReset = function(user) {
		if (selfR.resetTimer) return;
		if (!selfR.battle.started) return; // no point
		if (user) attrib = ' (requested by '+user.name+')';
		if (selfR.rated) {
			selfR.add('The battle cannot be restarted because it is a rated battle'+attrib+'.');
			return;
		}
		var elapsedTime = getTime() - selfR.graceTime;

		// tickTime is in chunks of 30
		var tickTime = 1;

		if (elapsedTime < 60000) {
			tickTime = 6;
		} else if (elapsedTime < 120000) {
			tickTime = 4;
		} else if (elapsedTime < 150000) {
			tickTime = 2;
		} else {
			tickTime = 1;
		}
		selfR.add('The battle will restart if there is no activity for '+(tickTime*30)+' seconds.'+attrib);
		selfR.update();
		selfR.resetTimer = setTimeout(selfR.reset, tickTime*30*1000);
	};
	this.requestKickInactive = function(user) {
		if (selfR.resetTimer) {
			user.emit('console', {room:selfR.id, message: 'The inactivity timer is already counting down.'});
				return;
		}
		if ((!selfR.battle.p1.user || !selfR.battle.p2.user) && !selfR.rated) {
			selfR.add('This isn\'t a rated battle; victory doesn\'t mean anything.');
			selfR.add('Do you just want to see the text "you win"? Okay. You win.');
			selfR.update();
			return;
		}

		selfR.inactiveAtrrib = '';
		if (user) selfR.inactiveAtrrib = ' (requested by '+user.name+')';

		var action = 'be kicked';
		if (selfR.rated) {
			action = 'forfeit';
		}

		// a tick is 30 seconds

		var elapsedTicks = Math.floor((getTime() - selfR.graceTime) / 30000);
		tickTime = 6 - elapsedTicks;
		if (tickTime < 1) {
			tickTime = 1;
		}

		if (tickTime > 2 && (!selfR.battle.p1.user || !selfR.battle.p2.user)) {
			// if a player has left, don't wait longer than 2 ticks (60 seconds)
			tickTime = 2;
		}

		if (elapsedTicks >= 8) selfR.sideTicksLeft[inactiveSide]--;
		if (elapsedTicks >= 6) selfR.sideTicksLeft[inactiveSide]--;
		if (elapsedTicks >= 4) selfR.sideTicksLeft[inactiveSide]--;
		if (elapsedTicks >= 2) selfR.sideTicksLeft[inactiveSide]--;
		var inactiveSide = selfR.getInactiveSide();
		if (tickTime > 2 && selfR.sideTicksLeft[inactiveSide] < tickTime) {
			tickTime = selfR.sideTicksLeft[inactiveSide];
			if (tickTime < 2) tickTime = 2;
		}

		selfR.inactiveTicksLeft = tickTime;
		var message = 'Inactive players will '+action+' in '+(tickTime*30)+' seconds.'+selfR.inactiveAtrrib;
		if (elapsedTicks < 1 && tickTime >= 2 && selfR.sideTicksLeft[inactiveSide] > -4) {
			// the foe has at least a minute left, and hasn't been given 30 seconds to make a move yet
			// we'll wait another 30 seconds before notifying them that they have a time limit
			user.emit('console', {room:selfR.id, message: message});
			selfR.sideFreeTicks[inactiveSide] = 1;
		} else {
			selfR.add(message);
			selfR.sideFreeTicks[inactiveSide] = 0;
		}
		selfR.update();
		selfR.resetTimer = setTimeout(selfR.kickInactive, 30*1000);
	};
	this.cancelReset = function() {
		if (selfR.resetTimer) {
			selfR.add('The restart or kick was interrupted by activity.');
			selfR.update();
			clearTimeout(selfR.resetTimer);
			selfR.resetTimer = null;
		}
		selfR.graceTime = getTime();
	};
	this.decision = function(user, choice, data) {
		selfR.cancelReset();
		selfR.battle.decision(user, choice, data);
		if (selfR.battle.ended) {
			selfR.battle.add('callback', 'restart');
		}
		if (selfR.active !== selfR.battle.active) {
			selfR.active = selfR.battle.active;
			if (selfR.parentid) {
				getRoom(selfR.parentid).updateRooms();
			}
		}
		selfR.update();
	};
	this.battleEndRestart = function() {
		selfR.add('Rematch support has been temporarily disabled. Please challenge this user again in the lobby.');
		return;

		if (selfR.resetTimer) return;
		if (selfR.battle.ended) {
			selfR.add('A new game will start in 5 seconds.');
			// reset in 5 seconds
			selfR.resetTimer = setTimeout(selfR.reset, 5000);
		}
	};
	this.initSocket = function(user, socket) {
		var initdata = {
			name: user.name,
			userid: user.userid,
			named: user.named,
			renamePending: user.renamePending,
			token: user.token,
			room: selfR.id,
			roomType: 'battle',
			battlelog: selfR.battle.log
		};
		socket.emit('init', initdata);
	};
	this.join = function(user) {
		if (!user) return false;
		if (selfR.users[user.userid]) return user;

		selfR.users[user.userid] = user;

		if (user.named) {
			selfR.battle.add('join', user.name);
			selfR.update(user);
		}

		var initdata = {
			name: user.name,
			userid: user.userid,
			named: user.named,
			renamePending: user.renamePending,
			token: user.token,
			room: selfR.id,
			roomType: 'battle',
			battlelog: selfR.battle.log
		};
		user.emit('init', initdata);

		return user;
	};
	this.rename = function(user, oldid, joining) {
		if (joining) {
			selfR.battle.add('join', user.name);
		}
		if (user.sides[selfR.id]) {
			selfR.battle.rename(user);
		}
		delete selfR.users[oldid];
		selfR.users[user.userid] = user;
		selfR.update();
		return user;
	};
	this.joinBattle = function(user) {
		var slot = 0;
		if (selfR.rated) {
			if (selfR.rated.p1 === user.userid) {
				slot = 1;
			} else if (selfR.rated.p2 === user.userid) {
				slot = 2;
			} else {
				return;
			}
		}

		selfR.cancelReset();
		selfR.battle.join(user, slot);
		selfR.active = selfR.battle.active;
		selfR.update();

		if (selfR.parentid) {
			getRoom(selfR.parentid).updateRooms();
		}
	};
	this.leaveBattle = function(user) {
		if (!user) return; // ...
		if (user.sides[selfR.id]) {
			selfR.battle.leave(user);
		}
		selfR.active = selfR.battle.active;
		selfR.update();

		if (selfR.parentid) {
			getRoom(selfR.parentid).updateRooms();
		}
	};
	this.leave = function(user) {
		if (!user) return; // ...
		if (user.sides[selfR.id]) {
			selfR.battle.leave(user);
			selfR.active = selfR.battle.active;
			if (selfR.parentid) {
				getRoom(selfR.parentid).updateRooms();
			}
		} else if (!user.named) {
			delete selfR.users[user.userid];
			return;
		}
		delete selfR.users[user.userid];
		selfR.battle.add('leave', user.name);
		selfR.update();
	};
	this.isEmpty = function() {
		if (selfR.battle.p1 && selfR.battle.p1.user) return false;
		if (selfR.battle.p2 && selfR.battle.p2.user) return false;
		return true;
	};
	this.isFull = function() {
		if (selfR.battle.p1 && selfR.battle.p1.user && selfR.battle.p2 && selfR.battle.p2.user) return true;
		return false;
	};
	this.add = function(message) {
		if (message.rawMessage) {
			selfR.battle.add('chatmsg-raw', message.rawMessage);
		} else if (message.name) {
			selfR.battle.add('chat', message.name.substr(1), message.message);
		} else {
			selfR.battle.add('chatmsg', message);
		}
	};
	this.addRaw = function(message) {
		selfR.battle.add('chatmsg-raw', message);
	};
	this.chat = function(user, message, socket) {
		var cmd = '', target = '';
		if (message.length > 511 && !user.can('ignorelimits')) {
			socket.emit('message', "Your message is too long:\n\n"+message);
			return;
		}
		if (message.substr(0,2) === '//') {
			message = message.substr(1);
		} else if (message.substr(0,1) === '/') {
			var spaceIndex = message.indexOf(' ');
			if (spaceIndex > 0) {
				cmd = message.substr(1, spaceIndex-1);
				target = message.substr(spaceIndex+1);
			} else {
				cmd = message.substr(1);
				target = '';
			}
		} else if (message.substr(0,1) === '!') {
			var spaceIndex = message.indexOf(' ');
			if (spaceIndex > 0) {
				cmd = message.substr(0, spaceIndex);
				target = message.substr(spaceIndex+1);
			} else {
				cmd = message;
				target = '';
			}
		}

		var parsedMessage = parseCommand(user, cmd, target, selfR, socket, message);
		if (typeof parsedMessage === 'string') {
			message = parsedMessage;
		}
		if (parsedMessage === false) {
			// do nothing
		} else if (message.substr(0,3) === '>> ') {
			var cmd = message.substr(3);

			var room = selfR;
			var battle = selfR.battle;
			var selfB = battle;
			var p2;
			var p1;
			var p2active;
			var p1active;
			var me = user;
			if (battle) {
				p2 = battle.p2;
				p1 = battle.p1;
				if (p2) {
					p2active = p2.active[0];
				}
				if (p1) {
					p1active = p1.active[0];
				}
			}
			selfR.battle.add('chat', user.name, '>> '+cmd);
			if (user.can('console')) {
				try {
					selfR.battle.add('chat', user.name, '<< '+eval(cmd));
				} catch (e) {
					selfR.battle.add('chat', user.name, '<< error: '+e);
					var stack = (""+e.stack).split("\n");
					for (var i=0; i<stack.length; i++) {
						user.emit('console', '<< '+stack[i]);
					}
				}
			} else {
				selfR.battle.add('chat', user.name, '<< Access denied.');
			}
		} else {
			selfR.battle.add('chat', user.name, message);
		}
		selfR.update();
	};

	this.destroy = function() {
		// deallocate ourself

		// remove references to ourself
		for (var i in selfR.users) {
			selfR.users[i].leaveRoom(selfR);
			delete selfR.users[i];
		}
		selfR.users = null;

		// deallocate children and get rid of references to them
		if (selfR.battle) {
			selfR.battle.destroy();
		}
		selfR.battle = null;

		if (selfR.resetTimer) {
			clearTimeout(selfR.resetTimer);
		}
		selfR.resetTimer = null;

		// get rid of some possibly-circular references
		delete rooms[selfR.id];

		selfR = null;
	}
}

function Lobby(roomid) {
	var selfR = this; // a lobby is like a room, selfR makes things simpler
	this.type = 'lobby';
	this.id = roomid;
	this.i = {};
	this.log = [];
	this.lastUpdate = 0;
	this.users = {};
	this.rooms = [];
	this.numRooms = 0;
	this.searchers = [];

	this.usersChanged = true;
	this.roomsChanged = true;

	// Never do any other file IO synchronously
	// but this is okay to prevent race conditions as we start up PS
	this.numRooms = 0;
	try {
		parseInt(fs.readFileSync('logs/lastbattle.txt')) || 0;
	} catch (e) {} // file doesn't exist [yet]

	this.getUpdate = function(since, omitUsers, omitRoomList) {
		var update = {room: roomid};
		var i = since;
		if (!i) i = selfR.log.length - 100;
		if (i<0) i = 0;
		update.logStart = i;
		update.logUpdate = [];
		for (;i<selfR.log.length;i++) {
			update.logUpdate.push(selfR.log[i]);
		}
		if (!omitRoomList) update.rooms = selfR.getRoomList();
		if (!omitUsers) update.users = selfR.getUserList();
		update.searcher = selfR.searchers.length;
		return update;
	};
	this.getUserList = function() {
		var userList = {list: {}, users: 0, unregistered: 0, guests: 0};
		for (var i in selfR.users) {
			if (!selfR.users[i].named) {
				userList.guests++;
				continue;
			}
			userList.users++;
			userList.list[selfR.users[i].userid] = selfR.users[i].getIdentity();
		}
		return userList;
	};
	this.getRoomList = function(filter) {
		var roomList = {};
		var total = 0;
		for (i=selfR.rooms.length-1; i>=0; i--) {
			var room = selfR.rooms[i];
			if (!room || !room.active) continue;
			if (filter && filter !== room.format && filter !== true) continue;
			var roomData = {};
			if (room.battle && room.battle.sides[0] && room.battle.sides[1]) {
				if (room.battle.sides[0].user && room.battle.sides[1].user) {
					roomData.p1 = room.battle.sides[0].user.getIdentity();
					roomData.p2 = room.battle.sides[1].user.getIdentity();
				} else if (room.battle.sides[0].user) {
					roomData.p1 = room.battle.sides[0].user.getIdentity();
				} else if (room.battle.sides[1].user) {
					roomData.p1 = room.battle.sides[1].user.getIdentity();
				}
			}
			roomList[selfR.rooms[i].id] = roomData;

			total++;
			if (total >= 8 && !filter) break;
		}
		return roomList;
	};
	this.cancelSearch = function(user, noUpdate) {
		user.cancelChallengeTo();
		for (var i=0; i<selfR.searchers.length; i++) {
			var search = selfR.searchers[i];
			if (!search.user.connected) {
				selfR.searchers.splice(i,1);
				i--;
				continue;
			}
			if (search.user === user) {
				selfR.searchers.splice(i,1);
				search.user.emit('update', {searching: false, room: selfR.id});
				if (!noUpdate) {
					selfR.update();
				}
				return true;
			}
		}
		return false;
	};
	this.searchBattle = function(user, format) {
		if (!user.connected) return;
		if (lockdown) {
			user.emit('message', 'The server is shutting down. Battles cannot be started at this time.');
			return;
		}

		var problems = Tools.validateTeam(user.team, format);
		if (problems) {
			user.emit('message', "Your team was rejected for the following reasons:\n\n- "+problems.join("\n- "));
			return;
		}

		for (var i=0; i<selfR.searchers.length; i++) {
			var search = selfR.searchers[i];
			if (!search.user.connected) {
				selfR.searchers.splice(i,1);
				i--;
				continue;
			}
			if (format === search.format) {
				if (search.user === user) {
					return;
				}
				selfR.searchers.splice(i,1);
				search.user.emit('update', {searching: false, room: selfR.id});
				search.user.team = search.team;
				selfR.startBattle(search.user, user, format, true);
				return;
			}
		}
		var newSearch = {
			user: user,
			format: format,
			room: selfR.id,
			team: user.team
		};
		var newSearchData = {
			userid: user.userid,
			format: format,
			room: selfR.id
		};
		selfR.searchers.push(newSearch);
		user.emit('update', {searching: newSearchData, room: selfR.id});
		selfR.update();
	};
	this.update = function(excludeUser) {
		var update = selfR.getUpdate(selfR.lastUpdate, !selfR.usersChanged, !selfR.roomsChanged);
		update.room = selfR.id;
		selfR.lastUpdate = selfR.log.length;
		for (var i in selfR.users) {
			if (selfR.users[i] === excludeUser) continue;
			selfR.users[i].emit('update', update);
		}
		selfR.usersChanged = false;
		selfR.roomsChanged = false;
	};
	this.emit = function(type, message, user) {
		if (type === 'console' || type === 'update') {
			if (typeof message === 'string') {
				message = {message: message};
			}
			message.room = selfR.id;
		}
		if (user && user.emit) {
			user.emit(type, message);
		} else {
			for (var i in selfR.users) {
				selfR.users[i].emit(type, message);
			}
		}
	};
	this.updateRooms = function(excludeUser) {
		var update = {
			rooms: selfR.getRoomList()
		};
		update.room = selfR.id;
		for (var i in selfR.users) {
			if (selfR.users[i] === excludeUser) continue;
			selfR.users[i].emit('update', update);
		}
		selfR.roomsChanged = false;
	};
	this.add = function(message) {
		if (typeof message === 'string') {
			selfR.log.push({
				message: message
			});
		} else {
			selfR.log.push(message);
		}
		selfR.update();
	};
	this.addRaw = function(message) {
		selfR.log.push({
			rawMessage: message
		});
		selfR.update();
	};
	this.initSocket = function(user, socket) {
		var initdata = {
			name: user.name,
			userid: user.userid,
			named: user.named,
			renamePending: user.renamePending,
			token: user.token,
			room: selfR.id,
			rooms: selfR.getRoomList(),
			users: selfR.getUserList(),
			roomType: 'lobby',
			log: selfR.log.slice(-100),
			searcher: selfR.searchers.length,
		}
		socket.emit('init', initdata);
	};
	this.join = function(user) {
		if (!user) return false; // ???
		if (selfR.users[user.userid]) return user;

		selfR.users[user.userid] = user;
		if (user.named && config.reportjoins) {
			selfR.log.push({name: user.getIdentity(), action: 'join'});
			selfR.update(user);
		} else if (user.named) {
			selfR.emit('console', {name: user.getIdentity(), action: 'join', silent: 1});
		}

		var initdata = {
			name: user.name,
			userid: user.userid,
			named: user.named,
			renamePending: user.renamePending,
			token: user.token,
			room: selfR.id,
			rooms: selfR.getRoomList(),
			users: selfR.getUserList(),
			roomType: 'lobby',
			log: selfR.log.slice(-100),
			searcher: selfR.searchers.length,
		}
		user.emit('init', initdata);

		return user;
	};
	this.rename = function(user, oldid, joining) {
		delete selfR.users[oldid];
		selfR.users[user.userid] = user;
		if (joining && config.reportjoins) {
			selfR.log.push({name: user.getIdentity(), oldid: oldid, action: 'join'});
			selfR.update();
		} else if (joining) {
			selfR.emit('console', {name: user.getIdentity(), oldid: oldid, action: 'join', silent: 1});
		} else if (!user.named) {
			selfR.emit('console', {name: oldid, action: 'leave', silent: 1});
		} else {
			selfR.emit('console', {name: user.getIdentity(), oldid: oldid, action: 'rename', silent: 1});
		}
		return user;
	};
	this.leave = function(user) {
		if (!user) return; // ...
		delete selfR.users[user.userid];
		selfR.cancelSearch(user, true);
		if (config.reportjoins) {
			selfR.log.push({name: user.getIdentity(), action: 'leave'});
			selfR.update();
		} else if (user.named) {
			selfR.emit('console', {name: user.getIdentity(), action: 'leave', silent: 1});
		}
	};
	this.startBattle = function(p1, p2, format, rated) {
		var newRoom;
		p1 = getUser(p1);
		p2 = getUser(p2);

		if (p1 === p2) {
			selfR.cancelSearch(p1, true);
			selfR.cancelSearch(p2, true);
			p1.emit('message', 'You can\'t battle your own account. Please use Private Browsing to battle yourself.');
			return;
		}

		if (lockdown) {
			selfR.cancelSearch(p1, true);
			selfR.cancelSearch(p2, true);
			p1.emit('message', 'The server is shutting down. Battles cannot be started at this time.');
			p2.emit('message', 'The server is shutting down. Battles cannot be started at this time.');
			selfR.update();
			return;
		}

		//console.log('BATTLE START BETWEEN: '+p1.userid+' '+p2.userid);
		var i = selfR.numRooms+1;
		var formaturlid = format.toLowerCase().replace(/[^a-z0-9]+/g,'');
		while(rooms['battle-'+formaturlid+i]) {
			i++;
		}
		selfR.numRooms = i;
		newRoom = selfR.addRoom('battle-'+formaturlid+i, format, p1, p2, selfR.id, rated);
		p1.joinRoom(newRoom);
		p2.joinRoom(newRoom);
		newRoom.joinBattle(p1);
		newRoom.joinBattle(p2);
		selfR.cancelSearch(p1, true);
		selfR.cancelSearch(p2, true);
		selfR.roomsChanged = true;
		if (config.reportbattles) {
			selfR.log.push({
				name: p1.name,
				name2: p2.name,
				room: newRoom.id,
				format: format,
				action: 'battle'
			});
			selfR.update();
		}
	};
	this.addRoom = function(room, format, p1, p2, parent, rated) {
		room = newRoom(room, format, p1, p2, parent, rated);
		if (typeof room.i[selfR.id] !== 'undefined') return;
		room.i[selfR.id] = selfR.rooms.length;
		selfR.rooms.push(room);
		return room;
	};
	this.removeRoom = function(room) {
		room = getRoom(room);
		if (typeof room.i[selfR.id] !== 'undefined') {
			selfR.rooms = selfR.rooms.splice(room.i[selfR.id],1);
			delete room.i[selfR.id];
			for (var i=0; i<selfR.rooms.length; i++) {
				selfR.rooms[i].i[selfR.id] = i;
			}
		}
	};
	this.isEmpty = function() { return false; };
	this.isFull = function() { return false; };
	this.chat = function(user, message, socket) {
		if (!user.named || !message || !message.trim || !message.trim().length) return;
		if (message.length > 255 && !user.can('ignorelimits')) {
			socket.emit('message', "Your message is too long:\n\n"+message);
			return;
		}
		var cmd = '', target = '';
		if (message.substr(0,2) === '//') {
			message = message.substr(1);
		} else if (message.substr(0,1) === '/') {
			var spaceIndex = message.indexOf(' ');
			if (spaceIndex > 0) {
				cmd = message.substr(1, spaceIndex-1);
				target = message.substr(spaceIndex+1);
			} else {
				cmd = message.substr(1);
				target = '';
			}
		} else if (message.substr(0,1) === '!') {
			var spaceIndex = message.indexOf(' ');
			if (spaceIndex > 0) {
				cmd = message.substr(0, spaceIndex);
				target = message.substr(spaceIndex+1);
			} else {
				cmd = message;
				target = '';
			}
		}

		var parsedMessage = parseCommand(user, cmd, target, selfR, socket, message);
		if (typeof parsedMessage === 'string') message = parsedMessage;
		if (parsedMessage === false) {
			// do nothing
		} else if (message.substr(0,3) === '>> ') {
			var cmd = message.substr(3);

			var room = selfR;
			var me = user;
			selfR.log.push({
				name: user.getIdentity(),
				message: '>> '+cmd
			});
			if (user.can('console')) {
				try {
					selfR.log.push({
						name: user.getIdentity(),
						message: '<< '+eval(cmd)
					});
				} catch (e) {
					selfR.log.push({
						name: user.getIdentity(),
						message: '<< error: '+e
					});
					var stack = (""+e.stack).split("\n");
					for (var i=0; i<stack.length; i++) {
						user.emit('console', '<< '+stack[i]);
					}
				}
			} else {
				selfR.log.push({
					name: user.getIdentity(),
					message: '<< Access denied.'
				});
			}
		} else if (!user.muted) {
			selfR.log.push({
				name: user.getIdentity(),
				message: message
			});
		}
		selfR.update();
	};
}


rooms = {};
console.log("NEW LOBBY: lobby");
var lobby = new Lobby('lobby');
rooms.lobby = lobby;

getRoom = function(roomid) {
	if (roomid && roomid.id) return roomid;
	if (!roomid) roomid = 'default';
	if (!rooms[roomid]) {
		return rooms.lobby;
	}
	return rooms[roomid];
}
newRoom = function(roomid, format, p1, p2, parent, rated) {
	if (roomid && roomid.id) return roomid;
	if (!roomid) roomid = 'default';
	if (!rooms[roomid]) {
		console.log("NEW ROOM: "+roomid);
		rooms[roomid] = new Room(roomid, format, p1, p2, parent, rated);
	}
	return rooms[roomid];
}

mutedIps = {
};
bannedIps = {
};
nameLockedIps = {
};
=======
mutedIps = {};
bannedIps = {};
nameLockedIps = {};
>>>>>>> 5780d297

function resolveUser(you, socket) {
	if (!you) {
		socket.emit('connectionError', 'There has been a connection error. Please refresh the page.');
		return false;
	}
	return you.user;
}

if (config.crashguard) {
	// graceful crash - allow current battles to finish before restarting
	process.on('uncaughtException', function (err) {
		console.log("\n"+err.stack+"\n");
		fs.createWriteStream('logs/errors.txt', {'flags': 'a'}).on("open", function(fd) {
			this.write("\n"+err.stack+"\n");
			this.end();
		});
		var stack = (""+err.stack).split("\n").slice(0,2).join("<br />");
		Rooms.lobby.addRaw('<div style="background-color:#BB6655;color:white;padding:2px 4px"><b>THE SERVER HAS CRASHED:</b> '+stack+'<br />Please restart the server.</div>');
		Rooms.lobby.addRaw('<div style="background-color:#BB6655;color:white;padding:2px 4px">You will not be able to talk in the lobby or start new battles until the server restarts.</div>');
		config.modchat = 'crash';
		lockdown = true;
	});
}

io.sockets.on('connection', function (socket) {
	var you = null;
	console.log('INIT SOCKET: '+socket.id);

	if (socket.handshake && socket.handshake.address && socket.handshake.address.address) {
		if (bannedIps[socket.handshake.address.address]) {
			console.log('IP BANNED: '+socket.handshake.address.address);
			return;
		}
	}

	socket.on('join', function(data) {
		if (!data || typeof data.room !== 'string' || typeof data.name !== 'string') return;
		if (!you) {
			you = Users.connectUser(data.name, socket, data.token, data.room);
			console.log('JOIN: '+data.name+' => '+you.name+' ['+data.token+']');
		} else {
			var youUser = resolveUser(you, socket);
			if (!youUser) return;
			youUser.joinRoom(data.room, socket);
		}
	});
	socket.on('rename', function(data) {
		if (!data) return;
		data.name = ''+data.name;
		var youUser = resolveUser(you, socket);
		if (!youUser) return;
		youUser.rename(data.name, data.token, data.auth);
	});
	socket.on('chat', function(message) {
		if (!message || typeof message.room !== 'string' || typeof message.message !== 'string') return;
		var youUser = resolveUser(you, socket);
		if (!youUser) return;
		var room = Rooms.get(message.room);
		youUser.chat(message.message, room, socket);
	});
	socket.on('leave', function(data) {
		if (!data || typeof data.room !== 'string') return;
		var youUser = resolveUser(you, socket);
		if (!youUser) return;
		youUser.leaveRoom(Rooms.get(data.room), socket);
	});
	socket.on('leaveBattle', function(data) {
		if (!data || typeof data.room !== 'string') return;
		var youUser = resolveUser(you, socket);
		if (!youUser) return;
		var room = Rooms.get(data.room);
		if (room.leaveBattle) room.leaveBattle(youUser);
	});
	socket.on('joinBattle', function(data) {
		if (!data || typeof data.room !== 'string') return;
		var youUser = resolveUser(you, socket);
		if (!youUser) return;
		var room = Rooms.get(data.room);
		if (room.joinBattle) room.joinBattle(youUser);
	});

	socket.on('command', function(data) {
		if (!data || typeof data.room !== 'string') return;
		var youUser = resolveUser(you, socket);
		if (!youUser) return;
		parseCommand(youUser, 'command', data, Rooms.get(data.room), socket);
	});
	socket.on('disconnect', function() {
		var youUser = resolveUser(you, socket);
		if (!youUser) return;
		youUser.disconnect(socket);
	});
	socket.on('challenge', function(data) {
		if (!data) return;
		var youUser = resolveUser(you, socket);
		if (!youUser) return;
		console.log('CHALLENGE: '+youUser.name+' => '+data.userid+' ('+data.act+')');
		switch (data.act) {
		case 'make':
			if (typeof data.format !== 'string') data.format = 'debugmode';
			if (typeof data.userid !== 'string') return;
			var problems = Tools.validateTeam(youUser.team, data.format);
			if (problems) {
				socket.emit('message', "Your team was rejected for the following reasons:\n\n- "+problems.join("\n- "));
				return;
			}
			if (!Users.get(data.userid) || !Users.get(data.userid).connected) {
				socket.emit('message', "The user '"+data.userid+"' was not found.");
			}
			youUser.makeChallenge(data.userid, data.format);
			break;
		case 'cancel':
			youUser.cancelChallengeTo(data.userid);
			break;
		case 'accept':
			if (typeof data.userid !== 'string') return;
			var format = 'debugmode';
			if (youUser.challengesFrom[data.userid]) format = youUser.challengesFrom[data.userid].format;
			var problems = Tools.validateTeam(youUser.team, format);
			if (problems) {
				socket.emit('message', "Your team was rejected for the following reasons:\n\n- "+problems.join("\n- "));
				return;
			}
			youUser.acceptChallengeFrom(data.userid);
			break;
		case 'reject':
			if (typeof data.userid !== 'string') return;
			youUser.rejectChallengeFrom(data.userid);
			break;
		}
	});
	socket.on('decision', function(data) {
		if (!data) return;
		var youUser = resolveUser(you, socket);
		if (!youUser) return;
		var room = Rooms.get(data.room);
		switch (data.choice) {
		case 'move':
		case 'switch':
		case 'undo':
		case 'team':
			if (room.decision) room.decision(youUser,data.choice,data.move);
			break;
		case 'search':
			if (data.search) {
				if (typeof data.format !== 'string') return;
				if (room.searchBattle) room.searchBattle(youUser, data.format);
			} else {
				if (room.cancelSearch) room.cancelSearch(youUser);
			}
			break;
		}
	});
	socket.on('saveTeam', function(data) {
		if (!data) return;
		var youUser = resolveUser(you, socket);
		if (!youUser) return;
		youUser.team = data.team;
		youUser.emit('update', {team: 'saved', room: 'teambuilder'});
	});
});<|MERGE_RESOLUTION|>--- conflicted
+++ resolved
@@ -109,1072 +109,9 @@
 Battle = sim.Battle;
 
 lockdown = false;
-
-<<<<<<< HEAD
-function reloadEngine() {
-	for (var i in require.cache) {
-		delete require.cache[i];
-	}
-	BattlePokedex = require('./pokedex.js').BattlePokedex;
-	BattleMovedex = require('./movedex.js').BattleMovedex;
-	BattleStatuses = require('./statuses.js').BattleStatuses;
-	BattleTypeChart = require('./typechart.js').BattleTypeChart;
-	BattleScripts = require('./scripts.js').BattleScripts;
-	BattleItems = require('./items.js').BattleItems;
-	BattleAbilities = require('./abilities.js').BattleAbilities;
-	BattleFormats = require('./formats.js').BattleFormats;
-	BattleFormatsData = require('./formats-data.js').BattleFormatsData;
-	BattleLearnsets = require('./learnsets.js').BattleLearnsets;
-
-	sim = require('./simulator.js');
-
-	BattlePokemon = sim.BattlePokemon;
-	BattleSide = sim.BattleSide;
-	Battle = sim.Battle;
-
-	BattleTools = require('./tools.js').BattleTools;
-
-	Tools = new BattleTools();
-}
-
-function Room(roomid, format, p1, p2, parentid, rated) {
-	var selfR = this;
-
-	format = ''+(format||'');
-
-	this.type = 'room';
-	this.id = roomid;
-	this.i = {};
-	this.users = {};
-	this.format = format;
-	console.log("NEW BATTLE");
-
-	var formatid = format.toId();
-
-	if (rated && BattleFormats[formatid] && BattleFormats[formatid].rated) {
-		rated = {
-			p1: p1.userid,
-			p2: p2.userid,
-			format: format
-		};
-	} else {
-		rated = false;
-	}
-
-	this.rated = rated;
-	this.battle = new Battle(selfR.id, format, rated);
-	this.resetTimer = null;
-	this.destroyTimer = null;
-	this.graceTime = 0;
-
-	this.parentid = parentid||'';
-	this.p1 = p1 || '';
-	this.p2 = p2 || '';
-
-	this.sideTicksLeft = [8, 8];
-	this.sideFreeTicks = [0, 0];
-	this.inactiveTicksLeft = 0;
-
-	this.active = false;
-
-	this.update = function(excludeUser) {
-		update = selfR.battle.getUpdates();
-		if (!update) return;
-
-		if (selfR.battle.ended && selfR.rated) {
-			var p1score = 0.5;
-
-			if (selfR.battle.winner === selfR.rated.p1) {
-				p1score = 1;
-			} else if (selfR.battle.winner === selfR.rated.p2) {
-				p1score = 0;
-			}
-
-			var p1 = selfR.rated.p1;
-			if (getUser(selfR.rated.p1)) p1 = getUser(selfR.rated.p1).name;
-			var p2 = selfR.rated.p2;
-			if (getUser(selfR.rated.p2)) p2 = getUser(selfR.rated.p2).name;
-
-			//update.updates.push('[DEBUG] uri: '+config.loginserver+'action.php?act=ladderupdate&serverid='+serverid+'&p1='+encodeURIComponent(p1)+'&p2='+encodeURIComponent(p2)+'&score='+p1score+'&format='+selfR.rated.format.toId()+'&servertoken=[token]');
-
-			if (!selfR.rated.p1 || !selfR.rated.p2) {
-				update.updates.push('| chatmsg | ERROR: Ladder not updated: a player does not exist');
-			} else {
-				var winner = getUser(selfR.battle.winner);
-				if (winner && !winner.authenticated) {
-					winner.emit('console', {rawMessage: '<div style="background-color:#6688AA;color:white;padding:2px 4px"><b>Register an account to protect your ladder rating!</b><br /><button onclick="overlay(\'register\',{ifuserid:\''+winner.userid+'\'});return false"><b>Register</b></button></div>'});
-				}
-				// update rankings
-				request({
-					uri: config.loginserver+'action.php?act=ladderupdate&serverid='+serverid+'&p1='+encodeURIComponent(p1)+'&p2='+encodeURIComponent(p2)+'&score='+p1score+'&format='+selfR.rated.format.toId()+'&servertoken='+servertoken+'&nocache='+getTime(),
-				}, function(error, response, body) {
-					if (body) {
-						try {
-							var data = JSON.parse(body);
-							// we don't actually do much with this data
-							selfR.add("Ladder updated.");
-							selfR.update();
-						} catch(e) {
-						}
-					} else {
-					}
-				});
-				fs.writeFile('logs/lastbattle.txt', ''+lobby.numRooms);
-				var logData = {
-					p1score: p1score,
-					turns: selfR.battle.turn,
-					p1: selfR.battle.p1.name,
-					p2: selfR.battle.p2.name,
-					p1team: selfR.battle.p1.team,
-					p2team: selfR.battle.p2.team
-				};
-				fs.writeFile('logs/'+selfR.format.toLowerCase().replace(/[^a-z0-9]+/g,'')+'/'+selfR.id+'.log.json',
-					JSON.stringify(logData)
-				);
-			}
-
-			selfR.rated = false;
-		}
-
-		update.room = roomid;
-		var hasUsers = false;
-		for (var i in selfR.users) {
-			hasUsers = true;
-			if (selfR.users[i] === excludeUser) continue;
-			selfR.users[i].emit('update', update);
-		}
-
-		// empty rooms time out after ten minutes
-		if (!hasUsers) {
-			if (!selfR.destroyTimer) {
-				selfR.destroyTimer = setTimeout(selfR.tryDestroy, 600000);
-			}
-		} else if (selfR.destroyTimer) {
-			clearTimeout(selfR.destroyTimer);
-			selfR.destroyTimer = null;
-		}
-	};
-	this.emit = function(type, message, user) {
-		if (type === 'console' || type === 'update') {
-			if (typeof message === 'string') {
-				message = {message: message};
-			}
-			message.room = selfR.id;
-		}
-		if (user && user.emit) {
-			user.emit(type, message);
-		} else {
-			for (var i in selfR.users) {
-				selfR.users[i].emit(type, message);
-			}
-		}
-	};
-	this.tryDestroy = function() {
-		for (var i in selfR.users) {
-			// don't destroy ourselves if there are users in this room
-			// theoretically, Room.update should've stopped tryDestroy's timer
-			// well before we get here
-			return;
-		}
-		selfR.destroy();
-	};
-	this.broadcastError = function(message) {
-		for (var i in selfR.users) {
-			selfR.users.emit('connectionError', message);
-		}
-	};
-	this.reset = function(reload) {
-		clearTimeout(selfR.resetTimer);
-		selfR.resetTimer = null;
-
-		if (lockdown) {
-			selfR.add('The battle was not restarted because the server is preparing to shut down.');
-			return;
-		}
-
-		selfR.battle.add('RESET');
-		selfR.update();
-
-		if (selfR.battle.p1 && selfR.battle.p1.user) delete selfR.battle.p1.user.sides[selfR.id];
-		if (selfR.battle.p2 && selfR.battle.p2.user) delete selfR.battle.p2.user.sides[selfR.id];
-
-		console.log("NEW BATTLE (reset)");
-		selfR.battle = new Battle(selfR.id, selfR.format, false);
-		selfR.active = selfR.battle.active;
-		if (selfR.parentid) {
-			getRoom(selfR.parentid).updateRooms();
-		}
-	};
-	this.getInactiveSide = function() {
-		var inactiveSide = -1;
-		if (!selfR.battle.p1.user && selfR.battle.p2.user) {
-			inactiveSide = 0;
-		} else if (selfR.battle.p1.user && !selfR.battle.p2.user) {
-			inactiveSide = 1;
-		} else if (!selfR.battle.p1.decision && selfR.battle.p2.decision) {
-			inactiveSide = 0;
-		} else if (selfR.battle.p1.decision && !selfR.battle.p2.decision) {
-			inactiveSide = 1;
-		}
-		return inactiveSide;
-	};
-	// side can be a side or user
-	this.forfeit = function(side, message) {
-		var forfeitSide = -1;
-		if (!selfR.battle || selfR.battle.ended || !selfR.battle.started) return false;
-
-		if (side === selfR.battle.sides[0]) forfeitSide = 0;
-		else if (side === selfR.battle.sides[1]) forfeitSide = 1;
-		else if (side === 0) forfeitSide = 0;
-		else if (side === 1) forfeitSide = 1;
-		else if (side === selfR.battle.sides[0].user) forfeitSide = 0;
-		else if (side === selfR.battle.sides[1].user) forfeitSide = 1;
-		else return false;
-
-		if (!message) message = ' forfeited.';
-
-		selfR.battle.add('-message', selfR.battle.sides[forfeitSide].name+message);
-		selfR.battle.win(selfR.battle.sides[forfeitSide].foe);
-		selfR.active = selfR.battle.active;
-		selfR.update();
-		return true;
-	}
-	this.kickInactive = function() {
-		clearTimeout(selfR.resetTimer);
-		selfR.resetTimer = null;
-
-		var action = 'be kicked';
-		if (selfR.rated) {
-			action = 'forfeit';
-		}
-
-		var inactiveSide = selfR.getInactiveSide();
-
-		if (!selfR.battle || selfR.battle.ended || !selfR.battle.started) return false;
-
-		if (inactiveSide == -1) {
-			selfR.add('Both players are inactive, so neither player was kicked.');
-			selfR.update();
-			return;
-		}
-		if (!selfR.battle.curCallback) {
-			selfR.add('We are experiencing a bug. Please notify a system operator (people with & next to their name).');
-			selfR.update();
-			return;
-		}
-
-		// now to see how much time we have left
-		if (selfR.inactiveTicksLeft) {
-			selfR.inactiveTicksLeft--;
-		}
-		if (selfR.sideFreeTicks[inactiveSide]) {
-			selfR.sideFreeTicks[inactiveSide]--;
-		} else {
-			selfR.sideTicksLeft[inactiveSide]--;
-		}
-		if (selfR.inactiveTicksLeft) {
-			selfR.add('Inactive players will '+action+' in '+(selfR.inactiveTicksLeft*30)+' seconds.'+(selfR.sideFreeTicks[inactiveSide]?selfR.inactiveAtrrib:''));
-			selfR.update();
-			selfR.resetTimer = setTimeout(selfR.kickInactive, 30*1000);
-			return;
-		}
-
-		if (selfR.battle.rated) {
-			selfR.forfeit(inactiveSide,' lost because of their inactivity.');
-		} else {
-			if (selfR.battle.sides[0].user && selfR.battle.sides[1].user) {
-				selfR.add('Kicking inactive players.');
-				selfR.battle.leave(selfR.battle.sides[inactiveSide].user);
-				selfR.active = selfR.battle.active;
-				selfR.update();
-			} else {
-				selfR.add('There are already empty slots; no kicks are necessary.');
-			}
-		}
-
-		if (selfR.parentid) {
-			getRoom(selfR.parentid).updateRooms();
-		}
-	}
-	this.requestReset = function(user) {
-		if (selfR.resetTimer) return;
-		if (!selfR.battle.started) return; // no point
-		if (user) attrib = ' (requested by '+user.name+')';
-		if (selfR.rated) {
-			selfR.add('The battle cannot be restarted because it is a rated battle'+attrib+'.');
-			return;
-		}
-		var elapsedTime = getTime() - selfR.graceTime;
-
-		// tickTime is in chunks of 30
-		var tickTime = 1;
-
-		if (elapsedTime < 60000) {
-			tickTime = 6;
-		} else if (elapsedTime < 120000) {
-			tickTime = 4;
-		} else if (elapsedTime < 150000) {
-			tickTime = 2;
-		} else {
-			tickTime = 1;
-		}
-		selfR.add('The battle will restart if there is no activity for '+(tickTime*30)+' seconds.'+attrib);
-		selfR.update();
-		selfR.resetTimer = setTimeout(selfR.reset, tickTime*30*1000);
-	};
-	this.requestKickInactive = function(user) {
-		if (selfR.resetTimer) {
-			user.emit('console', {room:selfR.id, message: 'The inactivity timer is already counting down.'});
-				return;
-		}
-		if ((!selfR.battle.p1.user || !selfR.battle.p2.user) && !selfR.rated) {
-			selfR.add('This isn\'t a rated battle; victory doesn\'t mean anything.');
-			selfR.add('Do you just want to see the text "you win"? Okay. You win.');
-			selfR.update();
-			return;
-		}
-
-		selfR.inactiveAtrrib = '';
-		if (user) selfR.inactiveAtrrib = ' (requested by '+user.name+')';
-
-		var action = 'be kicked';
-		if (selfR.rated) {
-			action = 'forfeit';
-		}
-
-		// a tick is 30 seconds
-
-		var elapsedTicks = Math.floor((getTime() - selfR.graceTime) / 30000);
-		tickTime = 6 - elapsedTicks;
-		if (tickTime < 1) {
-			tickTime = 1;
-		}
-
-		if (tickTime > 2 && (!selfR.battle.p1.user || !selfR.battle.p2.user)) {
-			// if a player has left, don't wait longer than 2 ticks (60 seconds)
-			tickTime = 2;
-		}
-
-		if (elapsedTicks >= 8) selfR.sideTicksLeft[inactiveSide]--;
-		if (elapsedTicks >= 6) selfR.sideTicksLeft[inactiveSide]--;
-		if (elapsedTicks >= 4) selfR.sideTicksLeft[inactiveSide]--;
-		if (elapsedTicks >= 2) selfR.sideTicksLeft[inactiveSide]--;
-		var inactiveSide = selfR.getInactiveSide();
-		if (tickTime > 2 && selfR.sideTicksLeft[inactiveSide] < tickTime) {
-			tickTime = selfR.sideTicksLeft[inactiveSide];
-			if (tickTime < 2) tickTime = 2;
-		}
-
-		selfR.inactiveTicksLeft = tickTime;
-		var message = 'Inactive players will '+action+' in '+(tickTime*30)+' seconds.'+selfR.inactiveAtrrib;
-		if (elapsedTicks < 1 && tickTime >= 2 && selfR.sideTicksLeft[inactiveSide] > -4) {
-			// the foe has at least a minute left, and hasn't been given 30 seconds to make a move yet
-			// we'll wait another 30 seconds before notifying them that they have a time limit
-			user.emit('console', {room:selfR.id, message: message});
-			selfR.sideFreeTicks[inactiveSide] = 1;
-		} else {
-			selfR.add(message);
-			selfR.sideFreeTicks[inactiveSide] = 0;
-		}
-		selfR.update();
-		selfR.resetTimer = setTimeout(selfR.kickInactive, 30*1000);
-	};
-	this.cancelReset = function() {
-		if (selfR.resetTimer) {
-			selfR.add('The restart or kick was interrupted by activity.');
-			selfR.update();
-			clearTimeout(selfR.resetTimer);
-			selfR.resetTimer = null;
-		}
-		selfR.graceTime = getTime();
-	};
-	this.decision = function(user, choice, data) {
-		selfR.cancelReset();
-		selfR.battle.decision(user, choice, data);
-		if (selfR.battle.ended) {
-			selfR.battle.add('callback', 'restart');
-		}
-		if (selfR.active !== selfR.battle.active) {
-			selfR.active = selfR.battle.active;
-			if (selfR.parentid) {
-				getRoom(selfR.parentid).updateRooms();
-			}
-		}
-		selfR.update();
-	};
-	this.battleEndRestart = function() {
-		selfR.add('Rematch support has been temporarily disabled. Please challenge this user again in the lobby.');
-		return;
-
-		if (selfR.resetTimer) return;
-		if (selfR.battle.ended) {
-			selfR.add('A new game will start in 5 seconds.');
-			// reset in 5 seconds
-			selfR.resetTimer = setTimeout(selfR.reset, 5000);
-		}
-	};
-	this.initSocket = function(user, socket) {
-		var initdata = {
-			name: user.name,
-			userid: user.userid,
-			named: user.named,
-			renamePending: user.renamePending,
-			token: user.token,
-			room: selfR.id,
-			roomType: 'battle',
-			battlelog: selfR.battle.log
-		};
-		socket.emit('init', initdata);
-	};
-	this.join = function(user) {
-		if (!user) return false;
-		if (selfR.users[user.userid]) return user;
-
-		selfR.users[user.userid] = user;
-
-		if (user.named) {
-			selfR.battle.add('join', user.name);
-			selfR.update(user);
-		}
-
-		var initdata = {
-			name: user.name,
-			userid: user.userid,
-			named: user.named,
-			renamePending: user.renamePending,
-			token: user.token,
-			room: selfR.id,
-			roomType: 'battle',
-			battlelog: selfR.battle.log
-		};
-		user.emit('init', initdata);
-
-		return user;
-	};
-	this.rename = function(user, oldid, joining) {
-		if (joining) {
-			selfR.battle.add('join', user.name);
-		}
-		if (user.sides[selfR.id]) {
-			selfR.battle.rename(user);
-		}
-		delete selfR.users[oldid];
-		selfR.users[user.userid] = user;
-		selfR.update();
-		return user;
-	};
-	this.joinBattle = function(user) {
-		var slot = 0;
-		if (selfR.rated) {
-			if (selfR.rated.p1 === user.userid) {
-				slot = 1;
-			} else if (selfR.rated.p2 === user.userid) {
-				slot = 2;
-			} else {
-				return;
-			}
-		}
-
-		selfR.cancelReset();
-		selfR.battle.join(user, slot);
-		selfR.active = selfR.battle.active;
-		selfR.update();
-
-		if (selfR.parentid) {
-			getRoom(selfR.parentid).updateRooms();
-		}
-	};
-	this.leaveBattle = function(user) {
-		if (!user) return; // ...
-		if (user.sides[selfR.id]) {
-			selfR.battle.leave(user);
-		}
-		selfR.active = selfR.battle.active;
-		selfR.update();
-
-		if (selfR.parentid) {
-			getRoom(selfR.parentid).updateRooms();
-		}
-	};
-	this.leave = function(user) {
-		if (!user) return; // ...
-		if (user.sides[selfR.id]) {
-			selfR.battle.leave(user);
-			selfR.active = selfR.battle.active;
-			if (selfR.parentid) {
-				getRoom(selfR.parentid).updateRooms();
-			}
-		} else if (!user.named) {
-			delete selfR.users[user.userid];
-			return;
-		}
-		delete selfR.users[user.userid];
-		selfR.battle.add('leave', user.name);
-		selfR.update();
-	};
-	this.isEmpty = function() {
-		if (selfR.battle.p1 && selfR.battle.p1.user) return false;
-		if (selfR.battle.p2 && selfR.battle.p2.user) return false;
-		return true;
-	};
-	this.isFull = function() {
-		if (selfR.battle.p1 && selfR.battle.p1.user && selfR.battle.p2 && selfR.battle.p2.user) return true;
-		return false;
-	};
-	this.add = function(message) {
-		if (message.rawMessage) {
-			selfR.battle.add('chatmsg-raw', message.rawMessage);
-		} else if (message.name) {
-			selfR.battle.add('chat', message.name.substr(1), message.message);
-		} else {
-			selfR.battle.add('chatmsg', message);
-		}
-	};
-	this.addRaw = function(message) {
-		selfR.battle.add('chatmsg-raw', message);
-	};
-	this.chat = function(user, message, socket) {
-		var cmd = '', target = '';
-		if (message.length > 511 && !user.can('ignorelimits')) {
-			socket.emit('message', "Your message is too long:\n\n"+message);
-			return;
-		}
-		if (message.substr(0,2) === '//') {
-			message = message.substr(1);
-		} else if (message.substr(0,1) === '/') {
-			var spaceIndex = message.indexOf(' ');
-			if (spaceIndex > 0) {
-				cmd = message.substr(1, spaceIndex-1);
-				target = message.substr(spaceIndex+1);
-			} else {
-				cmd = message.substr(1);
-				target = '';
-			}
-		} else if (message.substr(0,1) === '!') {
-			var spaceIndex = message.indexOf(' ');
-			if (spaceIndex > 0) {
-				cmd = message.substr(0, spaceIndex);
-				target = message.substr(spaceIndex+1);
-			} else {
-				cmd = message;
-				target = '';
-			}
-		}
-
-		var parsedMessage = parseCommand(user, cmd, target, selfR, socket, message);
-		if (typeof parsedMessage === 'string') {
-			message = parsedMessage;
-		}
-		if (parsedMessage === false) {
-			// do nothing
-		} else if (message.substr(0,3) === '>> ') {
-			var cmd = message.substr(3);
-
-			var room = selfR;
-			var battle = selfR.battle;
-			var selfB = battle;
-			var p2;
-			var p1;
-			var p2active;
-			var p1active;
-			var me = user;
-			if (battle) {
-				p2 = battle.p2;
-				p1 = battle.p1;
-				if (p2) {
-					p2active = p2.active[0];
-				}
-				if (p1) {
-					p1active = p1.active[0];
-				}
-			}
-			selfR.battle.add('chat', user.name, '>> '+cmd);
-			if (user.can('console')) {
-				try {
-					selfR.battle.add('chat', user.name, '<< '+eval(cmd));
-				} catch (e) {
-					selfR.battle.add('chat', user.name, '<< error: '+e);
-					var stack = (""+e.stack).split("\n");
-					for (var i=0; i<stack.length; i++) {
-						user.emit('console', '<< '+stack[i]);
-					}
-				}
-			} else {
-				selfR.battle.add('chat', user.name, '<< Access denied.');
-			}
-		} else {
-			selfR.battle.add('chat', user.name, message);
-		}
-		selfR.update();
-	};
-
-	this.destroy = function() {
-		// deallocate ourself
-
-		// remove references to ourself
-		for (var i in selfR.users) {
-			selfR.users[i].leaveRoom(selfR);
-			delete selfR.users[i];
-		}
-		selfR.users = null;
-
-		// deallocate children and get rid of references to them
-		if (selfR.battle) {
-			selfR.battle.destroy();
-		}
-		selfR.battle = null;
-
-		if (selfR.resetTimer) {
-			clearTimeout(selfR.resetTimer);
-		}
-		selfR.resetTimer = null;
-
-		// get rid of some possibly-circular references
-		delete rooms[selfR.id];
-
-		selfR = null;
-	}
-}
-
-function Lobby(roomid) {
-	var selfR = this; // a lobby is like a room, selfR makes things simpler
-	this.type = 'lobby';
-	this.id = roomid;
-	this.i = {};
-	this.log = [];
-	this.lastUpdate = 0;
-	this.users = {};
-	this.rooms = [];
-	this.numRooms = 0;
-	this.searchers = [];
-
-	this.usersChanged = true;
-	this.roomsChanged = true;
-
-	// Never do any other file IO synchronously
-	// but this is okay to prevent race conditions as we start up PS
-	this.numRooms = 0;
-	try {
-		parseInt(fs.readFileSync('logs/lastbattle.txt')) || 0;
-	} catch (e) {} // file doesn't exist [yet]
-
-	this.getUpdate = function(since, omitUsers, omitRoomList) {
-		var update = {room: roomid};
-		var i = since;
-		if (!i) i = selfR.log.length - 100;
-		if (i<0) i = 0;
-		update.logStart = i;
-		update.logUpdate = [];
-		for (;i<selfR.log.length;i++) {
-			update.logUpdate.push(selfR.log[i]);
-		}
-		if (!omitRoomList) update.rooms = selfR.getRoomList();
-		if (!omitUsers) update.users = selfR.getUserList();
-		update.searcher = selfR.searchers.length;
-		return update;
-	};
-	this.getUserList = function() {
-		var userList = {list: {}, users: 0, unregistered: 0, guests: 0};
-		for (var i in selfR.users) {
-			if (!selfR.users[i].named) {
-				userList.guests++;
-				continue;
-			}
-			userList.users++;
-			userList.list[selfR.users[i].userid] = selfR.users[i].getIdentity();
-		}
-		return userList;
-	};
-	this.getRoomList = function(filter) {
-		var roomList = {};
-		var total = 0;
-		for (i=selfR.rooms.length-1; i>=0; i--) {
-			var room = selfR.rooms[i];
-			if (!room || !room.active) continue;
-			if (filter && filter !== room.format && filter !== true) continue;
-			var roomData = {};
-			if (room.battle && room.battle.sides[0] && room.battle.sides[1]) {
-				if (room.battle.sides[0].user && room.battle.sides[1].user) {
-					roomData.p1 = room.battle.sides[0].user.getIdentity();
-					roomData.p2 = room.battle.sides[1].user.getIdentity();
-				} else if (room.battle.sides[0].user) {
-					roomData.p1 = room.battle.sides[0].user.getIdentity();
-				} else if (room.battle.sides[1].user) {
-					roomData.p1 = room.battle.sides[1].user.getIdentity();
-				}
-			}
-			roomList[selfR.rooms[i].id] = roomData;
-
-			total++;
-			if (total >= 8 && !filter) break;
-		}
-		return roomList;
-	};
-	this.cancelSearch = function(user, noUpdate) {
-		user.cancelChallengeTo();
-		for (var i=0; i<selfR.searchers.length; i++) {
-			var search = selfR.searchers[i];
-			if (!search.user.connected) {
-				selfR.searchers.splice(i,1);
-				i--;
-				continue;
-			}
-			if (search.user === user) {
-				selfR.searchers.splice(i,1);
-				search.user.emit('update', {searching: false, room: selfR.id});
-				if (!noUpdate) {
-					selfR.update();
-				}
-				return true;
-			}
-		}
-		return false;
-	};
-	this.searchBattle = function(user, format) {
-		if (!user.connected) return;
-		if (lockdown) {
-			user.emit('message', 'The server is shutting down. Battles cannot be started at this time.');
-			return;
-		}
-
-		var problems = Tools.validateTeam(user.team, format);
-		if (problems) {
-			user.emit('message', "Your team was rejected for the following reasons:\n\n- "+problems.join("\n- "));
-			return;
-		}
-
-		for (var i=0; i<selfR.searchers.length; i++) {
-			var search = selfR.searchers[i];
-			if (!search.user.connected) {
-				selfR.searchers.splice(i,1);
-				i--;
-				continue;
-			}
-			if (format === search.format) {
-				if (search.user === user) {
-					return;
-				}
-				selfR.searchers.splice(i,1);
-				search.user.emit('update', {searching: false, room: selfR.id});
-				search.user.team = search.team;
-				selfR.startBattle(search.user, user, format, true);
-				return;
-			}
-		}
-		var newSearch = {
-			user: user,
-			format: format,
-			room: selfR.id,
-			team: user.team
-		};
-		var newSearchData = {
-			userid: user.userid,
-			format: format,
-			room: selfR.id
-		};
-		selfR.searchers.push(newSearch);
-		user.emit('update', {searching: newSearchData, room: selfR.id});
-		selfR.update();
-	};
-	this.update = function(excludeUser) {
-		var update = selfR.getUpdate(selfR.lastUpdate, !selfR.usersChanged, !selfR.roomsChanged);
-		update.room = selfR.id;
-		selfR.lastUpdate = selfR.log.length;
-		for (var i in selfR.users) {
-			if (selfR.users[i] === excludeUser) continue;
-			selfR.users[i].emit('update', update);
-		}
-		selfR.usersChanged = false;
-		selfR.roomsChanged = false;
-	};
-	this.emit = function(type, message, user) {
-		if (type === 'console' || type === 'update') {
-			if (typeof message === 'string') {
-				message = {message: message};
-			}
-			message.room = selfR.id;
-		}
-		if (user && user.emit) {
-			user.emit(type, message);
-		} else {
-			for (var i in selfR.users) {
-				selfR.users[i].emit(type, message);
-			}
-		}
-	};
-	this.updateRooms = function(excludeUser) {
-		var update = {
-			rooms: selfR.getRoomList()
-		};
-		update.room = selfR.id;
-		for (var i in selfR.users) {
-			if (selfR.users[i] === excludeUser) continue;
-			selfR.users[i].emit('update', update);
-		}
-		selfR.roomsChanged = false;
-	};
-	this.add = function(message) {
-		if (typeof message === 'string') {
-			selfR.log.push({
-				message: message
-			});
-		} else {
-			selfR.log.push(message);
-		}
-		selfR.update();
-	};
-	this.addRaw = function(message) {
-		selfR.log.push({
-			rawMessage: message
-		});
-		selfR.update();
-	};
-	this.initSocket = function(user, socket) {
-		var initdata = {
-			name: user.name,
-			userid: user.userid,
-			named: user.named,
-			renamePending: user.renamePending,
-			token: user.token,
-			room: selfR.id,
-			rooms: selfR.getRoomList(),
-			users: selfR.getUserList(),
-			roomType: 'lobby',
-			log: selfR.log.slice(-100),
-			searcher: selfR.searchers.length,
-		}
-		socket.emit('init', initdata);
-	};
-	this.join = function(user) {
-		if (!user) return false; // ???
-		if (selfR.users[user.userid]) return user;
-
-		selfR.users[user.userid] = user;
-		if (user.named && config.reportjoins) {
-			selfR.log.push({name: user.getIdentity(), action: 'join'});
-			selfR.update(user);
-		} else if (user.named) {
-			selfR.emit('console', {name: user.getIdentity(), action: 'join', silent: 1});
-		}
-
-		var initdata = {
-			name: user.name,
-			userid: user.userid,
-			named: user.named,
-			renamePending: user.renamePending,
-			token: user.token,
-			room: selfR.id,
-			rooms: selfR.getRoomList(),
-			users: selfR.getUserList(),
-			roomType: 'lobby',
-			log: selfR.log.slice(-100),
-			searcher: selfR.searchers.length,
-		}
-		user.emit('init', initdata);
-
-		return user;
-	};
-	this.rename = function(user, oldid, joining) {
-		delete selfR.users[oldid];
-		selfR.users[user.userid] = user;
-		if (joining && config.reportjoins) {
-			selfR.log.push({name: user.getIdentity(), oldid: oldid, action: 'join'});
-			selfR.update();
-		} else if (joining) {
-			selfR.emit('console', {name: user.getIdentity(), oldid: oldid, action: 'join', silent: 1});
-		} else if (!user.named) {
-			selfR.emit('console', {name: oldid, action: 'leave', silent: 1});
-		} else {
-			selfR.emit('console', {name: user.getIdentity(), oldid: oldid, action: 'rename', silent: 1});
-		}
-		return user;
-	};
-	this.leave = function(user) {
-		if (!user) return; // ...
-		delete selfR.users[user.userid];
-		selfR.cancelSearch(user, true);
-		if (config.reportjoins) {
-			selfR.log.push({name: user.getIdentity(), action: 'leave'});
-			selfR.update();
-		} else if (user.named) {
-			selfR.emit('console', {name: user.getIdentity(), action: 'leave', silent: 1});
-		}
-	};
-	this.startBattle = function(p1, p2, format, rated) {
-		var newRoom;
-		p1 = getUser(p1);
-		p2 = getUser(p2);
-
-		if (p1 === p2) {
-			selfR.cancelSearch(p1, true);
-			selfR.cancelSearch(p2, true);
-			p1.emit('message', 'You can\'t battle your own account. Please use Private Browsing to battle yourself.');
-			return;
-		}
-
-		if (lockdown) {
-			selfR.cancelSearch(p1, true);
-			selfR.cancelSearch(p2, true);
-			p1.emit('message', 'The server is shutting down. Battles cannot be started at this time.');
-			p2.emit('message', 'The server is shutting down. Battles cannot be started at this time.');
-			selfR.update();
-			return;
-		}
-
-		//console.log('BATTLE START BETWEEN: '+p1.userid+' '+p2.userid);
-		var i = selfR.numRooms+1;
-		var formaturlid = format.toLowerCase().replace(/[^a-z0-9]+/g,'');
-		while(rooms['battle-'+formaturlid+i]) {
-			i++;
-		}
-		selfR.numRooms = i;
-		newRoom = selfR.addRoom('battle-'+formaturlid+i, format, p1, p2, selfR.id, rated);
-		p1.joinRoom(newRoom);
-		p2.joinRoom(newRoom);
-		newRoom.joinBattle(p1);
-		newRoom.joinBattle(p2);
-		selfR.cancelSearch(p1, true);
-		selfR.cancelSearch(p2, true);
-		selfR.roomsChanged = true;
-		if (config.reportbattles) {
-			selfR.log.push({
-				name: p1.name,
-				name2: p2.name,
-				room: newRoom.id,
-				format: format,
-				action: 'battle'
-			});
-			selfR.update();
-		}
-	};
-	this.addRoom = function(room, format, p1, p2, parent, rated) {
-		room = newRoom(room, format, p1, p2, parent, rated);
-		if (typeof room.i[selfR.id] !== 'undefined') return;
-		room.i[selfR.id] = selfR.rooms.length;
-		selfR.rooms.push(room);
-		return room;
-	};
-	this.removeRoom = function(room) {
-		room = getRoom(room);
-		if (typeof room.i[selfR.id] !== 'undefined') {
-			selfR.rooms = selfR.rooms.splice(room.i[selfR.id],1);
-			delete room.i[selfR.id];
-			for (var i=0; i<selfR.rooms.length; i++) {
-				selfR.rooms[i].i[selfR.id] = i;
-			}
-		}
-	};
-	this.isEmpty = function() { return false; };
-	this.isFull = function() { return false; };
-	this.chat = function(user, message, socket) {
-		if (!user.named || !message || !message.trim || !message.trim().length) return;
-		if (message.length > 255 && !user.can('ignorelimits')) {
-			socket.emit('message', "Your message is too long:\n\n"+message);
-			return;
-		}
-		var cmd = '', target = '';
-		if (message.substr(0,2) === '//') {
-			message = message.substr(1);
-		} else if (message.substr(0,1) === '/') {
-			var spaceIndex = message.indexOf(' ');
-			if (spaceIndex > 0) {
-				cmd = message.substr(1, spaceIndex-1);
-				target = message.substr(spaceIndex+1);
-			} else {
-				cmd = message.substr(1);
-				target = '';
-			}
-		} else if (message.substr(0,1) === '!') {
-			var spaceIndex = message.indexOf(' ');
-			if (spaceIndex > 0) {
-				cmd = message.substr(0, spaceIndex);
-				target = message.substr(spaceIndex+1);
-			} else {
-				cmd = message;
-				target = '';
-			}
-		}
-
-		var parsedMessage = parseCommand(user, cmd, target, selfR, socket, message);
-		if (typeof parsedMessage === 'string') message = parsedMessage;
-		if (parsedMessage === false) {
-			// do nothing
-		} else if (message.substr(0,3) === '>> ') {
-			var cmd = message.substr(3);
-
-			var room = selfR;
-			var me = user;
-			selfR.log.push({
-				name: user.getIdentity(),
-				message: '>> '+cmd
-			});
-			if (user.can('console')) {
-				try {
-					selfR.log.push({
-						name: user.getIdentity(),
-						message: '<< '+eval(cmd)
-					});
-				} catch (e) {
-					selfR.log.push({
-						name: user.getIdentity(),
-						message: '<< error: '+e
-					});
-					var stack = (""+e.stack).split("\n");
-					for (var i=0; i<stack.length; i++) {
-						user.emit('console', '<< '+stack[i]);
-					}
-				}
-			} else {
-				selfR.log.push({
-					name: user.getIdentity(),
-					message: '<< Access denied.'
-				});
-			}
-		} else if (!user.muted) {
-			selfR.log.push({
-				name: user.getIdentity(),
-				message: message
-			});
-		}
-		selfR.update();
-	};
-}
-
-
-rooms = {};
-console.log("NEW LOBBY: lobby");
-var lobby = new Lobby('lobby');
-rooms.lobby = lobby;
-
-getRoom = function(roomid) {
-	if (roomid && roomid.id) return roomid;
-	if (!roomid) roomid = 'default';
-	if (!rooms[roomid]) {
-		return rooms.lobby;
-	}
-	return rooms[roomid];
-}
-newRoom = function(roomid, format, p1, p2, parent, rated) {
-	if (roomid && roomid.id) return roomid;
-	if (!roomid) roomid = 'default';
-	if (!rooms[roomid]) {
-		console.log("NEW ROOM: "+roomid);
-		rooms[roomid] = new Room(roomid, format, p1, p2, parent, rated);
-	}
-	return rooms[roomid];
-}
-
-mutedIps = {
-};
-bannedIps = {
-};
-nameLockedIps = {
-};
-=======
 mutedIps = {};
 bannedIps = {};
 nameLockedIps = {};
->>>>>>> 5780d297
 
 function resolveUser(you, socket) {
 	if (!you) {
