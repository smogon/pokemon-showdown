/**
 * Main file
 * Pokemon Showdown - http://pokemonshowdown.com/
 *
 * This is the main Pokemon Showdown app, and the file you should be
 * running to start Pokemon Showdown if you're using it normally.
 *
 * This file sets up our SockJS server, which handles communication
 * between users and your server, and also sets up globals. You can
 * see details in their corresponding files, but here's an overview:
 *
 * Users - from users.js
 *
 *   Most of the communication with users happens in users.js, we just
 *   forward messages between the sockets.js and users.js.
 *
 * Rooms - from rooms.js
 *
 *   Every chat room and battle is a room, and what they do is done in
 *   rooms.js. There's also a global room which every user is in, and
 *   handles miscellaneous things like welcoming the user.
 *
 * Tools - from tools.js
 *
 *   Handles getting data about Pokemon, items, etc.
 *
 * Ladders - from ladders.js and ladders-remote.js
 *
 *   Handles Elo rating tracking for players.
 *
 * Simulator - from simulator.js
 *
 *   Used to access the simulator itself.
 *
 * CommandParser - from command-parser.js
 *
 *   Parses text commands like /me
 *
 * Sockets - from sockets.js
 *
 *   Used to abstract out network connections. sockets.js handles
 *   the actual server and connection set-up.
 *
 * @license MIT license
 */

'use strict';

/*********************************************************
 * Make sure we have everything set up correctly
 *********************************************************/

// Make sure our dependencies are available, and install them if they
// aren't

function runNpm(command) {
	if (require.main !== module) throw new Error("Dependencies unmet");

	command = 'npm ' + command + ' && ' + process.execPath + ' app.js';
	console.log('Running `' + command + '`...');
	require('child_process').spawn('sh', ['-c', command], {stdio: 'inherit', detached: true});
	process.exit(0);
}

const fs = require('fs');
const path = require('path');
try {
	require('sugar');
} catch (e) {
	runNpm('install --production');
}

/*********************************************************
 * Load configuration
 *********************************************************/

try {
	require.resolve('./config/config.js');
} catch (err) {
	if (err.code !== 'MODULE_NOT_FOUND') throw err; // should never happen

	// Copy it over synchronously from config-example.js since it's needed before we can start the server
	console.log("config.js doesn't exist - creating one with default settings...");
	fs.writeFileSync(path.resolve(__dirname, 'config/config.js'),
		fs.readFileSync(path.resolve(__dirname, 'config/config-example.js'))
	);
} finally {
	global.Config = require('./config/config.js');
}

if (Config.watchConfig) {
	fs.watchFile(path.resolve(__dirname, 'config/config.js'), function (curr, prev) {
		if (curr.mtime <= prev.mtime) return;
		try {
			delete require.cache[require.resolve('./config/config.js')];
			global.Config = require('./config/config.js');
			if (global.Users) Users.cacheGroupData();
			console.log('Reloaded config/config.js');
		} catch (e) {}
	});
}

// Autoconfigure the app when running in cloud hosting environments:
try {
	let cloudenv = require('cloud-env');
	Config.bindaddress = cloudenv.get('IP', Config.bindaddress || '');
	Config.port = cloudenv.get('PORT', Config.port);
} catch (e) {}

if (require.main === module && process.argv[2]) {
	let port = parseInt(process.argv[2]); // eslint-disable-line radix
	if (port) {
		Config.port = port;
		Config.ssl = null;
	}
}

/*********************************************************
 * Set up most of our globals
 *********************************************************/

/**
 * Converts anything to an ID. An ID must have only lowercase alphanumeric
 * characters.
 * If a string is passed, it will be converted to lowercase and
 * non-alphanumeric characters will be stripped.
 * If an object with an ID is passed, its ID will be returned.
 * Otherwise, an empty string will be returned.
 */
global.toId = function (text) {
	if (text && text.id) {
		text = text.id;
	} else if (text && text.userid) {
		text = text.userid;
	}
	if (typeof text !== 'string' && typeof text !== 'number') return '';
	return ('' + text).toLowerCase().replace(/[^a-z0-9]+/g, '');
};

global.Monitor = require('./monitor.js');

global.Tools = require('./tools.js').includeFormats();

global.LoginServer = require('./loginserver.js');

global.Ladders = require(Config.remoteladder ? './ladders-remote.js' : './ladders.js');

global.Users = require('./users.js');

global.Rooms = require('./rooms.js');

// Generate and cache the format list.
Rooms.global.formatListText = Rooms.global.getFormatListText();


delete process.send; // in case we're a child process
global.Verifier = require('./verifier.js');

global.CommandParser = require('./command-parser.js');

global.Simulator = require('./simulator.js');

global.Tournaments = require('./tournaments');

try {
	global.Dnsbl = require('./dnsbl.js');
} catch (e) {
	global.Dnsbl = {query: function () {}, reverse: require('dns').reverse};
}

global.Cidr = require('./cidr.js');

<<<<<<< HEAD
// graceful crash - allow current battles to finish before restarting
var lastCrash = 0;
process.on('uncaughtException', function (err) {
	var dateNow = Date.now();
	var quietCrash = require('./crashlogger.js')(err, 'The main process', true);
	quietCrash = quietCrash || ((dateNow - lastCrash) <= 1000 * 60 * 5);
	lastCrash = Date.now();
	if (quietCrash) return;
	var stack = ("" + err.stack).escapeHTML().split("\n").slice(0, 2).join("<br />");
	if (Rooms.lobby) {
		Rooms.lobby.addRaw('<div class="broadcast-red"><b>THE SERVER HAS CRASHED:</b> ' + stack + '<br />Please restart the server.</div>');
		Rooms.lobby.addRaw('<div class="broadcast-red">You will not be able to talk in the lobby or start new battles until the server restarts.</div>');
	}
	Rooms.global.lockdown = true;
});
=======
if (Config.crashguard) {
	// graceful crash - allow current battles to finish before restarting
	let lastCrash = 0;
	process.on('uncaughtException', function (err) {
		let dateNow = Date.now();
		let quietCrash = require('./crashlogger.js')(err, 'The main process', true);
		quietCrash = quietCrash || ((dateNow - lastCrash) <= 1000 * 60 * 5);
		lastCrash = Date.now();
		if (quietCrash) return;
		let stack = ("" + err.stack).escapeHTML().split("\n").slice(0, 2).join("<br />");
		if (Rooms.lobby) {
			Rooms.lobby.addRaw('<div class="broadcast-red"><b>THE SERVER HAS CRASHED:</b> ' + stack + '<br />Please restart the server.</div>');
			Rooms.lobby.addRaw('<div class="broadcast-red">You will not be able to talk in the lobby or start new battles until the server restarts.</div>');
		}
		Rooms.global.lockdown = true;
	});
}
>>>>>>> 436dd0c2

/*********************************************************
 * Start networking processes to be connected to
 *********************************************************/

global.Sockets = require('./sockets.js');

/*********************************************************
 * Set up our last global
 *********************************************************/

global.TeamValidator = require('./team-validator.js');

// load ipbans at our leisure
fs.readFile(path.resolve(__dirname, 'config/ipbans.txt'), function (err, data) {
	if (err) return;
	data = ('' + data).split("\n");
	let rangebans = [];
	for (let i = 0; i < data.length; i++) {
		data[i] = data[i].split('#')[0].trim();
		if (!data[i]) continue;
		if (data[i].includes('/')) {
			rangebans.push(data[i]);
		} else if (!Users.bannedIps[data[i]]) {
			Users.bannedIps[data[i]] = '#ipban';
		}
	}
	Users.checkRangeBanned = Cidr.checker(rangebans);
});

/*********************************************************
 * Start up the REPL server
 *********************************************************/

require('./repl.js').start('app', function (cmd) { return eval(cmd); });<|MERGE_RESOLUTION|>--- conflicted
+++ resolved
@@ -103,7 +103,7 @@
 // Autoconfigure the app when running in cloud hosting environments:
 try {
 	let cloudenv = require('cloud-env');
-	Config.bindaddress = cloudenv.get('IP', Config.bindaddress || '');
+	Config.bindAddress = cloudenv.get('IP', Config.bindAddress || '');
 	Config.port = cloudenv.get('PORT', Config.port);
 } catch (e) {}
 
@@ -143,7 +143,7 @@
 
 global.LoginServer = require('./loginserver.js');
 
-global.Ladders = require(Config.remoteladder ? './ladders-remote.js' : './ladders.js');
+global.Ladders = require(Config.remoteLadder ? './ladders-remote.js' : './ladders.js');
 
 global.Users = require('./users.js');
 
@@ -170,41 +170,21 @@
 
 global.Cidr = require('./cidr.js');
 
-<<<<<<< HEAD
 // graceful crash - allow current battles to finish before restarting
-var lastCrash = 0;
+let lastCrash = 0;
 process.on('uncaughtException', function (err) {
-	var dateNow = Date.now();
-	var quietCrash = require('./crashlogger.js')(err, 'The main process', true);
+	let dateNow = Date.now();
+	let quietCrash = require('./crashlogger.js')(err, 'The main process', true);
 	quietCrash = quietCrash || ((dateNow - lastCrash) <= 1000 * 60 * 5);
 	lastCrash = Date.now();
 	if (quietCrash) return;
-	var stack = ("" + err.stack).escapeHTML().split("\n").slice(0, 2).join("<br />");
+	let stack = ("" + err.stack).escapeHTML().split("\n").slice(0, 2).join("<br />");
 	if (Rooms.lobby) {
 		Rooms.lobby.addRaw('<div class="broadcast-red"><b>THE SERVER HAS CRASHED:</b> ' + stack + '<br />Please restart the server.</div>');
 		Rooms.lobby.addRaw('<div class="broadcast-red">You will not be able to talk in the lobby or start new battles until the server restarts.</div>');
 	}
 	Rooms.global.lockdown = true;
 });
-=======
-if (Config.crashguard) {
-	// graceful crash - allow current battles to finish before restarting
-	let lastCrash = 0;
-	process.on('uncaughtException', function (err) {
-		let dateNow = Date.now();
-		let quietCrash = require('./crashlogger.js')(err, 'The main process', true);
-		quietCrash = quietCrash || ((dateNow - lastCrash) <= 1000 * 60 * 5);
-		lastCrash = Date.now();
-		if (quietCrash) return;
-		let stack = ("" + err.stack).escapeHTML().split("\n").slice(0, 2).join("<br />");
-		if (Rooms.lobby) {
-			Rooms.lobby.addRaw('<div class="broadcast-red"><b>THE SERVER HAS CRASHED:</b> ' + stack + '<br />Please restart the server.</div>');
-			Rooms.lobby.addRaw('<div class="broadcast-red">You will not be able to talk in the lobby or start new battles until the server restarts.</div>');
-		}
-		Rooms.global.lockdown = true;
-	});
-}
->>>>>>> 436dd0c2
 
 /*********************************************************
  * Start networking processes to be connected to
