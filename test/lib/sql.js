--- conflicted
+++ resolved
@@ -4,16 +4,8 @@
 
 const database = SQL(module, {file: `:memory:`, processes: 1});
 
-<<<<<<< HEAD
 const test = (common.hasModule('better-sqlite3') ? describe : describe.skip);
-test(`SQLite worker wrapper`, async function () {
-	// prepare statements and set up table
-	before(async () => {
-		await database.exec(`CREATE TABLE IF NOT EXISTS test (col TEXT, col2 TEXT)`);
-		this.select = await database.prepare(`SELECT * FROM test`); // 0
-		this.insert = await database.prepare(`INSERT INTO test (col, col2) VALUES (?, ?)`); // 1
-=======
-describe(`SQLite worker wrapper`, () => {
+test(`SQLite worker wrapper`, () => {
 	// prepare statements and set up table
 	let select, insert;
 	before(async () => {
@@ -27,7 +19,6 @@
 		}).catch(() => {
 			assert(true, 'received error');
 		});
->>>>>>> 14b3eb10
 	});
 	it(`should support both statement strings and corresponding statement classes`, async () => {
 		await database.run(`INSERT INTO test (col, col2) VALUES (?, ?)`, ['a', 'b']);
