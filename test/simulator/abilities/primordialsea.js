--- conflicted
+++ resolved
@@ -12,15 +12,9 @@
 
 	it('should activate the Primordial Sea weather upon switch-in', function () {
 		battle = common.createBattle();
-<<<<<<< HEAD
-		battle.join('p1', 'Guest 1', 1, [{species: "Kyogre", ability: 'primordialsea', moves: ['helpinghand']}]);
-		battle.join('p2', 'Guest 2', 1, [{species: "Abra", ability: 'magicguard', moves: ['teleport']}]);
-		assert.ok(battle.field.isWeather('primordialsea'));
-=======
 		battle.setPlayer('p1', {team: [{species: "Kyogre", ability: 'primordialsea', moves: ['helpinghand']}]});
 		battle.setPlayer('p2', {team: [{species: "Abra", ability: 'magicguard', moves: ['teleport']}]});
-		assert.ok(battle.isWeather('primordialsea'));
->>>>>>> e2beda76
+		assert.ok(battle.field.isWeather('primordialsea'));
 	});
 
 	it('should increase the damage (not the basePower) of Water-type attacks', function () {
@@ -103,15 +97,9 @@
 		battle.setPlayer('p1', {team: [
 			{species: "Kyogre", ability: 'primordialsea', moves: ['helpinghand']},
 			{species: "Ho-Oh", ability: 'pressure', moves: ['roost']},
-<<<<<<< HEAD
-		]);
-		battle.join('p2', 'Guest 2', 1, [{species: "Lugia", ability: 'pressure', moves: ['roost']}]);
-		assert.sets(() => battle.field.isWeather('primordialsea'), false, () => battle.makeChoices('switch 2', 'move roost'));
-=======
 		]});
 		battle.setPlayer('p2', {team: [{species: "Lugia", ability: 'pressure', moves: ['roost']}]});
-		assert.sets(() => battle.isWeather('primordialsea'), false, () => battle.makeChoices('switch 2', 'move roost'));
->>>>>>> e2beda76
+		assert.sets(() => battle.field.isWeather('primordialsea'), false, () => battle.makeChoices('switch 2', 'move roost'));
 	});
 
 	it('should not cause the Primordial Sea weather to fade if it switches out and another Primordial Sea Pokemon is active', function () {
@@ -119,53 +107,29 @@
 		battle.setPlayer('p1', {team: [
 			{species: "Kyogre", ability: 'primordialsea', moves: ['helpinghand']},
 			{species: "Ho-Oh", ability: 'pressure', moves: ['roost']},
-<<<<<<< HEAD
-		]);
-		battle.join('p2', 'Guest 2', 1, [{species: "Kyogre", ability: 'primordialsea', moves: ['bulkup']}]);
-		assert.constant(() => battle.field.isWeather('primordialsea'), () => battle.makeChoices('switch 2', 'move bulkup'));
-=======
 		]});
 		battle.setPlayer('p2', {team: [{species: "Kyogre", ability: 'primordialsea', moves: ['bulkup']}]});
-		assert.constant(() => battle.isWeather('primordialsea'), () => battle.makeChoices('switch 2', 'move bulkup'));
->>>>>>> e2beda76
+		assert.constant(() => battle.field.isWeather('primordialsea'), () => battle.makeChoices('switch 2', 'move bulkup'));
 	});
 
 	it('should cause the Primordial Sea weather to fade if its ability is suppressed and no other Primordial Sea Pokemon are active', function () {
 		battle = common.createBattle();
-<<<<<<< HEAD
-		battle.join('p1', 'Guest 1', 1, [{species: "Kyogre", ability: 'primordialsea', moves: ['helpinghand']}]);
-		battle.join('p2', 'Guest 2', 1, [{species: "Lugia", ability: 'pressure', moves: ['gastroacid']}]);
-		assert.sets(() => battle.field.isWeather('primordialsea'), false, () => battle.makeChoices('move helpinghand', 'move gastroacid'));
-=======
 		battle.setPlayer('p1', {team: [{species: "Kyogre", ability: 'primordialsea', moves: ['helpinghand']}]});
 		battle.setPlayer('p2', {team: [{species: "Lugia", ability: 'pressure', moves: ['gastroacid']}]});
-		assert.sets(() => battle.isWeather('primordialsea'), false, () => battle.makeChoices('move helpinghand', 'move gastroacid'));
->>>>>>> e2beda76
+		assert.sets(() => battle.field.isWeather('primordialsea'), false, () => battle.makeChoices('move helpinghand', 'move gastroacid'));
 	});
 
 	it('should not cause the Primordial Sea weather to fade if its ability is suppressed and another Primordial Sea Pokemon is active', function () {
 		battle = common.createBattle();
-<<<<<<< HEAD
-		battle.join('p1', 'Guest 1', 1, [{species: "Kyogre", ability: 'primordialsea', moves: ['helpinghand']}]);
-		battle.join('p2', 'Guest 2', 1, [{species: "Kyogre", ability: 'primordialsea', moves: ['gastroacid']}]);
-		assert.constant(() => battle.field.isWeather('primordialsea'), () => battle.makeChoices('move helpinghand', 'move gastroacid'));
-=======
 		battle.setPlayer('p1', {team: [{species: "Kyogre", ability: 'primordialsea', moves: ['helpinghand']}]});
 		battle.setPlayer('p2', {team: [{species: "Kyogre", ability: 'primordialsea', moves: ['gastroacid']}]});
-		assert.constant(() => battle.isWeather('primordialsea'), () => battle.makeChoices('move helpinghand', 'move gastroacid'));
->>>>>>> e2beda76
+		assert.constant(() => battle.field.isWeather('primordialsea'), () => battle.makeChoices('move helpinghand', 'move gastroacid'));
 	});
 
 	it('should cause the Primordial Sea weather to fade if its ability is changed and no other Primordial Sea Pokemon are active', function () {
 		battle = common.createBattle();
-<<<<<<< HEAD
-		battle.join('p1', 'Guest 1', 1, [{species: "Kyogre", ability: 'primordialsea', moves: ['helpinghand']}]);
-		battle.join('p2', 'Guest 2', 1, [{species: "Lugia", ability: 'pressure', moves: ['entrainment']}]);
-		assert.sets(() => battle.field.isWeather('primordialsea'), false, () => battle.makeChoices('move helpinghand', 'move entrainment'));
-=======
 		battle.setPlayer('p1', {team: [{species: "Kyogre", ability: 'primordialsea', moves: ['helpinghand']}]});
 		battle.setPlayer('p2', {team: [{species: "Lugia", ability: 'pressure', moves: ['entrainment']}]});
-		assert.sets(() => battle.isWeather('primordialsea'), false, () => battle.makeChoices('move helpinghand', 'move entrainment'));
->>>>>>> e2beda76
+		assert.sets(() => battle.field.isWeather('primordialsea'), false, () => battle.makeChoices('move helpinghand', 'move entrainment'));
 	});
 });