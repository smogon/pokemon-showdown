'use strict';

const assert = require('assert').strict;
const common = require('./../../common');

let battle;

describe(`Terapagos`, () => {
	afterEach(() => {
		battle.destroy();
	});

<<<<<<< HEAD
	it(`[Hackmons] should not cause Terapagos-Terastal to become Terapagos-Stellar if the user is Transformed`, function () {
=======
	it.skip(`should accept the Terastallization choice, but not Terastallize while Transformed into Terapagos-Terastal`, () => {
		battle = common.gen(9).createBattle([[
			{ species: 'ditto', ability: 'imposter', moves: ['sleeptalk'] },
		], [
			{ species: 'terapagos', ability: 'terashift', moves: ['sleeptalk'], teraType: 'Stellar' },
		]]);

		// Currently throws a choice error
		battle.makeChoices('move sleeptalk terastallize', 'auto');

		const ditto = battle.p1.active[0];
		assert.false(!!ditto.terastallized);
	});

	it(`[Hackmons] should not cause Terapagos-Terastal to become Terapagos-Stellar if the user is Transformed`, () => {
>>>>>>> 119fe0be
		battle = common.gen(9).createBattle([[
			{ species: 'terapagos', ability: 'terashift', moves: ['transform'], teraType: 'Stellar' },
			{ species: 'pikachu', moves: ['sleeptalk'] },
		], [
			{ species: 'silicobra', moves: ['sleeptalk'] },
		]]);

		battle.makeChoices();
		battle.makeChoices('move sleeptalk terastallize', 'auto');
		battle.makeChoices('switch 2', 'auto');
		battle.makeChoices('switch 2', 'auto');
		const terapagos = battle.p1.active[0];
		assert.species(terapagos, 'Terapagos-Terastal');
	});
});<|MERGE_RESOLUTION|>--- conflicted
+++ resolved
@@ -10,25 +10,7 @@
 		battle.destroy();
 	});
 
-<<<<<<< HEAD
 	it(`[Hackmons] should not cause Terapagos-Terastal to become Terapagos-Stellar if the user is Transformed`, function () {
-=======
-	it.skip(`should accept the Terastallization choice, but not Terastallize while Transformed into Terapagos-Terastal`, () => {
-		battle = common.gen(9).createBattle([[
-			{ species: 'ditto', ability: 'imposter', moves: ['sleeptalk'] },
-		], [
-			{ species: 'terapagos', ability: 'terashift', moves: ['sleeptalk'], teraType: 'Stellar' },
-		]]);
-
-		// Currently throws a choice error
-		battle.makeChoices('move sleeptalk terastallize', 'auto');
-
-		const ditto = battle.p1.active[0];
-		assert.false(!!ditto.terastallized);
-	});
-
-	it(`[Hackmons] should not cause Terapagos-Terastal to become Terapagos-Stellar if the user is Transformed`, () => {
->>>>>>> 119fe0be
 		battle = common.gen(9).createBattle([[
 			{ species: 'terapagos', ability: 'terashift', moves: ['transform'], teraType: 'Stellar' },
 			{ species: 'pikachu', moves: ['sleeptalk'] },
