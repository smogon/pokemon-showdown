--- conflicted
+++ resolved
@@ -5,7 +5,6 @@
 
 let battle;
 
-<<<<<<< HEAD
 describe(`Ogerpon`, function () {
 	afterEach(function () {
 		battle.destroy();
@@ -41,9 +40,6 @@
 		battle.destroy();
 	});
 
-=======
-describe(`[Hackmons] Ogerpon`, () => {
->>>>>>> 119fe0be
 	// https://www.smogon.com/forums/threads/scarlet-violet-battle-mechanics-research.3709545/post-9838633
 	it(`should keep permanent abilites after Terastallizing until it switches out`, () => {
 		battle = common.gen(9).createBattle([[
