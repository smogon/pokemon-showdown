--- conflicted
+++ resolved
@@ -68,11 +68,7 @@
 		assert.equal(battle.p1.requestState, 'switch');
 	});
 
-<<<<<<< HEAD
-	it(`should not switch out the user if the user acquired the Eject Pack after the stat drop occurred`, function () {
-=======
 	it(`should not switch out the user if the user acquired the Eject Pack after the stat drop occurred`, () => {
->>>>>>> 859f5f5b
 		battle = common.createBattle([[
 			{ species: 'Klefki', ability: 'magician', moves: ['lowsweep'] },
 			{ species: 'Wynaut', moves: ['sleeptalk'] },
@@ -84,11 +80,7 @@
 		assert.false.equal(battle.requestState, 'switch');
 	});
 
-<<<<<<< HEAD
-	it(`should wait until after all other end-turn effects have resolved before switching out the holder`, function () {
-=======
 	it(`should wait until after all other end-turn effects have resolved before switching out the holder`, () => {
->>>>>>> 859f5f5b
 		battle = common.createBattle([[
 			{ species: 'Glalie', item: 'ejectpack', ability: 'moody', moves: ['icebeam'] },
 			{ species: 'Wynaut', moves: ['sleeptalk'] },
@@ -124,17 +116,10 @@
 		assert.species(battle.p2.active[1], 'Wynaut', `Mew should have switched out with its Eject Button.`);
 	});
 
-<<<<<<< HEAD
-	it(`should only trigger the fastest Eject Pack when multiple targets with Eject Pack have stats lowered`, function () {
-		battle = common.createBattle({gameType: 'doubles'}, [[
-			{species: 'Hydreigon', moves: ['leer']},
-			{species: 'Horsea', moves: ['sleeptalk']},
-=======
 	it(`should only trigger the fastest Eject Pack when multiple targets with Eject Pack have stats lowered`, () => {
 		battle = common.createBattle({ gameType: 'doubles' }, [[
 			{ species: 'Hydreigon', moves: ['leer'] },
 			{ species: 'Horsea', moves: ['sleeptalk'] },
->>>>>>> 859f5f5b
 		], [
 			{ species: 'Morelull', item: 'ejectpack', moves: ['sleeptalk'] },
 			{ species: 'Mew', item: 'ejectpack', moves: ['sleeptalk'] },
@@ -147,17 +132,10 @@
 		assert.species(battle.p2.active[1], 'Wynaut');
 	});
 
-<<<<<<< HEAD
-	it(`should not trigger until after all entrance abilities have resolved during simultaneous switches`, function () {
-		battle = common.createBattle({gameType: 'doubles'}, [[
-			{species: 'Hydreigon', ability: 'intimidate', moves: ['sleeptalk']},
-			{species: 'Wynaut', moves: ['sleeptalk']},
-=======
 	it(`should not prevent entrance Abilities from resolving during simultaneous switches`, () => {
 		battle = common.createBattle({ gameType: 'doubles' }, [[
 			{ species: 'Hydreigon', ability: 'intimidate', moves: ['sleeptalk'] },
 			{ species: 'Wynaut', moves: ['sleeptalk'] },
->>>>>>> 859f5f5b
 		], [
 			{ species: 'Morelull', ability: 'drought', item: 'ejectpack', moves: ['sleeptalk'] },
 			{ species: 'Mew', level: 1, ability: 'electricsurge', moves: ['sleeptalk'] },
@@ -168,21 +146,11 @@
 		assert.equal(battle.p2.requestState, 'switch');
 	});
 
-<<<<<<< HEAD
-	// This is barely an eject pack bug, this switches should be determined by slot, not pokemon. This requires revamping that system
-	// Out of scope of this PR.
-	it.skip(`should not prohibit switchins if a switch has already resolved to a slot replaced by Eject Pack`, function () {
-		battle = common.createBattle({gameType: 'doubles'}, [[
-			{species: 'Pheromosa', moves: ['sleeptalk']},
-			{species: 'Wynaut', moves: ['sleeptalk']},
-			{species: 'Incineroar', ability: 'intimidate', moves: ['sleeptalk']},
-=======
 	it.skip(`should not prohibit switchins if a switch has already resolved to a slot replaced by Eject Pack`, () => {
 		battle = common.createBattle({ gameType: 'doubles' }, [[
 			{ species: 'Pheromosa', moves: ['sleeptalk'] },
 			{ species: 'Wynaut', moves: ['sleeptalk'] },
 			{ species: 'Incineroar', ability: 'intimidate', moves: ['sleeptalk'] },
->>>>>>> 859f5f5b
 		], [
 			{ species: 'Morelull', item: 'ejectpack', moves: ['sleeptalk'] },
 			{ species: 'Mew', moves: ['sleeptalk'] },
@@ -195,14 +163,14 @@
 		assert.species(battle.p2.active[1], 'Morelull');
 	});
 
-	it(`Should be able to switch back in if ejected`, function () {
-		battle = common.createBattle({gameType: 'doubles'}, [[
-			{species: 'Typhlosion', moves: ['eruption']},
-			{species: 'Wynaut', moves: ['sleeptalk']},
+	it(`Should be able to switch back in if ejected`, () => {
+		battle = common.createBattle({ gameType: 'doubles' }, [[
+			{ species: 'Typhlosion', moves: ['eruption'] },
+			{ species: 'Wynaut', moves: ['sleeptalk'] },
 		], [
-			{species: 'Smeargle', ability: 'moody', moves: ['protect'], item: 'ejectpack'},
-			{species: 'Shedinja', moves: ['sleeptalk']},
-			{species: 'Wynaut', moves: ['sleeptalk']},
+			{ species: 'Smeargle', ability: 'moody', moves: ['protect'], item: 'ejectpack' },
+			{ species: 'Shedinja', moves: ['sleeptalk'] },
+			{ species: 'Wynaut', moves: ['sleeptalk'] },
 		]]);
 		// Eruption
 		battle.makeChoices();
