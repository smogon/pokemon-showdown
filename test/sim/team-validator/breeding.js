'use strict';

const assert = require('../../assert');

let team;

describe('Team Validator', function () {
	it("should validate Shedinja's egg moves correctly", function () {
		team = [
			{species: 'shedinja', ability: 'wonderguard', moves: ['silverwind', 'gust'], evs: {hp: 1}},
		];
		assert.legalTeam(team, 'gen3ou');
	});

	it("should properly exclude egg moves for Baby Pokemon and their evolutions", function () {
		team = [
			{species: 'blissey', ability: 'naturalcure', moves: ['charm', 'seismictoss'], evs: {hp: 1}},
		];
		assert.false.legalTeam(team, 'gen7ou');

		team = [
			{species: 'marill', ability: 'hugepower', moves: ['splash', 'aquajet'], evs: {hp: 1}},
		];
		assert.false.legalTeam(team, 'gen7ou');

		team = [
			{species: 'azumarill', ability: 'thickfat', moves: ['futuresight', 'slam'], evs: {hp: 1}},
		];
		assert.false.legalTeam(team, 'gen7ou');
	});

	it("should disallow 4 egg moves on move evolutions before gen 6", function () {
		team = [
			{species: 'mamoswine', ability: 'oblivious', moves: ['tackle', 'iceshard', 'amnesia', 'furyattack'], evs: {hp: 1}},
		];
		assert.false.legalTeam(team, 'gen5ou');
		assert.legalTeam(team, 'gen7ou');
	});

	it("should disallow egg moves with male-only Hidden Abilities", function () {
		team = [
			{species: 'combusken', ability: 'speedboost', moves: ['batonpass'], evs: {hp: 1}},
		];
		assert.false.legalTeam(team, 'gen5ou');
	});

	it("should disallow Pokemon in Little Cup that can't be bred to be level 5", function () {
		team = [
			{species: 'kubfu', ability: 'innerfocus', moves: ['aerialace'], evs: {hp: 1}},
		];
		assert.false.legalTeam(team, 'gen8lc');
	});

	it('should reject illegal egg move combinations', function () {
		team = [
			{species: 'azumarill', ability: 'hugepower', moves: ['bellydrum', 'aquajet'], evs: {hp: 1}},
		];
		assert.false.legalTeam(team, 'gen5ou');

		team = [
			{species: 'cloyster', moves: ['rapidspin', 'explosion']},
		];
		assert.false.legalTeam(team, 'gen2ou');

		team = [
			{species: 'skarmory', ability: 'keeneye', moves: ['curse', 'drillpeck'], evs: {hp: 1}},
		];
		assert.false.legalTeam(team, 'gen3ou');

		team = [
			{species: 'skarmory', ability: 'keeneye', moves: ['whirlwind', 'drillpeck'], evs: {hp: 1}},
		];
		assert.false.legalTeam(team, 'gen3ou');

		team = [
			{species: 'armaldo', ability: 'battlearmor', moves: ['knockoff', 'rapidspin'], evs: {hp: 1}},
		];
		assert.false.legalTeam(team, 'gen3ou');
	});

	it('should allow chain breeding', function () {
		// via duskull
		team = [
			{species: 'weezing', ability: 'levitate', moves: ['painsplit', 'willowisp'], evs: {hp: 1}},
		];
		assert.legalTeam(team, 'gen3ou');

		// via snubbull
		team = [
			{species: 'blissey', moves: ['present', 'healbell']},
		];
		assert.legalTeam(team, 'gen2ou');

		// combine different tyrogue evos
		team = [
			{species: 'hitmontop', ability: 'intimidate', moves: ["highjumpkick", 'machpunch'], evs: {hp: 1}},
		];
		assert.legalTeam(team, 'gen3ou');

		// via cranidos
		team = [
			{species: 'snorlax', ability: 'immunity', moves: ['curse', 'pursuit'], evs: {hp: 1}},
		];
		assert.legalTeam(team, 'gen4ou');
	});

	it('should accept this chainbreed on Snorlax', function () {
		// the weirdest chainbreed I've ever seen:
		// breed male Curse Snorlax in Gen 3, transfer to XD, teach Self-destruct
		// by tutor, breed with female Gluttony Snorlax
		team = [
			{species: 'snorlax', ability: 'gluttony', moves: ['curse', 'selfdestruct'], evs: {hp: 1}},
		];
		assert.legalTeam(team, 'gen5ou');
	});

	it('should allow trading back Gen 2 egg moves if compatible with Gen 1', () => {
		// HJK can be bred onto Tyrogue in Gen 2, evolved into Hitmonchan, transferred back to Gen 1, taught Body Slam via TM, and transferred back to Gen 2.
		team = [
			{species: 'hitmonchan', moves: ['highjumpkick', 'bodyslam']},
		];
		assert.legalTeam(team, 'gen2ou');

		team = [
			{species: 'marowak', moves: ['swordsdance', 'rockslide', 'bodyslam']},
		];
		assert.legalTeam(team, 'gen2ou');
		assert.legalTeam(team, 'gen1tradebacksou');
		assert.false.legalTeam(team, 'gen1ou');
	});

	it("should disallow trading back an egg move not in gen 1", () => {
		team = [
			{species: 'marowak', moves: ['swordsdance', 'ancientpower', 'bodyslam']},
		];
		assert.false.legalTeam(team, 'gen2ou');
	});

	it("should properly resolve egg moves for Pokemon with pre-evolutions that don't have Hidden Abilities", function () {
		team = [
			{species: 'tyranitar', ability: 'unnerve', moves: ['dragondance'], evs: {hp: 1}},
			{species: 'staraptor', ability: 'reckless', moves: ['pursuit'], evs: {hp: 1}},
		];
		assert.legalTeam(team, 'gen5ou');
	});

	it("should allow Nidoqueen to have egg moves", function () {
		team = [
			{species: 'nidoqueen', ability: 'poisonpoint', moves: ['charm'], evs: {hp: 1}},
		];
		assert.legalTeam(team, 'gen6ou');
	});

	it("should properly handle HA Dragonite with Extreme Speed", function () {
		team = [
			{species: 'dragonite', ability: 'multiscale', moves: ['extremespeed'], evs: {hp: 1}},
		];
		assert.legalTeam(team, 'gen5ou');

		team = [
			{species: 'dragonite', ability: 'multiscale', moves: ['extremespeed', 'aquajet'], evs: {hp: 1}},
		];
		assert.false.legalTeam(team, 'gen5ou');
	});

	it.skip("should disallow low-level female-only Pokemon with illegal (level up) egg moves/egg move combinations", function () {
		team = [
			{species: 'tinkatink', level: 5, ability: 'moldbreaker', moves: ['knockoff'], evs: {hp: 1}},
		];
		assert.false.legalTeam(team, 'gen9lc');

		team = [
			{species: 'tinkatink', level: 5, ability: 'moldbreaker', moves: ['covet', 'fakeout'], evs: {hp: 1}},
		];
		assert.false.legalTeam(team, 'gen9lc');
	});

	it("should disallow illegal (level up) egg move combinations involving moves that can't be tradebacked", function () {
		team = [
			{species: 'chansey', level: 5, moves: ['healbell', 'softboiled'], evs: {hp: 1}},
		];
		assert.false.legalTeam(team, 'gen2ou');
	});

	it("should disallow illegal (level up) egg moves/egg move combinations involving Pomeg glitch and Gen 4 abilities", function () {
		team = [
			{species: 'smoochum', level: 5, ability: 'forewarn', moves: ['powdersnow'], evs: {hp: 1}},
		];
		assert.false.legalTeam(team, 'gen4lc');
	});

	it("should allow previously illegal level up egg moves in Gen 7", function () {
		team = [
			{species: 'smoochum', level: 5, ability: 'hydration', moves: ['powdersnow'], evs: {hp: 1}},
		];
		assert.legalTeam(team, 'gen7lc');
	});

	it("should allow Pomeg glitch with event egg moves", function () {
		team = [
			{species: 'zigzagoon', level: 5, ability: 'pickup', moves: ['bellydrum', 'extremespeed'], evs: {hp: 1}},
		];
		assert.legalTeam(team, 'gen3ou');
	});

<<<<<<< HEAD
	it("should disallow illegal egg move combinations containing past gen universal moves", function () {
		team = [
			{species: 'salamence', ability: 'intimidate', moves: ['defensecurl', 'thrash'], evs: {hp: 1}},
		];
		assert.false.legalTeam(team, 'gen5ou');
	});

	it('should allow complex chainbred sets', function () {
=======
	it('should allow complex chainbred sets', function () {
		team = [
			{species: 'toxicroak', ability: 'dryskin', moves: ['bulletpunch', 'crosschop', 'fakeout'], evs: {hp: 4}},
		];
		assert.legalTeam(team, 'gen5ou');

		team = [
			{species: 'corphish', ability: 'hypercutter', moves: ['dragondance', 'metalclaw'], evs: {hp: 1}},
		];
		assert.legalTeam(team, 'gen4ou');
	});

	it.skip('should reject Volbeat with both Lunge and Dizzy Punch in Gen 7', function () {
>>>>>>> 0c8643d2
		team = [
			{species: 'volbeat', ability: 'swarm', moves: ['lunge', 'dizzypunch'], evs: {hp: 1}},
		];
<<<<<<< HEAD
		assert.legalTeam(team, 'gen5ou');

		team = [
			{species: 'corphish', ability: 'hypercutter', moves: ['dragondance', 'metalclaw'], evs: {hp: 1}},
		];
		assert.legalTeam(team, 'gen4ou');
	});

	it.skip('should reject Volbeat with both Lunge and Dizzy Punch in Gen 7', function () {
		team = [
			{species: 'volbeat', ability: 'swarm', moves: ['lunge', 'dizzypunch'], evs: {hp: 1}},
		];
=======
>>>>>>> 0c8643d2
		assert.false.legalTeam(team, 'gen7anythinggoes');
	});
});<|MERGE_RESOLUTION|>--- conflicted
+++ resolved
@@ -203,7 +203,6 @@
 		assert.legalTeam(team, 'gen3ou');
 	});
 
-<<<<<<< HEAD
 	it("should disallow illegal egg move combinations containing past gen universal moves", function () {
 		team = [
 			{species: 'salamence', ability: 'intimidate', moves: ['defensecurl', 'thrash'], evs: {hp: 1}},
@@ -212,8 +211,6 @@
 	});
 
 	it('should allow complex chainbred sets', function () {
-=======
-	it('should allow complex chainbred sets', function () {
 		team = [
 			{species: 'toxicroak', ability: 'dryskin', moves: ['bulletpunch', 'crosschop', 'fakeout'], evs: {hp: 4}},
 		];
@@ -226,25 +223,9 @@
 	});
 
 	it.skip('should reject Volbeat with both Lunge and Dizzy Punch in Gen 7', function () {
->>>>>>> 0c8643d2
 		team = [
 			{species: 'volbeat', ability: 'swarm', moves: ['lunge', 'dizzypunch'], evs: {hp: 1}},
 		];
-<<<<<<< HEAD
-		assert.legalTeam(team, 'gen5ou');
-
-		team = [
-			{species: 'corphish', ability: 'hypercutter', moves: ['dragondance', 'metalclaw'], evs: {hp: 1}},
-		];
-		assert.legalTeam(team, 'gen4ou');
-	});
-
-	it.skip('should reject Volbeat with both Lunge and Dizzy Punch in Gen 7', function () {
-		team = [
-			{species: 'volbeat', ability: 'swarm', moves: ['lunge', 'dizzypunch'], evs: {hp: 1}},
-		];
-=======
->>>>>>> 0c8643d2
 		assert.false.legalTeam(team, 'gen7anythinggoes');
 	});
 });