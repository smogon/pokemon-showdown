--- conflicted
+++ resolved
@@ -229,13 +229,13 @@
 		assert.false.legalTeam(team, 'gen7anythinggoes');
 	});
 
-<<<<<<< HEAD
 	it('should allow level 5 Indeedee-M with Disarming Voice', function () {
 		team = [
 			{species: 'indeedee', level: 5, ability: 'innerfocus', moves: ['disarmingvoice'], evs: {hp: 1}},
 		];
 		assert.legalTeam(team, 'gen8ou');
-=======
+	});
+
 	it('should allow egg moves on event formes in Gen 9', function () {
 		team = [
 			{species: 'ursalunabloodmoon', ability: 'mindseye', moves: ['yawn', 'bellydrum'], evs: {hp: 1}},
@@ -250,6 +250,5 @@
 			{species: 'greninjabond', ability: 'battlebond', moves: ['toxicspikes'], evs: {hp: 1}},
 		];
 		assert.false.legalTeam(team, 'gen7anythinggoes');
->>>>>>> 35e5fbbd
 	});
 });