'use strict';

const assert = require('./../../assert');
const common = require('./../../common');

let battle;

describe(`Receiver`, () => {
	afterEach(() => {
		battle.destroy();
	});

<<<<<<< HEAD
	it(`should gain a boost immediately if taking over a KO boost Ability`, function () {
		battle = common.createBattle({gameType: 'doubles'}, [[
			{species: 'whimsicott', ability: 'soulheart', moves: ['memento']},
			{species: 'passimian', ability: 'receiver', moves: ['sleeptalk']},
=======
	it.skip(`should gain a boost immediately if taking over a KO boost Ability`, () => {
		battle = common.createBattle({ gameType: 'doubles' }, [[
			{ species: 'whimsicott', ability: 'soulheart', moves: ['memento'] },
			{ species: 'passimian', ability: 'receiver', moves: ['sleeptalk'] },
>>>>>>> 119fe0be
		], [
			{ species: 'wynaut', moves: ['sleeptalk'] },
			{ species: 'wynaut', moves: ['sleeptalk'] },
		]]);
		battle.makeChoices();
		const passimian = battle.p1.active[1];
		assert.statStage(passimian, 'spa', 1);
	});

<<<<<<< HEAD
	it(`should do weird stuff with multiple Soul-Heart and multiple Receiver`, function () {
		battle = common.createBattle({gameType: 'doubles'}, [[
			{species: 'Passimian', ability: 'receiver', moves: ['earthquake']},
			{species: 'Magearna', ability: 'soulheart', level: 1, moves: ['sleeptalk']},
=======
	it.skip(`should do weird stuff with multiple Soul-Heart and multiple Receiver`, () => {
		battle = common.createBattle({ gameType: 'doubles' }, [[
			{ species: 'Passimian', ability: 'receiver', moves: ['earthquake'] },
			{ species: 'Magearna', ability: 'soulheart', level: 1, moves: ['sleeptalk'] },
>>>>>>> 119fe0be
		], [
			{ species: 'Lugia', ability: 'receiver', moves: ['sleeptalk'] },
			{ species: 'Wynaut', ability: 'soulheart', level: 1, moves: ['sleeptalk'] },
		]]);

		battle.makeChoices();
		const passimian = battle.p1.active[0];
		const lugia = battle.p2.active[0];
		assert.statStage(passimian, 'spa', 2);
		assert.statStage(lugia, 'spa', 1);
	});
});<|MERGE_RESOLUTION|>--- conflicted
+++ resolved
@@ -10,17 +10,10 @@
 		battle.destroy();
 	});
 
-<<<<<<< HEAD
 	it(`should gain a boost immediately if taking over a KO boost Ability`, function () {
 		battle = common.createBattle({gameType: 'doubles'}, [[
 			{species: 'whimsicott', ability: 'soulheart', moves: ['memento']},
 			{species: 'passimian', ability: 'receiver', moves: ['sleeptalk']},
-=======
-	it.skip(`should gain a boost immediately if taking over a KO boost Ability`, () => {
-		battle = common.createBattle({ gameType: 'doubles' }, [[
-			{ species: 'whimsicott', ability: 'soulheart', moves: ['memento'] },
-			{ species: 'passimian', ability: 'receiver', moves: ['sleeptalk'] },
->>>>>>> 119fe0be
 		], [
 			{ species: 'wynaut', moves: ['sleeptalk'] },
 			{ species: 'wynaut', moves: ['sleeptalk'] },
@@ -30,17 +23,10 @@
 		assert.statStage(passimian, 'spa', 1);
 	});
 
-<<<<<<< HEAD
 	it(`should do weird stuff with multiple Soul-Heart and multiple Receiver`, function () {
 		battle = common.createBattle({gameType: 'doubles'}, [[
 			{species: 'Passimian', ability: 'receiver', moves: ['earthquake']},
 			{species: 'Magearna', ability: 'soulheart', level: 1, moves: ['sleeptalk']},
-=======
-	it.skip(`should do weird stuff with multiple Soul-Heart and multiple Receiver`, () => {
-		battle = common.createBattle({ gameType: 'doubles' }, [[
-			{ species: 'Passimian', ability: 'receiver', moves: ['earthquake'] },
-			{ species: 'Magearna', ability: 'soulheart', level: 1, moves: ['sleeptalk'] },
->>>>>>> 119fe0be
 		], [
 			{ species: 'Lugia', ability: 'receiver', moves: ['sleeptalk'] },
 			{ species: 'Wynaut', ability: 'soulheart', level: 1, moves: ['sleeptalk'] },
