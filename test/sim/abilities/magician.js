--- conflicted
+++ resolved
@@ -75,7 +75,6 @@
 		assert.false.holdsItem(battle.p1.active[0], 'Klefki should not have stolen Weakness Policy.');
 	});
 
-<<<<<<< HEAD
 	it(`should not steal an item on the turn Throat Spray activates`, () => {
 		battle = common.createBattle([[
 			{ species: 'klefki', ability: 'magician', item: 'throatspray', moves: ['psychicnoise'] },
@@ -84,7 +83,7 @@
 		]]);
 		battle.makeChoices();
 		assert.false.holdsItem(battle.p1.active[0], 'Klefki should not have stolen an item.');
-=======
+
 	it(`should steal the item from the faster opponent hit`, () => {
 		battle = common.createBattle({ gameType: 'doubles' }, [[
 			{ species: "Hoopa", ability: 'magician', moves: ['expandingforce'] },
@@ -97,6 +96,5 @@
 		assert.equal(battle.p1.active[0].item, 'tr69');
 		assert.equal(battle.p2.active[0].item, 'tr68');
 		assert.equal(battle.p2.active[1].item, '');
->>>>>>> 3c2a45c6
 	});
 });