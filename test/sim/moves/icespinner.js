--- conflicted
+++ resolved
@@ -21,7 +21,6 @@
 		assert.false(battle.field.isTerrain('psychicterrain'));
 	});
 
-<<<<<<< HEAD
 	it(`should remove Terrains if target has a substitute`, function () {
 		battle = common.createBattle([[
 			{species: 'wynaut', moves: ['sleeptalk', 'icespinner']},
@@ -35,9 +34,6 @@
 	});
 
 	it(`should not remove Terrains if the user faints from Life Orb`, function () {
-=======
-	it.skip(`should not remove Terrains if the user faints from Life Orb`, () => {
->>>>>>> 62023bd2
 		battle = common.createBattle([[
 			{ species: 'shedinja', item: 'lifeorb', moves: ['icespinner'] },
 			{ species: 'wynaut', moves: ['sleeptalk'] },
@@ -61,11 +57,7 @@
 		assert(battle.field.isTerrain('psychicterrain'));
 	});
 
-<<<<<<< HEAD
 	it(`should not remove Terrains if the user is forced out via Red Card`, function () {
-=======
-	it.skip(`should not remove Terrains if the user is forced out via Red Card`, () => {
->>>>>>> 62023bd2
 		battle = common.createBattle([[
 			{ species: 'shedinja', moves: ['icespinner'] },
 			{ species: 'wynaut', moves: ['sleeptalk'] },
