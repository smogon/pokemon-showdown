--- conflicted
+++ resolved
@@ -57,11 +57,7 @@
 		assert.fullHP(battle.p1.active[0]);
 	});
 
-<<<<<<< HEAD
-	it(`should Fling, not consume Leppa Berry when using 1 PP Leppa Berry Fling`, function () {
-=======
-	it.skip(`should Fling, not consume Leppa Berry when using 1 PP Leppa Berry Fling`, () => {
->>>>>>> 62023bd2
+	it(`should Fling, not consume Leppa Berry when using 1 PP Leppa Berry Fling`, () => {
 		// Currently depends on RNG when it should not
 		battle = common.createBattle([[
 			{ species: 'wynaut', moves: ['fling'] },
