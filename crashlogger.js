--- conflicted
+++ resolved
@@ -28,17 +28,10 @@
 					Config.crashGuardEmail.options
 				);
 				transport.sendMail({
-<<<<<<< HEAD
 					from: Config.crashGuardEmail.from,
 					to: Config.crashGuardEmail.to,
 					subject: Config.crashGuardEmail.subject,
-					text: description + ' crashed with this stack trace:\n' + err.stack
-=======
-					from: Config.crashguardemail.from,
-					to: Config.crashguardemail.to,
-					subject: Config.crashguardemail.subject,
 					text: description + ' crashed with this stack trace:\n' + (err.stack || err)
->>>>>>> c4f44ea0
 				});
 			} catch (e) {
 				// could not send an email...
