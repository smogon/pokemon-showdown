--- conflicted
+++ resolved
@@ -11,14 +11,9 @@
  * @license MIT license
  */
 
-<<<<<<< HEAD
 //var cluster = require('cluster');
-var config = require('./config/config');
+var Config = require('./config/config');
 var fakeProcess = new (require('./fake-process').FakeProcess)();
-=======
-var cluster = require('cluster');
-var Config = require('./config/config');
->>>>>>> 8153126e
 
 /*if (cluster.isMaster) {
 
@@ -29,11 +24,7 @@
 	var workers = exports.workers = {};
 
 	var spawnWorker = exports.spawnWorker = function() {
-<<<<<<< HEAD
-		var worker = fakeProcess.server; //cluster.fork({PSPORT: config.port});
-=======
-		var worker = cluster.fork({PSPORT: Config.port});
->>>>>>> 8153126e
+		var worker = fakeProcess.server; //cluster.fork({PSPORT: Config.port});
 		var id = worker.id;
 		workers[id] = worker;
 		worker.on('message', function(data) {
@@ -59,13 +50,8 @@
 		});
 	};
 
-<<<<<<< HEAD
-	//var workerCount = config.workers || 1;
+	//var workerCount = Config.workers || 1;
 	//for (var i=0; i<workerCount; i++) {
-=======
-	var workerCount = Config.workers || 1;
-	for (var i=0; i<workerCount; i++) {
->>>>>>> 8153126e
 		spawnWorker();
 	//}
 
@@ -374,23 +360,13 @@
 		});
 	});
 	server.installHandlers(app, {});
-<<<<<<< HEAD
-	app.listen(config.port);
-	console.log('Worker '/*+cluster.worker.id*/+' now listening on port ' + config.port);
-
-	if (appssl) {
-		server.installHandlers(appssl, {});
-		appssl.listen(config.ssl.port);
-		console.log('Worker '/*+cluster.worker.id*/+' now listening for SSL on port ' + config.ssl.port);
-=======
 	app.listen(Config.port);
-	console.log('Worker '+cluster.worker.id+' now listening on port ' + Config.port);
+	console.log('Worker '/*+cluster.worker.id*/+' now listening on port ' + Config.port);
 
 	if (appssl) {
 		server.installHandlers(appssl, {});
 		appssl.listen(Config.ssl.port);
-		console.log('Worker '+cluster.worker.id+' now listening for SSL on port ' + Config.ssl.port);
->>>>>>> 8153126e
+		console.log('Worker '/*+cluster.worker.id*/+' now listening for SSL on port ' + Config.ssl.port);
 	}
 
 	console.log('Test your server at http://localhost:' + Config.port);
