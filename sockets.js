--- conflicted
+++ resolved
@@ -223,14 +223,7 @@
 			}
 		}
 	};
-<<<<<<< HEAD
-	var interval;
-	if (!Config.herokuHack) {
-		interval = setInterval(sweepClosedSockets, 1000 * 60 * 10);
-	}
-=======
 	var interval = setInterval(sweepClosedSockets, 1000 * 60 * 10);
->>>>>>> 2402f173
 
 	process.on('message', function (data) {
 		// console.log('worker received: ' + data);
@@ -391,20 +384,6 @@
 
 		process.send('*' + socketid + '\n' + socket.remoteAddress);
 
-<<<<<<< HEAD
-		// console.log('CONNECT: ' + socket.remoteAddress + ' [' + socket.id + ']');
-		var interval;
-		if (Config.herokuHack) {
-			// see https://github.com/sockjs/sockjs-node/issues/57#issuecomment-5242187
-			interval = setInterval(function () {
-				try {
-					socket._session.recv.didClose();
-				} catch (e) {}
-			}, 15000);
-		}
-
-=======
->>>>>>> 2402f173
 		socket.on('data', function (message) {
 			// drop empty messages (DDoS?)
 			if (!message) return;
@@ -425,15 +404,9 @@
 		});
 	});
 	server.installHandlers(app, {});
-<<<<<<< HEAD
-	if (Config.bindaddress === '0.0.0.0') Config.bindaddress = undefined;
-	app.listen(Config.port, Config.bindAddress || undefined);
-	console.log('Worker ' + cluster.worker.id + ' now listening on ' + (Config.bindAddress || '*') + ':' + Config.port);
-=======
-	if (!Config.bindaddress) Config.bindaddress = '0.0.0.0';
-	app.listen(Config.port, Config.bindaddress);
-	console.log('Worker ' + cluster.worker.id + ' now listening on ' + Config.bindaddress + ':' + Config.port);
->>>>>>> 2402f173
+	if (!Config.bindAddress) Config.bindAddress = '0.0.0.0';
+	app.listen(Config.port, Config.bindAddress);
+	console.log('Worker ' + cluster.worker.id + ' now listening on ' + Config.bindAddress + ':' + Config.port);
 
 	if (appssl) {
 		server.installHandlers(appssl, {});
@@ -441,11 +414,7 @@
 		console.log('Worker ' + cluster.worker.id + ' now listening for SSL on port ' + Config.ssl.port);
 	}
 
-<<<<<<< HEAD
-	console.log('Test your server at http://' + (Config.bindAddress || 'localhost') + ':' + Config.port);
-=======
-	console.log('Test your server at http://' + (Config.bindaddress === '0.0.0.0' ? 'localhost' : Config.bindaddress) + ':' + Config.port);
->>>>>>> 2402f173
+	console.log('Test your server at http://' + (Config.bindAddress === '0.0.0.0' ? 'localhost' : Config.bindAddress) + ':' + Config.port);
 
 	require('./repl.js').start('sockets-', cluster.worker.id + '-' + process.pid, function (cmd) { return eval(cmd); });
 }