/**
 * The Studio: Artist of the Day plugin
 * This is a daily activity where users nominate the featured artist for the day, which is selected randomly once voting has ended.
 * Only works in a room with the id 'thestudio'
 */

function toArrayOfArrays(map) {
	var ret = [];
	map.forEach(function (value, key) {
		ret.push([value, key]);
	});
	return ret;
}

function toArtistId(artist) { // toId would return '' for foreign/sadistic artists
	return artist.toLowerCase().replace(/\s/g, '').replace(/\b&\b/g, '');
}

var artistOfTheDay = {
	pendingNominations: false,
	nominations: new Map(),
	removedNominators: []
};

var theStudio = Rooms.get('thestudio');
if (theStudio && !theStudio.plugin) {
	theStudio.plugin = artistOfTheDay;
}

var commands = {
	start: function (target, room, user) {
<<<<<<< HEAD
		if (room.id !== 'thestudio' || !room.chatRoomData || !this.can('aotd', room)) return false;
		if (artistOfTheDay.pendingNominations) return this.sendReply('Nominations for the Artist of the Day are already in progress.');
=======
		if (room.id !== 'thestudio') return this.sendReply('This command can only be used in The Studio.');
		if (!room.chatRoomData || !this.can('mute', null, room)) return false;
		if ((user.locked || room.isMuted(user)) && !user.can('bypassall')) return this.sendReply("You cannot do this while unable to talk.");
		if (artistOfTheDay.pendingNominations) return this.sendReply("Nominations for the Artist of the Day are already in progress.");
>>>>>>> 80e43a39

		var nominations = artistOfTheDay.nominations;
		var prenominations = room.chatRoomData.prenominations;
		if (prenominations && prenominations.length) {
			for (var i = 0; i < prenominations.length; i++) {
				var prenomination = prenominations[i];
				nominations.set(Users.get(prenomination[0].userid) || prenomination[0], prenomination[1]);
			}
		}

		artistOfTheDay.pendingNominations = true;
		room.chatRoomData.prenominations = [];
		Rooms.global.writeChatRoomData();
		room.addRaw(
			"<div class=\"broadcast-blue\"><strong>Nominations for the Artist of the Day have begun!</strong><br />" +
		        "Use /aotd nom to nominate an artist.</div>"
		);
		this.privateModCommand("(" + user.name + " began nominations for the Artist of the Day.)");
	},
	starthelp: ["/aotd start - Start nominations for the Artist of the Day. Requires: % @ # & ~"],

	end: function (target, room, user) {
<<<<<<< HEAD
		if (room.id !== 'thestudio' || !room.chatRoomData || !this.can('aotd', room)) return false;
		if (!artistOfTheDay.pendingNominations) return this.sendReply('Nominations for the Artist of the Day are not in progress.');
		if (!artistOfTheDay.nominations.size) return this.sendReply('No nominations have been submitted yet.');
=======
		if (room.id !== 'thestudio') return this.sendReply('This command can only be used in The Studio.');
		if (!room.chatRoomData || !this.can('mute', null, room)) return false;
		if ((user.locked || room.isMuted(user)) && !user.can('bypassall')) return this.sendReply("You cannot do this while unable to talk.");
		if (!artistOfTheDay.pendingNominations) return this.sendReply("Nominations for the Artist of the Day are not in progress.");
		if (!artistOfTheDay.nominations.size) return this.sendReply("No nominations have been submitted yet.");
>>>>>>> 80e43a39

		var nominations = toArrayOfArrays(artistOfTheDay.nominations);
		var artist = nominations[~~(Math.random() * nominations.length)][0];
		artistOfTheDay.pendingNominations = false;
		artistOfTheDay.nominations.clear();
		artistOfTheDay.removedNominators = [];
		room.chatRoomData.artistOfTheDay = artist;
		Rooms.global.writeChatRoomData();
		room.addRaw(
			"<div class=\"broadcast-blue\"><strong>Nominations for the Artist of the Day have ended!</strong><br />" +
		        "Randomly selected artist: " + Tools.escapeHTML(artist) + "</div>"
		);
		this.privateModCommand("(" + user.name + " ended nominations for the Artist of the Day.)");
	},
	endhelp: ["/aotd end - End nominations for the Artist of the Day and set it to a randomly selected artist. Requires: % @ # & ~"],

	prenom: function (target, room, user) {
		if (room.id !== 'thestudio') return this.sendReply('This command can only be used in The Studio.');
		if (!target) this.parse('/help aotd prenom');
		if (!room.chatRoomData || !target) return false;
		if ((user.locked || room.isMuted(user)) && !user.can('bypassall')) return this.sendReply("You cannot do this while unable to talk.");
		if (artistOfTheDay.pendingNominations) return this.sendReply("Nominations for the Artist of the Day are in progress.");
		if (!room.chatRoomData.prenominations) room.chatRoomData.prenominations = [];

		var userid = user.userid;
		var ips = user.ips;
		var prenominationId = toArtistId(target);
		if (!prenominationId) return this.sendReply("" + target + " is not a valid artist name.");
		if (room.chatRoomData.artistOfTheDay && toArtistId(room.chatRoomData.artistOfTheDay) === prenominationId) return this.sendReply("" + target + " is already the current Artist of the Day.");

		var prenominations = room.chatRoomData.prenominations;
		var prenominationIndex = -1;
		var latestIp = user.latestIp;
		for (var i = 0; i < prenominations.length; i++) {
			if (toArtistId(prenominations[i][1]) === prenominationId) return this.sendReply("" + target + " has already been prenominated.");

			if (prenominationIndex < 0) {
				var prenominator = prenominations[i][0];
				if (prenominator.userid === userid || prenominator.ips[latestIp]) {
					prenominationIndex = i;
					break;
				}
			}
		}

		if (prenominationIndex >= 0) {
			prenominations[prenominationIndex][1] = target;
			Rooms.global.writeChatRoomData();
			return this.sendReply("Your prenomination was changed to " + target + ".");
		}

		prenominations.push([{name: user.name, userid: userid, ips: user.ips}, target]);
		Rooms.global.writeChatRoomData();
		this.sendReply("" + target + " was submitted for the next nomination period for the Artist of the Day.");
	},
	prenomhelp: ["/aotd prenom [artist] - Nominate an artist for the Artist of the Day between nomination periods."],

	nom: function (target, room, user) {
		if (room.id !== 'thestudio') return this.sendReply('This command can only be used in The Studio.');
		if (!target) this.parse('/help aotd nom');
		if (!room.chatRoomData || !target) return false;
		if ((user.locked || room.isMuted(user)) && !user.can('bypassall')) return this.sendReply("You cannot do this while unable to talk.");
		if (!artistOfTheDay.pendingNominations) return this.sendReply("Nominations for the Artist of the Day are not in progress.");

		var removedNominators = artistOfTheDay.removedNominators;
		if (removedNominators.indexOf(user) >= 0) return this.sendReply("Since your nomination has been removed, you cannot submit another artist until the next round.");

		var alts = user.getAlts();
		for (var i = 0; i < removedNominators.length; i++) {
			if (alts.indexOf(removedNominators[i].name) >= 0) return this.sendReply("Since your nomination has been removed, you cannot submit another artist until the next round.");
		}

		var nominationId = toArtistId(target);
		if (room.chatRoomData.artistOfTheDay && toArtistId(room.chatRoomData.artistOfTheDay) === nominationId) return this.sendReply("" + target + " was the last Artist of the Day.");

		var userid = user.userid;
		var latestIp = user.latestIp;
		for (var data, nominationsIterator = artistOfTheDay.nominations.entries(); !!(data = nominationsIterator.next().value);) { // replace with for-of loop once available
			var nominator = data[0];
			if (nominator.ips[latestIp] && nominator.userid !== userid || alts.indexOf(nominator.name) >= 0) return this.sendReply("You have already submitted a nomination for the Artist of the Day under the name " + nominator.name + ".");
			if (toArtistId(data[1]) === nominationId) return this.sendReply("" + target + " has already been nominated.");
		}

		var response = "" + user.name + (artistOfTheDay.nominations.has(user) ? " changed their nomination from " + artistOfTheDay.nominations.get(user) + " to " + target + "." : " nominated " + target + " for the Artist of the Day.");
		artistOfTheDay.nominations.set(user, target);
		room.add(response);
	},
	nomhelp: ["/aotd nom [artist] - Nominate an artist for the Artist of the Day."],

	viewnoms: function (target, room, user) {
		if (room.id !== 'thestudio') return this.sendReply('This command can only be used in The Studio.');
		if (!room.chatRoomData) return false;

		var buffer = "";
		if (!artistOfTheDay.pendingNominations) {
			if (!user.can('mute', null, room)) return false;

			var prenominations = room.chatRoomData.prenominations;
			if (!prenominations || !prenominations.length) return this.sendReplyBox("No prenominations have been submitted yet.");

			prenominations = prenominations.sort(function (a, b) {
				if (a[1] > b[1]) return 1;
				if (a[1] < b[1]) return -1;
				return 0;
			});

			buffer += "Current prenominations:";
			for (var i = 0; i < prenominations.length; i++) {
				buffer += "<br />" +
					"- " + Tools.escapeHTML(prenominations[i][1]) + " (submitted by " + Tools.escapeHTML(prenominations[i][0].name) + ")";
			}
			return this.sendReplyBox(buffer);
		}

		if (!this.canBroadcast()) return false;
		if (!artistOfTheDay.nominations.size) return this.sendReplyBox("No nominations have been submitted yet.");

		var nominations = toArrayOfArrays(artistOfTheDay.nominations).sort(function (a, b) {
			if (a[1] > b[1]) return 1;
			if (a[1] < b[1]) return -1;
			return 0;
		});

		buffer += "Current nominations:";
		for (var i = 0; i < nominations.length; i++) {
			buffer += "<br />" +
				"- " + Tools.escapeHTML(nominations[i][0]) + " (submitted by " + Tools.escapeHTML(nominations[i][1].name) + ")";
		}

		this.sendReplyBox(buffer);
	},
	viewnomshelp: ["/aotd viewnoms - View the current nominations for the Artist of the Day. Requires: % @ # & ~"],

	removenom: function (target, room, user) {
<<<<<<< HEAD
		if (room.id !== 'thestudio' || !room.chatRoomData || !target || !this.can('aotd', room)) return false;
		if (!artistOfTheDay.pendingNominations) return this.sendReply('Nominations for the Artist of the Day are not in progress.');
		if (!artistOfTheDay.nominations.size) return this.sendReply('No nominations have been submitted yet.');
=======
		if (room.id !== 'thestudio') return this.sendReply('This command can only be used in The Studio.');
		if (!target) this.parse('/help aotd removenom');
		if (!room.chatRoomData || !target || !this.can('mute', null, room)) return false;
		if ((user.locked || room.isMuted(user)) && !user.can('bypassall')) return this.sendReply("You cannot do this while unable to talk.");
		if (!artistOfTheDay.pendingNominations) return this.sendReply("Nominations for the Artist of the Day are not in progress.");
		if (!artistOfTheDay.nominations.size) return this.sendReply("No nominations have been submitted yet.");
>>>>>>> 80e43a39

		target = this.splitTarget(target);
		var name = this.targetUsername;
		var userid = toId(name);
		if (!userid) return this.sendReply("'" + name + "' is not a valid username.");

		for (var nominator, nominatorsIterator = artistOfTheDay.nominations.keys(); !!(nominator = nominatorsIterator.next().value);) { // replace with for-of loop once available
			if (nominator.userid === userid) {
				artistOfTheDay.nominations.delete(nominator);
				artistOfTheDay.removedNominators.push(nominator);
				return this.privateModCommand("(" + user.name + " removed " + nominator.name + "'s nomination for the Artist of the Day.)");
			}
		}

		this.sendReply("User '" + name + "' has no nomination for the Artist of the Day.");
	},
	removenomhelp: ["/aotd removenom [username] - Remove a user\'s nomination for the Artist of the Day and prevent them from voting again until the next round. Requires: % @ # & ~"],

	set: function (target, room, user) {
<<<<<<< HEAD
		if (room.id !== 'thestudio' || !room.chatRoomData || !this.can('aotd', room)) return false;
		if (!toId(target)) return this.sendReply('No valid artist was specified.');
		if (artistOfTheDay.pendingNominations) return this.sendReply('The Artist of the Day cannot be set while nominations are in progress.');
=======
		if (room.id !== 'thestudio') return this.sendReply('This command can only be used in The Studio.');
		if (!target) this.parse('/help aotd set');
		if (!room.chatRoomData || !this.can('mute', null, room)) return false;
		if ((user.locked || room.isMuted(user)) && !user.can('bypassall')) return this.sendReply("You cannot do this while unable to talk.");
		if (!toId(target)) return this.sendReply("No valid artist was specified.");
		if (artistOfTheDay.pendingNominations) return this.sendReply("The Artist of the Day cannot be set while nominations are in progress.");
>>>>>>> 80e43a39

		room.chatRoomData.artistOfTheDay = target;
		Rooms.global.writeChatRoomData();
		this.privateModCommand("(" + user.name + " set the Artist of the Day to " + target + ".)");
	},
	sethelp: ["/aotd set [artist] - Set the Artist of the Day. Requires: % @ # & ~"],

	'': function (target, room) {
		if (room.id !== 'thestudio') return this.sendReply('This command can only be used in The Studio.');
		if (!room.chatRoomData || !this.canBroadcast()) return false;
		this.sendReplyBox("The Artist of the Day " + (room.chatRoomData.artistOfTheDay ? "is " + room.chatRoomData.artistOfTheDay + "." : "has not been set yet."));
	},

	help: function (target, room) {
		if (room.id !== 'thestudio') return this.sendReply('This command can only be used in The Studio.');
		if (!room.chatRoomData || !this.canBroadcast()) return false;
		this.sendReply("Use /help aotd to view help for all commands, or /help aotd [command] for help on a specific command.");
	}
};

exports.commands = {
	aotd: commands,
	aotdhelp: [
		"The Studio: Artist of the Day plugin commands:",
		"- /aotd - View the Artist of the Day.",
		"- /aotd start - Start nominations for the Artist of the Day. Requires: % @ # & ~",
		"- /aotd nom [artist] - Nominate an artist for the Artist of the Day.",
		"- /aotd viewnoms - View the current nominations for the Artist of the Day. Requires: % @ # & ~",
		"- /aotd removenom [username] - Remove a user's nomination for the Artist of the Day and prevent them from voting again until the next round. Requires: % @ # & ~",
		"- /aotd end - End nominations for the Artist of the Day and set it to a randomly selected artist. Requires: % @ # & ~",
		"- /aotd prenom [artist] - Nominate an artist for the Artist of the Day between nomination periods.",
		"- /aotd set [artist] - Set the Artist of the Day. Requires: % @ # & ~"
	]
};<|MERGE_RESOLUTION|>--- conflicted
+++ resolved
@@ -29,15 +29,10 @@
 
 var commands = {
 	start: function (target, room, user) {
-<<<<<<< HEAD
-		if (room.id !== 'thestudio' || !room.chatRoomData || !this.can('aotd', room)) return false;
-		if (artistOfTheDay.pendingNominations) return this.sendReply('Nominations for the Artist of the Day are already in progress.');
-=======
-		if (room.id !== 'thestudio') return this.sendReply('This command can only be used in The Studio.');
-		if (!room.chatRoomData || !this.can('mute', null, room)) return false;
+		if (room.id !== 'thestudio') return this.sendReply('This command can only be used in The Studio.');
+		if (!room.chatRoomData || !this.can('aotd', room)) return false;
 		if ((user.locked || room.isMuted(user)) && !user.can('bypassall')) return this.sendReply("You cannot do this while unable to talk.");
 		if (artistOfTheDay.pendingNominations) return this.sendReply("Nominations for the Artist of the Day are already in progress.");
->>>>>>> 80e43a39
 
 		var nominations = artistOfTheDay.nominations;
 		var prenominations = room.chatRoomData.prenominations;
@@ -57,20 +52,14 @@
 		);
 		this.privateModCommand("(" + user.name + " began nominations for the Artist of the Day.)");
 	},
-	starthelp: ["/aotd start - Start nominations for the Artist of the Day. Requires: % @ # & ~"],
+	starthelp: ["/aotd start - Start nominations for the Artist of the Day. Requires: " + Users.getGroupsThatCan('aotd').join(" ")],
 
 	end: function (target, room, user) {
-<<<<<<< HEAD
-		if (room.id !== 'thestudio' || !room.chatRoomData || !this.can('aotd', room)) return false;
-		if (!artistOfTheDay.pendingNominations) return this.sendReply('Nominations for the Artist of the Day are not in progress.');
-		if (!artistOfTheDay.nominations.size) return this.sendReply('No nominations have been submitted yet.');
-=======
-		if (room.id !== 'thestudio') return this.sendReply('This command can only be used in The Studio.');
-		if (!room.chatRoomData || !this.can('mute', null, room)) return false;
+		if (room.id !== 'thestudio') return this.sendReply('This command can only be used in The Studio.');
+		if (!room.chatRoomData || !this.can('aotd', room)) return false;
 		if ((user.locked || room.isMuted(user)) && !user.can('bypassall')) return this.sendReply("You cannot do this while unable to talk.");
 		if (!artistOfTheDay.pendingNominations) return this.sendReply("Nominations for the Artist of the Day are not in progress.");
 		if (!artistOfTheDay.nominations.size) return this.sendReply("No nominations have been submitted yet.");
->>>>>>> 80e43a39
 
 		var nominations = toArrayOfArrays(artistOfTheDay.nominations);
 		var artist = nominations[~~(Math.random() * nominations.length)][0];
@@ -85,7 +74,7 @@
 		);
 		this.privateModCommand("(" + user.name + " ended nominations for the Artist of the Day.)");
 	},
-	endhelp: ["/aotd end - End nominations for the Artist of the Day and set it to a randomly selected artist. Requires: % @ # & ~"],
+	endhelp: ["/aotd end - End nominations for the Artist of the Day and set it to a randomly selected artist. Requires: " + Users.getGroupsThatCan('aotd').join(" ")],
 
 	prenom: function (target, room, user) {
 		if (room.id !== 'thestudio') return this.sendReply('This command can only be used in The Studio.');
@@ -205,18 +194,12 @@
 	viewnomshelp: ["/aotd viewnoms - View the current nominations for the Artist of the Day. Requires: % @ # & ~"],
 
 	removenom: function (target, room, user) {
-<<<<<<< HEAD
-		if (room.id !== 'thestudio' || !room.chatRoomData || !target || !this.can('aotd', room)) return false;
-		if (!artistOfTheDay.pendingNominations) return this.sendReply('Nominations for the Artist of the Day are not in progress.');
-		if (!artistOfTheDay.nominations.size) return this.sendReply('No nominations have been submitted yet.');
-=======
 		if (room.id !== 'thestudio') return this.sendReply('This command can only be used in The Studio.');
 		if (!target) this.parse('/help aotd removenom');
-		if (!room.chatRoomData || !target || !this.can('mute', null, room)) return false;
+		if (!room.chatRoomData || !target || !this.can('aotd', room)) return false;
 		if ((user.locked || room.isMuted(user)) && !user.can('bypassall')) return this.sendReply("You cannot do this while unable to talk.");
 		if (!artistOfTheDay.pendingNominations) return this.sendReply("Nominations for the Artist of the Day are not in progress.");
 		if (!artistOfTheDay.nominations.size) return this.sendReply("No nominations have been submitted yet.");
->>>>>>> 80e43a39
 
 		target = this.splitTarget(target);
 		var name = this.targetUsername;
@@ -233,27 +216,21 @@
 
 		this.sendReply("User '" + name + "' has no nomination for the Artist of the Day.");
 	},
-	removenomhelp: ["/aotd removenom [username] - Remove a user\'s nomination for the Artist of the Day and prevent them from voting again until the next round. Requires: % @ # & ~"],
+	removenomhelp: ["/aotd removenom [username] - Remove a user\'s nomination for the Artist of the Day and prevent them from voting again until the next round. Requires: " + Users.getGroupsThatCan('aotd').join(" ")],
 
 	set: function (target, room, user) {
-<<<<<<< HEAD
-		if (room.id !== 'thestudio' || !room.chatRoomData || !this.can('aotd', room)) return false;
-		if (!toId(target)) return this.sendReply('No valid artist was specified.');
-		if (artistOfTheDay.pendingNominations) return this.sendReply('The Artist of the Day cannot be set while nominations are in progress.');
-=======
 		if (room.id !== 'thestudio') return this.sendReply('This command can only be used in The Studio.');
 		if (!target) this.parse('/help aotd set');
-		if (!room.chatRoomData || !this.can('mute', null, room)) return false;
+		if (!room.chatRoomData || !this.can('aotd', room)) return false;
 		if ((user.locked || room.isMuted(user)) && !user.can('bypassall')) return this.sendReply("You cannot do this while unable to talk.");
 		if (!toId(target)) return this.sendReply("No valid artist was specified.");
 		if (artistOfTheDay.pendingNominations) return this.sendReply("The Artist of the Day cannot be set while nominations are in progress.");
->>>>>>> 80e43a39
 
 		room.chatRoomData.artistOfTheDay = target;
 		Rooms.global.writeChatRoomData();
 		this.privateModCommand("(" + user.name + " set the Artist of the Day to " + target + ".)");
 	},
-	sethelp: ["/aotd set [artist] - Set the Artist of the Day. Requires: % @ # & ~"],
+	sethelp: ["/aotd set [artist] - Set the Artist of the Day. Requires: " + Users.getGroupsThatCan('aotd').join(" ")],
 
 	'': function (target, room) {
 		if (room.id !== 'thestudio') return this.sendReply('This command can only be used in The Studio.');
@@ -273,12 +250,12 @@
 	aotdhelp: [
 		"The Studio: Artist of the Day plugin commands:",
 		"- /aotd - View the Artist of the Day.",
-		"- /aotd start - Start nominations for the Artist of the Day. Requires: % @ # & ~",
+		"- /aotd start - Start nominations for the Artist of the Day. Requires: " + Users.getGroupsThatCan('aotd').join(" "),
 		"- /aotd nom [artist] - Nominate an artist for the Artist of the Day.",
-		"- /aotd viewnoms - View the current nominations for the Artist of the Day. Requires: % @ # & ~",
-		"- /aotd removenom [username] - Remove a user's nomination for the Artist of the Day and prevent them from voting again until the next round. Requires: % @ # & ~",
-		"- /aotd end - End nominations for the Artist of the Day and set it to a randomly selected artist. Requires: % @ # & ~",
+		"- /aotd viewnoms - View the current nominations for the Artist of the Day. Requires: " + Users.getGroupsThatCan('aotd').join(" "),
+		"- /aotd removenom [username] - Remove a user's nomination for the Artist of the Day and prevent them from voting again until the next round. Requires: " + Users.getGroupsThatCan('aotd').join(" "),
+		"- /aotd end - End nominations for the Artist of the Day and set it to a randomly selected artist. Requires: " + Users.getGroupsThatCan('aotd').join(" "),
 		"- /aotd prenom [artist] - Nominate an artist for the Artist of the Day between nomination periods.",
-		"- /aotd set [artist] - Set the Artist of the Day. Requires: % @ # & ~"
+		"- /aotd set [artist] - Set the Artist of the Day. Requires: " + Users.getGroupsThatCan('aotd').join(" ")
 	]
 };