/**
 * The Studio: Artist of the Day plugin
 * This is a daily activity where users nominate the featured artist for the day, which is selected randomly once voting has ended.
 * Only works in a room with the id 'thestudio'
 */

function toArtistId(artist) { // toId would return '' for foreign/sadistic artists
	return artist.toLowerCase().replace(/\s/g, '').replace(/\b&\b/g, '');
}

var artistOfTheDay = {
	pendingNominations: false,
	nominations: new Map(),
	removedNominators: []
};

var theStudio = Rooms.get('thestudio');
if (theStudio && !theStudio.plugin) {
	theStudio.plugin = artistOfTheDay;
}

var commands = {
	start: function (target, room, user) {
		if (room.id !== 'thestudio' || !room.chatRoomData || !this.can('mute', null, room)) return false;
		if (artistOfTheDay.pendingNominations) return this.sendReply('Nominations for the Artist of the Day are already in progress.');

		var nominations = artistOfTheDay.nominations;
		var prenominations = room.chatRoomData.prenominations;
		if (prenominations && prenominations.length) {
			for (var i = prenominations.length; i--;) {
				var prenomination = prenominations[i];
				nominations.set(Users.get(prenomination[0].userid) || prenomination[0], prenomination[1]);
			}
		}

		artistOfTheDay.pendingNominations = true;
		room.chatRoomData.prenominations = [];
		Rooms.global.writeChatRoomData();
		room.addRaw('<div class="broadcast-blue"><strong>Nominations for the Artist of the Day have begun!</strong><br />' +
		            'Use /aotd nom to nominate an artist.</div>');
		this.privateModCommand('(' + user.name + ' began nominations for the Artist of the Day.)');
	},

	end: function (target, room, user) {
		if (room.id !== 'thestudio' || !room.chatRoomData || !this.can('mute', null, room)) return false;
		if (!artistOfTheDay.pendingNominations) return this.sendReply('Nominations for the Artist of the Day are not in progress.');
		if (!artistOfTheDay.nominations.size) return this.sendReply('No nominations have been submitted yet.');

		var nominations = Array.from(artistOfTheDay.nominations.values());
		var artist = nominations[~~Math.random(nominations.length)];
		artistOfTheDay.pendingNominations = false;
		artistOfTheDay.nominations.clear();
		artistOfTheDay.removedNominators = [];
		room.chatRoomData.artistOfTheDay = artist;
		Rooms.global.writeChatRoomData();
		room.addRaw('<div class="broadcast-blue"><strong>Nominations for the Artist of the Day have ended!</strong><br />' +
		            'Randomly selected artist: ' + Tools.escapeHTML(artist) + '</div>');
		this.privateModCommand('(' + user.name + ' ended nominations for the Artist of the Day.)');
	},

<<<<<<< HEAD
	taotd: 'toggleaotd',
	toggleaotd: function (target, room, user) {
		if (room.id !== 'thestudio') return this.sendReply("This command can only be used in The Studio.");
		if (!this.canTalk()) return;
		if (!this.can('aotd', room)) return;
		if (!target) {
			return this.sendReply("/toggleaotd [on / off] - If on, this will start AOTD, if off, this will no longer allow people to use /naotd.");
		}
		if (target === 'on') {
			if (room.aotdOn) return this.sendReply("The Artist of the Day has already started.");
			room.addRaw(
				'<div class="broadcast-blue"><center>' +
					'<h3>Artist of the Day has started!</h3>' +
					"<p>(Started by " + Tools.escapeHTML(user.name) + ")</p>" +
					"<p>Use <strong>/naotd</strong> [artist] to nominate an artist!</p>" +
				'</center></div>'
			);
			room.aotdOn = true;
			this.logModCommand("Artist of the Day was started by " + Tools.escapeHTML(user.name) + ".");
=======
	prenom: function (target, room, user) {
		if (room.id !== 'thestudio' || !room.chatRoomData || !target) return false;
		if (artistOfTheDay.pendingNominations) return this.sendReply('Nominations for the Artist of the Day are in progress.');
		if (!room.chatRoomData.prenominations) room.chatRoomData.prenominations = [];

		var userid = user.userid;
		var ips = user.ips;
		var prenominationId = toArtistId(target);
		if (!prenominationId) return this.sendReply('' + target + ' is not a valid artist name.');
		if (toArtistId(room.chatRoomData.artistOfTheDay) === prenominationId) return this.sendReply('' + target + ' is already the current Artist of the Day.');

		var prenominations = room.chatRoomData.prenominations;
		var prenominationIndex = -1;
		var latestIp = user.latestIp;
		for (var i = prenominations.length; i--;) {
			if (toArtistId(prenominations[i][1]) === prenominationId) return this.sendReply('' + target + ' has already been prenominated.');

			if (prenominationIndex < 0) {
				var prenominator = prenominations[i][0];
				if (prenominator.userid === userid || prenominator.ips[latestIp]) prenominationIndex = i;
			}
>>>>>>> 313b86c4
		}

		if (prenominationIndex > -1) {
			prenominations[prenominationIndex][1] = target;
			Rooms.global.writeChatRoomData();
			return this.sendReply('Your prenomination was changed to ' + target + '.');
		}

		prenominations.push([{name: user.name, userid: userid, ips: user.ips}, target]);
		Rooms.global.writeChatRoomData();
		this.sendReply('' + target + ' was submitted for the next nomination period for the Artist of the Day.');
	},

	nom: function (target, room, user) {
		if (room.id !== 'thestudio' || !room.chatRoomData) return false;
		if (!artistOfTheDay.pendingNominations) return this.sendReply('Nominations for the Artist of the Day are not in progress.');

		var removedNominators = artistOfTheDay.removedNominators;
		if (removedNominators.indexOf(user) > -1) return this.sendReply('Since your nomination has been removed, you cannot submit another artist until the next round.');

		var alts = user.getAlts();
		for (var i = removedNominators.length; i--;) {
			if (alts.indexOf(removedNominators[i].name) > -1) return this.sendReply('Since your nomination has been removed, you cannot submit another artist until the next round.');
		}

		var nominationId = toArtistId(target);
		if (toArtistId(room.chatRoomData.artistOfTheDay) === nominationId) return this.sendReply('' + target + ' was the last Artist of the Day.');

		var userid = user.userid;
		var latestIp = user.latestIp;
		for (var data, nominationsIterator = artistOfTheDay.nominations.entries(); !!(data = nominationsIterator.next().value);) { // replace with for-of loop once available
			var nominator = data[0];
			if (nominator.ips[latestIp] && nominator.userid !== userid || alts.indexOf(nominator.name) > -1) return this.sendReply('You have already submitted a nomination for the Artist of the Day under the name ' + nominator.name + '.');
			if (toArtistId(data[1]) === nominationId) return this.sendReply('' + target + ' has already been nominated.');
		}

		var response = '' + user.name + (artistOfTheDay.nominations.has(user) ? ' changed their nomination from ' + artistOfTheDay.nominations.get(user) + ' to ' + target + '.' : ' nominated ' + target + ' for the Artist of the Day.');
		artistOfTheDay.nominations.set(user, target);
		this.send(response);
	},

	viewnoms: function (target, room, user) {
		if (room.id !== 'thestudio' || !room.chatRoomData) return false;

		var buffer = '';
		if (!artistOfTheDay.pendingNominations) {
			if (!user.can('mute', null, room)) return false;

			var prenominations = room.chatRoomData.prenominations;
			if (!prenominations || !prenominations.length) return this.sendReplyBox('No prenominations have been submitted yet.');

			var i = prenominations.length;
			buffer += 'Current prenominations:';
			while (i--) {
				buffer += '<br />- ' + Tools.escapeHTML(prenominations[i][1]) + ' (submitted by ' + Tools.escapeHTML(prenominations[i][0].name) + ')';
			}
			return this.sendReplyBox(buffer);
		}

		if (!this.canBroadcast()) return false;
		if (!artistOfTheDay.nominations.size) return this.sendReplyBox('No nominations have been submitted yet.');

		var nominations = Array.from(artistOfTheDay.nominations.entries()).sort(function (a, b) {
			if (a[1] < b[1]) return 1;
			if (a[1] > b[1]) return -1;
			return 0;
		});
		var i = nominations.length;
		buffer += 'Current nominations:';
		while (i--) {
			buffer += '<br />- ' + Tools.escapeHTML(nominations[i][1]) + ' (submitted by ' + Tools.escapeHTML(nominations[i][0].name) + ')';
		}
		this.sendReplyBox(buffer);
	},

	removenom: function (target, room, user) {
		if (room.id !== 'thestudio' || !room.chatRoomData || !target || !this.can('mute', null, room)) return false;
		if (!artistOfTheDay.pendingNominations) return this.sendReply('Nominations for the Artist of the Day are not in progress.');
		if (!artistOfTheDay.nominations.size) return this.sendReply('No nominations have been submitted yet.');

		target = this.splitTarget(target);
		var name = this.targetUsername;
		var userid = toId(name);
		if (!userid) return this.sendReply('"' + name + '" is not a valid username.');

		for (var nominator, nominatorsIterator = artistOfTheDay.nominations.keys(); !!(nominator = nominatorsIterator.next().value);) { // replace with for-of loop once available
			if (nominator.userid === userid) {
				artistOfTheDay.nominations.delete(nominator);
				artistOfTheDay.removedNominators.push(nominator);
				return this.privateModCommand('(' + user.name + ' removed ' + nominator.name + '\'s nomination for the Artist of the Day.)');
			}
		}
<<<<<<< HEAD
		if (!this.canTalk()) return;
		if (target.length > 25) return this.sendReply("This Artist\'s name is too long; it cannot exceed 25 characters.");
		if (!this.can('aotd', room)) return;
		room.aotd = target;
		room.addRaw(
			'<div class="broadcast-green">' +
				"<h3>The Artist of the Day is now <font color=\"black\">" + Tools.escapeHTML(target) + "</font></h3>" +
				"<p>(Set by " + Tools.escapeHTML(user.name) + ".)</p>" +
				"<p>This Artist will be posted on our <a href=\"http://thepsstudioroom.weebly.com/artist-of-the-day.html\">Artist of the Day page</a>.</p>" +
			'</div>'
		);
		room.aotdOn = false;
		this.logModCommand("The Artist of the Day was changed to " + Tools.escapeHTML(target) + " by " + Tools.escapeHTML(user.name) + ".");
=======

		this.sendReply('User "' + name + '" has no nomination for the Artist of the Day.');
	},

	set: function (target, room, user) {
		if (room.id !== 'thestudio' || !room.chatRoomData || !this.can('mute', null, room)) return false;
		if (!toId(target)) return this.sendReply('No valid artist was specified.');
		if (artistOfTheDay.pendingNominations) return this.sendReply('The Artist of the Day cannot be set while nominations are in progress.');

		room.chatRoomData.artistOfTheDay = target;
		Rooms.global.writeChatRoomData();
		this.privateModCommand('(' + user.name + ' set the Artist of the Day to ' + target + '.)');
	},

	'': function (target, room) {
		if (room.id !== 'thestudio' || !room.chatRoomData || !this.canBroadcast()) return false;
		this.sendReplyBox('The Artist of the Day ' + (room.chatRoomData.artistOfTheDay ? 'is ' + room.chatRoomData.artistOfTheDay + '.' : 'has not been set yet.'));
	},

	help: function (target, room) {
		if (room.id !== 'thestudio' || !room.chatRoomData || !this.canBroadcast()) return false;
		this.sendReplyBox('The Studio: Artist of the Day plugin commands:<br />' +
		                  '- /aotd - View the Artist of the Day.<br />' +
				  '- /aotd start - Start nominations for the Artist of the Day. Requires: % @ # & ~<br />' +
				  '- /aotd nom - Nominate an artist for the Artist of the Day.<br />' +
				  '- /aotd viewnoms - View the current nominations for the Artist of the Day. Requires: % @ # & ~<br />' +
				  '- /aotd removenom [username] - Remove a user\'s nomination for the Artist of the Day and prevent them from voting again until the next round. Requires: % @ # & ~<br />' +
				  '- /aotd end - End nominations for the Artist of the Day and set it to a randomly selected artist. Requires: % @ # & ~<br />' +
				  '- /aotd prenom - Nominate an artist for the Artist of the Day between nomination periods.<br />' +
				  '- /aotd set [artist] - Set the Artist of the Day. Requires: % @ # & ~');
>>>>>>> 313b86c4
	}
};

exports.commands = {
	aotd: commands
};<|MERGE_RESOLUTION|>--- conflicted
+++ resolved
@@ -21,7 +21,7 @@
 
 var commands = {
 	start: function (target, room, user) {
-		if (room.id !== 'thestudio' || !room.chatRoomData || !this.can('mute', null, room)) return false;
+		if (room.id !== 'thestudio' || !room.chatRoomData || !this.can('aotd', room)) return false;
 		if (artistOfTheDay.pendingNominations) return this.sendReply('Nominations for the Artist of the Day are already in progress.');
 
 		var nominations = artistOfTheDay.nominations;
@@ -42,7 +42,7 @@
 	},
 
 	end: function (target, room, user) {
-		if (room.id !== 'thestudio' || !room.chatRoomData || !this.can('mute', null, room)) return false;
+		if (room.id !== 'thestudio' || !room.chatRoomData || !this.can('aotd', room)) return false;
 		if (!artistOfTheDay.pendingNominations) return this.sendReply('Nominations for the Artist of the Day are not in progress.');
 		if (!artistOfTheDay.nominations.size) return this.sendReply('No nominations have been submitted yet.');
 
@@ -58,27 +58,6 @@
 		this.privateModCommand('(' + user.name + ' ended nominations for the Artist of the Day.)');
 	},
 
-<<<<<<< HEAD
-	taotd: 'toggleaotd',
-	toggleaotd: function (target, room, user) {
-		if (room.id !== 'thestudio') return this.sendReply("This command can only be used in The Studio.");
-		if (!this.canTalk()) return;
-		if (!this.can('aotd', room)) return;
-		if (!target) {
-			return this.sendReply("/toggleaotd [on / off] - If on, this will start AOTD, if off, this will no longer allow people to use /naotd.");
-		}
-		if (target === 'on') {
-			if (room.aotdOn) return this.sendReply("The Artist of the Day has already started.");
-			room.addRaw(
-				'<div class="broadcast-blue"><center>' +
-					'<h3>Artist of the Day has started!</h3>' +
-					"<p>(Started by " + Tools.escapeHTML(user.name) + ")</p>" +
-					"<p>Use <strong>/naotd</strong> [artist] to nominate an artist!</p>" +
-				'</center></div>'
-			);
-			room.aotdOn = true;
-			this.logModCommand("Artist of the Day was started by " + Tools.escapeHTML(user.name) + ".");
-=======
 	prenom: function (target, room, user) {
 		if (room.id !== 'thestudio' || !room.chatRoomData || !target) return false;
 		if (artistOfTheDay.pendingNominations) return this.sendReply('Nominations for the Artist of the Day are in progress.');
@@ -100,7 +79,6 @@
 				var prenominator = prenominations[i][0];
 				if (prenominator.userid === userid || prenominator.ips[latestIp]) prenominationIndex = i;
 			}
->>>>>>> 313b86c4
 		}
 
 		if (prenominationIndex > -1) {
@@ -177,7 +155,7 @@
 	},
 
 	removenom: function (target, room, user) {
-		if (room.id !== 'thestudio' || !room.chatRoomData || !target || !this.can('mute', null, room)) return false;
+		if (room.id !== 'thestudio' || !room.chatRoomData || !target || !this.can('aotd', room)) return false;
 		if (!artistOfTheDay.pendingNominations) return this.sendReply('Nominations for the Artist of the Day are not in progress.');
 		if (!artistOfTheDay.nominations.size) return this.sendReply('No nominations have been submitted yet.');
 
@@ -193,27 +171,12 @@
 				return this.privateModCommand('(' + user.name + ' removed ' + nominator.name + '\'s nomination for the Artist of the Day.)');
 			}
 		}
-<<<<<<< HEAD
-		if (!this.canTalk()) return;
-		if (target.length > 25) return this.sendReply("This Artist\'s name is too long; it cannot exceed 25 characters.");
-		if (!this.can('aotd', room)) return;
-		room.aotd = target;
-		room.addRaw(
-			'<div class="broadcast-green">' +
-				"<h3>The Artist of the Day is now <font color=\"black\">" + Tools.escapeHTML(target) + "</font></h3>" +
-				"<p>(Set by " + Tools.escapeHTML(user.name) + ".)</p>" +
-				"<p>This Artist will be posted on our <a href=\"http://thepsstudioroom.weebly.com/artist-of-the-day.html\">Artist of the Day page</a>.</p>" +
-			'</div>'
-		);
-		room.aotdOn = false;
-		this.logModCommand("The Artist of the Day was changed to " + Tools.escapeHTML(target) + " by " + Tools.escapeHTML(user.name) + ".");
-=======
 
 		this.sendReply('User "' + name + '" has no nomination for the Artist of the Day.');
 	},
 
 	set: function (target, room, user) {
-		if (room.id !== 'thestudio' || !room.chatRoomData || !this.can('mute', null, room)) return false;
+		if (room.id !== 'thestudio' || !room.chatRoomData || !this.can('aotd', room)) return false;
 		if (!toId(target)) return this.sendReply('No valid artist was specified.');
 		if (artistOfTheDay.pendingNominations) return this.sendReply('The Artist of the Day cannot be set while nominations are in progress.');
 
@@ -238,7 +201,6 @@
 				  '- /aotd end - End nominations for the Artist of the Day and set it to a randomly selected artist. Requires: % @ # & ~<br />' +
 				  '- /aotd prenom - Nominate an artist for the Artist of the Day between nomination periods.<br />' +
 				  '- /aotd set [artist] - Set the Artist of the Day. Requires: % @ # & ~');
->>>>>>> 313b86c4
 	}
 };
 
