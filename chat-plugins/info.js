/**
 * Informational Commands
 * Pokemon Showdown - https://pokemonshowdown.com/
 *
 * These are informational commands. For instance, you can define the command
 * 'whois' here, then use it by typing /whois into Pokemon Showdown.
 *
 * For the API, see chat-plugins/COMMANDS.md
 *
 * @license MIT license
 */

const RESULTS_MAX_LENGTH = 10;

var commands = exports.commands = {

	ip: 'whois',
	rooms: 'whois',
	alt: 'whois',
	alts: 'whois',
	whoare: 'whois',
	whois: function (target, room, user, connection, cmd) {
		if (room.id === 'staff' && !this.canBroadcast()) return;
		var targetUser = this.targetUserOrSelf(target, user.group === Config.groups.default.global);
		if (!targetUser) {
			return this.errorReply("User " + this.targetUsername + " not found.");
		}
		var showAll = (cmd === 'ip' || cmd === 'whoare' || cmd === 'alt' || cmd === 'alts');
		if (showAll && !user.confirmed && targetUser !== user) {
			return this.errorReply("/alts - Access denied.");
		}

		var buf = '<strong class="username"><small style="display:none">' + targetUser.group + '</small>' + Tools.escapeHTML(targetUser.name) + '</strong> ' + (!targetUser.connected ? ' <em style="color:gray">(offline)</em>' : '');
		if (Config.groups.bySymbol[targetUser.group] && Config.groups.bySymbol[targetUser.group].name) {
			buf += "<br />" + Config.groups.bySymbol[targetUser.group].name + " (" + targetUser.group + ")";
		}
		if (targetUser.isSysop) {
			buf += "<br />(Pok&eacute;mon Showdown System Operator)";
		}
		if (!targetUser.registered) {
			buf += "<br />(Unregistered)";
		}
		var publicrooms = "";
		var hiddenrooms = "";
		var privaterooms = "";
		for (var i in targetUser.roomCount) {
			if (i === 'global') continue;
			var targetRoom = Rooms.get(i);

			var output = (targetRoom.auth && targetRoom.auth[targetUser.userid] ? targetRoom.auth[targetUser.userid] : '') + '<a href="/' + i + '" room="' + i + '">' + i + '</a>';
			if (targetRoom.isPrivate === true) {
				if (targetRoom.modjoin === '~') continue;
				if (privaterooms) privaterooms += " | ";
				privaterooms += output;
			} else if (targetRoom.isPrivate) {
				if (hiddenrooms) hiddenrooms += " | ";
				hiddenrooms += output;
			} else {
				if (publicrooms) publicrooms += " | ";
				publicrooms += output;
			}
		}
		buf += '<br />Rooms: ' + (publicrooms || '<em>(no public rooms)</em>');

		if (!showAll) {
			return this.sendReplyBox(buf);
		}
		buf += '<br />';
		if (user.can('alts', targetUser) || user.can('alts') && user === targetUser) {
			var alts = targetUser.getAlts(true);
			var output = Object.keys(targetUser.prevNames).join(", ");
			if (output) buf += "<br />Previous names: " + Tools.escapeHTML(output);

			for (var j = 0; j < alts.length; ++j) {
				var targetAlt = Users.get(alts[j]);
				if (!targetAlt.named && !targetAlt.connected) continue;
				if (Config.groups.bySymbol[targetAlt.group] && Config.groups.bySymbol[user.group] &&
					Config.groups.bySymbol[targetAlt.group].rank > Config.groups.bySymbol[user.group].rank) continue;

				buf += '<br />Alt: <span class="username">' + Tools.escapeHTML(targetAlt.name) + '</span>' + (!targetAlt.connected ? " <em style=\"color:gray\">(offline)</em>" : "");
				output = Object.keys(targetAlt.prevNames).join(", ");
				if (output) buf += "<br />Previous names: " + output;
			}
			if (targetUser.locked) {
				buf += '<br />Locked: ' + targetUser.locked;
				switch (targetUser.locked) {
				case '#dnsbl':
					buf += " - IP is in a DNS-based blacklist";
					break;
				case '#range':
					buf += " - IP or host is in a temporary range-lock";
					break;
				case '#hostfilter':
					buf += " - host is permanently locked for being a proxy";
					break;
				}
			}
			if (targetUser.semilocked) {
				buf += '<br />Semilocked: ' + targetUser.semilocked;
			}
		}
		if ((user.can('ip', targetUser) || user === targetUser)) {
			var ips = Object.keys(targetUser.ips);
			buf += "<br /> IP" + ((ips.length > 1) ? "s" : "") + ": " + ips.join(", ");
			buf += "<br />Host: " + targetUser.latestHost;
		}
		if ((user === targetUser || user.can('alts', targetUser)) && hiddenrooms) {
			buf += '<br />Hidden rooms: ' + hiddenrooms;
		}
		if ((user === targetUser || user.can('makeroom')) && privaterooms) {
			buf += '<br />Private rooms: ' + privaterooms;
		}

		if (user.can('alts', targetUser) || (room.isPrivate !== true && user.can('mute', targetUser, room) && targetUser.userid in room.users)) {
			var bannedFrom = "";
			for (var i = 0; i < Rooms.global.chatRooms.length; i++) {
				var thisRoom = Rooms.global.chatRooms[i];
				if (!thisRoom || thisRoom.isPrivate === true) continue;
				if (thisRoom.bannedIps && (targetUser.latestIp in thisRoom.bannedIps || targetUser.userid in thisRoom.bannedUsers)) {
					if (bannedFrom) bannedFrom += ", ";
					bannedFrom += '<a href="/' + thisRoom + '" room="' + thisRoom + '">' + thisRoom + '</a>';
				}
			}
			if (bannedFrom) buf += '<br />Banned from: ' + bannedFrom;
		}
		this.sendReplyBox(buf);
	},
	whoishelp: ["/whois - Get details on yourself: alts, group, IP address, and rooms.",
		"/whois [username] - Get details on a username: alts (Requires: " + Users.getGroupsThatCan('alts').join(" ") + "), group, IP address (Requires: " + Users.getGroupsThatCan('ip').join(" ") + "), and rooms."],

	host: function (target, room, user, connection, cmd) {
		if (!target) return this.parse('/help host');
		if (!this.can('rangeban')) return;
		if (!/[0-9.]+/.test(target)) return this.errorReply('You must pass a valid IPv4 IP to /host.');
		var self = this;
		Dnsbl.reverse(target, function (err, hosts) {
			self.sendReply('IP ' + target + ': ' + (hosts ? hosts[0] : 'NULL'));
		});
	},
	hosthelp: ["/host [ip] - Gets the host for a given IP. Requires: " + Users.getGroupsThatCan('rangeban').join(" ")],

	searchip: 'ipsearch',
	ipsearchall: 'ipsearch',
	hostsearch: 'ipsearch',
	ipsearch: function (target, room, user, connection, cmd) {
		if (!target.trim()) return this.parse('/help ipsearch');
		if (!this.can('rangeban')) return;
		var results = [];

		var isAll = (cmd === 'ipsearchall');

		if (/[a-z]/.test(target)) {
			// host
			this.sendReply("Users with host " + target + ":");
			for (var userid in Users.users) {
				var curUser = Users.users[userid];
				if (!curUser.latestHost || !curUser.latestHost.endsWith(target)) continue;
				if (results.push((curUser.connected ? " \u25C9 " : " \u25CC ") + " " + curUser.name) > 100 && !isAll) {
					return this.sendReply("More than 100 users match the specified IP range. Use /ipsearchall to retrieve the full list.");
				}
			}
		} else if (target.slice(-1) === '*') {
			// IP range
			this.sendReply("Users in IP range " + target + ":");
			target = target.slice(0, -1);
			for (var userid in Users.users) {
				var curUser = Users.users[userid];
				if (!curUser.latestIp.startsWith(target)) continue;
				if (results.push((curUser.connected ? " \u25C9 " : " \u25CC ") + " " + curUser.name) > 100 && !isAll) {
					return this.sendReply("More than 100 users match the specified IP range. Use /ipsearchall to retrieve the full list.");
				}
			}
		} else {
			this.sendReply("Users with IP " + target + ":");
			for (var userid in Users.users) {
				var curUser = Users.users[userid];
				if (curUser.latestIp === target) {
					results.push((curUser.connected ? " \u25C9 " : " \u25CC ") + " " + curUser.name);
				}
			}
		}
		if (!results.length) return this.errorReply("No results found.");
		return this.sendReply(results.join('; '));
	},
	ipsearchhelp: ["/ipsearch [ip|range|host] - Find all users with specified IP, IP range, or host. Requires: " + Users.getGroupsThatCan('rangeban').join(" ")],

	/*********************************************************
	 * Shortcuts
	 *********************************************************/

	inv: 'invite',
	invite: function (target, room, user) {
		if (!target) return this.parse('/help invite');
		target = this.splitTarget(target);
		if (!this.targetUser) {
			return this.errorReply("User " + this.targetUsername + " not found.");
		}
		var targetRoom = (target ? Rooms.search(target) : room);
		if (!targetRoom) {
			return this.errorReply("Room " + target + " not found.");
		}
		return this.parse('/msg ' + this.targetUsername + ', /invite ' + targetRoom.id);
	},
	invitehelp: ["/invite [username], [roomname] - Invites the player [username] to join the room [roomname]."],

	/*********************************************************
	 * Data Search Tools
	 *********************************************************/

	pstats: 'data',
	stats: 'data',
	dex: 'data',
	pokedex: 'data',
	data: function (target, room, user, connection, cmd) {
		if (!this.canBroadcast()) return;

		var buffer = '';
		var targetId = toId(target);
		if (!targetId) return this.parse('/help data');
		if (targetId === '' + parseInt(targetId)) {
			for (var p in Tools.data.Pokedex) {
				var pokemon = Tools.getTemplate(p);
				if (pokemon.num === parseInt(target)) {
					target = pokemon.species;
					targetId = pokemon.id;
					break;
				}
			}
		}
		var newTargets = Tools.dataSearch(target);
		var showDetails = (cmd === 'dt' || cmd === 'details');
		if (newTargets && newTargets.length) {
			for (var i = 0; i < newTargets.length; ++i) {
				if (newTargets[i].id !== targetId && !Tools.data.Aliases[targetId] && !i) {
					buffer = "No Pok\u00e9mon, item, move, ability or nature named '" + target + "' was found. Showing the data of '" + newTargets[0].name + "' instead.\n";
				}
				if (newTargets[i].searchType === 'nature') {
					buffer += "" + newTargets[i].name + " nature: ";
					if (newTargets[i].plus) {
						var statNames = {'atk': "Attack", 'def': "Defense", 'spa': "Special Attack", 'spd': "Special Defense", 'spe': "Speed"};
						buffer += "+10% " + statNames[newTargets[i].plus] + ", -10% " + statNames[newTargets[i].minus] + ".";
					} else {
						buffer += "No effect.";
					}
					return this.sendReply(buffer);
				} else {
					buffer += '|c|~|/data-' + newTargets[i].searchType + ' ' + newTargets[i].name + '\n';
				}
			}
		} else {
			return this.errorReply("No Pok\u00e9mon, item, move, ability or nature named '" + target + "' was found. (Check your spelling?)");
		}

		if (showDetails) {
			var details;
			var isSnatch = false;
			var isMirrorMove = false;
			if (newTargets[0].searchType === 'pokemon') {
				var pokemon = Tools.getTemplate(newTargets[0].name);
				var weighthit = 20;
				if (pokemon.weightkg >= 200) {
					weighthit = 120;
				} else if (pokemon.weightkg >= 100) {
					weighthit = 100;
				} else if (pokemon.weightkg >= 50) {
					weighthit = 80;
				} else if (pokemon.weightkg >= 25) {
					weighthit = 60;
				} else if (pokemon.weightkg >= 10) {
					weighthit = 40;
				}
				details = {
					"Dex#": pokemon.num,
					"Gen": pokemon.gen,
					"Height": pokemon.heightm + " m",
					"Weight": pokemon.weightkg + " kg <em>(" + weighthit + " BP)</em>",
					"Dex Colour": pokemon.color,
					"Egg Group(s)": pokemon.eggGroups.join(", ")
				};
				if (!pokemon.evos.length) {
					details["<font color=#585858>Does Not Evolve</font>"] = "";
				} else {
					details["Evolution"] = pokemon.evos.map(function (evo) {
						evo = Tools.getTemplate(evo);
						return evo.name + " (" + evo.evoLevel + ")";
					}).join(", ");
				}
			} else if (newTargets[0].searchType === 'move') {
				var move = Tools.getMove(newTargets[0].name);
				details = {
					"Priority": move.priority,
					"Gen": move.gen
				};

				if (move.secondary || move.secondaries) details["<font color=black>&#10003; Secondary effect</font>"] = "";
				if (move.flags['contact']) details["<font color=black>&#10003; Contact</font>"] = "";
				if (move.flags['sound']) details["<font color=black>&#10003; Sound</font>"] = "";
				if (move.flags['bullet']) details["<font color=black>&#10003; Bullet</font>"] = "";
				if (move.flags['pulse']) details["<font color=black>&#10003; Pulse</font>"] = "";
				if (!move.flags['protect'] && !/(ally|self)/i.test(move.target)) details["<font color=black>&#10003; Bypasses Protect</font>"] = "";
				if (move.flags['authentic']) details["<font color=black>&#10003; Bypasses Substitutes</font>"] = "";
				if (move.flags['defrost']) details["<font color=black>&#10003; Thaws user</font>"] = "";
				if (move.flags['bite']) details["<font color=black>&#10003; Bite</font>"] = "";
				if (move.flags['punch']) details["<font color=black>&#10003; Punch</font>"] = "";
				if (move.flags['powder']) details["<font color=black>&#10003; Powder</font>"] = "";
				if (move.flags['reflectable']) details["<font color=black>&#10003; Bounceable</font>"] = "";
				if (move.flags['gravity']) details["<font color=black>&#10007; Suppressed by Gravity</font>"] = "";

				if (move.id === 'snatch') isSnatch = true;
				if (move.id === 'mirrormove') isMirrorMove = true;

				details["Target"] = {
					'normal': "One Adjacent Pok\u00e9mon",
					'self': "User",
					'adjacentAlly': "One Ally",
					'adjacentAllyOrSelf': "User or Ally",
					'adjacentFoe': "One Adjacent Opposing Pok\u00e9mon",
					'allAdjacentFoes': "All Adjacent Opponents",
					'foeSide': "Opposing Side",
					'allySide': "User's Side",
					'allyTeam': "User's Side",
					'allAdjacent': "All Adjacent Pok\u00e9mon",
					'any': "Any Pok\u00e9mon",
					'all': "All Pok\u00e9mon"
				}[move.target] || "Unknown";
			} else if (newTargets[0].searchType === 'item') {
				var item = Tools.getItem(newTargets[0].name);
				details = {
					"Gen": item.gen
				};

				if (item.fling) {
					details["Fling Base Power"] = item.fling.basePower;
					if (item.fling.status) details["Fling Effect"] = item.fling.status;
					if (item.fling.volatileStatus) details["Fling Effect"] = item.fling.volatileStatus;
					if (item.isBerry) details["Fling Effect"] = "Activates the Berry's effect on the target.";
					if (item.id === 'whiteherb') details["Fling Effect"] = "Restores the target's negative stat stages to 0.";
					if (item.id === 'mentalherb') details["Fling Effect"] = "Removes the effects of Attract, Disable, Encore, Heal Block, Taunt, and Torment from the target.";
				} else {
					details["Fling"] = "This item cannot be used with Fling.";
				}
				if (item.naturalGift) {
					details["Natural Gift Type"] = item.naturalGift.type;
					details["Natural Gift Base Power"] = item.naturalGift.basePower;
				}
			} else {
				details = {};
			}

			buffer += '|raw|<font size="1">' + Object.keys(details).map(function (detail) {
				return '<font color=#585858>' + detail + (details[detail] !== '' ? ':</font> ' + details[detail] : '</font>');
			}).join("&nbsp;|&ThickSpace;") + '</font>';

			if (isSnatch) buffer += '&nbsp;|&ThickSpace;<a href="https://pokemonshowdown.com/dex/moves/snatch"><font size="1">Snatchable Moves</font></a>';
			if (isMirrorMove) buffer += '&nbsp;|&ThickSpace;<a href="https://pokemonshowdown.com/dex/moves/mirrormove"><font size="1">Mirrorable Moves</font></a>';
		}
		this.sendReply(buffer);
	},
	datahelp: ["/data [pokemon/item/move/ability] - Get details on this pokemon/item/move/ability/nature.",
		"!data [pokemon/item/move/ability] - Show everyone these details. Requires: " + Users.getGroupsThatCan('broadcast').join(" ")],

	dt: 'details',
	details: function (target) {
		if (!target) return this.parse('/help details');
		this.run('data');
	},
	detailshelp: ["/details [pokemon] - Get additional details on this pokemon/item/move/ability/nature.",
		"!details [pokemon] - Show everyone these details. Requires: " + Users.getGroupsThatCan('broadcast').join(" ")],

	ds: 'dexsearch',
	dsearch: 'dexsearch',
	dexsearch: function (target, room, user, connection, cmd, message) {
		if (!this.canBroadcast()) return;

		if (!target) return this.parse('/help dexsearch');
		var searches = [];
		var allTiers = {'uber':1, 'ou':1, 'bl':1, 'uu':1, 'bl2':1, 'ru':1, 'bl3':1, 'nu':1, 'bl4':1, 'pu':1, 'nfe':1, 'lc uber':1, 'lc':1, 'cap':1};
		var allColours = {'green':1, 'red':1, 'blue':1, 'white':1, 'brown':1, 'yellow':1, 'purple':1, 'pink':1, 'gray':1, 'black':1};
		var allStats = {'hp':1, 'atk':1, 'def':1, 'spa':1, 'spd':1, 'spe':1, 'bst':1};
		var showAll = false;
		var megaSearch = null;
		var capSearch = null;
		var randomOutput = 0;

		var self = this;
		var validParameter = function (cat, param, isNotSearch) {
			var catCount = 0;
			for (var h = 0; h < searches.length; h++) {
				var group = searches[h];
				if (group[cat][param] === undefined) continue;
				if (group[cat][param] === isNotSearch) {
					self.sendReplyBox("A search cannot both include and exclude '" + param + "'.");
				} else {
					self.sendReplyBox("The search included '" + (isNotSearch ? "!" : "") + param + "' more than once.");
				}
				return false;
			}
			return true;
		};

		var andGroups = target.split(',');
		for (var i = 0; i < andGroups.length; i++) {
			var orGroup = {abilities: {}, tiers: {}, colors: {}, gens: {}, moves: {}, types: {}, stats: {}, skip: false};
			var parameters = andGroups[i].split("|");
			if (parameters.length > 4) return this.sendReply("No more than 3 alternatives for each parameter may be used.");
			for (var j = 0; j < parameters.length; j++) {
				var isNotSearch = false;
				target = parameters[j].trim().toLowerCase();
				if (target.charAt(0) === '!') {
					isNotSearch = true;
					target = target.substr(1);
				}

				var targetAbility = Tools.getAbility(target);
				if (targetAbility.exists) {
					if (!validParameter("abilities", targetAbility, isNotSearch)) return;
					orGroup.abilities[targetAbility] = !isNotSearch;
					continue;
				}

				if (target in allTiers) {
					if (target === "cap") {
						if (parameters.length > 1) return this.sendReplyBox("The parameter 'cap' cannot have alternative parameters");
						capSearch = !isNotSearch;
					}
					if (!validParameter("tiers", target, isNotSearch)) return;
					orGroup.tiers[target] = !isNotSearch;
					continue;
				}

				if (target in allColours) {
					target = target.capitalize();
					if (!validParameter("colors", target, isNotSearch)) return;
					orGroup.colors[target] = !isNotSearch;
					continue;
				}

				if (target.substr(0, 3) === 'gen' && Number.isInteger(parseFloat(target.substr(3)))) target = target.substr(3).trim();
				var targetInt = parseInt(target);
				if (0 < targetInt && targetInt < 7) {
					if (!validParameter("gens", target, isNotSearch)) return;
					orGroup.gens[target] = !isNotSearch;
					continue;
				}

				if (target === 'all') {
					if (this.broadcasting) return this.sendReplyBox("A search with the parameter 'all' cannot be broadcast.");
					if (parameters.length > 1) return this.sendReplyBox("The parameter 'all' cannot have alternative parameters");
					showAll = true;
					orGroup.skip = true;
					break;
				}

				if (target.substr(0, 6) === 'random' && cmd === 'randpoke') {
					//validation for this is in the /randpoke command
					randomOutput = parseInt(target.substr(6));
					orGroup.skip = true;
					continue;
				}

				if (target === 'megas' || target === 'mega') {
					if (parameters.length > 1) return this.sendReplyBox("The parameter 'mega' cannot have alternative parameters");
					megaSearch = !isNotSearch;
					orGroup.skip = true;
					break;
				}

				if (target === 'recovery') {
					if (parameters.length > 1) return this.sendReplyBox("The parameter 'recovery' cannot have alternative parameters");
					var recoveryMoves = ["recover", "roost", "moonlight", "morningsun", "synthesis", "milkdrink", "slackoff", "softboiled", "wish", "healorder"];
					for (var k = 0; k < recoveryMoves.length; k++) {
						if (!validParameter("moves", recoveryMoves[k], isNotSearch)) return;
						if (isNotSearch) {
							var bufferObj = {moves: {}};
							bufferObj.moves[recoveryMoves[k]] = false;
							searches.push(bufferObj);
						} else {
							orGroup.moves[recoveryMoves[k]] = true;
						}
					}
					if (isNotSearch) orGroup.skip = true;
					break;
				}

				if (target === 'priority') {
					if (parameters.length > 1) return this.sendReplyBox("The parameter 'priority' cannot have alternative parameters");
					for (var move in Tools.data.Movedex) {
						var moveData = Tools.getMove(move);
						if (moveData.category === "Status" || moveData.id === "bide") continue;
						if (moveData.priority > 0) {
							if (!validParameter("moves", move, isNotSearch)) return;
							if (isNotSearch) {
								var bufferObj = {moves: {}};
								bufferObj.moves[move] = false;
								searches.push(bufferObj);
							} else {
								orGroup.moves[move] = true;
							}
						}
					}
					if (isNotSearch) orGroup.skip = true;
					break;
				}

				var targetMove = Tools.getMove(target);
				if (targetMove.exists) {
					if (!validParameter("moves", targetMove.id, isNotSearch)) return;
					orGroup.moves[targetMove.id] = !isNotSearch;
					continue;
				}

				var typeIndex = target.indexOf(' type');
				if (typeIndex >= 0) {
					target = target.charAt(0).toUpperCase() + target.substring(1, typeIndex);
					if (target in Tools.data.TypeChart) {
						if (!validParameter("types", target, isNotSearch)) return;
						orGroup.types[target] = !isNotSearch;
						continue;
					}
				}

				var inequality = target.search(/>|<|=/);
				if (inequality >= 0) {
					if (isNotSearch) return this.sendReplyBox("You cannot use the negation symbol '!' in stat ranges.");
					if (target.charAt(inequality + 1) === '=') {
						inequality = target.substr(inequality, 2);
					} else {
						inequality = target.charAt(inequality);
					}
					var inequalityOffset = (inequality.charAt(1) === '=' ? 0 : -1);
					var targetParts = target.replace(/\s/g, '').split(inequality);
					var num, stat, direction;
					if (!isNaN(targetParts[0])) {
						// e.g. 100 < spe
						num = parseFloat(targetParts[0]);
						stat = targetParts[1];
						switch (inequality.charAt(0)) {
						case '>': direction = 'less'; num += inequalityOffset; break;
						case '<': direction = 'greater'; num -= inequalityOffset; break;
						case '=': direction = 'equal'; break;
						}
					} else if (!isNaN(targetParts[1])) {
						// e.g. spe > 100
						num = parseFloat(targetParts[1]);
						stat = targetParts[0];
						switch (inequality.charAt(0)) {
						case '<': direction = 'less'; num += inequalityOffset; break;
						case '>': direction = 'greater'; num -= inequalityOffset; break;
						case '=': direction = 'equal'; break;
						}
					} else {
						return this.sendReplyBox("No value given to compare with '" + Tools.escapeHTML(target) + "'.");
					}
					switch (toId(stat)) {
					case 'attack': stat = 'atk'; break;
					case 'defense': stat = 'def'; break;
					case 'specialattack': stat = 'spa'; break;
					case 'spatk': stat = 'spa'; break;
					case 'specialdefense': stat = 'spd'; break;
					case 'spdef': stat = 'spd'; break;
					case 'speed': stat = 'spe'; break;
					}
					if (!(stat in allStats)) return this.sendReplyBox("'" + Tools.escapeHTML(target) + "' did not contain a valid stat.");
					if (!orGroup.stats[stat]) orGroup.stats[stat] = {};
					if (orGroup.stats[stat][direction]) return this.sendReplyBox("Invalid stat range for " + stat + ".");
					orGroup.stats[stat][direction] = num;
					continue;
				}
				return this.sendReplyBox("'" + Tools.escapeHTML(target) + "' could not be found in any of the search categories.");
			}
			searches.push(orGroup);
		}

		if (showAll && searches.length === 0 && megaSearch === null) return this.sendReplyBox("No search parameters other than 'all' were found. Try '/help dexsearch' for more information on this command.");

		var dex = {};
		for (var pokemon in Tools.data.Pokedex) {
			var template = Tools.getTemplate(pokemon);
			var megaSearchResult = (megaSearch === null || (megaSearch === true && template.isMega) || (megaSearch === false && !template.isMega));
			if (template.tier !== 'Unreleased' && template.tier !== 'Illegal' && (template.tier !== 'CAP' || capSearch) && megaSearchResult) {
				dex[pokemon] = template;
			}
		}

		var learnSetsCompiled = false;
		//ensure searches with the least alternatives are run first
		searches.sort(function (a, b) {
			var aCount = 0, bCount = 0;
			for (var cat in a) {
				if (typeof a[cat] === "object") aCount += Object.size(a[cat]);
			}
			for (var cat in b) {
				if (typeof b[cat] === "object") bCount += Object.size(b[cat]);
			}
			return aCount - bCount;
		});

		for (var group = 0; group < searches.length; group++) {
			var alts = searches[group];
			if (alts.skip) continue;
			for (var mon in dex) {
				var matched = false;
				if (Object.size(alts.gens) > 0) {
					if (alts.gens[dex[mon].gen] || (Object.count(alts.gens, false) > 0 &&
						alts.gens[dex[mon].gen] !== false)) continue;
				}

				if (Object.size(alts.colors) > 0) {
					if (alts.colors[dex[mon].color] || (Object.count(alts.colors, false) > 0 &&
						alts.colors[dex[mon].color] !== false)) continue;
				}

				if (Object.size(alts.tiers) > 0) {
					if (alts.tiers[dex[mon].tier.toLowerCase()] || (Object.count(alts.tiers, false) > 0 &&
						alts.tiers[dex[mon].tier.toLowerCase()] !== false)) continue;
				}

				for (var type in alts.types) {
					if (dex[mon].types.indexOf(type) >= 0 === alts.types[type]) {
						matched = true;
						break;
					}
				}
				if (matched) continue;

				for (var ability in alts.abilities) {
					if (alts.abilities[ability] === (Object.count(dex[mon].abilities, ability) > 0)) {
						matched = true;
						break;
					}
				}
				if (matched) continue;

				for (var stat in alts.stats) {
					var monStat = 0;
					if (stat === 'bst') {
						for (var monStats in dex[mon].baseStats) {
							monStat += dex[mon].baseStats[monStats];
						}
					} else {
						monStat = dex[mon].baseStats[stat];
					}
					if (typeof alts.stats[stat].less === 'number') {
						if (monStat <= alts.stats[stat].less) {
							matched = true;
							break;
						}
					}
					if (typeof alts.stats[stat].greater === 'number') {
						if (monStat >= alts.stats[stat].greater) {
							matched = true;
							break;
						}
					}
					if (typeof alts.stats[stat].equal === 'number') {
						if (monStat === alts.stats[stat].equal) {
							matched = true;
							break;
						}
					}
				}
				if (matched) continue;

				if (!learnSetsCompiled) {
					for (var mon2 in dex) {
						var template = dex[mon2];
						if (!template.learnset) template = Tools.getTemplate(template.baseSpecies);
						if (!template.learnset) continue;
						var fullLearnset = template.learnset;
						while (template.prevo) {
							template = Tools.getTemplate(template.prevo);
							for (var move in template.learnset) {
								if (!fullLearnset[move]) fullLearnset[move] = template.learnset[move];
							}
						}
						dex[mon2].learnset = fullLearnset;
					}
					learnSetsCompiled = true;
				}

				for (var move in alts.moves) {
					var canLearn = (dex[mon].learnset.sketch && ['chatter', 'struggle', 'magikarpsrevenge'].indexOf(move) < 0) || dex[mon].learnset[move];
					if ((canLearn && alts.moves[move]) || (alts.moves[move] === false && !canLearn)) {
						matched = true;
						break;
					}
				}
				if (matched) continue;

				delete dex[mon];
			}
		}

		var results = [];
		for (var mon in dex) {
			if (dex[mon].baseSpecies && results.indexOf(dex[mon].baseSpecies) >= 0) continue;
			results.push(dex[mon].species);
		}

		if (randomOutput && randomOutput < results.length) {
			results = results.randomize().slice(0, randomOutput);
		}

		var resultsStr = this.broadcasting ? "" : ("<font color=#999999>" + Tools.escapeHTML(message) + ":</font><br>");
		if (results.length > 1) {
			if (showAll || results.length <= RESULTS_MAX_LENGTH + 5) {
				results.sort();
				resultsStr += results.join(", ");
			} else {
				resultsStr += results.slice(0, RESULTS_MAX_LENGTH).join(", ") + ", and " + (results.length - RESULTS_MAX_LENGTH) + " more. <font color=#999999>Redo the search with 'all' as a search parameter to show all results.</font>";
			}
		} else if (results.length === 1) {
			return CommandParser.commands.data.call(this, results[0], room, user, connection, 'dt');
		} else {
			resultsStr += "No Pok&eacute;mon found.";
		}
		return this.sendReplyBox(resultsStr);
	},
	dexsearchhelp: ["/dexsearch [parameter], [parameter], [parameter], ... - Searches for Pok\u00e9mon that fulfill the selected criteria",
		"Search categories are: type, tier, color, moves, ability, gen, recovery, priority, stat.",
		"Valid colors are: green, red, blue, white, brown, yellow, purple, pink, gray and black.",
		"Valid tiers are: Uber/OU/BL/UU/BL2/RU/BL3/NU/BL4/PU/NFE/LC/CAP.",
		"Types must be followed by ' type', e.g., 'dragon type'.",
		"Inequality ranges use the characters '>=' for '≥' and '<=' for '≤', e.g., 'hp <= 95' searches all Pok\u00e9mon with HP equal to or greater than 95.",
		"Parameters can be excluded through the use of '!', e.g., '!water type' excludes all water types.",
		"The parameter 'mega' can be added to search for Mega Evolutions only, and the parameter 'NFE' can be added to search not-fully evolved Pok\u00e9mon only.",
		"Parameters separated with '|' will be searched as alternatives for each other, e.g., 'trick | switcheroo' searches for all Pok\u00e9mon that learn either Trick or Switcheroo.",
		"The order of the parameters does not matter."],

	rollpokemon: 'randompokemon',
	randpoke: 'randompokemon',
	randompokemon: function (target, room, user, connection, cmd, message) {
		var targets = target.split(",");
		var targetsBuffer = [];
		var qty;
		for (var i = 0; i < targets.length; i++) {
			if (!targets[i]) continue;
			var num = Number(targets[i]);
			if (Number.isInteger(num)) {
				if (qty) return this.errorReply("Only specify the number of Pok\u00e9mon once.");
				qty = num;
				if (qty < 1 || 15 < qty) return this.errorReply("Number of random Pok\u00e9mon must be between 1 and 15.");
				targetsBuffer.push("random" + qty);
			} else {
				targetsBuffer.push(targets[i]);
			}
		}
		if (!qty) targetsBuffer.push("random1");

		CommandParser.commands.dexsearch.call(this, targetsBuffer.join(","), room, user, connection, "randpoke", message);
	},
	randompokemonhelp: ["/randompokemon - Generates random Pok\u00e9mon based on given search conditions.",
		"/randompokemon uses the same parameters as /dexsearch (see '/help ds').",
		"Adding a number as a parameter returns that many random Pok\u00e9mon, e.g., '/randpoke 6' returns 6 random Pok\u00e9mon."],

	ms: 'movesearch',
	msearch: 'movesearch',
	movesearch: function (target, room, user, connection, cmd, message) {
		if (!this.canBroadcast()) return;

		if (!target) return this.parse('/help movesearch');
		var targets = target.split(',');
		var searches = {};
		var allCategories = {'physical':1, 'special':1, 'status':1};
		var allProperties = {'basePower':1, 'accuracy':1, 'priority':1, 'pp':1};
		var allFlags = {'authentic':1, 'bite':1, 'bullet':1, 'contact':1, 'defrost':1, 'powder':1, 'pulse':1, 'punch':1, 'secondary':1, 'snatch':1, 'sound':1};
		var allStatus = {'psn':1, 'tox':1, 'brn':1, 'par':1, 'frz':1, 'slp':1};
		var allVolatileStatus = {'flinch':1, 'confusion':1, 'partiallytrapped':1};
		var allBoosts = {'hp':1, 'atk':1, 'def':1, 'spa':1, 'spd':1, 'spe':1, 'accuracy':1, 'evasion':1};
		var showAll = false;
		var lsetData = {};
		var targetMon = '';

		for (var i = 0; i < targets.length; i++) {
			var isNotSearch = false;
			target = targets[i].toLowerCase().trim();
			if (target.charAt(0) === '!') {
				isNotSearch = true;
				target = target.substr(1);
			}

			var typeIndex = target.indexOf(' type');
			if (typeIndex >= 0) {
				target = target.charAt(0).toUpperCase() + target.substring(1, typeIndex);
				if (!(target in Tools.data.TypeChart)) return this.sendReplyBox("Type '" + Tools.escapeHTML(target) + "' not found.");
				if (!searches['type']) searches['type'] = {};
				if ((searches['type'][target] && isNotSearch) || (searches['type'][target] === false && !isNotSearch)) return this.sendReplyBox('A search cannot both exclude and include a type.');
				searches['type'][target] = !isNotSearch;
				continue;
			}

			if (target in allCategories) {
				target = target.charAt(0).toUpperCase() + target.substr(1);
				if (!searches['category']) searches['category'] = {};
				if ((searches['category'][target] && isNotSearch) || (searches['category'][target] === false && !isNotSearch)) return this.sendReplyBox('A search cannot both exclude and include a category.');
				searches['category'][target] = !isNotSearch;
				continue;
			}

			if (target === 'bypassessubstitute') target = 'authentic';
			if (target in allFlags) {
				if (!searches['flags']) searches['flags'] = {};
				if ((searches['flags'][target] && isNotSearch) || (searches['flags'][target] === false && !isNotSearch)) return this.sendReplyBox('A search cannot both exclude and include \'' + target + '\'.');
				searches['flags'][target] = !isNotSearch;
				continue;
			}

			if (target === 'all') {
				if (this.broadcasting) return this.sendReplyBox("A search with the parameter 'all' cannot be broadcast.");
				showAll = true;
				continue;
			}

			if (target === 'recovery') {
				if (!searches['recovery']) {
					searches['recovery'] = !isNotSearch;
				} else if ((searches['recovery'] && isNotSearch) || (searches['recovery'] === false && !isNotSearch)) {
					return this.sendReplyBox('A search cannot both exclude and include recovery moves.');
				}
				continue;
			}

			var template = Tools.getTemplate(target);
			if (template.exists) {
				if (Object.size(lsetData) !== 0) return this.sendReplyBox("A search can only include one Pok\u00e9mon learnset.");
				if (!template.learnset) template = Tools.getTemplate(template.baseSpecies);
				lsetData = template.learnset;
				targetMon = template.name;
				while (template.prevo) {
					template = Tools.getTemplate(template.prevo);
					for (var move in template.learnset) {
						if (!lsetData[move]) lsetData[move] = template.learnset[move];
					}
				}
				continue;
			}

			var inequality = target.search(/>|<|=/);
			if (inequality >= 0) {
				if (isNotSearch) return this.sendReplyBox("You cannot use the negation symbol '!' in quality ranges.");
				inequality = target.charAt(inequality);
				var targetParts = target.replace(/\s/g, '').split(inequality);
				var numSide, propSide, direction;
				if (!isNaN(targetParts[0])) {
					numSide = 0;
					propSide = 1;
					switch (inequality) {
					case '>': direction = 'less'; break;
					case '<': direction = 'greater'; break;
					case '=': direction = 'equal'; break;
					}
				} else if (!isNaN(targetParts[1])) {
					numSide = 1;
					propSide = 0;
					switch (inequality) {
					case '<': direction = 'less'; break;
					case '>': direction = 'greater'; break;
					case '=': direction = 'equal'; break;
					}
				} else {
					return this.sendReplyBox("No value given to compare with '" + Tools.escapeHTML(target) + "'.");
				}
				var prop = targetParts[propSide];
				switch (toId(targetParts[propSide])) {
				case 'basepower': prop = 'basePower'; break;
				case 'bp': prop = 'basePower'; break;
				case 'acc': prop = 'accuracy'; break;
				}
				if (!(prop in allProperties)) return this.sendReplyBox("'" + Tools.escapeHTML(target) + "' did not contain a valid property.");
				if (!searches['property']) searches['property'] = {};
				if (direction === 'equal') {
					if (searches['property'][prop]) return this.sendReplyBox("Invalid property range for " + prop + ".");
					searches['property'][prop] = {};
					searches['property'][prop]['less'] = parseFloat(targetParts[numSide]);
					searches['property'][prop]['greater'] = parseFloat(targetParts[numSide]);
				} else {
					if (!searches['property'][prop]) searches['property'][prop] = {};
					if (searches['property'][prop][direction]) {
						return this.sendReplyBox("Invalid property range for " + prop + ".");
					} else {
						searches['property'][prop][direction] = parseFloat(targetParts[numSide]);
					}
				}
				continue;
			}

			if (target.substr(0, 8) === 'priority') {
				var sign = '';
				target = target.substr(8).trim();
				if (target === "+") {
					sign = 'greater';
				} else if (target === "-") {
					sign = 'less';
				} else {
					return this.sendReplyBox("Priority type '" + target + "' not recognized.");
				}
				if (!searches['property']) searches['property'] = {};
				if (searches['property']['priority']) {
					return this.sendReplyBox("Priority cannot be set with both shorthand and inequality range.");
				} else {
					searches['property']['priority'] = {};
					searches['property']['priority'][sign] = (sign === 'less' ? -1 : 1);
				}
				continue;
			}

			if (target.substr(0, 7) === 'boosts ') {
				switch (target.substr(7)) {
				case 'attack': target = 'atk'; break;
				case 'defense': target = 'def'; break;
				case 'specialattack': target = 'spa'; break;
				case 'spatk': target = 'spa'; break;
				case 'specialdefense': target = 'spd'; break;
				case 'spdef': target = 'spd'; break;
				case 'speed': target = 'spe'; break;
				case 'acc': target = 'accuracy'; break;
				case 'evasiveness': target = 'evasion'; break;
				default: target = target.substr(7);
				}
				if (!(target in allBoosts)) return this.sendReplyBox("'" + Tools.escapeHTML(target.substr(7)) + "' is not a recognized stat.");
				if (!searches['boost']) searches['boost'] = {};
				if ((searches['boost'][target] && isNotSearch) || (searches['boost'][target] === false && !isNotSearch)) return this.sendReplyBox('A search cannot both exclude and include a stat boost.');
				searches['boost'][target] = !isNotSearch;
				continue;
			}

			var oldTarget = target;
			if (target.charAt(target.length - 1) === 's') target = target.substr(0, target.length - 1);
			switch (target) {
			case 'toxic': target = 'tox'; break;
			case 'poison': target = 'psn'; break;
			case 'burn': target = 'brn'; break;
			case 'paralyze': target = 'par'; break;
			case 'freeze': target = 'frz'; break;
			case 'sleep': target = 'slp'; break;
			case 'confuse': target = 'confusion'; break;
			case 'trap': target = 'partiallytrapped'; break;
			case 'flinche': target = 'flinch'; break;
			}

			if (target in allStatus) {
				if (!searches['status']) searches['status'] = {};
				if ((searches['status'][target] && isNotSearch) || (searches['status'][target] === false && !isNotSearch)) return this.sendReplyBox('A search cannot both exclude and include a status.');
				searches['status'][target] = !isNotSearch;
				continue;
			}

			if (target in allVolatileStatus) {
				if (!searches['volatileStatus']) searches['volatileStatus'] = {};
				if ((searches['volatileStatus'][target] && isNotSearch) || (searches['volatileStatus'][target] === false && !isNotSearch)) return this.sendReplyBox('A search cannot both exclude and include a volitile status.');
				searches['volatileStatus'][target] = !isNotSearch;
				continue;
			}

			return this.sendReplyBox("'" + Tools.escapeHTML(oldTarget) + "' could not be found in any of the search categories.");
		}

		if (showAll && Object.size(searches) === 0 && !targetMon) return this.sendReplyBox("No search parameters other than 'all' were found. Try '/help movesearch' for more information on this command.");

		var dex = {};
		if (targetMon) {
			for (var move in lsetData) {
				dex[move] = Tools.getMove(move);
			}
		} else {
			for (var move in Tools.data.Movedex) {
				dex[move] = Tools.getMove(move);
			}
			delete dex.magikarpsrevenge;
		}

		for (var search in searches) {
			switch (search) {
			case 'type':
			case 'category':
				for (var move in dex) {
					if (searches[search][String(dex[move][search])] === false ||
						Object.count(searches[search], true) > 0 && !searches[search][String(dex[move][search])]) {
						delete dex[move];
					}
				}
				break;

			case 'flags':
				for (var flag in searches[search]) {
					for (var move in dex) {
						if (flag !== 'secondary') {
							if ((!dex[move].flags[flag] && searches[search][flag]) || (dex[move].flags[flag] && !searches[search][flag])) delete dex[move];
						} else {
							if (searches[search][flag]) {
								if (!dex[move].secondary && !dex[move].secondaries) delete dex[move];
							} else {
								if (dex[move].secondary && dex[move].secondaries) delete dex[move];
							}
						}
					}
				}
				break;

			case 'recovery':
				for (var move in dex) {
					var hasRecovery = (dex[move].drain || dex[move].flags.heal);
					if ((!hasRecovery && searches[search]) || (hasRecovery && !searches[search])) delete dex[move];
				}
				break;

			case 'property':
				for (var prop in searches[search]) {
					for (var move in dex) {
						if (typeof searches[search][prop].less === "number") {
							if (dex[move][prop] === true) {
								delete dex[move];
								continue;
							}
							if (dex[move][prop] > searches[search][prop].less) {
								delete dex[move];
								continue;
							}
						}
						if (typeof searches[search][prop].greater === "number") {
							if (dex[move][prop] === true) {
								if (dex[move].category === "Status") delete dex[move];
								continue;
							}
							if (dex[move][prop] < searches[search][prop].greater) {
								delete dex[move];
								continue;
							}
						}
					}
				}
				break;

			case 'boost':
				for (var boost in searches[search]) {
					for (var move in dex) {
						if (dex[move].boosts) {
							if ((dex[move].boosts[boost] > 0 && searches[search][boost]) ||
								(dex[move].boosts[boost] < 1 && !searches[search][boost])) continue;
						} else if (dex[move].secondary && dex[move].secondary.self && dex[move].secondary.self.boosts) {
							if ((dex[move].secondary.self.boosts[boost] > 0 && searches[search][boost]) ||
								(dex[move].secondary.self.boosts[boost] < 1 && !searches[search][boost])) continue;
						}
						delete dex[move];
					}
				}
				break;

			case 'status':
			case 'volatileStatus':
				for (var searchStatus in searches[search]) {
					for (var move in dex) {
						if (dex[move][search] !== searchStatus) {
							if (!dex[move].secondaries) {
								if (!dex[move].secondary) {
									if (searches[search][searchStatus]) delete dex[move];
								} else {
									if ((dex[move].secondary[search] !== searchStatus && searches[search][searchStatus]) ||
										(dex[move].secondary[search] === searchStatus && !searches[search][searchStatus])) delete dex[move];
								}
							} else {
								var hasSecondary = false;
								for (var i = 0; i < dex[move].secondaries.length; i++) {
									if (dex[move].secondaries[i][search] === searchStatus) hasSecondary = true;
								}
								if ((!hasSecondary && searches[search][searchStatus]) || (hasSecondary && !searches[search][searchStatus])) delete dex[move];
							}
						} else {
							if (!searches[search][searchStatus]) delete dex[move];
						}
					}
				}
				break;

			default:
				throw new Error("/movesearch search category '" + search + "' was unrecognised.");
			}
		}

		var results = [];
		for (var move in dex) {
			results.push(dex[move].name);
		}

		var resultsStr = "";
		if (targetMon) {
			resultsStr += "<font color=#999999>Matching moves found in learnset for</font> " + targetMon + ":<br>";
		} else {
			resultsStr += this.broadcasting ? "" : ("<font color=#999999>" + Tools.escapeHTML(message) + ":</font><br>");
		}
		if (results.length > 0) {
			if (showAll || results.length <= RESULTS_MAX_LENGTH + 5) {
				results.sort();
				resultsStr += results.join(", ");
			} else {
				resultsStr += results.slice(0, RESULTS_MAX_LENGTH).join(", ") + ", and " + (results.length - RESULTS_MAX_LENGTH) + " more. <font color=#999999>Redo the search with 'all' as a search parameter to show all results.</font>";
			}
		} else {
			resultsStr += "No moves found.";
		}
		return this.sendReplyBox(resultsStr);
	},
	movesearchhelp: ["/movesearch [parameter], [parameter], [parameter], ... - Searches for moves that fulfill the selected criteria.",
		"Search categories are: type, category, flag, status inflicted, type boosted, and numeric range for base power, pp, and accuracy.",
		"Types must be followed by ' type', e.g., 'dragon type'.",
		"Stat boosts must be preceded with 'boosts ', e.g., 'boosts attack' searches for moves that boost the attack stat.",
		"Inequality ranges use the characters '>' and '<' though they behave as '≥' and '≤', e.g., 'bp > 100' searches for all moves equal to and greater than 100 base power.",
		"Parameters can be excluded through the use of '!', e.g., !water type' excludes all water type moves.",
		"Valid flags are: authentic (bypasses substitute), bite, bullet, contact, defrost, powder, pulse, punch, secondary, snatch, sound",
		"If a Pok\u00e9mon is included as a parameter, moves will be searched from it's movepool.",
		"The order of the parameters does not matter."],

	itemsearch: function (target, room, user, connection, cmd, message) {
		if (!target) return this.parse('/help itemsearch');
		if (!this.canBroadcast()) return;

		var showAll = false;

		target = target.trim();
		if (target.substr(target.length - 5) === ', all' || target.substr(target.length - 4) === ',all') {
			showAll = true;
			target = target.substr(0, target.length - 5);
		}

		target = target.toLowerCase().replace('-', ' ').replace(/[^a-z0-9.\s\/]/g, '');
		var rawSearch = target.split(' ');
		var searchedWords = [];
		var foundItems = [];

		//refine searched words
		for (var i = 0; i < rawSearch.length; i++) {
			var newWord = rawSearch[i].trim();
			if (isNaN(newWord)) newWord = newWord.replace('.', '');
			switch (newWord) {
			// words that don't really help identify item removed to speed up search
			case 'a':
			case 'an':
			case 'is':
			case 'it':
			case 'its':
			case 'the':
			case 'that':
			case 'which':
			case 'user':
			case 'holder':
			case 'holders':
				newWord = '';
				break;
			// replace variations of common words with standardized versions
			case 'opponent': newWord = 'attacker'; break;
			case 'flung': newWord = 'fling'; break;
			case 'heal': case 'heals':
			case 'recovers': newWord = 'restores'; break;
			case 'boost':
			case 'boosts': newWord = 'raises'; break;
			case 'weakens': newWord = 'halves'; break;
			case 'more': newWord = 'increases'; break;
			case 'super':
				if (rawSearch[i + 1] === 'effective') {
					newWord = 'supereffective';
					rawSearch.splice(i + 1, 1);
				}
				break;
			case 'special': newWord = 'sp'; break;
			case 'spa':
				newWord = 'sp';
				rawSearch.splice(i, 0, 'atk');
				break;
			case 'atk':
			case 'attack':
				if (rawSearch[i - 1] === 'sp') {
					newWord = 'atk';
				} else {
					newWord = 'attack';
				}
				break;
			case 'spd':
				newWord = 'sp';
				rawSearch.splice(i, 0, 'def');
				break;
			case 'def':
			case 'defense':
				if (rawSearch[i - 1] === 'sp') {
					newWord = 'def';
				} else {
					newWord = 'defense';
				}
				break;
			case 'burns': newWord = 'burn'; break;
			case 'poisons': newWord = 'poison'; break;
			default:
				if (/x[\d\.]+/.test(newWord)) {
					newWord = newWord.substr(1) + 'x';
				}
			}
			if (!newWord || searchedWords.indexOf(newWord) >= 0) continue;
			searchedWords.push(newWord);
		}

		if (searchedWords.length === 0) return this.sendReplyBox("No distinguishing words were used. Try a more specific search.");

		if (searchedWords.indexOf('fling') >= 0) {
			var basePower = 0;
			var effect;

			for (var k = 0; k < searchedWords.length; k++) {
				var wordEff = "";
				switch (searchedWords[k]) {
				case 'burn': case 'burns':
				case 'brn': wordEff = 'brn'; break;
				case 'paralyze': case 'paralyzes':
				case 'par': wordEff = 'par'; break;
				case 'poison': case 'poisons':
				case 'psn': wordEff = 'psn'; break;
				case 'toxic':
				case 'tox': wordEff = 'tox'; break;
				case 'flinches':
				case 'flinch': wordEff = 'flinch'; break;
				case 'badly': wordEff = 'tox'; break;
				}
				if (wordEff && effect) {
					if (!(wordEff === 'psn' && effect === 'tox')) return this.sendReplyBox("Only specify fling effect once.");
				} else if (wordEff) {
					effect = wordEff;
				} else {
					if (searchedWords[k].substr(searchedWords[k].length - 2) === 'bp' && searchedWords[k].length > 2) searchedWords[k] = searchedWords[k].substr(0, searchedWords[k].length - 2);
					if (Number.isInteger(Number(searchedWords[k]))) {
						if (basePower) return this.sendReplyBox("Only specify a number for base power once.");
						basePower = parseInt(searchedWords[k]);
					}
				}
			}

			for (var n in Tools.data.Items) {
				var item = Tools.getItem(n);
				if (!item.fling) continue;

				if (basePower && effect) {
					if (item.fling.basePower === basePower &&
					(item.fling.status === effect || item.fling.volatileStatus === effect)) foundItems.push(item.name);
				} else if (basePower) {
					if (item.fling.basePower === basePower) foundItems.push(item.name);
				} else {
					if (item.fling.status === effect || item.fling.volatileStatus === effect) foundItems.push(item.name);
				}
			}
			if (foundItems.length === 0) return this.sendReplyBox('No items inflict ' + basePower + 'bp damage when used with Fling.');
		} else if (target.search(/natural ?gift/i) >= 0) {
			var basePower = 0;
			var type = "";

			for (var k = 0; k < searchedWords.length; k++) {
				searchedWords[k] = searchedWords[k].capitalize();
				if (searchedWords[k] in Tools.data.TypeChart) {
					if (type) return this.sendReplyBox("Only specify natural gift type once.");
					type = searchedWords[k];
				} else {
					if (searchedWords[k].substr(searchedWords[k].length - 2) === 'bp' && searchedWords[k].length > 2) searchedWords[k] = searchedWords[k].substr(0, searchedWords[k].length - 2);
					if (Number.isInteger(Number(searchedWords[k]))) {
						if (basePower) return this.sendReplyBox("Only specify a number for base power once.");
						basePower = parseInt(searchedWords[k]);
					}
				}
			}

			for (var n in Tools.data.Items) {
				var item = Tools.getItem(n);
				if (!item.isBerry) continue;

				if (basePower && type) {
					if (item.naturalGift.basePower === basePower && item.naturalGift.type === type) foundItems.push(item.name);
				} else if (basePower) {
					if (item.naturalGift.basePower === basePower) foundItems.push(item.name);
				} else {
					if (item.naturalGift.type === type) foundItems.push(item.name);
				}
			}
			if (foundItems.length === 0) return this.sendReplyBox('No berries inflict ' + basePower + 'bp damage when used with Natural Gift.');
		} else {
			var bestMatched = 0;
			for (var n in Tools.data.Items) {
				var item = Tools.getItem(n);
				var matched = 0;
				// splits words in the description into a toId()-esk format except retaining / and . in numbers
				var descWords = item.desc;
				// add more general quantifier words to descriptions
				if (/[1-9\.]+x/.test(descWords)) descWords += ' increases';
				if (item.isBerry) descWords += ' berry';
				descWords = descWords.replace(/super[\-\s]effective/g, 'supereffective');
				descWords = descWords.toLowerCase().replace('-', ' ').replace(/[^a-z0-9\s\/]/g, '').replace(/(\D)\./, function (p0, p1) { return p1; }).split(' ');

				for (var k = 0; k < searchedWords.length; k++) {
					if (descWords.indexOf(searchedWords[k]) >= 0) matched++;
				}

				if (matched >= bestMatched && matched >= (searchedWords.length * 3 / 5)) foundItems.push(item.name);
				if (matched > bestMatched) bestMatched = matched;
			}

			// iterate over found items again to make sure they all are the best match
			for (var l = 0; l < foundItems.length; l++) {
				var item = Tools.getItem(foundItems[l]);
				var matched = 0;
				var descWords = item.desc;
				if (/[1-9\.]+x/.test(descWords)) descWords += ' increases';
				if (item.isBerry) descWords += ' berry';
				descWords = descWords.replace(/super[\-\s]effective/g, 'supereffective');
				descWords = descWords.toLowerCase().replace('-', ' ').replace(/[^a-z0-9\s\/]/g, '').replace(/(\D)\./, function (p0, p1) { return p1; }).split(' ');

				for (var k = 0; k < searchedWords.length; k++) {
					if (descWords.indexOf(searchedWords[k]) >= 0) matched++;
				}

				if (matched !== bestMatched) {
					foundItems.splice(l, 1);
					l--;
				}
			}
		}

		var resultsStr = this.broadcasting ? "" : ("<font color=#999999>" + Tools.escapeHTML(message) + ":</font><br>");
		if (foundItems.length > 0) {
			if (showAll || foundItems.length <= RESULTS_MAX_LENGTH + 5) {
				foundItems.sort();
				resultsStr += foundItems.join(", ");
			} else {
				resultsStr += foundItems.slice(0, RESULTS_MAX_LENGTH).join(", ") + ", and " + (foundItems.length - RESULTS_MAX_LENGTH) + " more. <font color=#999999>Redo the search with ', all' at the end to show all results.</font>";
			}
		} else {
			resultsStr += "No items found. Try a more general search";
		}
		return this.sendReplyBox(resultsStr);
	},
	itemsearchhelp: ["/itemsearch [move description] - finds items that match the given key words.",
	"Command accepts natural language. (tip: fewer words tend to work better)",
	"Searches with \"fling\" in them will find items with the specified Fling behavior.",
	"Searches with \"natural gift\" in them will find items with the specified Natural Gift behavior."],

	learnset: 'learn',
	learnall: 'learn',
	learn5: 'learn',
	g6learn: 'learn',
	rbylearn: 'learn',
	gsclearn: 'learn',
	advlearn: 'learn',
	dpplearn: 'learn',
	bw2learn: 'learn',
	learn: function (target, room, user, connection, cmd) {
		if (!target) return this.parse('/help learn');

		if (!this.canBroadcast()) return;

		var lsetData = {set:{}};
		var targets = target.split(',');
		var template = Tools.getTemplate(targets[0]);
		var move = {};
		var problem;
		var format = {rby:'gen1ou', gsc:'gen2ou', adv:'gen3ou', dpp:'gen4ou', bw2:'gen5ou'}[cmd.substring(0, 3)];
		var all = (cmd === 'learnall');
		if (cmd === 'learn5') lsetData.set.level = 5;
		if (cmd === 'g6learn') lsetData.format = {noPokebank: true};

		if (!template.exists) {
			return this.errorReply("Pok\u00e9mon '" + template.id + "' not found.");
		}

		if (targets.length < 2) {
			return this.errorReply("You must specify at least one move.");
		}

		for (var i = 1, len = targets.length; i < len; ++i) {
			move = Tools.getMove(targets[i]);
			if (!move.exists) {
				return this.errorReply("Move '" + move.id + "' not found.");
			}
			problem = TeamValidator.checkLearnsetSync(format, move, template.species, lsetData);
			if (problem) break;
		}
		var buffer = template.name + (problem ? " <span class=\"message-learn-cannotlearn\">can't</span> learn " : " <span class=\"message-learn-canlearn\">can</span> learn ") + (targets.length > 2 ? "these moves" : move.name);
		if (format) buffer += ' on ' + cmd.substring(0, 3).toUpperCase();
		if (!problem) {
			var sourceNames = {E:"egg", S:"event", D:"dream world"};
			if (lsetData.sources || lsetData.sourcesBefore) buffer += " only when obtained from:<ul class=\"message-learn-list\">";
			if (lsetData.sources) {
				var sources = lsetData.sources.sort();
				var prevSource;
				var prevSourceType;
				var prevSourceCount = 0;
				for (var i = 0, len = sources.length; i < len; ++i) {
					var source = sources[i];
					if (source.substr(0, 2) === prevSourceType) {
						if (prevSourceCount < 0) {
							buffer += ": " + source.substr(2);
						} else if (all || prevSourceCount < 3) {
							buffer += ", " + source.substr(2);
						} else if (prevSourceCount === 3) {
							buffer += ", ...";
						}
						++prevSourceCount;
						continue;
					}
					prevSourceType = source.substr(0, 2);
					prevSourceCount = source.substr(2) ? 0 : -1;
					buffer += "<li>gen " + source.charAt(0) + " " + sourceNames[source.charAt(1)];
					if (prevSourceType === '5E' && template.maleOnlyHidden) buffer += " (cannot have hidden ability)";
					if (source.substr(2)) buffer += ": " + source.substr(2);
				}
			}
			if (lsetData.sourcesBefore) {
				if (!(cmd.substring(0, 3) in {'rby':1, 'gsc':1})) {
					buffer += "<li>any generation before " + (lsetData.sourcesBefore + 1);
				} else if (!lsetData.sources) {
					buffer += "<li>gen " + lsetData.sourcesBefore;
				}
			}
			buffer += "</ul>";
		}
		this.sendReplyBox(buffer);
	},
	learnhelp: ["/learn [pokemon], [move, move, ...] - Displays how a Pok\u00e9mon can learn the given moves, if it can at all.",
		"!learn [pokemon], [move, move, ...] - Show everyone that information. Requires: " + Users.getGroupsThatCan('broadcast').join(" ")],

	weaknesses: 'weakness',
	weak: 'weakness',
	resist: 'weakness',
	weakness: function (target, room, user) {
		if (!target) return this.parse('/help weakness');
		if (!this.canBroadcast()) return;
		target = target.trim();
		var targets = target.split(/ ?[,\/ ] ?/);

		var pokemon = Tools.getTemplate(target);
		var type1 = Tools.getType(targets[0]);
		var type2 = Tools.getType(targets[1]);

		if (pokemon.exists) {
			target = pokemon.species;
		} else if (type1.exists && type2.exists && type1 !== type2) {
			pokemon = {types: [type1.id, type2.id]};
			target = type1.id + "/" + type2.id;
		} else if (type1.exists) {
			pokemon = {types: [type1.id]};
			target = type1.id;
		} else {
			return this.sendReplyBox("" + Tools.escapeHTML(target) + " isn't a recognized type or pokemon.");
		}

		var weaknesses = [];
		var resistances = [];
		var immunities = [];
		Object.keys(Tools.data.TypeChart).forEach(function (type) {
			var notImmune = Tools.getImmunity(type, pokemon);
			if (notImmune) {
				var typeMod = Tools.getEffectiveness(type, pokemon);
				switch (typeMod) {
				case 1:
					weaknesses.push(type);
					break;
				case 2:
					weaknesses.push("<b>" + type + "</b>");
					break;
				case -1:
					resistances.push(type);
					break;
				case -2:
					resistances.push("<b>" + type + "</b>");
					break;
				}
			} else {
				immunities.push(type);
			}
		});

		var buffer = [];
		buffer.push(pokemon.exists ? "" + target + ' (ignoring abilities):' : '' + target + ':');
		buffer.push('<span class="message-effect-weak">Weaknesses</span>: ' + (weaknesses.join(', ') || '<font color=#999999>None</font>'));
		buffer.push('<span class="message-effect-resist">Resistances</span>: ' + (resistances.join(', ') || '<font color=#999999>None</font>'));
		buffer.push('<span class="message-effect-immune">Immunities</span>: ' + (immunities.join(', ') || '<font color=#999999>None</font>'));
		this.sendReplyBox(buffer.join('<br>'));
	},
	weaknesshelp: ["/weakness [pokemon] - Provides a Pok\u00e9mon's resistances, weaknesses, and immunities, ignoring abilities.",
		"/weakness [type 1]/[type 2] - Provides a type or type combination's resistances, weaknesses, and immunities, ignoring abilities.",
		"!weakness [pokemon] - Shows everyone a Pok\u00e9mon's resistances, weaknesses, and immunities, ignoring abilities. Requires: " + Users.getGroupsThatCan('broadcast').join(" "),
		"!weakness [type 1]/[type 2] - Shows everyone a type or type combination's resistances, weaknesses, and immunities, ignoring abilities. Requires: " + Users.getGroupsThatCan('broadcast').join(" ")],

	eff: 'effectiveness',
	type: 'effectiveness',
	matchup: 'effectiveness',
	effectiveness: function (target, room, user) {
		var targets = target.split(/[,/]/).slice(0, 2);
		if (targets.length !== 2) return this.errorReply("Attacker and defender must be separated with a comma.");

		var searchMethods = {'getType':1, 'getMove':1, 'getTemplate':1};
		var sourceMethods = {'getType':1, 'getMove':1};
		var targetMethods = {'getType':1, 'getTemplate':1};
		var source, defender, foundData, atkName, defName;

		for (var i = 0; i < 2; ++i) {
			var method;
			for (method in searchMethods) {
				foundData = Tools[method](targets[i]);
				if (foundData.exists) break;
			}
			if (!foundData.exists) return this.parse('/help effectiveness');
			if (!source && method in sourceMethods) {
				if (foundData.type) {
					source = foundData;
					atkName = foundData.name;
				} else {
					source = foundData.id;
					atkName = foundData.id;
				}
				searchMethods = targetMethods;
			} else if (!defender && method in targetMethods) {
				if (foundData.types) {
					defender = foundData;
					defName = foundData.species + " (not counting abilities)";
				} else {
					defender = {types: [foundData.id]};
					defName = foundData.id;
				}
				searchMethods = sourceMethods;
			}
		}

		if (!this.canBroadcast()) return;

		var factor = 0;
		if (Tools.getImmunity(source, defender) || source.ignoreImmunity && (source.ignoreImmunity === true || source.ignoreImmunity[source.type])) {
			var totalTypeMod = 0;
			if (source.effectType !== 'Move' || source.category !== 'Status' && (source.basePower || source.basePowerCallback)) {
				for (var i = 0; i < defender.types.length; i++) {
					var baseMod = Tools.getEffectiveness(source, defender.types[i]);
					var moveMod = source.onEffectiveness && source.onEffectiveness.call(Tools, baseMod, defender.types[i], source);
					totalTypeMod += typeof moveMod === 'number' ? moveMod : baseMod;
				}
			}
			factor = Math.pow(2, totalTypeMod);
		}

		var hasThousandArrows = source.id === 'thousandarrows' && defender.types.indexOf('Flying') >= 0;
		var additionalInfo = hasThousandArrows ? "<br>However, Thousand Arrows will be 1x effective on the first hit." : "";

		this.sendReplyBox("" + atkName + " is " + factor + "x effective against " + defName + "." + additionalInfo);
	},
	effectivenesshelp: ["/effectiveness [attack], [defender] - Provides the effectiveness of a move or type on another type or a Pok\u00e9mon.",
		"!effectiveness [attack], [defender] - Shows everyone the effectiveness of a move or type on another type or a Pok\u00e9mon."],

	cover: 'coverage',
	coverage: function (target, room, user) {
		if (!this.canBroadcast()) return;
		if (!target) return this.parse("/help coverage");

		var targets = target.split(/[,+]/);
		var sources = [];

		var dispTable = false;
		var bestCoverage = {};
		var hasThousandArrows = false;

		for (var type in Tools.data.TypeChart) {
			// This command uses -5 to designate immunity
			bestCoverage[type] = -5;
		}

		for (var i = 0; i < targets.length; i++) {
			var move = targets[i].trim().capitalize();
			if (move === 'Table' || move === 'All') {
				if (this.broadcasting) return this.sendReplyBox("The full table cannot be broadcast.");
				dispTable = true;
				continue;
			}

			var eff;
			if (move in Tools.data.TypeChart) {
				sources.push(move);
				for (var type in bestCoverage) {
					if (!Tools.getImmunity(move, type) && !move.ignoreImmunity) continue;
					eff = Tools.getEffectiveness(move, type);
					if (eff > bestCoverage[type]) bestCoverage[type] = eff;
				}
				continue;
			}
			move = Tools.getMove(move);
			if (move.exists) {
				if (!move.basePower && !move.basePowerCallback) continue;
				if (move.id === 'thousandarrows') hasThousandArrows = true;
				sources.push(move);
				for (var type in bestCoverage) {
					if (move.id === "struggle") {
						eff = 0;
					} else {
						if (!Tools.getImmunity(move.type, type) && !move.ignoreImmunity) continue;
						var baseMod = Tools.getEffectiveness(move, type);
						var moveMod = move.onEffectiveness && move.onEffectiveness.call(Tools, baseMod, type, move);
						eff = typeof moveMod === 'number' ? moveMod : baseMod;
					}
					if (eff > bestCoverage[type]) bestCoverage[type] = eff;
				}
				continue;
			}

			return this.sendReply("No type or move '" + targets[i] + "' found.");
		}
		if (sources.length === 0) return this.errorReply("No moves using a type table for determining damage were specified.");
		if (sources.length > 4) return this.errorReply("Specify a maximum of 4 moves or types.");

		// converts to fractional effectiveness, 0 for immune
		for (var type in bestCoverage) {
			if (bestCoverage[type] === -5) {
				bestCoverage[type] = 0;
				continue;
			}
			bestCoverage[type] = Math.pow(2, bestCoverage[type]);
		}

		if (!dispTable) {
			var buffer = [];
			var superEff = [];
			var neutral = [];
			var resists = [];
			var immune = [];

			for (var type in bestCoverage) {
				switch (bestCoverage[type]) {
				case 0:
					immune.push(type);
					break;
				case 0.25:
				case 0.5:
					resists.push(type);
					break;
				case 1:
					neutral.push(type);
					break;
				case 2:
				case 4:
					superEff.push(type);
					break;
				default:
					throw new Error("/coverage effectiveness of " + bestCoverage[type] + " from parameters: " + target);
				}
			}
			buffer.push('Coverage for ' + sources.join(' + ') + ':');
			buffer.push('<b><font color=#559955>Super Effective</font></b>: ' + (superEff.join(', ') || '<font color=#999999>None</font>'));
			buffer.push('<span class="message-effect-resist">Neutral</span>: ' + (neutral.join(', ') || '<font color=#999999>None</font>'));
			buffer.push('<span class="message-effect-weak">Resists</span>: ' + (resists.join(', ') || '<font color=#999999>None</font>'));
			buffer.push('<span class="message-effect-immune">Immunities</span>: ' + (immune.join(', ') || '<font color=#999999>None</font>'));
			return this.sendReplyBox(buffer.join('<br>'));
		} else {
			var buffer = '<div class="scrollable"><table cellpadding="1" width="100%"><tr><th></th>';
			var icon = {};
			for (var type in Tools.data.TypeChart) {
				icon[type] = '<img src="https://play.pokemonshowdown.com/sprites/types/' + type + '.png" width="32" height="14">';
				// row of icons at top
				buffer += '<th>' + icon[type] + '</th>';
			}
			buffer += '</tr>';
			for (var type1 in Tools.data.TypeChart) {
				// assembles the rest of the rows
				buffer += '<tr><th>' + icon[type1] + '</th>';
				for (var type2 in Tools.data.TypeChart) {
					var typing;
					var cell = '<th ';
					var bestEff = -5;
					if (type1 === type2) {
						// when types are the same it's considered pure type
						typing = type1;
						bestEff = bestCoverage[type1];
					} else {
						typing = type1 + "/" + type2;
						for (var i = 0; i < sources.length; i++) {
							var move = sources[i];

							var curEff = 0;
							if ((!Tools.getImmunity((move.type || move), type1) || !Tools.getImmunity((move.type || move), type2)) && !move.ignoreImmunity) continue;
							var baseMod = Tools.getEffectiveness(move, type1);
							var moveMod = move.onEffectiveness && move.onEffectiveness.call(Tools, baseMod, type1, move);
							curEff += typeof moveMod === 'number' ? moveMod : baseMod;
							baseMod = Tools.getEffectiveness(move, type2);
							moveMod = move.onEffectiveness && move.onEffectiveness.call(Tools, baseMod, type2, move);
							curEff += typeof moveMod === 'number' ? moveMod : baseMod;

							if (curEff > bestEff) bestEff = curEff;
						}
						if (bestEff === -5) {
							bestEff = 0;
						} else {
							bestEff = Math.pow(2, bestEff);
						}
					}
					switch (bestEff) {
					case 0:
						cell += 'bgcolor=#666666 title="' + typing + '"><font color=#000000>' + bestEff + '</font>';
						break;
					case 0.25:
					case 0.5:
						cell += 'bgcolor=#AA5544 title="' + typing + '"><font color=#660000>' + bestEff + '</font>';
						break;
					case 1:
						cell += 'bgcolor=#6688AA title="' + typing + '"><font color=#000066>' + bestEff + '</font>';
						break;
					case 2:
					case 4:
						cell += 'bgcolor=#559955 title="' + typing + '"><font color=#003300>' + bestEff + '</font>';
						break;
					default:
						throw new Error("/coverage effectiveness of " + bestEff + " from parameters: " + target);
					}
					cell += '</th>';
					buffer += cell;
				}
			}
			buffer += '</table></div>';

			if (hasThousandArrows) {
				buffer += "<br><b>Thousand Arrows has neutral type effectiveness on Flying-type Pok\u00e9mon if not already smacked down.";
			}

			this.sendReplyBox('Coverage for ' + sources.join(' + ') + ':<br>' + buffer);
		}
	},
	coveragehelp: ["/coverage [move 1], [move 2] ... - Provides the best effectiveness match-up against all defending types for given moves or attacking types",
		"!coverage [move 1], [move 2] ... - Shows this information to everyone.",
		"Adding the parameter 'all' or 'table' will display the information with a table of all type combinations."],

	statcalc: function (target, room, user) {
		if (!this.canBroadcast()) return;
		if (!target) return this.parse("/help statcalc");

		var targets = target.split(' ');

		var lvlSet, natureSet, ivSet, evSet, baseSet, modSet = false;

		var pokemon;
		var useStat = '';

		var level = 100;
		var calcHP = false;
		var nature = 1.0;
		var iv = 31;
		var ev = 252;
		var statValue = -1;
		var modifier = 0;
		var positiveMod = true;

		for (var i = 0; i < targets.length; i++) {
			var lowercase = targets[i].toLowerCase();

			if (!lvlSet) {
				if (lowercase === 'lc') {
					level = 5;
					lvlSet = true;
					continue;
				} else if (lowercase === 'vgc') {
					level = 50;
					lvlSet = true;
					continue;
				} else if (lowercase.startsWith('lv') || lowercase.startsWith('level')) {
					level = parseInt(targets[i].replace(/\D/g, ''), 10);
					lvlSet = true;
					if (level < 1 || level > 9999) {
						return this.sendReplyBox('Invalid value for level: ' + level);
					}
					continue;
				}
			}

			if (!useStat) {
				switch (lowercase) {
				case 'hp':
				case 'hitpoints':
					calcHP = true;
					useStat = 'hp';
					continue;
				case 'atk':
				case 'attack':
					useStat = 'atk';
					continue;
				case 'def':
				case 'defense':
					useStat = 'def';
					continue;
				case 'spa':
					useStat = 'spa';
					continue;
				case 'spd':
				case 'sdef':
					useStat = 'spd';
					continue;
				case 'spe':
				case 'speed':
					useStat = 'spe';
					continue;
				}
			}

			if (!natureSet) {
				if (lowercase === 'boosting' || lowercase === 'positive') {
					nature = 1.1;
					natureSet = true;
					continue;
				} else if (lowercase === 'negative' || lowercase === 'inhibiting') {
					nature = 0.9;
					natureSet = true;
					continue;
				} else if (lowercase === 'neutral') {
					continue;
				}
			}

			if (!ivSet) {
				if (lowercase.endsWith('iv') || lowercase.endsWith('ivs')) {
					iv = parseInt(targets[i]);
					ivSet = true;

					if (isNaN(iv)) {
						return this.sendReplyBox('Invalid value for IVs: ' + Tools.escapeHTML(targets[i]));
					}

					continue;
				}
			}

			if (!evSet) {
				if (lowercase === 'invested' || lowercase === 'max') {
					evSet = true;
				} else if (lowercase === 'uninvested') {
					ev = 0;
					evSet = true;
				} else if (lowercase.endsWith('ev') || lowercase.endsWith('evs')) {
					ev = parseInt(targets[i]);
					evSet = true;

					if (isNaN(ev)) {
						return this.sendReplyBox('Invalid value for EVs: ' + Tools.escapeHTML(targets[i]));
					}
					if (ev > 255 || ev < 0) {
						return this.sendReplyBox('The amount of EVs should be between 0 and 255.');
					}

					if (!natureSet) {
						if (targets[i].indexOf('+') > -1) {
							nature = 1.1;
							natureSet = true;
						} else if (targets[i].indexOf('-') > -1) {
							nature = 0.9;
							natureSet = true;
						}
					}

					continue;
				}
			}

			if (!modSet) {
				if (targets[i] === 'scarf' || targets[i] === 'specs' || targets[i] === 'band') {
					modifier = 1;
					modSet = true;
				} else if (targets[i].charAt(0) === '+') {
					modifier = parseInt(targets[i].charAt(1));
					modSet = true;
				} else if (targets[i].charAt(0) === '-') {
					positiveMod = false;
					modifier = parseInt(targets[i].charAt(1));
					modSet = true;
				}
				if (isNaN(modifier)) {
					return this.sendReplyBox('Invalid value for modifier: ' + Tools.escapeHTML(modifier));
				}
				if (modifier > 6) {
					return this.sendReplyBox('Modifier should be a number between -6 and +6');
				}
			}

			if (!pokemon) {
				var testPoke = Tools.getTemplate(targets[i]);
				if (testPoke.baseStats) {
					pokemon = testPoke.baseStats;
					baseSet = true;
					continue;
				}
			}

			var tempStat = parseInt(targets[i]);

			if (!isNaN(tempStat) && !baseSet && tempStat > 0 && tempStat < 256) {
				statValue = tempStat;
				baseSet = true;
			}
		}

		if (pokemon) {
			if (useStat) {
				statValue = pokemon[useStat];
			} else {
				return this.sendReplyBox('No stat found.');
			}
		}

		if (statValue < 0) {
			return this.sendReplyBox('No valid value for base stat found.');
		}

		var output;

		if (calcHP) {
			output = (((iv + (2 * statValue) + (ev / 4) + 100) * level) / 100) + 10;
		} else {
			output = Math.floor((((iv + (2 * statValue) + (ev / 4)) * level) / 100) + 5) * nature;
			if (positiveMod) {
				output *= (2 + modifier) / 2;
			} else {
				output *= 2 / (2 + modifier);
			}
		}
		return this.sendReplyBox('Base ' + statValue + (calcHP ? ' HP ' : ' ') + 'at level ' + level + ' with ' + iv + ' IVs, ' + ev + (nature === 1.1 ? '+' : (nature === 0.9 ? '-' : '')) + ' EVs' + (modifier > 0 && !calcHP ? ' at ' + (positiveMod ? '+' : '-') + modifier : '') + ': <b>' + Math.floor(output) + '</b>.');
	},

	statcalchelp: ["/statcalc [level] [base stat] [IVs] [nature] [EVs] [modifier] (only base stat is required) - Calculates what the actual stat of a Pokémon is with the given parameters. For example, '/statcalc lv50 100 30iv positive 252 scarf' calculates the speed of a base 100 scarfer with HP Ice in Battle Spot, and '/statcalc uninvested 90 neutral' calculates the attack of an uninvested Crobat.",
		"!statcalc [level] [base stat] [IVs] [nature] [EVs] [modifier] (only base stat is required) - Shows this information to everyone.",
		"Inputing 'hp' as an argument makes it use the formula for HP. Instead of giving nature, '+' and '-' can be appended to the EV amount to signify a boosting or inihibting nature."],

	/*********************************************************
	 * Informational commands
	 *********************************************************/

	uptime: function (target, room, user) {
		if (!this.canBroadcast()) return;
		var uptime = process.uptime();
		var uptimeText;
		if (uptime > 24 * 60 * 60) {
			var uptimeDays = Math.floor(uptime / (24 * 60 * 60));
			uptimeText = uptimeDays + " " + (uptimeDays === 1 ? "day" : "days");
			var uptimeHours = Math.floor(uptime / (60 * 60)) - uptimeDays * 24;
			if (uptimeHours) uptimeText += ", " + uptimeHours + " " + (uptimeHours === 1 ? "hour" : "hours");
		} else {
			uptimeText = uptime.seconds().duration();
		}
		this.sendReplyBox("Uptime: <b>" + uptimeText + "</b>");
	},

	groups: function (target, room, user) {
		if (!this.canBroadcast()) return;
		this.sendReplyBox(Config.groups.byRank.reduce(function (info, group) {
			if (!Config.groups.bySymbol[group].name || !Config.groups.bySymbol[group].description) {
				return info;
			}
			return info + (info ? "<br />" : "") + Tools.escapeHTML(group) + " <strong>" + Tools.escapeHTML(Config.groups.bySymbol[group].name) + "</strong> - " + Tools.escapeHTML(Config.groups.bySymbol[group].description);
		}, ""));
	},
	groupshelp: ["/groups - Explains what the " + Users.getGroupsThatCan('description').join(" ") + " next to people's names mean.",
		"!groups - Shows everyone that information. Requires: " + Users.getGroupsThatCan('broadcast').join(" ")],

	repo: 'opensource',
	repository: 'opensource',
	git: 'opensource',
	opensource: function (target, room, user) {
		if (!this.canBroadcast()) return;
		this.sendReplyBox(
			"Pok&eacute;mon Showdown is open source:<br />" +
			"- Language: JavaScript (Node.js or io.js)<br />" +
			"- <a href=\"https://github.com/Zarel/Pokemon-Showdown/commits/master\">What's new?</a><br />" +
			"- <a href=\"https://github.com/Zarel/Pokemon-Showdown\">Server source code</a><br />" +
			"- <a href=\"https://github.com/Zarel/Pokemon-Showdown-Client\">Client source code</a>"
		);
	},
	opensourcehelp: ["/opensource - Links to PS's source code repository.",
		"!opensource - Show everyone that information. Requires: " + Users.getGroupsThatCan('broadcast').join(" ")],

	staff: function (target, room, user) {
		if (!this.canBroadcast()) return;
		this.sendReplyBox("<a href=\"https://www.smogon.com/sim/staff_list\">Pok&eacute;mon Showdown Staff List</a>");
	},

	forums: function (target, room, user) {
		if (!this.canBroadcast()) return;
		this.sendReplyBox("<a href=\"https://www.smogon.com/forums/forums/pok%C3%A9mon-showdown.209\">Pok&eacute;mon Showdown Forums</a>");
	},

	suggestions: function (target, room, user) {
		if (!this.canBroadcast()) return;
		this.sendReplyBox("<a href=\"https://www.smogon.com/forums/threads/3534365/\">Make a suggestion for Pok&eacute;mon Showdown</a>");
	},

	bugreport: 'bugs',
	bugs: function (target, room, user) {
		if (!this.canBroadcast()) return;
		if (room.battle) {
			this.sendReplyBox("<center><button name=\"saveReplay\"><i class=\"fa fa-upload\"></i> Save Replay</button> &mdash; <a href=\"https://www.smogon.com/forums/threads/3520646/\">Questions</a> &mdash; <a href=\"https://www.smogon.com/forums/threads/3469932/\">Bug Reports</a></center>");
		} else {
			this.sendReplyBox(
				"Have a replay showcasing a bug on Pok&eacute;mon Showdown?<br />" +
				"- <a href=\"https://www.smogon.com/forums/threads/3520646/\">Questions</a><br />" +
				"- <a href=\"https://www.smogon.com/forums/threads/3469932/\">Bug Reports</a>"
			);
		}
	},

	avatars: function (target, room, user) {
		if (!this.canBroadcast()) return;
		this.sendReplyBox("You can <button name=\"avatars\">change your avatar</button> by clicking on it in the <button name=\"openOptions\"><i class=\"fa fa-cog\"></i> Options</button> menu in the upper right. Custom avatars are only obtainable by staff.");
	},
	avatarshelp: ["/avatars - Explains how to change avatars.",
		"!avatars - Show everyone that information. Requires: " + Users.getGroupsThatCan('broadcast').join(" ")],

	introduction: 'intro',
	intro: function (target, room, user) {
		if (!this.canBroadcast()) return;
		this.sendReplyBox(
			"New to competitive Pok&eacute;mon?<br />" +
			"- <a href=\"https://www.smogon.com/sim/ps_guide\">Beginner's Guide to Pok&eacute;mon Showdown</a><br />" +
			"- <a href=\"https://www.smogon.com/dp/articles/intro_comp_pokemon\">An introduction to competitive Pok&eacute;mon</a><br />" +
			"- <a href=\"https://www.smogon.com/bw/articles/bw_tiers\">What do 'OU', 'UU', etc mean?</a><br />" +
			"- <a href=\"https://www.smogon.com/xyhub/tiers\">What are the rules for each format? What is 'Sleep Clause'?</a>"
		);
	},
	introhelp: ["/intro - Provides an introduction to competitive Pok\u00e9mon.",
		"!intro - Show everyone that information. Requires: " + Users.getGroupsThatCan('broadcast').join(" ")],

	mentoring: 'smogintro',
	smogonintro: 'smogintro',
	smogintro: function (target, room, user) {
		if (!this.canBroadcast()) return;
		this.sendReplyBox(
			"Welcome to Smogon's official simulator! The <a href=\"https://www.smogon.com/forums/forums/264\">Smogon Info / Intro Hub</a> can help you get integrated into the community.<br />" +
			"- <a href=\"https://www.smogon.com/forums/threads/3526346\">Useful Smogon Info</a><br />" +
			"- <a href=\"https://www.smogon.com/forums/threads/3498332\">Tiering FAQ</a><br />"
		);
	},

	calculator: 'calc',
	calc: function (target, room, user) {
		if (!this.canBroadcast()) return;
		this.sendReplyBox(
			"Pok&eacute;mon Showdown! damage calculator. (Courtesy of Honko)<br />" +
			"- <a href=\"https://pokemonshowdown.com/damagecalc/\">Damage Calculator</a>"
		);
	},
	calchelp: ["/calc - Provides a link to a damage calculator",
		"!calc - Shows everyone a link to a damage calculator. Requires: " + Users.getGroupsThatCan('broadcast').join(" ")],

	capintro: 'cap',
	cap: function (target, room, user) {
		if (!this.canBroadcast()) return;
		this.sendReplyBox(
			"An introduction to the Create-A-Pok&eacute;mon project:<br />" +
			"- <a href=\"https://www.smogon.com/cap/\">CAP project website and description</a><br />" +
			"- <a href=\"https://www.smogon.com/forums/threads/48782/\">What Pok&eacute;mon have been made?</a><br />" +
			"- <a href=\"https://www.smogon.com/forums/forums/311\">Talk about the metagame here</a><br />" +
			"- <a href=\"https://www.smogon.com/forums/threads/3512318/\">Sample XY CAP teams</a>"
		);
	},
	caphelp: ["/cap - Provides an introduction to the Create-A-Pok&eacute;mon project.",
		"!cap - Show everyone that information. Requires: " + Users.getGroupsThatCan('broadcast').join(" ")],

	gennext: function (target, room, user) {
		if (!this.canBroadcast()) return;
		this.sendReplyBox(
			"NEXT (also called Gen-NEXT) is a mod that makes changes to the game:<br />" +
			"- <a href=\"https://github.com/Zarel/Pokemon-Showdown/blob/master/mods/gennext/README.md\">README: overview of NEXT</a><br />" +
			"Example replays:<br />" +
			"- <a href=\"https://replay.pokemonshowdown.com/gennextou-120689854\">Zergo vs Mr Weegle Snarf</a><br />" +
			"- <a href=\"https://replay.pokemonshowdown.com/gennextou-130756055\">NickMP vs Khalogie</a>"
		);
	},

	om: 'othermetas',
	othermetas: function (target, room, user) {
		if (!this.canBroadcast()) return;
		target = toId(target);
		var buffer = "";
		var matched = false;

		if (target === 'all' && this.broadcasting) {
			return this.sendReplyBox("You cannot broadcast information about all Other Metagames at once.");
		}

		if (!target || target === 'all') {
			matched = true;
			buffer += "- <a href=\"https://www.smogon.com/tiers/om/\">Other Metagames Hub</a><br />";
			buffer += "- <a href=\"https://www.smogon.com/forums/threads/3505031/\">Other Metagames Index</a><br />";
			if (!target) return this.sendReplyBox(buffer);
		}
		var showMonthly = (target === 'all' || target === 'omofthemonth' || target === 'omotm' || target === 'month');
		var monthBuffer = "- <a href=\"https://www.smogon.com/forums/threads/3541792/\">Other Metagame of the Month</a>";

		if (target === 'all') {
			// Display OMotM formats, with forum thread links as caption
			this.parse('/formathelp omofthemonth');
			if (showMonthly) this.sendReply('|raw|<center>' + monthBuffer + '</center>');

			// Display the rest of OM formats, with OM hub/index forum links as caption
			this.parse('/formathelp othermetagames');
			return this.sendReply('|raw|<center>' + buffer + '</center>');
		}
		if (showMonthly) {
			this.target = 'omofthemonth';
			this.run('formathelp');
			this.sendReply('|raw|<center>' + monthBuffer + '</center>');
		} else {
			this.run('formathelp');
		}
	},
	othermetashelp: ["/om - Provides links to information on the Other Metagames.",
		"!om - Show everyone that information. Requires: " + Users.getGroupsThatCan('broadcast').join(" ")],

	banlists: 'formathelp',
	tier: 'formathelp',
	tiers: 'formathelp',
	formats: 'formathelp',
	tiershelp: 'formathelp',
	formatshelp: 'formathelp',
	formathelp: function (target, room, user, connection, cmd) {
		if (!this.canBroadcast()) return;
		if (!target) {
			return this.sendReplyBox(
				"- <a href=\"https://www.smogon.com/tiers/\">Smogon Tiers</a><br />" +
				"- <a href=\"https://www.smogon.com/forums/threads/3498332/\">Tiering FAQ</a><br />" +
				"- <a href=\"https://www.smogon.com/xyhub/tiers\">The banlists for each tier</a><br />" +
				"<br /><em>Type /formatshelp <strong>[format|section]</strong> to get details about an available format or group of formats.</em>"
			);
		}
		var targetId = toId(target);
		if (targetId === 'ladder') targetId = 'search';
		if (targetId === 'all') targetId = '';

		var formatList;
		var format = Tools.getFormat(targetId);
		if (format.effectType === 'Format') formatList = [targetId];
		if (!formatList) {
			if (this.broadcasting && (cmd !== 'om' && cmd !== 'othermetas')) return this.sendReply("'" + target + "' is not a format. This command's search mode is too spammy to broadcast.");
			formatList = Object.keys(Tools.data.Formats).filter(function (formatid) {return Tools.data.Formats[formatid].effectType === 'Format';});
		}

		// Filter formats and group by section
		var exactMatch = '';
		var sections = {};
		var totalMatches = 0;
		for (var i = 0; i < formatList.length; i++) {
			var format = Tools.getFormat(formatList[i]);
			var sectionId = toId(format.section);
			if (targetId && !format[targetId + 'Show'] && sectionId !== targetId && format.id === formatList[i] && !format.id.startsWith(targetId)) continue;
			totalMatches++;
			if (!sections[sectionId]) sections[sectionId] = {name: format.section, formats: []};
			sections[sectionId].formats.push(format.id);
			if (format.id !== targetId) continue;
			exactMatch = sectionId;
			break;
		}

		if (!totalMatches) return this.sendReply("No " + (target ? "matched " : "") + "formats found.");
		if (totalMatches === 1) {
			var format = Tools.getFormat(Object.values(sections)[0].formats[0]);
			if (!format.desc) return this.sendReplyBox("No description found for this " + (format.gameType || "singles").capitalize() + " " + format.section + " format.");
			return this.sendReplyBox(format.desc.join("<br />"));
		}

		// Build tables
		var buf = [];
		for (var sectionId in sections) {
			if (exactMatch && sectionId !== exactMatch) continue;
			buf.push("<h3>" + Tools.escapeHTML(sections[sectionId].name) + "</h3>");
			buf.push("<table class=\"scrollable\" style=\"display:inline-block; max-height:200px; border:1px solid gray; border-collapse:collapse\" cellspacing=\"0\" cellpadding=\"5\"><thead><th style=\"border:1px solid gray\" >Name</th><th style=\"border:1px solid gray\" >Description</th></thead><tbody>");
			for (var i = 0; i < sections[sectionId].formats.length; i++) {
				var format = Tools.getFormat(sections[sectionId].formats[i]);
				var mod = format.mod && format.mod !== 'base' ? " - " + Tools.escapeHTML(format.mod === format.id ? format.name : format.mod).capitalize() : "";
				buf.push("<tr><td style=\"border:1px solid gray\">" + Tools.escapeHTML(format.name) + "</td><td style=\"border: 1px solid gray; margin-left:10px\">" + (format.desc ? format.desc.join("<br />") : "&mdash;") + "</td></tr>");
			}
			buf.push("</tbody></table>");
		}
		return this.sendReply("|raw|<center>" + buf.join("") + "</center>");
	},

	roomhelp: function (target, room, user) {
		if (room.id === 'lobby' || room.battle) return this.sendReply("This command is too spammy for lobby/battles.");
		if (!this.canBroadcast()) return;
		this.sendReplyBox(
			"Room drivers (%) can use:<br />" +
			"- /warn OR /k <em>username</em>: warn a user and show the Pok&eacute;mon Showdown rules<br />" +
			"- /mute OR /m <em>username</em>: 7 minute mute<br />" +
			"- /hourmute OR /hm <em>username</em>: 60 minute mute<br />" +
			"- /unmute <em>username</em>: unmute<br />" +
			"- /announce OR /wall <em>message</em>: make an announcement<br />" +
			"- /modlog <em>username</em>: search the moderator log of the room<br />" +
			"- /modnote <em>note</em>: adds a moderator note that can be read through modlog<br />" +
			"<br />" +
			"Room moderators (@) can also use:<br />" +
			"- /roomban OR /rb <em>username</em>: bans user from the room<br />" +
			"- /roomunban <em>username</em>: unbans user from the room<br />" +
			"- /roomvoice <em>username</em>: appoint a room voice<br />" +
			"- /roomdevoice <em>username</em>: remove a room voice<br />" +
			"- /modchat <em>[off/autoconfirmed/+]</em>: set modchat level<br />" +
			"- /staffintro <em>intro</em>: sets the staff introduction that will be displayed for all staff joining the room<br />" +
			"<br />" +
			"Room owners (#) can also use:<br />" +
			"- /roomintro <em>intro</em>: sets the room introduction that will be displayed for all users joining the room<br />" +
			"- /rules <em>rules link</em>: set the room rules link seen when using /rules<br />" +
			"- /roommod, /roomdriver <em>username</em>: appoint a room moderator/driver<br />" +
			"- /roomdemod, /roomdedriver <em>username</em>: remove a room moderator/driver<br />" +
			"- /roomdeauth <em>username</em>: remove all room auth from a user<br />" +
			"- /modchat <em>[%/@/#]</em>: set modchat level<br />" +
			"- /declare <em>message</em>: make a large blue declaration to the room<br />" +
			"- !htmlbox <em>HTML code</em>: broadcasts a box of HTML code to the room<br />" +
			"- !showimage <em>[url], [width], [height]</em>: shows an image to the room<br />" +
			"<br />" +
			"More detailed help can be found in the <a href=\"https://www.smogon.com/sim/roomauth_guide\">roomauth guide</a><br />" +
			"<br />" +
			"Tournament Help:<br />" +
			"- /tour create <em>format</em>, elimination: Creates a new single elimination tournament in the current room.<br />" +
			"- /tour create <em>format</em>, roundrobin: Creates a new round robin tournament in the current room.<br />" +
			"- /tour end: Forcibly ends the tournament in the current room<br />" +
			"- /tour start: Starts the tournament in the current room<br />" +
			"<br />" +
			"More detailed help can be found <a href=\"https://gist.github.com/verbiage/0846a552595349032fbe\">here</a><br />" +
			"</div>"
		);
	},

	restarthelp: function (target, room, user) {
		if (room.id === 'lobby' && !this.can('lockdown')) return false;
		if (!this.canBroadcast()) return;
		this.sendReplyBox(
			"The server is restarting. Things to know:<br />" +
			"- We wait a few minutes before restarting so people can finish up their battles<br />" +
			"- The restart itself will take around 0.6 seconds<br />" +
			"- Your ladder ranking and teams will not change<br />" +
			"- We are restarting to update Pok&eacute;mon Showdown to a newer version"
		);
	},

	rule: 'rules',
	rules: function (target, room, user) {
		if (!target) {
			if (!this.canBroadcast()) return;
			this.sendReplyBox("Please follow the rules:<br />" +
				(room.rulesLink ? "- <a href=\"" + Tools.escapeHTML(room.rulesLink) + "\">" + Tools.escapeHTML(room.title) + " room rules</a><br />" : "") +
				"- <a href=\"https://pokemonshowdown.com/rules\">" + (room.rulesLink ? "Global rules" : "Rules") + "</a>");
			return;
		}
		if (!this.can('declare', room)) return;
		if (target.length > 100) {
			return this.errorReply("Error: Room rules link is too long (must be under 100 characters). You can use a URL shortener to shorten the link.");
		}

		room.rulesLink = target.trim();
		this.sendReply("(The room rules link is now: " + target + ")");

		if (room.chatRoomData) {
			room.chatRoomData.rulesLink = room.rulesLink;
			Rooms.global.writeChatRoomData();
		}
	},

	faq: function (target, room, user) {
		if (!this.canBroadcast()) return;
		target = target.toLowerCase();
		var buffer = "";
		var matched = false;

		if (target === 'all' && this.broadcasting) {
			return this.sendReplyBox("You cannot broadcast all FAQs at once.");
		}

		if (!target || target === 'all') {
			matched = true;
			buffer += "<a href=\"https://www.smogon.com/sim/faq\">Frequently Asked Questions</a><br />";
		}
		if (target === 'all' || target === 'elo') {
			matched = true;
			buffer += "<a href=\"https://www.smogon.com/sim/faq#elo\">Why did this user gain or lose so many points?</a><br />";
		}
		if (target === 'all' || target === 'doubles' || target === 'triples' || target === 'rotation') {
			matched = true;
			buffer += "<a href=\"https://www.smogon.com/sim/faq#doubles\">Can I play doubles/triples/rotation battles here?</a><br />";
		}
		if (target === 'all' || target === 'restarts') {
			matched = true;
			buffer += "<a href=\"https://www.smogon.com/sim/faq#restarts\">Why is the server restarting?</a><br />";
		}
		if (target === 'all' || target === 'star' || target === 'player') {
			matched = true;
			buffer += '<a href="https://www.smogon.com/sim/faq#star">Why is there this star (&starf;) in front of my username?</a><br />';
		}
		if (target === 'all' || target === 'staff') {
			matched = true;
			buffer += "<a href=\"https://www.smogon.com/sim/staff_faq\">Staff FAQ</a><br />";
		}
		if (target === 'all' || target === 'autoconfirmed' || target === 'ac') {
			matched = true;
			buffer += "A user is autoconfirmed when they have won at least one rated battle and have been registered for a week or longer.<br />";
		}
		if (target === 'all' || target === 'customavatar' || target === 'ca') {
			matched = true;
			buffer += "<a href=\"https://www.smogon.com/sim/faq#customavatar\">How can I get a custom avatar?</a><br />";
		}
		if (target === 'all' || target === 'pm' || target === 'msg' || target === 'w') {
			matched = true;
			buffer += "<a href=\"https://www.smogon.com/sim/faq#pm\">How can I send a user a private message?</a><br />";
		}
		if (target === 'all' || target === 'challenge' || target === 'chall') {
			matched = true;
			buffer += "<a href=\"https://www.smogon.com/sim/faq#challenge\">How can I battle a specific user?</a><br />";
		}
		if (target === 'all'  || target === 'gxe') {
			matched = true;
			buffer += "<a href=\"https://www.smogon.com/sim/faq#gxe\">What does GXE mean?</a><br />";
		}
		if (target === 'all'  || target === 'coil') {
			matched = true;
			buffer += "<a href=\"http://www.smogon.com/forums/threads/coil-explained.3508013\">What is COIL?</a><br />";
		}
		if (target === 'all' || target === 'tiering' || target === 'tiers' || target === 'tier') {
			matched = true;
			buffer += "<a href=\"https://www.smogon.com/ingame/battle/tiering-faq\">Tiering FAQ</a><br />";
		}
		if (!matched) {
			return this.sendReply("The FAQ entry '" + target + "' was not found. Try /faq for general help.");
		}
		this.sendReplyBox(buffer);
	},
	faqhelp: ["/faq [theme] - Provides a link to the FAQ. Add deviation, doubles, randomcap, restart, or staff for a link to these questions. Add all for all of them.",
		"!faq [theme] - Shows everyone a link to the FAQ. Add deviation, doubles, randomcap, restart, or staff for a link to these questions. Add all for all of them. Requires: " + Users.getGroupsThatCan('broadcast').join(" ")],

	analysis: 'smogdex',
	strategy: 'smogdex',
	smogdex: function (target, room, user) {
		if (!this.canBroadcast()) return;

		var targets = target.split(',');
		var pokemon = Tools.getTemplate(targets[0]);
		var item = Tools.getItem(targets[0]);
		var move = Tools.getMove(targets[0]);
		var ability = Tools.getAbility(targets[0]);
		var format = Tools.getFormat(targets[0]);
		var atLeastOne = false;
		var generation = (targets[1] || 'xy').trim().toLowerCase();
		var genNumber = 6;
		var extraFormat = Tools.getFormat(targets[2]);

		if (generation === 'xy' || generation === 'oras' || generation === '6' || generation === 'six') {
			generation = 'xy';
		} else if (generation === 'bw' || generation === 'bw2' || generation === '5' || generation === 'five') {
			generation = 'bw';
			genNumber = 5;
		} else if (generation === 'dp' || generation === 'dpp' || generation === '4' || generation === 'four') {
			generation = 'dp';
			genNumber = 4;
		} else if (generation === 'adv' || generation === 'rse' || generation === 'rs' || generation === '3' || generation === 'three') {
			generation = 'rs';
			genNumber = 3;
		} else if (generation === 'gsc' || generation === 'gs' || generation === '2' || generation === 'two') {
			generation = 'gs';
			genNumber = 2;
		} else if (generation === 'rby' || generation === 'rb' || generation === '1' || generation === 'one') {
			generation = 'rb';
			genNumber = 1;
		} else {
			generation = 'xy';
		}

		// Pokemon
		if (pokemon.exists) {
			atLeastOne = true;
			if (genNumber < pokemon.gen) {
				return this.sendReplyBox("" + pokemon.name + " did not exist in " + generation.toUpperCase() + "!");
			}
			// if (pokemon.tier === 'CAP') generation = 'cap';
			if (pokemon.tier === 'CAP') return this.sendReply("CAP is not currently supported by Smogon Strategic Pokedex.");

			var illegalStartNums = {'351':1, '421':1, '487':1, '555':1, '647':1, '648':1, '649':1, '681':1};
			if (pokemon.isMega || pokemon.num in illegalStartNums) pokemon = Tools.getTemplate(pokemon.baseSpecies);

			var formatName = extraFormat.name;
			var formatId = extraFormat.id;
			if (formatId === 'doublesou') {
				formatId = 'doubles';
			} else if (formatId.includes('vgc')) {
				formatId = 'vgc' + formatId.slice(-2);
				formatName = 'VGC20' + formatId.slice(-2);
			} else if (extraFormat.effectType !== 'Format') {
				formatName = formatId = '';
			}
			var speciesid = pokemon.speciesid;
			// Special case for Meowstic-M
			if (speciesid === 'meowstic') speciesid = 'meowsticm';
			this.sendReplyBox("<a href=\"https://www.smogon.com/dex/" + generation + "/pokemon/" + speciesid + (formatId ? '/' + formatId : '') + "\">" + generation.toUpperCase() + " " + Tools.escapeHTML(formatName) + " " + pokemon.name + " analysis</a>, brought to you by <a href=\"https://www.smogon.com\">Smogon University</a>");
		}

		// Item
		if (item.exists && genNumber > 1 && item.gen <= genNumber) {
			atLeastOne = true;
			this.sendReplyBox("<a href=\"https://www.smogon.com/dex/" + generation + "/items/" + item.id + "\">" + generation.toUpperCase() + " " + item.name + " item analysis</a>, brought to you by <a href=\"https://www.smogon.com\">Smogon University</a>");
		}

		// Ability
		if (ability.exists && genNumber > 2 && ability.gen <= genNumber) {
			atLeastOne = true;
			this.sendReplyBox("<a href=\"https://www.smogon.com/dex/" + generation + "/abilities/" + ability.id + "\">" + generation.toUpperCase() + " " + ability.name + " ability analysis</a>, brought to you by <a href=\"https://www.smogon.com\">Smogon University</a>");
		}

		// Move
		if (move.exists && move.gen <= genNumber) {
			atLeastOne = true;
			this.sendReplyBox("<a href=\"https://www.smogon.com/dex/" + generation + "/moves/" + toId(move.name) + "\">" + generation.toUpperCase() + " " + move.name + " move analysis</a>, brought to you by <a href=\"https://www.smogon.com\">Smogon University</a>");
		}

		// Format
		if (format.id) {
			var formatName = format.name;
			var formatId = format.id;
			if (formatId === 'doublesou') {
				formatId = 'doubles';
			} else if (formatId.includes('vgc')) {
				formatId = 'vgc' + formatId.slice(-2);
				formatName = 'VGC20' + formatId.slice(-2);
			} else if (format.effectType !== 'Format') {
				formatName = formatId = '';
			}
			if (formatName) {
				atLeastOne = true;
				this.sendReplyBox("<a href=\"https://www.smogon.com/dex/" + generation + "/formats/" + formatId + "\">" + generation.toUpperCase() + " " + Tools.escapeHTML(formatName) + " format analysis</a>, brought to you by <a href=\"https://www.smogon.com\">Smogon University</a>");
			}
		}

		if (!atLeastOne) {
			return this.sendReplyBox("Pok&eacute;mon, item, move, ability, or format not found for generation " + generation.toUpperCase() + ".");
		}
	},
	smogdexhelp: ["/analysis [pokemon], [generation] - Links to the Smogon University analysis for this Pok\u00e9mon in the given generation.",
		"!analysis [pokemon], [generation] - Shows everyone this link. Requires: " + Users.getGroupsThatCan('broadcast').join(" ")],

	veekun: function (target, broadcast, user) {
		if (!this.canBroadcast()) return;

		var baseLink = 'http://veekun.com/dex/';

		var pokemon = Tools.getTemplate(target);
		var item = Tools.getItem(target);
		var move = Tools.getMove(target);
		var ability = Tools.getAbility(target);
		var nature = Tools.getNature(target);
		var atLeastOne = false;

		// Pokemon
		if (pokemon.exists) {
			atLeastOne = true;
			if (pokemon.isNonstandard) return this.sendReply(pokemon.species + ' is not a real Pok\u00e9mon.');

			var baseSpecies = pokemon.baseSpecies || pokemon.species;
			var forme = pokemon.forme;

			// Showdown and Veekun have different naming for this gender difference forme of Meowstic.
			if (baseSpecies === 'Meowstic' && forme === 'F') {
				forme = 'Female';
			}

			var link = baseLink + 'pokemon/' + baseSpecies.toLowerCase();
			if (forme) {
				link += '?form=' + forme.toLowerCase();
			}

			this.sendReplyBox("<a href=\"" + link + "\">" + pokemon.species + " description</a> by Veekun");
		}

		// Item
		if (item.exists) {
			atLeastOne = true;
			var link = baseLink + 'items/' + item.name.toLowerCase();
			this.sendReplyBox("<a href=\"" + link + "\">" + item.name + " item description</a> by Veekun");
		}

		// Ability
		if (ability.exists) {
			atLeastOne = true;
			if (ability.isNonstandard) return this.sendReply(ability.name + ' is not a real ability.');
			var link = baseLink + 'abilities/' + ability.name.toLowerCase();
			this.sendReplyBox("<a href=\"" + link + "\">" + ability.name + " ability description</a> by Veekun");
		}

		// Move
		if (move.exists) {
			atLeastOne = true;
			if (move.isNonstandard) return this.sendReply(move.name + ' is not a real move.');
			var link = baseLink + 'moves/' + move.name.toLowerCase();
			this.sendReplyBox("<a href=\"" + link + "\">" + move.name + " move description</a> by Veekun");
		}

		// Nature
		if (nature.exists) {
			atLeastOne = true;
			var link = baseLink + 'natures/' + nature.name.toLowerCase();
			this.sendReplyBox("<a href=\"" + link + "\">" + nature.name + " nature description</a> by Veekun");
		}

		if (!atLeastOne) {
			return this.sendReplyBox("Pok&eacute;mon, item, move, ability, or nature not found.");
		}
	},
	veekunhelp: ["/veekun [pokemon] - Links to Veekun website for this pokemon/item/move/ability/nature.",
		"!veekun [pokemon] - Shows everyone this link. Requires: + % @ # & ~"],

	register: function () {
		if (!this.canBroadcast()) return;
		this.sendReplyBox('You will be prompted to register upon winning a rated battle. Alternatively, there is a register button in the <button name="openOptions"><i class="fa fa-cog"></i> Options</button> menu in the upper right.');
	},

	/*********************************************************
	 * Miscellaneous commands
	 *********************************************************/

	potd: function (target, room, user) {
		if (!this.can('potd')) return false;

		Config.potd = target;
		Simulator.SimulatorProcess.eval('Config.potd = \'' + toId(target) + '\'');
		if (target) {
			if (Rooms.lobby) Rooms.lobby.addRaw("<div class=\"broadcast-blue\"><b>The Pok&eacute;mon of the Day is now " + target + "!</b><br />This Pokemon will be guaranteed to show up in random battles.</div>");
			this.logModCommand("The Pok\u00e9mon of the Day was changed to " + target + " by " + user.name + ".");
		} else {
			if (Rooms.lobby) Rooms.lobby.addRaw("<div class=\"broadcast-blue\"><b>The Pok&eacute;mon of the Day was removed!</b><br />No pokemon will be guaranteed in random battles.</div>");
			this.logModCommand("The Pok\u00e9mon of the Day was removed by " + user.name + ".");
		}
	},

	roll: 'dice',
	dice: function (target, room, user) {
		if (!target || target.match(/[^d\d\s\-\+HL]/i)) return this.parse('/help dice');
		if (!this.canBroadcast()) return;

		// ~30 is widely regarded as the sample size required for sum to be a Gaussian distribution.
		// This also sets a computation time constraint for safety.
		var maxDice = 40;

		var diceQuantity = 1;
		var diceDataStart = target.indexOf('d');
		if (diceDataStart >= 0) {
			if (diceDataStart) diceQuantity = Number(target.slice(0, diceDataStart));
			target = target.slice(diceDataStart + 1);
			if (!Number.isInteger(diceQuantity) || diceQuantity <= 0 || diceQuantity > maxDice) return this.sendReply("The amount of dice rolled should be a natural number up to " + maxDice + ".");
		}
		var offset = 0;
		var removeOutlier = 0;

		var modifierData = target.match(/[\-\+]/);
		if (modifierData) {
			switch (target.slice(modifierData.index).trim().toLowerCase()) {
			case '-l':
				removeOutlier = -1;
				break;
			case '-h':
				removeOutlier = +1;
				break;
			default:
				offset = Number(target.slice(modifierData.index));
				if (isNaN(offset)) return this.parse('/help dice');
				if (!Number.isSafeInteger(offset)) return this.errorReply("The specified offset must be an integer up to " + Number.MAX_SAFE_INTEGER + ".");
			}
			if (removeOutlier && diceQuantity <= 1) return this.errorReply("More than one dice should be rolled before removing outliers.");
			target = target.slice(0, modifierData.index);
		}

		var diceFaces = 6;
		if (target.length) {
			diceFaces = Number(target);
			if (!Number.isSafeInteger(diceFaces) || diceFaces <= 0) {
				return this.errorReply("Rolled dice must have a natural amount of faces up to " + Number.MAX_SAFE_INTEGER + ".");
			}
		}

		if (diceQuantity > 1) {
			// Make sure that we can deal with high rolls
			if (!Number.isSafeInteger(offset < 0 ? diceQuantity * diceFaces : diceQuantity * diceFaces + offset)) {
				return this.errorReply("The maximum sum of rolled dice must be lower or equal than " + Number.MAX_SAFE_INTEGER + ".");
			}
		}

		var maxRoll = 0;
		var minRoll = Number.MAX_SAFE_INTEGER;

		var trackRolls = diceQuantity * (('' + diceFaces).length + 1) <= 60;
		var rolls = [];
		var rollSum = 0;

		for (var i = 0; i < diceQuantity; ++i) {
			var curRoll = Math.floor(Math.random() * diceFaces) + 1;
			rollSum += curRoll;
			if (curRoll > maxRoll) maxRoll = curRoll;
			if (curRoll < minRoll) minRoll = curRoll;
			if (trackRolls) rolls.push(curRoll);
		}

		// Apply modifiers

		if (removeOutlier > 0) {
			rollSum -= maxRoll;
		} else if (removeOutlier < 0) {
			rollSum -= minRoll;
		}
		if (offset) rollSum += offset;

		// Reply with relevant information

		var offsetFragment = "";
		if (offset) offsetFragment += (offset > 0 ? "+" + offset : offset);

		if (diceQuantity === 1) return this.sendReplyBox("Roll (1 - " + diceFaces + ")" + offsetFragment + ": " + rollSum);

		var sumFragment = "<br />Sum" + offsetFragment + (removeOutlier ? " except " + (removeOutlier > 0 ? "highest" : "lowest") : "");
		return this.sendReplyBox("" + diceQuantity + " rolls (1 - " + diceFaces + ")" + (trackRolls ? ": " + rolls.join(", ") : "") + sumFragment + ": " + rollSum);
	},
	dicehelp: ["/dice [max number] - Randomly picks a number between 1 and the number you choose.",
		"/dice [number of dice]d[number of sides] - Simulates rolling a number of dice, e.g., /dice 2d4 simulates rolling two 4-sided dice.",
		"/dice [number of dice]d[number of sides][+/-][offset] - Simulates rolling a number of dice and adding an offset to the sum, e.g., /dice 2d6+10: two standard dice are rolled; the result lies between 12 and 22.",
		"/dice [number of dice]d[number of sides]-[H/L] - Simulates rolling a number of dice with removal of extreme values, e.g., /dice 3d8-L: rolls three 8-sided dice; the result ignores the lowest value."],

	pr: 'pickrandom',
	pick: 'pickrandom',
	pickrandom: function (target, room, user) {
		var options = target.split(',');
		if (options.length < 2) return this.parse('/help pick');
		if (!this.canBroadcast()) return false;
		return this.sendReplyBox('<em>We randomly picked:</em> ' + Tools.escapeHTML(options.sample().trim()));
	},
	pickrandomhelp: ["/pick [option], [option], ... - Randomly selects an item from a list containing 2 or more elements."],

	showimage: function (target, room, user) {
		if (!target) return this.parse('/help showimage');
		if (!this.can('declare', room)) return false;
		if (!this.canBroadcast()) return;
		if (this.room.isPersonal && !this.user.can('announce')) {
			return this.errorReply("Images are not allowed in personal rooms.");
		}

		var targets = target.split(',');
		if (targets.length !== 3) {
			// Width and height are required because most browsers insert the
			// <img> element before width and height are known, and when the
			// image is loaded, this changes the height of the chat area, which
			// messes up autoscrolling.
			return this.parse('/help showimage');
		}

		var image = targets[0].trim();
		if (!image) return this.errorReply('No image URL was provided!');
		if (!/^https?:\/\//.test(image)) image = '//' + image;

		var width = targets[1].trim();
		if (!width) return this.errorReply('No width for the image was provided!');
		if (!isNaN(width)) width += 'px';

		var height = targets[2].trim();
		if (!height) return this.errorReply('No height for the image was provided!');
		if (!isNaN(height)) height += 'px';

		var unitRegex = /^\d+(?:p[xtc]|%|[ecm]m|ex|in)$/;
		if (!unitRegex.test(width)) {
			return this.errorReply('"' + width + '" is not a valid width value!');
		}
		if (!unitRegex.test(height)) {
			return this.errorReply('"' + height + '" is not a valid height value!');
		}

		this.sendReply('|raw|<img src="' + Tools.escapeHTML(image) + '" ' + 'style="width: ' + Tools.escapeHTML(width) + '; height: ' + Tools.escapeHTML(height) + '" />');
	},
<<<<<<< HEAD
	showimagehelp: ["/showimage [url], [width], [height] - Show an image. Requires: " + Users.getGroupsThatCan('declare').join(" ")],
=======
	showimagehelp: ["/showimage [url], [width], [height] - Show an image. " +
		"Any CSS units may be used for the width or height (default: px)." +
		"Requires: # & ~"],
>>>>>>> d09d6895

	htmlbox: function (target, room, user) {
		if (!target) return this.parse('/help htmlbox');
		if (!this.can('declare', room)) return;
		if (!this.canHTML(target)) return;
		if (!this.canBroadcast('!htmlbox')) return;

		this.sendReplyBox(target);
	},
	htmlboxhelp: ["/htmlbox [message] - Displays a message, parsing HTML code contained. Requires: " + Users.getGroupsThatCan('declare').join(" ") + " with global authority"]
};

process.nextTick(function () {
	// This slow operation is done *after* we start listening for connections
	// to the server. Anybody who connects while data is loading will
	// have to wait a couple seconds before they are able to join the server, but
	// at least they probably won't receive a connection error message.

	Tools.includeData();
});<|MERGE_RESOLUTION|>--- conflicted
+++ resolved
@@ -49,7 +49,6 @@
 
 			var output = (targetRoom.auth && targetRoom.auth[targetUser.userid] ? targetRoom.auth[targetUser.userid] : '') + '<a href="/' + i + '" room="' + i + '">' + i + '</a>';
 			if (targetRoom.isPrivate === true) {
-				if (targetRoom.modjoin === '~') continue;
 				if (privaterooms) privaterooms += " | ";
 				privaterooms += output;
 			} else if (targetRoom.isPrivate) {
@@ -2633,43 +2632,43 @@
 		}
 
 		var targets = target.split(',');
-		if (targets.length !== 3) {
-			// Width and height are required because most browsers insert the
-			// <img> element before width and height are known, and when the
-			// image is loaded, this changes the height of the chat area, which
-			// messes up autoscrolling.
-			return this.parse('/help showimage');
-		}
 
 		var image = targets[0].trim();
 		if (!image) return this.errorReply('No image URL was provided!');
 		if (!/^https?:\/\//.test(image)) image = '//' + image;
 
-		var width = targets[1].trim();
-		if (!width) return this.errorReply('No width for the image was provided!');
-		if (!isNaN(width)) width += 'px';
-
-		var height = targets[2].trim();
-		if (!height) return this.errorReply('No height for the image was provided!');
-		if (!isNaN(height)) height += 'px';
-
 		var unitRegex = /^\d+(?:p[xtc]|%|[ecm]m|ex|in)$/;
-		if (!unitRegex.test(width)) {
-			return this.errorReply('"' + width + '" is not a valid width value!');
-		}
-		if (!unitRegex.test(height)) {
-			return this.errorReply('"' + height + '" is not a valid height value!');
-		}
-
-		this.sendReply('|raw|<img src="' + Tools.escapeHTML(image) + '" ' + 'style="width: ' + Tools.escapeHTML(width) + '; height: ' + Tools.escapeHTML(height) + '" />');
-	},
-<<<<<<< HEAD
-	showimagehelp: ["/showimage [url], [width], [height] - Show an image. Requires: " + Users.getGroupsThatCan('declare').join(" ")],
-=======
+		var width = (targets[1] || '').trim();
+		if (width) {
+			if (!isNaN(width)) width += 'px';
+			if (!unitRegex.test(width)) {
+				return this.errorReply('"' + width + '" is not a valid width value!');
+			}
+			width = 'width: ' + width;
+		}
+
+		var height = (targets[2] || '').trim();
+		if (height) {
+			if (!isNaN(height)) height += 'px';
+			if (!unitRegex.test(height)) {
+				return this.errorReply('"' + height + '" is not a valid height value!');
+			}
+			height = 'height: ' + height;
+		}
+
+		var style = '';
+		if (width || height) {
+			style = [];
+			if (width) style.push(width);
+			if (height) style.push(height);
+			style = ' style="' + style.join('; ') + '"';
+		}
+
+		this.sendReply('|raw|<img src="' + Tools.escapeHTML(image) + '"' + style + ' />');
+	},
 	showimagehelp: ["/showimage [url], [width], [height] - Show an image. " +
 		"Any CSS units may be used for the width or height (default: px)." +
-		"Requires: # & ~"],
->>>>>>> d09d6895
+		"Requires: " + Users.getGroupsThatCan('declare').join(" ")],
 
 	htmlbox: function (target, room, user) {
 		if (!target) return this.parse('/help htmlbox');
