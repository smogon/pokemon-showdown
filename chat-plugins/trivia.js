--- conflicted
+++ resolved
@@ -585,14 +585,9 @@
 
 var commands = {
 	// trivia game commands
-<<<<<<< HEAD
-	new: function (target, room) {
-		if (room.id !== 'lobby' || !this.can('broadcast', null, room) || !target) return false;
-=======
 	new: function (target, room, user) {
 		if (room.id !== 'trivia' || !this.can('broadcast', null, room) || !target) return false;
 		if ((user.locked || user.mutedRooms[room.id]) && !user.can('bypassall')) return this.sendReply("You cannot do this while unable to talk.");
->>>>>>> 15caa1a3
 		if (trivia[room.id]) return this.sendReply("There is already a trivia game in progress.");
 
 		target = target.split(',');
@@ -616,35 +611,25 @@
 	newhelp: ["/trivia new OR create [mode], [category], [length] - Begin signups for a new trivia game. Requires: + % @ # & ~"],
 
 	join: function (target, room, user) {
-		if (room.id !== 'lobby') return false;
+		if (room.id !== 'trivia') return false;
 		var trivium = trivia[room.id];
 		if (!trivium) return this.sendReply("There is no trivia game in progress.");
 		trivium.addParticipant(this, user);
 	},
 	joinhelp: ["/trivia join - Join a trivia game during signups."],
 
-<<<<<<< HEAD
-	start: function (target, room) {
-		if (room.id !== 'lobby' || !this.can('broadcast', null, room)) return false;
-=======
 	start: function (target, room, user) {
 		if (room.id !== 'trivia' || !this.can('broadcast', null, room)) return false;
 		if ((user.locked || user.mutedRooms[room.id]) && !user.can('bypassall')) return this.sendReply("You cannot do this while unable to talk.");
->>>>>>> 15caa1a3
 		var trivium = trivia[room.id];
 		if (!trivium) return this.sendReply("There is no trivia game to start.");
 		trivium.startGame(this);
 	},
 	starthelp: ["/trivia start - Begin the game once enough users have signed up. Requires: + % @ # & ~"],
 
-<<<<<<< HEAD
-	kick: function (target, room) {
-		if (room.id !== 'lobby' || !this.can('mute', null, room) || !target) return false;
-=======
 	kick: function (target, room, user) {
 		if (room.id !== 'trivia' || !this.can('mute', null, room) || !target) return false;
 		if ((user.locked || user.mutedRooms[room.id]) && !user.can('bypassall')) return this.sendReply("You cannot do this while unable to talk.");
->>>>>>> 15caa1a3
 		var trivium = trivia[room.id];
 		if (!trivium) return this.sendReply("There is no trivia game in progress.");
 		trivium.kickParticipant(this, target);
@@ -652,7 +637,7 @@
 	kickhelp: ["/trivia kick [username] - Disqualify a participant from the current trivia game. Requires: % @ # & ~"],
 
 	answer: function (target, room, user) {
-		if (room.id !== 'lobby' || !target) return false;
+		if (room.id !== 'trivia' || !target) return false;
 		var trivium = trivia[room.id];
 		if (!trivium) return this.sendReply("There is no trivia game in progress.");
 		trivium.answerQuestion(this, target, user);
@@ -660,12 +645,8 @@
 	answerhelp: ["/ta [answer] - Answer the current question."],
 
 	end: function (target, room, user) {
-<<<<<<< HEAD
-		if (room.id !== 'lobby' || !this.can('broadcast', null, room)) return false;
-=======
 		if (room.id !== 'trivia' || !this.can('broadcast', null, room)) return false;
 		if ((user.locked || user.mutedRooms[room.id]) && !user.can('bypassall')) return this.sendReply("You cannot do this while unable to talk.");
->>>>>>> 15caa1a3
 		var trivium = trivia[room.id];
 		if (!trivium) return this.sendReply("There is no trivia game in progress.");
 		trivium.endGame(this, user);
@@ -675,12 +656,8 @@
 	// question database modifying commands
 	submit: 'add',
 	add: function (target, room, user, connection, cmd) {
-<<<<<<< HEAD
-		if (room.id !== 'lobby' || (cmd === 'add' && !this.can('mute', null, room)) || !target) return false;
-=======
 		if (room.id !== 'questionworkshop' || (cmd === 'add' && !this.can('mute', null, room)) || !target) return false;
 		if ((user.locked || user.mutedRooms[room.id]) && !user.can('bypassall')) return this.sendReply("You cannot do this while unable to talk.");
->>>>>>> 15caa1a3
 
 		target = target.split('|');
 		if (target.length !== 3) return this.sendReply("Invalid arguments specified. View /help trivia for more information.");
@@ -726,7 +703,7 @@
 	addhelp: ["/trivia add [category] | [question] | [answer1], [answer2], ... [answern] - Add a question to the question database. Requires: % @ # & ~"],
 
 	review: function (target, room) {
-		if (room.id !== 'lobby' || !this.can('mute', null, room)) return false;
+		if (room.id !== 'questionworkshop' || !this.can('mute', null, room)) return false;
 
 		var submissions = triviaData.submissions;
 		var submissionsLen = submissions.length;
@@ -749,12 +726,8 @@
 
 	reject: 'accept',
 	accept: function (target, room, user, connection, cmd) {
-<<<<<<< HEAD
-		if (room.id !== 'lobby' || !this.can('mute', null, room) || !target) return false;
-=======
 		if (room.id !== 'questionworkshop' || !this.can('mute', null, room) || !target) return false;
 		if ((user.locked || user.mutedRooms[room.id]) && !user.can('bypassall')) return this.sendReply("You cannot do this while unable to talk.");
->>>>>>> 15caa1a3
 
 		var isAccepting = cmd === 'accept';
 		var questions = triviaData.questions;
@@ -836,12 +809,8 @@
 	rejecthelp: ["/trivia reject [index1], [index2], ... [indexn] OR all - Remove questions from the submission database using their index numbers or ranges of them. Requires: % @ # & ~"],
 
 	delete: function (target, room, user) {
-<<<<<<< HEAD
-		if (room.id !== 'lobby' || !this.can('mute', null, room) || !target) return false;
-=======
 		if (room.id !== 'questionworkshop' || !this.can('mute', null, room) || !target) return false;
 		if ((user.locked || user.mutedRooms[room.id]) && !user.can('bypassall')) return this.sendReply("You cannot do this while unable to talk.");
->>>>>>> 15caa1a3
 
 		var question = Tools.escapeHTML(target).trim();
 		if (!question) return this.sendReply("'" + target.trim() + "' is not a valid argument. View /help trivia for more information.");
@@ -860,7 +829,7 @@
 	deletehelp: ["/trivia delete [question] - Delete a question from the trivia database. Requires: % @ # & ~"],
 
 	qs: function (target, room, user) {
-		if (room.id !== 'lobby') return false;
+		if (room.id !== 'questionworkshop') return false;
 
 		var buffer = "|raw|<div class=\"ladder\"><table>";
 
@@ -924,7 +893,7 @@
 	// informational commands
 	'': 'status',
 	status: function (target, room, user) {
-		if (room.id !== 'lobby' || !this.canBroadcast()) return false;
+		if (room.id !== 'trivia' || !this.canBroadcast()) return false;
 		var trivium = trivia[room.id];
 		if (!trivium) return this.sendReplyBox("There is no trivia game in progress.");
 		trivium.getStatus(this, user);
@@ -932,7 +901,7 @@
 	statushelp: ["/trivia status - View information about any ongoing trivia game."],
 
 	players: function (target, room) {
-		if (room.id !== 'lobby' || !this.canBroadcast()) return false;
+		if (room.id !== 'trivia' || !this.canBroadcast()) return false;
 		var trivium = trivia[room.id];
 		if (!trivium) return this.sendReplyBox("There is no trivia game in progress.");
 		trivium.getParticipants(this);
@@ -940,7 +909,7 @@
 	playershelp: ["/trivia players - View the list of the players in the current trivia game."],
 
 	rank: function (target, room, user) {
-		if (room.id !== 'lobby') return false;
+		if (room.id !== 'trivia') return false;
 
 		var name = '';
 		var userid = '';
@@ -994,7 +963,7 @@
 	ladderhelp: ["/trivia ladder - View information about the top 15 users on the trivia leaderboard."],
 
 	help: function (target, room) {
-		if ((room.id !== 'lobby' && room.id !== 'questionworkshop') || !this.canBroadcast()) return false;
+		if ((room.id !== 'trivia' && room.id !== 'questionworkshop') || !this.canBroadcast()) return false;
 		this.sendReply("Use /help trivia to view help for all commands, or /help trivia [command] for help on a specific command.");
 	}
 };
