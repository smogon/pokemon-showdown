/**
 * Scavengers Plugin
 * Pokemon Showdown - http://pokemonshowdown.com/
 *
 * This is a game plugin to host scavenger games specifically in the Scavengers room,
 * where the players will race answer several hints.
 *
 * @license MIT license
 */

'use strict';

const fs = require('fs');

const RATED_TYPES = ['official', 'regular', 'mini'];
const DEFAULT_POINTS = {
	official: [20, 15, 10, 5, 1],
};
const DEFAULT_BLITZ_POINTS = {
	official: 10,
};
const DEFAULT_TIMER_DURATION = 120;

const path = require('path');
const DATA_FILE = path.resolve(__dirname, '../config/chat-plugins/scavdata.json');
const HOST_DATA_FILE = path.resolve(__dirname, '../config/chat-plugins/scavhostdata.json');
const PLAYER_DATA_FILE = path.resolve(__dirname, '../config/chat-plugins/scavplayerdata.json');

const SCAVENGE_REGEX = /^((?:\s)?(?:\/{2,}|[^\w/]+)|\s\/)?(?:\s)?(?:s\W?cavenge|s\W?cav(?:engers)? guess|d\W?t|d\W?ata|d\W?etails|g\W?(?:uess)?|v)\b/i; // a regex of some of all the possible slips for leaks.
const FILTER_LENIENCY = 7;

const HISTORY_PERIOD = 6; // months

const ScavengerGames = require("./scavenger-games");

// convert points stored in the old format
const scavsRoom = Rooms('scavengers');
if (scavsRoom && Array.isArray(scavsRoom.winPoints)) {
	scavsRoom.winPoints = {official: scavsRoom.winPoints.slice()};
	scavsRoom.blitzPoints = {official: scavsRoom.blitzPoints};
	if (scavsRoom.chatRoomData) {
		scavsRoom.chatRoomData.winPoints = scavsRoom.winPoints;
		scavsRoom.chatRoomData.blitzPoints = scavsRoom.blitzPoints;
		Rooms.global.writeChatRoomData();
	}
}

class Ladder {
	constructor(file) {
		this.file = file;
		this.data = {};

		this.load();
	}

	load() {
		fs.readFile(this.file, 'utf8', (err, content) => {
			if (err && err.code === 'ENOENT') return false; // file doesn't exist (yet)
			if (err) return console.log(`ERROR: Unable to load scavenger leaderboard: ${err}`);

			this.data = JSON.parse(content);
		});
	}

	addPoints(name, aspect, points, noUpdate) {
		let userid = toId(name);

		if (!userid || userid === 'constructor' || !points) return this;
		if (!this.data[userid]) this.data[userid] = {name: name};

		if (!this.data[userid][aspect]) this.data[userid][aspect] = 0;
		this.data[userid][aspect] += points;

		if (!noUpdate) this.data[userid].name = name; // always keep the last used name

		return this; // allow chaining
	}

	reset() {
		this.data = {};
		return this; // allow chaining
	}

	write() {
		fs.writeFile(this.file, JSON.stringify(this.data), err => {
			if (err) console.log(`ERROR: Failed to write scavengers ladder - ${err}`);
		});
	}

	visualize(sortBy, userid) {
		// return a promise for async sorting - make this less exploitable
		return new Promise((resolve, reject) => {
			let lowestScore = Infinity;
			let lastPlacement = 1;

			let ladder = Object.keys(this.data)
				.filter(k => this.data[k][sortBy])
				.sort((a, b) => this.data[b][sortBy] - this.data[a][sortBy])
				.map((u, i) => {
					u = this.data[u];
					if (u[sortBy] !== lowestScore) {
						lowestScore = u[sortBy];
						lastPlacement = i + 1;
					}
					return Object.assign(
						{rank: lastPlacement},
						u
					);
				}); // identify ties
			if (userid) {
				let rank = ladder.find(entry => toId(entry.name) === userid);
				resolve(rank);
			} else {
				resolve(ladder);
			}
		});
	}
}

class PlayerLadder extends Ladder {
	constructor(file) {
		super(file);
	}

	addPoints(name, aspect, points, noUpdate) {
		if (aspect.indexOf('cumulative-') !== 0) {
			this.addPoints(name, `cumulative-${aspect}`, points, noUpdate);
		}
		let userid = toId(name);

		if (!userid || userid === 'constructor' || !points) return this;
		if (!this.data[userid]) this.data[userid] = {name: name};

		if (!this.data[userid][aspect]) this.data[userid][aspect] = 0;
		this.data[userid][aspect] += points;

		if (!noUpdate) this.data[userid].name = name; // always keep the last used name

		return this; // allow chaining
	}

	// add the different keys to the history - async for larger leaderboards
	softReset() {
		return new Promise((resolve, reject) => {
			for (let u in this.data) {
				let userData = this.data[u];
				for (let a in userData) {
					if (/^(?:cumulative|history)-/i.test(a) || a === 'name') continue; // cumulative does not need to be soft reset
					let historyKey = 'history-' + a;

					if (!userData[historyKey]) userData[historyKey] = [];

					userData[historyKey].unshift(userData[a]);
					userData[historyKey] = userData[historyKey].slice(0, HISTORY_PERIOD);

					userData[a] = 0; // set it back to 0
					// clean up if history is all 0's
					if (!userData[historyKey].some(p => p)) {
						delete userData[a];
						delete userData[historyKey];
					}
				}
			}
			resolve();
		});
	}

	hardReset() {
		this.data = {};
		return this; // allow chaining
	}
}

let Leaderboard = new Ladder(DATA_FILE);
let HostLeaderboard = new PlayerLadder(HOST_DATA_FILE);
let PlayerLeaderboard = new PlayerLadder(PLAYER_DATA_FILE);

function formatQueue(queue = [], viewer, room, broadcasting) {
	const showStaff = viewer.can('mute', null, room) && !broadcasting;
	const queueDisabled = room.scavQueueDisabled;
	const timerDuration = room.defaultScavTimer || DEFAULT_TIMER_DURATION;
	let buffer;
	if (queue.length) {
		buffer = queue.map((item, index) => `<tr${(!item.hosts.some(h => h.userid === viewer.userid) && viewer.userid !== item.staffHostId ? ` style="background-color: lightgray"` : "")}><td><button name="send" value="/scav dequeue ${index}" style="color: red; background-color: transparent; border: none; padding: 1px;">[x]</button><button name="send" value="/scav next ${index}" style="color: green; background-color: transparent; border: none; padding: 1px;">[start]</button>&nbsp;${Chat.escapeHTML(Chat.toListString(item.hosts.map(h => h.name)))}${item.hosts.every(h => h.userid !== item.staffHostId) ? ` / ${item.staffHostId}` : ''}</td><td>${(item.hosts.some(h => h.userid === viewer.userid) || viewer.userid === item.staffHostId ? item.questions.map((q, i) => i % 2 ? `<span style="color: green"><em>[${Chat.escapeHTML(q.join(' / '))}]</em></span><br />` : Chat.escapeHTML(q)).join(" ") : `[${item.questions.length / 2} hidden questions]`)}</td></tr>`).join("");
	} else {
		buffer = `<tr><td colspan=3>The scavenger queue is currently empty.</td></tr>`;
	}
	let template = `<div class="ladder"><table style="width: 100%"><tr><th>By</th><th>Questions</th></tr>${showStaff ? buffer : buffer.replace(/<button.*?>.+?<\/button>/gi, '')}</table></div>`;
	if (showStaff) template += `<table style="width: 100%"><tr><td style="text-align: left;">Auto Timer Duration: ${timerDuration} minutes</td><td>Auto Dequeue: <button class="button${!queueDisabled ? '" name="send" value="/scav disablequeue"' : ' disabled" style="font-weight:bold; color:#575757; font-weight:bold; background-color:#d3d3d3;"'}>OFF</button>&nbsp;<button class="button${queueDisabled ? '" name="send" value="/scav enablequeue"' : ' disabled" style="font-weight:bold; color:#575757; font-weight:bold; background-color:#d3d3d3;"'}>ON</button></td><td style="text-align: right;"><button class="button" name="send" value="/scav next 0">Start the next hunt</button></td></tr></table>`;
	return template;
}

function formatOrder(place) {
	// anything between 10 and 20 should always end with -th
	let remainder = place % 100;
	if (remainder >= 10 && remainder <= 20) return place + 'th';

	// follow standard rules with -st, -nd, -rd, and -th
	remainder = place % 10;
	if (remainder === 1) return place + 'st';
	if (remainder === 2) return place + 'nd';
	if (remainder === 3) return place + 'rd';
	return place + 'th';
}

class ScavengerHunt extends Rooms.RoomGame {
	constructor(room, staffHost, hosts, gameType, questions, parentGame) {
		super(room);

		this.allowRenames = true;
		this.gameType = gameType;
		this.playerCap = Infinity;

		this.state = 'signups';
		this.joinedIps = [];

		this.startTime = Date.now();
		this.questions = [];
		this.completed = [];

		this.leftHunt = {};

		this.parentGame = parentGame || null;

		this.hosts = hosts;

		this.staffHostId = staffHost.userid;
		this.staffHostName = staffHost.name;
		this.cacheUserIps(staffHost); // store it in case of host subbing

		this.gameid = 'scavengerhunt';
		this.title = 'Scavenger Hunt';
		this.scavGame = true;

		this.onLoad(questions);
	}

	// alert new users that are joining the room about the current hunt.
	onConnect(user, connection) {
		// send the fact that a hunt is currently going on.
		connection.sendTo(this.room, `|raw|<div class="broadcast-blue"><strong>${['official', 'unrated'].includes(this.gameType) ? 'An' : 'A'} ${this.gameType} Scavenger Hunt by <em>${Chat.escapeHTML(Chat.toListString(this.hosts.map(h => h.name)))}</em> has been started${(this.hosts.some(h => h.userid === this.staffHostId) ? '' : ` by <em>${Chat.escapeHTML(this.staffHostName)}</em>`)}.<br />The first hint is: ${Chat.formatText(this.questions[0].hint)}</strong></div>`);
	}

	joinGame(user) {
		if (this.hosts.some(h => h.userid === user.userid) || user.userid === this.staffHostId) return user.sendTo(this.room, "You cannot join your own hunt! If you wish to view your questions, use /viewhunt instead!");
		if (Object.keys(user.ips).some(ip => this.joinedIps.includes(ip))) return user.sendTo(this.room, "You already have one alt in the hunt.");
		if (this.addPlayer(user)) {
			this.cacheUserIps(user);
			delete this.leftHunt[user.userid];
			user.sendTo("You joined the scavenger hunt! Use the command /scavenge to answer.");
			this.onSendQuestion(user);
			return true;
		}
		user.sendTo(this.room, "You have already joined the hunt.");
		return false;
	}

	cacheUserIps(user) {
		// limit to 1 IP in every game.
		if (!user.ips) return; // ghost user object cached from queue
		for (let ip in user.ips) {
			this.joinedIps.push(ip);
		}
	}

	leaveGame(user) {
		let player = this.players[user.userid];

		if (!player) return user.sendTo(this.room, "You have not joined the scavenger hunt.");
		if (player.completed) return user.sendTo(this.room, "You have already completed this scavenger hunt.");

		this.joinedIps = this.joinedIps.filter(ip => !player.joinIps.includes(ip));
		this.removePlayer(user);
		this.leftHunt[user.userid] = 1;
		user.sendTo(this.room, "You have left the scavenger hunt.");
	}

	// overwrite the default makePlayer so it makes a ScavengerHuntPlayer instead.
	makePlayer(user) {
		return new ScavengerHuntPlayer(user, this);
	}

	onLoad(q) {
		for (let i = 0; i < q.length; i += 2) {
			let hint = q[i];
			let answer = q[i + 1];

			this.questions.push({hint: hint, answer: answer});
		}

		this.announce(`A new ${this.gameType} Scavenger Hunt by <em>${Chat.escapeHTML(Chat.toListString(this.hosts.map(h => h.name)))}</em> has been started${(this.hosts.some(h => h.userid === this.staffHostId) ? '' : ` by <em>${Chat.escapeHTML(this.staffHostName)}</em>`)}.<br />The first hint is: ${Chat.formatText(this.questions[0].hint)}`);
	}

	onEditQuestion(number, question_answer, value) {
		if (question_answer === 'question') question_answer = 'hint';
		if (!['hint', 'answer'].includes(question_answer)) return false;

		if (question_answer === 'answer') {
			if (value.includes(',')) return false;
			value = value.split(';').map(p => p.trim());
		}

		if (!number || number < 1 || number > this.questions.length || !value) return false;

		number--; // indexOf starts at 0

		this.questions[number][question_answer] = value;
		this.announce(`The ${question_answer} for question ${number + 1} has been edited.`);
		if (question_answer === 'hint') {
			for (let p in this.players) {
				this.players[p].onNotifyChange(number);
			}
		}
		return true;
	}

	setTimer(minutes) {
		minutes = Number(minutes);

		if (this.timer) {
			clearTimeout(this.timer);
			delete this.timer;
			this.timerEnd = null;
		}

		if (minutes && minutes > 0) {
			this.timer = setTimeout(() => this.onEnd(), minutes * 60000);
			this.timerEnd = Date.now() + minutes * 60000;
		}

		return minutes || 'off';
	}

	onSubmit(user, value) {
		if (!(user.userid in this.players)) {
			if (!this.parentGame && !this.joinGame(user)) return false;
			if (this.parentGame && !this.parentGame.joinGame(user)) return false;
		}
		value = toId(value);

		let player = this.players[user.userid];
		if (player.completed) return false;

		this.validatePlayer(player);

		if (player.verifyAnswer(value)) {
			player.sendRoom("Congratulations! You have gotten the correct answer.");
			player.currentQuestion++;
			if (player.currentQuestion === this.questions.length) {
				this.onComplete(player);
			} else {
				this.onSendQuestion(user);
			}
		} else {
			player.sendRoom("That is not the answer - try again!");
		}
	}

	onSendQuestion(user) {
		if (!(user.userid in this.players) || this.hosts.some(h => h.userid === user.userid)) return false;

		let player = this.players[user.userid];
		if (player.completed) return false;

		let current = player.getCurrentQuestion();

		player.sendRoom(`|raw|You are on ${(current.number === this.questions.length ? "final " : "")}hint #${current.number}: ${Chat.formatText(current.question.hint)}`);
		return true;
	}

	onViewHunt(user) {
		let qLimit = 0;
		if (this.hosts.some(h => h.userid === user.userid) || user.userid === this.staffHostId)	{
			qLimit = this.questions.length;
		} else if (user.userid in this.players) {
			let player = this.players[user.userid];
			qLimit = player.currentQuestion;
		}

		user.sendTo(this.room, `|raw|<div class="ladder"><table style="width: 100%"><tr><th style="width: 10%;">#</th><th>Hint</th><th>Answer</th></tr>${(qLimit ? this.questions.slice(0, qLimit).map((q, i) => `<tr><td>${(i + 1)}</td><td>${Chat.formatText(q.hint)}</td><td>${Chat.escapeHTML(q.answer.join(' / '))}</td></tr>`).join("") : '<tr><td colspan="3">You have not completed any of the questions yet!</td></tr>')}</table><div>`);
	}

	onComplete(player) {
		if (player.completed) return false;

		let now = Date.now();
		let time = Chat.toDurationString(now - this.startTime, {hhmmss: true});

		let blitz = (((this.room.blitzPoints && this.room.blitzPoints[this.gameType]) || DEFAULT_BLITZ_POINTS[this.gameType]) && now - this.startTime <= 60000);

		player.completed = true;
		this.completed.push({name: player.name, time: time, blitz: blitz});
		let place = formatOrder(this.completed.length);

		this.announce(`<em>${Chat.escapeHTML(player.name)}</em> has finished the hunt in ${place} place! (${time}${(blitz ? " - BLITZ" : "")})`);
		if (this.parentGame) this.parentGame.onCompleteEvent(player);
		player.destroy(); // remove from user.games;
	}

	onEnd(reset, endedBy) {
		if (this.parentGame) this.parentGame.onBeforeEndHunt();
		if (!endedBy && (this.preCompleted ? this.preCompleted.length : this.completed.length) === 0) {
			reset = true;
		}
		if (!reset) {
			// give points for winning and blitzes in official games

			let winPoints = (this.room.winPoints && this.room.winPoints[this.gameType]) || DEFAULT_POINTS[this.gameType];
			let blitzPoints = (this.room.blitzPoints && this.room.blitzPoints[this.gameType]) || DEFAULT_BLITZ_POINTS[this.gameType];

			if (winPoints || blitzPoints) {
				for (const [i, completed] of this.completed.entries()) {
					if (!completed.blitz && i >= winPoints.length) break; // there won't be any more need to keep going
					let name = completed.name;
					if (winPoints[i]) Leaderboard.addPoints(name, 'points', winPoints[i]);
					if (blitzPoints && completed.blitz) Leaderboard.addPoints(name, 'points', blitzPoints);
				}
				Leaderboard.write();
			}

			let sliceIndex = this.gameType === 'official' ? 5 : 3;

			this.announce(
				`The ${this.gameType ? `${this.gameType} ` : ""}scavenger hunt was ended ${(endedBy ? "by " + Chat.escapeHTML(endedBy.name) : "automatically")}.<br />` +
				`${this.completed.slice(0, sliceIndex).map((p, i) => `${formatOrder(i + 1)} place: <em>${Chat.escapeHTML(p.name)}</em> <span style="color: lightgreen;">[${p.time}]</span>.<br />`).join("")}${this.completed.length > sliceIndex ? `Consolation Prize: ${this.completed.slice(sliceIndex).map(e => `<em>${Chat.escapeHTML(e.name)}</em> <span style="color: lightgreen;">[${e.time}]</span>`).join(', ')}<br />` : ''}<br />` +
				`<details style="cursor: pointer;"><summary>Solution: </summary><br />${this.questions.map((q, i) => `${i + 1}) ${Chat.formatText(q.hint)} <span style="color: lightgreen">[<em>${Chat.escapeHTML(q.answer.join(' / '))}</em>]</span>`).join("<br />")}</details>`
			);

			if (this.parentGame) this.parentGame.onEndEvent();

			this.onTallyLeaderboard();

			this.tryRunQueue(this.room.id);
		} else if (endedBy) {
			this.announce(`The scavenger hunt has been reset by ${endedBy.name}.`);
		} else {
			this.announce("The hunt has been reset automatically, due to the lack of finishers.");
			if (this.parentGame) this.parentGame.onEndEvent();
			this.tryRunQueue(this.room.id);
		}
		if (this.parentGame) this.parentGame.onAfterEndHunt();
		this.destroy();
	}

	onTallyLeaderboard() {
		// update player leaderboard with the statistics
		for (let p in this.players) {
			let player = this.players[p];
			PlayerLeaderboard.addPoints(player.name, 'join', 1);
			if (player.completed) PlayerLeaderboard.addPoints(player.name, 'finish', 1);
		}
		for (let id in this.leftHunt) {
			if (id in this.players) continue; // this should never happen, but just in case;

			PlayerLeaderboard.addPoints(id, 'join', 1, true);
		}
		if (this.gameType !== 'practice') {
			for (const host of this.hosts) {
				HostLeaderboard.addPoints(host.name, 'points', 1, host.noUpdate).write();
			}
		}
		PlayerLeaderboard.write();
	}

	tryRunQueue(roomid) {
		if (this.parentGame || this.room.scavQueueDisabled) return; // don't run the queue for child games.
		// prepare the next queue'd game
		if (this.room.scavQueue && this.room.scavQueue.length) {
			setTimeout(() => {
				let room = Rooms(roomid);
				if (!room || room.game || !room.scavQueue.length) return;

				let next = room.scavQueue.shift();
				let duration = room.defaultScavTimer || DEFAULT_TIMER_DURATION;
				room.game = new ScavengerHunt(room, {userid: next.staffHostId, name: next.staffHostName}, next.hosts, 'regular', next.questions);
				room.game.setTimer(duration); // auto timer for queue'd games.

				room.add(`|c|~|[ScavengerManager] A scavenger hunt by ${Chat.toListString(next.hosts.map(h => h.name))} has been automatically started. It will automatically end in ${duration} minutes.`).update(); // highlight the users with "hunt by"

				// update the saved queue.
				if (room.chatRoomData) {
					room.chatRoomData.scavQueue = room.scavQueue;
					Rooms.global.writeChatRoomData();
				}
			}, 2 * 60000); // 2 minute cooldown
		}
	}

	// modify destroy to get rid of any timers in the current roomgame.
	destroy() {
		if (this.timer) {
			clearTimeout(this.timer);
		}
		for (let i in this.players) {
			this.players[i].destroy();
		}
		// destroy this game
		if (this.parentGame) {
			this.parentGame.onDestroyEvent();
		} else {
			delete this.room.game;
			this.room = null;
		}
	}

	announce(msg) {
		this.room.add(`|raw|<div class="broadcast-blue"><strong>${msg}</strong></div>`).update();
	}

	validatePlayer(player) {
		if (player.infracted) return false;
		if (this.hosts.some(h => h.userid === player.userid) || player.userid === this.staffHostId) {
			// someone joining on an alt then going back to their original userid
			player.sendRoom("You have been caught for doing your own hunt; staff has been notified.");

			// notify staff
			let staffMsg = `(${player.name} has been caught trying to do their own hunt.)`;
			let logMsg = `([${player.userid}] has been caught trying to do their own hunt.)`;
			this.room.sendMods(staffMsg);
			this.room.roomlog(staffMsg);
			this.room.modlog(`(${this.room.id}) ${logMsg}`);

			PlayerLeaderboard.addPoints(player.name, 'infraction', 1);
			player.infracted = true;
		}

		let uniqueConnections = this.getUniqueConnections(Users(player.userid));
		if (uniqueConnections > 1 && this.room.scavmod && this.room.scavmod.ipcheck) {
			// multiple users on one alt
			player.sendRoom("You have been caught for attempting a hunt with multiple connections on your account.  Staff has been notified.");

			// notify staff
			let staffMsg = `(${player.name} has been caught attempting a hunt with ${uniqueConnections} connections on the account. The user has also been given 1 infraction point on the player leaderboard.)`;
			let logMsg = `([${player.userid}] has been caught attempting a hunt with ${uniqueConnections} connections on the account. The user has also been given 1 infraction point on the player leaderboard.)`;

			this.room.sendMods(staffMsg);
			this.room.roomlog(staffMsg);
			this.room.modlog(`(${this.room.id}) ${logMsg}`);

			PlayerLeaderboard.addPoints(player.name, 'infraction', 1);
			player.infracted = true;
		}
	}

	eliminate(userid) {
		if (!(userid in this.players)) return false;
		let player = this.players[userid];

		if (player.completed) return true; // do not remove players that have completed - they should still get to see the answers

		player.destroy();
		delete this.players[userid];
		return true;
	}

	onUpdateConnection() {}

	onChatMessage(msg) {
		let msgId = toId(msg);

		let commandMatch = msg.match(SCAVENGE_REGEX);
		if (commandMatch) msgId = msgId.slice(toId(commandMatch[0]).length);

		let filtered = this.questions.some(q => {
			return q.answer.some(a => {
				a = toId(a);
				let md = Math.ceil((a.length - 5) / FILTER_LENIENCY);
				if (Dex.levenshtein(msgId, a, md) <= md) return true;
				return false;
			});
		});

		if (filtered) return "Please do not leak the answer. Use /scavenge [guess] to submit your guess instead.";
	}

	hasFinished(user) {
		return this.players[user.userid] && this.players[user.userid].completed;
	}

	getUniqueConnections(user) {
		let ips = user.connections.map(c => c.ip);
		return ips.filter((ip, index) => ips.indexOf(ip) === index).length;
	}

	static parseHosts(hostsArray, room, allowOffline) {
		let hosts = hostsArray.map(u => {
			let id = toId(u);
			let user = Users.getExact(id);
			if (!allowOffline && (!user || !user.connected || !(user.userid in room.users))) return null;

			if (!user) return {name: id, userid: id, noUpdate: true}; // simply stick the ID's in there - dont keep any benign symbols passed by the hunt maker

			return {userid: '' + user.userid, name: '' + user.name};
		});
		if (!hosts.every(host => host)) return null;
		return hosts;
	}

	static parseQuestions(questionArray) {
		if (questionArray.length % 2 === 1) return {err: "Your final question is missing an answer"};
		if (questionArray.length < 6) return {err: "You must have at least 3 hints and answers"};

		for (let [i, question] of questionArray.entries()) {
			if (i % 2) {
				question = question.split(';').map(p => p.trim());
				questionArray[i] = question;
				if (!question.length || question.some(a => !toId(a))) return {err: "Empty answer - only alphanumeric characters will count in answers."};
			} else {
				question = question.trim();
				questionArray[i] = question;
				if (!question) return {err: "Empty question."};
			}
		}

		return {result: questionArray};
	}
}

class ScavengerHuntPlayer extends Rooms.RoomGamePlayer {
	constructor(user, game) {
		super(user, game);

		this.joinIps = Object.keys(user.ips);

		this.currentQuestion = 0;
		this.completed = false;
	}

	getCurrentQuestion() {
		return {
			question: this.game.questions[this.currentQuestion],
			number: this.currentQuestion + 1,
		};
	}

	verifyAnswer(value) {
		let answer = this.getCurrentQuestion().question.answer;
		value = toId(value);

		return answer.some(a => toId(a) === value);
	}

	onNotifyChange(num) {
		if (num === this.currentQuestion) {
			this.sendRoom(`|raw|<strong>The hint has been changed to:</strong> ${Chat.formatText(this.game.questions[num].hint)}`);
		}
	}

	destroy() {
		let user = Users.getExact(this.userid);
		if (user && !this.game.parentGame) {
			user.games.delete(this.game.id);
			user.updateSearch();
		}
	}
}

let commands = {
	/**
	 * Player commands
	 */
	"": function () {
		this.parse("/join scavengers");
	},

	guess: function (target, room, user) {
		if (!room.game || !room.game.scavGame) return this.errorReply("There is no scavenger game currently running.");
		if (!this.canTalk()) return this.errorReply("You cannot participate in the scavenger hunt when you are unable to talk.");

		room.game.onSubmit(user, target);
	},

	join: function (target, room, user) {
		if (!room.game || !room.game.scavGame) return this.errorReply("There is no scavenger game currently running.");
		if (!this.canTalk()) return this.errorReply("You cannot join the scavenger hunt when you are unable to talk.");

		room.game.joinGame(user);
	},

	leave: function (target, room, user) {
		if (!room.game || !room.game.scavGame) return this.errorReply("There is no scavenger game currently running.");
		room.game.leaveGame(user);
	},

	/**
	 * Scavenger Games
	 * --------------
	 * Individual game commands for each Scavenger Game
	 */
	game: 'games',
	games: {
		knockoutgames: 'kogames',
		kogames: function (target, room, user) {
			if (room.id !== 'scavengers' && !(room.parent && room.parent.id === 'scavengers')) return this.errorReply("Scavenger games can only be created in the scavengers room.");
			if (!this.can('mute', null, room)) return false;
			if (room.game) return this.errorReply(`There is already a game in this room - ${room.game.title}.`);

			room.game = new ScavengerGames.KOGame(room);
			room.game.announce("A new Knockout Games has been started!");
		},

		jumpstart: {
			"": function (target, room, user) {
				if (room.id !== 'scavengers' && !(room.parent && room.parent.id === 'scavengers')) return this.errorReply("Scavenger games can only be created in the scavengers room.");
				if (!this.can('mute', null, room)) return false;
				if (room.game) return this.errorReply(`There is already a game in this room - ${room.game.title}.`);

				room.game = new ScavengerGames.JumpStart(room);
				room.game.announce("A new Jump Start game has been started!");
				this.sendReply('Please use /starthunt to set the first hunt.');
			},

			set: function (target, room, user) {
				if (!this.can('mute', null, room)) return false;
				if (!room.game || room.game.gameid !== "jumpstart") return this.errorReply("There is no Jump Start game currently running.");

				let error = room.game.setJumpStart(target.split(','));
				if (error) return this.errorReply(error);
			},
		},

		scav: 'scavengergames',
		scavengergames: function (target, room, user) {
			if (room.id !== 'scavengers' && !(room.parent && room.parent.id === 'scavengers')) return this.errorReply("Scavenger games can only be created in the scavengers room.");
			if (!this.can('mute', null, room)) return false;
			if (room.game) return this.errorReply(`There is already a game in this room - ${room.game.title}.`);

			room.game = new ScavengerGames.ScavengerGames(room);
			room.game.announce("A new Scavenger Games has been started!");
		},

		pointrally: function (target, room, user) {
			if (room.id !== 'scavengers' && !(room.parent && room.parent.id === 'scavengers')) return this.errorReply("Scavenger games can only be created in the scavengers room.");
			if (!this.can('mute', null, room)) return false;
			if (room.game) return this.errorReply(`There is already a game in this room - ${room.game.title}.`);

			room.game = new ScavengerGames.PointRally(room);
			room.game.announce("A new Point Rally game has been started!");
		},

		incog: 'incognito',
		incognitomode: 'incognito',
		incognito: function (target, room, user) {
			if (room.id !== 'scavengers' && !(room.parent && room.parent.id === 'scavengers')) return this.errorReply("Scavenger games can only be created in the scavengers room.");
			if (!this.can('mute', null, room)) return false;
			if (room.game) return this.errorReply(`There is already a game in this room - ${room.game.title}.`);

			let [details, hostsArray, ...params] = target.split('|'), blind, official;
			details = details.split(' ').map(toId);
			if (details.includes('blind')) blind = true;
			let gameType = 'regular';
			if (details.includes('official')) {
				gameType = 'official';
			} else if (details.includes('mini')) {
				gameType = 'mini';
			}

			if (gameType === 'regular' && !blind) {
				params = [hostsArray, ...params];
				hostsArray = details.join(' ');
			}
			if (!hostsArray) return this.errorReply("The user(s) you specified as the host is not online, or is not in the room.");
			let hosts = ScavengerHunt.parseHosts(hostsArray.split(/[,;]/), room, official);
			if (!hosts) return this.errorReply("The user(s) you specified as the host is not online, or is not in the room.");

			params = ScavengerHunt.parseQuestions(params);
			if (params.err) return this.errorReply(params.err);

			room.game = new ScavengerGames.Incognito(room, blind, gameType, user, hosts, params.result);
		},
		/**
		 * General game commands
		 */
		end: function (target, room, user) {
			if (!this.can('mute', null, room)) return false;
			if (!room.game || !room.game.scavParentGame) return this.errorReply(`There is no scavenger game currently running.`);

			this.privateModAction(`The ${room.game.title} has been forcibly ended by ${user.name}.`);
			this.modlog('SCAVENGER', null, 'ended the hunt');
			room.game.announce(`The ${room.game.title} has been forcibly ended.`);
			room.game.destroy();
		},

		kick: function (target, room, user) {
			if (!this.can('mute', null, room)) return false;
			if (!room.game || !room.game.scavParentGame) return this.errorReply(`There is no scavenger game currently running.`);

			let targetId = toId(target);
			if (targetId === 'constructor' || !targetId) return this.errorReply("Invalid player.");

			let success = room.game.eliminate(targetId);
			if (success) {
				this.addModAction(`User '${targetId}' has been kicked from the ${room.game.title}.`);
				this.modlog('SCAVENGERS', target, `kicked from the ${room.game.title}`);
			} else {
				this.errorReply(`Unable to kick user '${targetId}'.`);
			}
		},

		points: 'leaderboard',
		score: 'leaderboard',
		scoreboard: 'leaderboard',
		leaderboard: function (target, room, user) {
			if (!room.game || !room.game.scavParentGame) return this.errorReply(`There is no scavenger game currently running.`);
			if (!room.game.leaderboard) return this.errorReply("This scavenger game does not have a leaderboard.");
			if (!this.runBroadcast()) return false;

			room.game.leaderboard.htmlLadder().then(html => {
				this.sendReply(`|raw|${html}`);
				if (this.broadcasting) setImmediate(() => room.update()); // make sure the room updates for broadcasting since this is async.
			});
		},

		rank: function (target, room, user) {
			if (!room.game || !room.game.scavParentGame) return this.errorReply(`There is no scavenger game currently running.`);
			if (!room.game.leaderboard) return this.errorReply("This scavenger game does not have a leaderboard.");
			if (!this.runBroadcast()) return false;

			let targetId = toId(target) || user.userid;

			room.game.leaderboard.visualize('points', targetId).then(rank => {
				if (!rank) return this.sendReplyBox(`User '${targetId}' does not have any points on the scavenger games leaderboard.`);

				this.sendReplyBox(`User '${Chat.escapeHTML(rank.name)}' is #${rank.rank} on the scavenger games leaderboard with ${rank.points} points.`);
			});
		},
	},

	/**
	 * Creation / Moderation commands
	 */
	createpractice: 'create',
	createofficial: 'create',
	createunrated: 'create',
	createmini: 'create',
	create: function (target, room, user, connection, cmd) {
		if (room.id !== 'scavengers' && !(room.parent && room.parent.id === 'scavengers')) return this.errorReply("Scavenger hunts can only be created in the scavengers room.");
		if (!this.can('mute', null, room)) return false;
		if (room.game && !room.game.scavParentGame) return this.errorReply(`There is already a game in this room - ${room.game.title}.`);
		let gameType = 'regular';
		if (cmd.includes('practice')) {
			gameType = 'practice';
		} else if (cmd.includes('official')) {
			gameType = 'official';
		} else if (cmd.includes('mini')) {
			gameType = 'mini';
		} else if (cmd.includes('unrated')) {
			gameType = 'unrated';
		}
		if (gameType === 'regular' && room.scavQueue && room.scavQueue.length && !(room.game && room.scavParentGame)) return this.errorReply("There are currently hunts in the queue! If you would like to start the hunt anyways, use /forcestarthunt.");

		let [hostsArray, ...params] = target.split('|');
		let hosts = ScavengerHunt.parseHosts(hostsArray.split(/[,;]/), room, gameType === 'official');
		if (!hosts) return this.errorReply("The user(s) you specified as the host is not online, or is not in the room.");

		params = ScavengerHunt.parseQuestions(params);
		if (params.err) return this.errorReply(params.err);

		if (room.game && room.game.scavParentGame) {
			let success = room.game.createHunt(room, user, hosts, gameType, params.result);
			if (!success) return;
		} else {
			room.game = new ScavengerHunt(room, user, hosts, gameType, params.result);
		}
		this.privateModAction(`(A new scavenger hunt was created by ${user.name}.)`);
		this.modlog('SCAV NEW', null, `${gameType.toUpperCase()}: creators - ${hosts.map(h => h.userid)}`);
	},

	status: function (target, room, user) {
		if (!room.game || !room.game.scavGame) return this.errorReply(`There is no scavenger game currently running.`);

		let game = room.game.childGame || room.game;
		if (!('questions' in game)) return this.errorReply('There is currently no hunt going on.');

		const elapsedMsg = Chat.toDurationString(Date.now() - game.startTime, {hhmmss: true});
		const gameTypeMsg = game.gameType ? `<em>${game.gameType}</em> ` : '';
		const hostersMsg = Chat.toListString(game.hosts.map(h => h.name));
		const hostMsg = game.hosts.some(h => h.userid === game.staffHostId) ? '' : Chat.html` (started by - ${game.staffHostName})`;
		const finishers = Chat.html`${game.completed.map(u => u.name).join(', ')}`;
		const buffer = `<div class="infobox" style="margin-top: 0px;">The current ${gameTypeMsg}scavenger hunt by <em>${hostersMsg}${hostMsg}</em> has been up for: ${elapsedMsg}<br />${!game.timerEnd ? 'The timer is currently off.' : `The hunt ends in: ${Chat.toDurationString(game.timerEnd - Date.now(), {hhmmss: true})}`}<br />Completed (${game.completed.length}): ${finishers}</div>`;

		if (game.hosts.some(h => h.userid === user.userid) || game.staffHostId === user.userid) {
			let str = `<div class="ladder" style="overflow-y: scroll; max-height: 300px;"><table style="width: 100%"><th><b>Question</b></th><th><b>Users on this Question</b></th>`;
			for (let i = 0; i < game.questions.length; i++) {
				let questionNum = i + 1;
				let players = Object.values(game.players).filter(player => player.currentQuestion === i && !player.completed);
				if (!players.length) {
					str += `<tr><td>${questionNum}</td><td>None</td>`;
				} else {
					str += Chat.html`<tr><td>${questionNum}</td><td>${players.map(pl => pl.name).join(", ")}`;
				}
			}
			let completed = game.preCompleted ? game.preCompleted : game.completed;
			str += Chat.html`<tr><td>Completed</td><td>${completed.length ? completed.map(pl => pl.name).join(", ") : 'None'}`;
			return this.sendReply(`|raw|${str}</table></div>${buffer}`);
		}
		this.sendReply(`|raw|${buffer}`);
	},

	hint: function (target, room, user) {
		if (!room.game || !room.game.scavGame) return this.errorReply(`There is no scavenger game currently running.`);
		if (!room.game.onSendQuestion(user)) this.errorReply("You are not currently participating in the hunt.");
	},

	timer: function (target, room, user) {
		if (!this.can('mute', null, room)) return false;
		if (!room.game || !room.game.scavGame) return this.errorReply(`There is no scavenger game currently running.`);

		let result = room.game.setTimer(target);
		let message = `The scavenger timer has been ${(result === 'off' ? "turned off" : `set to ${result} minutes`)}`;

		room.add(message + '.');
		this.privateModAction(`(${message} by ${user.name}.)`);
		this.modlog('SCAV TIMER', null, (result === 'off' ? 'OFF' : `${result} minutes`));
	},

	inherit: function (target, room, user) {
		if (!this.can('mute', null, room)) return false;
		if (!room.game || !room.game.scavGame) return this.errorReply(`There is no scavenger game currently running.`);

		let game = room.game.childGame || room.game;
		if (!('questions' in game)) return this.errorReply('There is currently no hunt going on.');

		if (game.staffHostId === user.userid) return this.errorReply('You already have staff permissions for this hunt.');

		game.staffHostId = '' + user.userid;
		game.staffHostName = '' + user.name;

		// clear user's game progress and prevent user from ever entering again
		game.eliminate(user.userid);
		game.cacheUserIps(user);

		this.privateModAction(`(${user.name} has inherited staff permissions for the current hunt.)`);
		this.modlog('SCAV INHERIT');
	},

	reset: function (target, room, user) {
		if (!this.can('mute', null, room)) return false;
		if (!room.game || !room.game.scavGame) return this.errorReply(`There is no scavenger game currently running.`);

		room.game.onEnd(true, user);
		this.privateModAction(`(${user.name} has reset the scavenger hunt.)`);
		this.modlog('SCAV RESET');
	},

	forceend: 'end',
	end: function (target, room, user) {
		if (!this.can('mute', null, room)) return false;
		if (!room.game || !room.game.scavGame) return this.errorReply(`There is no scavenger game currently running.`);
		if (room.game.scavParentGame && !room.game.childGame) return this.parse('/scav games end');

		let game = room.game.childGame || room.game;
		let completed = game.preCompleted ? game.preCompleted : game.completed;

		if (!this.cmd.includes('force')) {
			if (!completed.length) {
				return this.errorReply('No one has finished the hunt yet.  Use /forceendhunt if you want to end the hunt and reveal the answers.');
			}
		} else if (completed.length) {
			return this.errorReply(`This hunt has ${Chat.count(completed, "finishers")}; use /endhunt`);
		}

		room.game.onEnd(null, user);
		this.privateModAction(`(${user.name} has ended the scavenger hunt.)`);
		this.modlog('SCAV END');
	},

	viewhunt: function (target, room, user) {
		if (!room.game || !room.game.scavGame) return this.errorReply(`There is no scavenger game currently running.`);

		let game = room.game.childGame || room.game;
		if (!('onViewHunt' in game)) return this.errorReply('There is currently no hunt to be viewed.');

		game.onViewHunt(user);
	},

	edithunt: function (target, room, user) {
		if (!room.game || !room.game.scavGame) return this.errorReply(`There is no scavenger game currently running.`);
		let game = room.game.childGame || room.game;
		if ((!game.hosts.some(h => h.userid === user.userid) || !user.can('broadcast', null, room)) && game.staffHostId !== user.userid) return this.errorReply("You cannot edit the hints and answers if you are not the host.");

		let [question, type, ...value] = target.split(',');
		if (!game.onEditQuestion(parseInt(question), toId(type), value.join(',').trim())) {
			return this.sendReply("/scavengers edithunt [question number], [hint | answer], [value] - edits the current scavenger hunt.");
		}
	},

	kick: function (target, room, user) {
		if (!room.game || !room.game.scavGame) return this.errorReply(`There is no scavenger game currently running.`);

		let targetId = toId(target);
		if (targetId === 'constructor' || !targetId) return this.errorReply("Invalid player.");

		let game = room.game.childGame || room.game;
		let success = game.eliminate(null, targetId);
		if (success) {
			this.modlog('SCAV KICK', targetId);
			return this.privateModAction(`(${user.name} has kicked '${targetId}' from the scavenger hunt.)`);
		}
		this.errorReply(`Unable to kick '${targetId}' from the scavenger hunt.`);
	},

	/**
	 * Hunt queuing
	 */
	queue: function (target, room, user) {
<<<<<<< HEAD
		if (room.id !== 'scavengers') return this.errorReply("This command can only be used in the scavengers room.");
		if (!target) return commands.viewqueue.call(this, target, room, user);
=======
		if (room.id !== 'scavengers' && !(room.parent && room.parent.id === 'scavengers')) return this.errorReply("This command can only be used in the scavengers room.");
		if (!target) return this.parse("/scavengers viewqueue");
>>>>>>> 9591e769

		if (!this.can('mute', null, room)) return false;

		let [hostsArray, ...params] = target.split('|');
		let hosts = ScavengerHunt.parseHosts(hostsArray.split(/[,;]/), room);
		if (!hosts) return this.errorReply("The user(s) you specified as the host is not online, or is not in the room.");

		params = ScavengerHunt.parseQuestions(params);
		if (params.err) return this.errorReply(params.err);

		if (!room.scavQueue) room.scavQueue = [];

		room.scavQueue.push({hosts: hosts, questions: params.result, staffHostId: user.userid, staffHostName: user.name});
		this.privateModAction(`(${user.name} has added a scavenger hunt to the queue.)`);

		if (room.chatRoomData) {
			room.chatRoomData.scavQueue = room.scavQueue;
			Rooms.global.writeChatRoomData();
		}
	},

	dequeue: function (target, room, user) {
		if (room.id !== 'scavengers' && !(room.parent && room.parent.id === 'scavengers')) return this.errorReply("This command can only be used in the scavengers room.");
		if (!this.can('mute', null, room)) return false;
		let id = parseInt(target);

		if (!room.scavQueue || isNaN(id) || id < 0 || id >= room.scavQueue.length) return false; // this command should be using the display to manage anyways.

		let removed = room.scavQueue.splice(id, 1)[0];
		this.privateModAction(`(${user.name} has removed a scavenger hunt created by [${removed.hosts.map(u => u.userid).join(", ")}] from the queue.)`);
		this.sendReply(`|uhtmlchange|scav-queue|${formatQueue(room.scavQueue, user, room)}`);

		if (room.chatRoomData) {
			room.chatRoomData.scavQueue = room.scavQueue;
			Rooms.global.writeChatRoomData();
		}
	},

	viewqueue: function (target, room, user) {
<<<<<<< HEAD
		if (room.id !== 'scavengers') return this.errorReply("This command can only be used in the scavengers room.");
		if (!this.runBroadcast()) return false;
=======
		if (room.id !== 'scavengers' && !(room.parent && room.parent.id === 'scavengers')) return this.errorReply("This command can only be used in the scavengers room.");
>>>>>>> 9591e769

		this.sendReply(`|uhtml|scav-queue|${formatQueue(room.scavQueue, user, room, this.broadcasting)}`);
	},

	next: function (target, room, user) {
		if (room.id !== 'scavengers' && !(room.parent && room.parent.id === 'scavengers')) return this.errorReply("This command can only be used in the scavengers room.");
		if (!this.can('mute', null, room)) return false;

		if (!room.scavQueue || !room.scavQueue.length) return this.errorReply("The scavenger hunt queue is currently empty.");
		if (room.game) return this.errorReply(`There is already a game in this room - ${room.game.title}.`);

		target = parseInt(target) || 0;

		if (!room.scavQueue[target]) return false; // no need for an error reply - this is done via UI anyways

		let next = room.scavQueue.splice(target, 1)[0]; // returns [ hunt ]
		room.game = new ScavengerHunt(room, {userid: next.staffHostId, name: next.staffHostName}, next.hosts, 'regular', next.questions);

		if (target) this.sendReply(`|uhtmlchange|scav-queue|${formatQueue(room.scavQueue, user, room)}`);
		this.modlog('SCAV NEW', null, `from queue: creators - ${next.hosts.map(h => h.userid)}`);

		// update the saved queue.
		if (room.chatRoomData) {
			room.chatRoomData.scavQueue = room.scavQueue;
			Rooms.global.writeChatRoomData();
		}
	},

	enablequeue: 'disablequeue',
	disablequeue: function (target, room, user) {
		if (room.id !== 'scavengers' && !(room.parent && room.parent.id === 'scavengers')) return this.errorReply("This command can only be used in the scavengers room.");
		if (!this.can('mute', null, room)) return;

		const state = this.cmd === 'disablequeue';
		if ((room.scavQueueDisabled || false) === state) return this.errorReply(`The queue is already ${state ? 'disabled' : 'enabled'}.`);

		room.scavQueueDisabled = state;
		if (room.chatRoomData) {
			room.chatRoomData.scavQueueDisabled = room.scavQueueDisabled;
			Rooms.global.writeChatRoomData();
		}
		this.sendReply(`|uhtmlchange|scav-queue|${formatQueue(room.scavQueue, user, room)}`);
		this.privateModAction(`(The queue has been ${state ? 'disabled' : 'enabled'} by ${user.name}.)`);
		this.modlog('SCAV QUEUE', null, (state ? 'disabled' : 'enabled'));
	},

	defaulttimer: function (target, room, user) {
		if (room.id !== 'scavengers' && !(room.parent && room.parent.id === 'scavengers')) return this.errorReply("This command can only be used in the scavengers room.");
		if (!this.can('declare', null, room)) return;

		if (!target) return this.sendReply(`The default scavenger timer is currently set at: ${room.defaultScavTimer || DEFAULT_TIMER_DURATION} minutes.`);
		const duration = parseInt(target);

		if (!duration || duration < 0) return this.errorReply('The default timer must be an integer greater than zero, in minutes.');

		room.defaultScavTimer = duration;
		if (room.chatRoomData) {
			room.chatRoomData.defaultScavTimer = room.defaultScavTimer;
			Rooms.global.writeChatRoomData();
		}
		this.privateModAction(`(The default scavenger timer has been set to ${duration} minutes by ${user.name}.)`);
		this.modlog('SCAV DEFAULT TIMER', null, `${duration} minutes`);
	},

	/**
	 * Leaderboard Commands
	 */
	addpoints: function (target, room, user) {
		if (room.id !== 'scavengers') return this.errorReply("This command can only be used in the scavengers room.");
		if (!this.can('mute', null, room)) return false;

		let [targetId, points] = target.split(',');
		targetId = toId(targetId);
		points = parseInt(points);

		if (!targetId || targetId === 'constructor' || targetId.length > 18) return this.errorReply("Invalid username.");
		if (!points || points < 0 || points > 1000) return this.errorReply("Points must be an integer between 1 and 1000.");

		Leaderboard.addPoints(targetId, 'points', points, true).write();

		this.privateModAction(`(${targetId} was given ${points} points on the monthly scavengers ladder by ${user.name}.)`);
		this.modlog('SCAV ADDPOINTS', targetId, points);
	},

	removepoints: function (target, room, user) {
		if (room.id !== 'scavengers') return this.errorReply("This command can only be used in the scavengers room.");
		if (!this.can('mute', null, room)) return false;

		let [targetId, points] = target.split(',');
		targetId = toId(targetId);
		points = parseInt(points);

		if (!targetId || targetId === 'constructor' || targetId.length > 18) return this.errorReply("Invalid username.");
		if (!points || points < 0 || points > 1000) return this.errorReply("Points must be an integer between 1 and 1000.");

		Leaderboard.addPoints(targetId, 'points', -points, true).write();

		this.privateModAction(`(${user.name} has taken ${points} points from ${targetId} on the monthly scavengers ladder.)`);
		this.modlog('SCAV REMOVEPOINTS', targetId, points);
	},

	resetladder: function (target, room, user) {
		if (room.id !== 'scavengers') return this.errorReply("This command can only be used in the scavengers room.");
		if (!this.can('declare', null, room)) return false;

		Leaderboard.reset().write();

		this.privateModAction(`(${user.name} has reset the monthly scavengers ladder.)`);
		this.modlog('SCAV RESETLADDER');
	},
	top: 'ladder',
	ladder: function (target, room, user) {
		if (room.id !== 'scavengers' && !(room.parent && room.parent.id === 'scavengers')) return this.errorReply("This command can only be used in the scavengers room.");
		if (!this.runBroadcast()) return false;

		const isChange = (!this.broadcasting && target);
		const hideStaff = (!this.broadcasting && this.meansNo(target));

		Leaderboard.visualize('points').then(ladder => {
			this.sendReply(`|uhtml${isChange ? 'change' : ''}|scavladder|<div class="ladder" style="overflow-y: scroll; max-height: 300px;"><table style="width: 100%"><tr><th>Rank</th><th>Name</th><th>Points</th></tr>${ladder.map(entry => {
				let isStaff = room.auth && room.auth[toId(entry.name)];
				if (isStaff && hideStaff) return '';
				return `<tr><td>${entry.rank}</td><td>${(isStaff ? `<em>${Chat.escapeHTML(entry.name)}</em>` : (entry.rank <= 5 ? `<strong>${Chat.escapeHTML(entry.name)}</strong>` : Chat.escapeHTML(entry.name)))}</td><td>${entry.points}</td></tr>`;
			}).join('')}</table></div><div style="text-align: center"><button class="button" name="send" value="/scav top ${hideStaff ? 'yes' : 'no'}">${hideStaff ? "Show" : "Hide"} Auth</button></div>`);
			if (this.broadcasting) setImmediate(() => room.update()); // make sure the room updates for broadcasting since this is async.
		});
	},

	rank: function (target, room, user) {
		if (room.id !== 'scavengers' && !(room.parent && room.parent.id === 'scavengers')) return this.errorReply("This command can only be used in the scavengers room.");
		if (!this.runBroadcast()) return false;

		let targetId = toId(target) || user.userid;

		Leaderboard.visualize('points', targetId).then(rank => {
			if (!rank) return this.sendReplyBox(`User '${targetId}' does not have any points on the scavengers leaderboard.`);

			this.sendReplyBox(`User '${Chat.escapeHTML(rank.name)}' is #${rank.rank} on the scavengers leaderboard with ${rank.points} points.`);
			if (this.broadcasting) setImmediate(() => room.update()); // make sure the room updates for broadcasting since this is async.
		});
	},

	/**
	 * Leaderboard Point Distribution Editing
	 */
	setblitz: function (target, room, user) {
		if (room.id !== 'scavengers' && !(room.parent && room.parent.id === 'scavengers')) return this.errorReply("This command can only be used in the scavengers room.");
		if (!this.can('mute', null, room)) return false; // perms for viewing only

		if (!target) {
			let points = [];
			const source = Object.entries(Object.assign(DEFAULT_BLITZ_POINTS, room.blitzPoints || {}));
			for (const entry of source) {
				points.push(`${entry[0]}: ${entry[1]}`);
			}
			return this.sendReplyBox(`The points rewarded for winning hunts within a minute is:<br />${points.join('<br />')}`);
		}

		if (!this.can('declare', null, room)) return false; // perms for editing

		let [type, blitzPoints] = target.split(',');
		blitzPoints = parseInt(blitzPoints);
		type = toId(type);
		if (!RATED_TYPES.includes(type)) return this.errorReply(`You cannot set blitz points for ${type} hunts.`);

		if (isNaN(blitzPoints) || blitzPoints < 0 || blitzPoints > 1000) return this.errorReply("The points value awarded for blitz must be an integer bewteen 0 and 1000.");
		if (!room.blitzPoints) room.blitzPoints = {};
		room.blitzPoints[type] = blitzPoints;

		if (room.chatRoomData) {
			room.chatRoomData.blitzPoints = room.blitzPoints;
			Rooms.global.writeChatRoomData();
		}
		this.privateModAction(`(${user.name} has set the points awarded for blitz for ${type} hunts to ${blitzPoints}.)`);
		this.modlog('SCAV BLITZ', null, `${type}: ${blitzPoints}`);

		// double modnote in scavs room if it is a subroomgroupchat
		if (room.parent && !room.chatRoomData) {
			scavsRoom.modlog(`(scavengers) SCAV BLITZ: by ${user.userid}: ${type}: ${blitzPoints}`);
			scavsRoom.sendMods(`(${user.name} has set the points awarded for blitz for ${type} hunts to ${blitzPoints} in <<${room.id}>>.)`);
			scavsRoom.roomlog(`(${user.name} has set the points awarded for blitz for ${type} hunts to ${blitzPoints} in <<${room.id}>>.)`);
		}
	},

	setpoints: function (target, room, user) {
		if (room.id !== 'scavengers' && !(room.parent && room.parent.id === 'scavengers')) return this.errorReply("This command can only be used in the scavengers room.");
		if (!this.can('mute', null, room)) return false; // perms for viewing only

		if (!target) {
			let points = [];
			const source = Object.entries(Object.assign({}, DEFAULT_POINTS, room.winPoints || {}));
			for (const entry of source) {
				points.push(`${entry[0]}: ${entry[1].map((p, i) => `(${(i + 1)}) ${p}`).join(', ')}`);
			}
			return this.sendReplyBox(`The points rewarded for winning hunts is:<br />${points.join('<br />')}`);
		}

		if (!this.can('declare', null, room)) return false; // perms for editting

		let [type, ...pointsSet] = target.split(',');
		type = toId(type);
		if (!RATED_TYPES.includes(type)) return this.errorReply(`You cannot set win points for ${type} hunts.`);
		let winPoints = pointsSet.map(p => parseInt(p));

		if (winPoints.some(p => isNaN(p) || p < 0 || p > 1000) || !winPoints.length) return this.errorReply("The points value awarded for winning a scavenger hunt must be an integer between 0 and 1000.");

		if (!room.winPoints) room.winPoints = {};
		room.winPoints[type] = winPoints;

		if (room.chatRoomData) {
			room.chatRoomData.winPoints = room.winPoints;
			Rooms.global.writeChatRoomData();
		}
		const pointsDisplay = winPoints.map((p, i) => `(${(i + 1)}) ${p}`).join(', ');
		this.privateModAction(`(${user.name} has set the points awarded for winning ${type} scavenger hunts to - ${pointsDisplay})`);
		this.modlog('SCAV SETPOINTS', null, `${type}: ${pointsDisplay}`);

		// double modnote in scavs room if it is a subroomgroupchat
		if (room.parent && !room.chatRoomData) {
			scavsRoom.modlog(`(scavengers) SCAV SETPOINTS: [room: ${room.id}] by ${user.userid}: ${type}: ${pointsDisplay}`);
			scavsRoom.sendMods(`(${user.name} has set the points awarded for winning ${type} scavenger hunts to - ${pointsDisplay} in <<${room.id}>>)`);
			scavsRoom.roomlog(`(${user.name} has set the points awarded for winning ${type} scavenger hunts to - ${pointsDisplay} in <<${room.id}>>)`);
		}
	},

	/**
	 * Scavenger statistic tracking
	 */
	huntcount: 'huntlogs',
	huntlogs: function (target, room, user) {
		if (room.id !== 'scavengers') return this.errorReply("This command can only be used in the scavengers room.");
		if (!this.can('mute', null, room)) return false;

		if (target === 'RESET') {
			if (!this.can('declare', null, room)) return false;
			HostLeaderboard.softReset().then(() => {
				HostLeaderboard.write();
				this.privateModAction(`(${user.name} has reset the host log leaderboard into the next month.)`);
				this.modlog('SCAV HUNTLOGS', null, 'RESET');
			});
			return;
		} else if (target === 'HARD RESET') {
			if (!this.can('declare', null, room)) return false;
			HostLeaderboard.hardReset().write();
			this.privateModAction(`(${user.name} has hard reset the host log leaderboard.)`);
			this.modlog('SCAV HUNTLOGS', null, 'HARD RESET');
			return;
		}

		let [sortMethod, isUhtmlChange] = target.split(',');

		const sortingFields = ['points', 'cumulative-points'];

		if (!sortingFields.includes(sortMethod)) sortMethod = 'points'; // default sort method

		HostLeaderboard.visualize(sortMethod).then(data => {
			this.sendReply(`|${isUhtmlChange ? 'uhtmlchange' : 'uhtml'}|scav-huntlogs|<div class="ladder" style="overflow-y: scroll; max-height: 300px;"><table style="width: 100%"><tr><th>Rank</th><th>Name</th><th>Hunts Created</th><th>Total Hunts Created</th><th>History</th></tr>${
				data.map(entry => {
					let userid = toId(entry.name);

					let auth = room.auth && room.auth[userid] ? room.auth[userid] : Users.usergroups[userid] ? Users.usergroups[userid].charAt(0) : '&nbsp;';
					let color = room.auth && userid in room.auth ? 'inherit' : 'gray';

					return `<tr><td>${entry.rank}</td><td><span style="color: ${color}">${auth}</span>${Chat.escapeHTML(entry.name)}</td>` +
						`<td style="text-align: right;">${(entry.points || 0)}</td>` +
						`<td style="text-align: right;">${(entry['cumulative-points'] || 0)}</td>` +
						`<td style="text-align: left;">${entry['history-points'] ? `<span style="color: gray">{ ${entry['history-points'].join(', ')} }</span>` : ''}</td>` +
						`</tr>`;
				}).join('')
			}</table></div><div style="text-align: center">${sortingFields.map(f => `<button class="button${f === sortMethod ? ' disabled' : ''}" name="send" value="/scav huntlogs ${f}, 1">${f}</button>`).join(' ')}</div>`);
		});
	},

	playlogs: function (target, room, user) {
		if (room.id !== 'scavengers') return this.errorReply("This command can only be used in the scavengers room.");
		if (!this.can('mute', null, room)) return false;

		if (target === 'RESET') {
			if (!this.can('declare', null, room)) return false;
			PlayerLeaderboard.softReset().then(() => {
				PlayerLeaderboard.write();
				this.privateModAction(`(${user.name} has reset the player log leaderboard into the next month.)`);
				this.modlog('SCAV PLAYLOGS', null, 'RESET');
			});
			return;
		} else if (target === 'HARD RESET') {
			if (!this.can('declare', null, room)) return false;
			PlayerLeaderboard.hardReset().write();
			this.privateModAction(`(${user.name} has hard reset the player log leaderboard.)`);
			this.modlog('SCAV PLAYLOGS', null, 'HARD RESET');
			return;
		}

		let [sortMethod, isUhtmlChange] = target.split(',');

		const sortingFields = ['join', 'cumulative-join', 'finish', 'cumulative-finish', 'infraction', 'cumulative-infraction'];

		if (!sortingFields.includes(sortMethod)) sortMethod = 'finish'; // default sort method

		PlayerLeaderboard.visualize(sortMethod).then(raw => {
			new Promise((resolve, reject) => {
				// apply ratio
				raw = raw.map(d => {
					d.ratio = (((d.finish || 0) / (d.join || 1)) * 100).toFixed(2); // always have at least one for join to get a value of 0 if both are 0 or non-existent
					d['cumulative-ratio'] = (((d['cumulative-finish'] || 0) / (d['cumulative-join'] || 1)) * 100).toFixed(2);
					return d;
				});
				resolve(raw);
			}).then(data => {
				this.sendReply(`|${isUhtmlChange ? 'uhtmlchange' : 'uhtml'}|scav-playlogs|<div class="ladder" style="overflow-y: scroll; max-height: 300px;"><table style="width: 100%"><tr><th>Rank</th><th>Name</th><th>Finished Hunts</th><th>Joined Hunts</th><th>Ratio</th><th>Infractions</th></tr>${
					data.map(entry => {
						let userid = toId(entry.name);

						let auth = room.auth && room.auth[userid] ? room.auth[userid] : Users.usergroups[userid] ? Users.usergroups[userid].charAt(0) : '&nbsp;';
						let color = room.auth && userid in room.auth ? 'inherit' : 'gray';

						return `<tr><td>${entry.rank}</td><td><span style="color: ${color}">${auth}</span>${Chat.escapeHTML(entry.name)}</td>` +
							`<td style="text-align: right;">${(entry.finish || 0)} <span style="color: blue">(${(entry['cumulative-finish'] || 0)})</span>${(entry['history-finish'] ? `<br /><span style="color: gray">(History: ${entry['history-finish'].join(', ')})</span>` : '')}</td>` +
							`<td style="text-align: right;">${(entry.join || 0)} <span style="color: blue">(${(entry['cumulative-join'] || 0)})</span>${(entry['history-join'] ? `<br /><span style="color: gray">(History: ${entry['history-join'].join(', ')})</span>` : '')}</td>` +
							`<td style="text-align: right;">${entry.ratio}%<br /><span style="color: blue">(${(entry['cumulative-ratio'] || "0.00")}%)</span></td>` +
							`<td style="text-align: right;">${(entry.infraction || 0)} <span style="color: blue">(${(entry['cumulative-infraction'] || 0)})</span>${(entry['history-infraction'] ? `<br /><span style="color: gray">(History: ${entry['history-infraction'].join(', ')})</span>` : '')}</td>` +
							`</tr>`;
					}).join('')
				}</table></div><div style="text-align: center">${sortingFields.map(f => `<button class="button${f === sortMethod ? ' disabled' : ''}" name="send" value="/scav playlogs ${f}, 1">${f}</button>`).join(' ')}</div>`);
			});
		});
	},

	uninfract: "infract",
	infract: function (target, room, user) {
		if (room.id !== 'scavengers') return this.errorReply("This command can only be used in the scavengers room.");
		if (!this.can('mute', null, room)) return false;

		let targetId = toId(target);
		if (!targetId) return this.errorReply(`Please include the name of the user to ${this.cmd}.`);
		let change = this.cmd === 'infract' ? 1 : -1;

		PlayerLeaderboard.addPoints(targetId, 'infraction', change, true).write();

		this.privateModAction(`(${user.name} has ${(change > 0 ? 'given' : 'taken')} one infraction point ${(change > 0 ? 'to' : 'from')} '${targetId}'.)`);
		this.modlog(`SCAV ${this.cmd.toUpperCase()}`, user);
	},

	modsettings: {
		'': 'update',
		'update': function (target, room, user) {
			if (!this.can('declare', null, room) || room.id !== 'scavengers' && !(room.parent && room.parent.id === 'scavengers')) return false;
			let settings = room.scavmod || {};

			this.sendReply(`|uhtml${this.cmd === 'update' ? 'change' : ''}|scav-modsettings|<div class=infobox><strong>Scavenger Moderation Settings:</strong><br /><br />` +
				`<button name=send value='/scav modsettings ipcheck toggle'><i class="fa fa-power-off"></i></button> Multiple connection verification: ${settings.ipcheck ? 'ON' : 'OFF'}` +
				`</div>`);
		},

		'ipcheck': function (target, room, user) {
			if (!this.can('declare', null, room) || room.id !== 'scavengers' && !(room.parent && room.parent.id === 'scavengers')) return false;

			let settings = room.scavmod || {};
			target = toId(target);

			let setting = {
				'on': true,
				'off': false,
				'toggle': !settings.ipcheck,
			};

			if (!(target in setting)) return this.sendReply('Invalid setting - ON, OFF, TOGGLE');

			settings.ipcheck = setting[target];
			room.scavmod = settings;

			if (room.chatRoomData) {
				room.chatRoomData.scavmod = room.scavmod;
				Rooms.global.writeChatRoomData();
			}

			this.privateModAction(`(${user.name} has set multiple connections verification to ${setting[target] ? 'ON' : 'OFF'}.)`);
			this.modlog('SCAV MODSETTINGS IPCHECK', null, setting[target] ? 'ON' : 'OFF');

			this.parse('/scav modsettings update');
		},
	},
};

exports.commands = {
	// general
	scav: 'scavengers',
	scavengers: commands,

	// old game aliases
	scavenge: commands.guess,
	startpracticehunt: 'starthunt',
	startofficialhunt: 'starthunt',
	startminihunt: 'starthunt',
	startunratedhunt: 'starthunt',
	forcestarthunt: 'starthunt',
	starthunt: commands.create,
	joinhunt: commands.join,
	leavehunt: commands.leave,
	resethunt: commands.reset,
	forceendhunt: 'endhunt',
	endhunt: commands.end,
	edithunt: commands.edithunt,
	viewhunt: commands.viewhunt,
	inherithunt: commands.inherit,
	scavengerstatus: commands.status,
	scavengerhint: commands.hint,

	nexthunt: commands.next,

	// point aliases
	scavaddpoints: 'scavengeraddpoints',
	scavengersaddpoints: commands.addpoints,

	scavrmpoints: 'scavengersremovepoints',
	scavengersrmpoints: 'scavengersremovepoints',
	scavremovepoints: 'scavengersremovepoints',
	scavengersremovepoints: commands.addpoints,

	scavresetlb: 'scavengersresetlb',
	scavengersresetlb: commands.resetladder,

	scavrank: commands.rank,
	scavladder: 'scavtop',
	scavtop: commands.ladder,
	scavengerhelp: 'scavengershelp',
	scavhelp: 'scavengershelp',
	scavengershelp: function (target, room, user) {
		if (!room || room.id !== 'scavengers' && !(room.parent && room.parent.id === 'scavengers')) return this.errorReply("This command can only be used in the scavengers room.");
		if (!this.runBroadcast()) return false;

		const userCommands = [
			"<strong>Player commands:</strong>",
			"- /scavengers - joins the scavengers room.",
			"- /joinhunt - joins the current scavenger hunt.",
			"- /leavehunt - leaves the current scavenger hunt.",
			"- /scavenge <em>[guess]</em> - submits your answer to the current hint.",
			"- /scavengerstatus - checks your status in the current game.",
			"- /scavengerhint - views your latest hint in the current game.",
			"- /scavladder - views the monthly scavenger leaderboard.",
			"- /scavrank <em>[user]</em> - views the rank of the user on the monthly scavenger leaderboard.  Defaults to the user if no name is provided.",
		].join('<br />');
		const staffCommands = [
			"<strong>Staff commands:</strong>",
			"- /starthunt <em>[host] | [hint] | [answer] | [hint] | [answer] | [hint] | [answer] | ...</em> - creates a new scavenger hunt. (Requires: % @ * # & ~)",
			"- /start(official/practice/mini/unrated)hunt <em>[host] | [hint] | [answer] | [hint] | [answer] | [hint] | [answer] | ...</em> - creates a new scavenger hunt, giving points if assigned.  Blitz and wins will count towards the leaderboard. (Requires: % @ * # & ~)",
			"- /edithunt <em>[question number], [hint | answer], [value]</em> - edits the current scavenger hunt. Only the host(s) can edit the hunt.",
			"- /resethunt - resets the current scavenger hunt without revealing the hints and answers. (Requires: % @ * # & ~)",
			"- /endhunt - ends the current scavenger hunt and announces the winners and the answers. (Requires: % @ * # & ~)",
			"- /viewhunt - views the current scavenger hunt.  Only the user who started the hunt can use this command. Only the host(s) can view the hunt.",
			"- /inherithunt - becomes the staff host, gaining staff permissions to the current hunt. (Requires: % @ * # & ~)",
			"- /scav timer <em>[minutes | off]</em> - sets a timer to automatically end the current hunt. (Requires: % @ * # & ~)",
			"- /scav addpoints <em>[user], [amount]</em> - gives the user the amount of scavenger points towards the monthly ladder. (Requires: % @ * # & ~)",
			"- /scav removepoints <em>[user], [amount]</em> - takes the amount of scavenger points from the user towards the monthly ladder. (Requires: % @ * # & ~)",
			"- /scav resetladder - resets the monthly scavenger leaderboard. (Requires: # & ~)",
			"- /scav setpoints [1st place], [2nd place], [3rd place], [4th place], [5th place], ... - sets the point values for the wins. Use `/scav setpoints` to view what the current point values are. (Requires: # & ~)",
			"- /scav setblitz [value] ... - sets the blitz award to `value`. Use `/scav setblitz` to view what the current blitz value is. (Requires: # & ~)",
			"- /scav queue <em>[host] | [hint] | [answer] | [hint] | [answer] | [hint] | [answer] | ...</em> - queues a scavenger hunt to be started after the current hunt is finished. (Requires: % @ * # & ~)",
			"- /scav viewqueue - shows the list of queued scavenger hunts to be automatically started, as well as the option to remove hunts from the queue. (Requires: % @ * # & ~)",
			"- /scav defaulttimer [value] - sets the default timer applied to automatically started hunts from the queue.",
			"- /nexthunt - starts the next hunt in the queue.",
		].join('<br />');

		const gamesCommands = [
			"<strong>Game commands:</strong>",
			"- /scav game <em>[kogames | jumpstart | pointrally | scavengergames]</em> - starts a new scripted scavenger game. (Requires: % @ * # & ~)",
			"- /scav game end - ends the current scavenger game. (Requires: % @ * # & ~)",
			"- /scav game kick <em>[user]</em> - kicks the user from the current scavenger game. (Requires: % @ * # & ~)",
			"- /scav game score - shows the current scoreboard for any game with a leaderboard.",
			"- /scav game rank <em>[user]</em> - shows a user's rank in the current scavenger game leaderboard.",
		].join('<br />');

		target = toId(target);

		let display = target === 'all' ? `${userCommands}<br /><br />${staffCommands}<br /><br />${gamesCommands}` : target === 'staff' ? staffCommands : target === 'games' || target === 'game' ? gamesCommands : userCommands;

		this.sendReplyBox(display);
	},
};

Rooms.ScavengerHunt = ScavengerHunt;<|MERGE_RESOLUTION|>--- conflicted
+++ resolved
@@ -1004,13 +1004,8 @@
 	 * Hunt queuing
 	 */
 	queue: function (target, room, user) {
-<<<<<<< HEAD
-		if (room.id !== 'scavengers') return this.errorReply("This command can only be used in the scavengers room.");
+		if (room.id !== 'scavengers' && !(room.parent && room.parent.id === 'scavengers')) return this.errorReply("This command can only be used in the scavengers room.");
 		if (!target) return commands.viewqueue.call(this, target, room, user);
-=======
-		if (room.id !== 'scavengers' && !(room.parent && room.parent.id === 'scavengers')) return this.errorReply("This command can only be used in the scavengers room.");
-		if (!target) return this.parse("/scavengers viewqueue");
->>>>>>> 9591e769
 
 		if (!this.can('mute', null, room)) return false;
 
@@ -1050,12 +1045,8 @@
 	},
 
 	viewqueue: function (target, room, user) {
-<<<<<<< HEAD
-		if (room.id !== 'scavengers') return this.errorReply("This command can only be used in the scavengers room.");
-		if (!this.runBroadcast()) return false;
-=======
 		if (room.id !== 'scavengers' && !(room.parent && room.parent.id === 'scavengers')) return this.errorReply("This command can only be used in the scavengers room.");
->>>>>>> 9591e769
+    if (!this.runBroadcast()) return false;
 
 		this.sendReply(`|uhtml|scav-queue|${formatQueue(room.scavQueue, user, room, this.broadcasting)}`);
 	},
