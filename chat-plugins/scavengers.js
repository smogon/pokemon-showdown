/**
* Scavenger hunts plugin. Only works in a room with the id 'scavengers'.
* This game shows a hint. Once a player submits the correct answer, they move on to the next hint.
* You finish upon correctly answering the third hint.
* In an official hunt, the first three to finish within 60 seconds achieve blitz.
*/

var status = 'off';
var blitz = null;
var hints = null;
var answers = null;
var participants = {};
var finished = [];
var result = null;

exports.commands = {
	scavenger: 'scavengers',
	scavengers: function (target, room, user) {
		return this.parse('/join scavengers');
	},
	startofficialhunt: 'starthunt',
	starthunt: function (target, room, user, connection, cmd) {
<<<<<<< HEAD
		if (room.id !== 'scavengers') return;
		if (!this.can('scavengers', room)) return false;
=======
		if (room.id !== 'scavengers') return this.sendReply('This command can only be used in the Scavengers room.');
		if (!this.can('mute', null, room)) return false;
>>>>>>> 536c6d0d
		if (status === 'on') return this.sendReply('There is already an active scavenger hunt.');
		var targets = target.split(',');
		if (!targets[0] || !targets[1] || !targets[2] || !targets[3] || !targets[4] || !targets[5] || targets[6]) {
			return this.sendReply('You must specify three hints and three answers.');
		}
		status = 'on';
		if (cmd === 'startofficialhunt') {
			if (!this.can('officialscavengers', room)) return false;
			blitz = setTimeout(function () {
				blitz = null;
			}, 60000);
		}
		hints = [targets[0].trim(), targets[2].trim(), targets[4].trim()];
		answers = [toId(targets[1]), toId(targets[3]), toId(targets[5])];
		var result = (cmd === 'startofficialhunt' ? 'An official' : 'A new') + ' Scavenger Hunt has been started by <em> ' + Tools.escapeHTML(user.name) + '</em>! The first hint is: ' + Tools.escapeHTML(hints[0]);
		Rooms.rooms.scavengers.addRaw('<div class="broadcast-blue"><strong>' + result + '</strong></div>');
	},
	joinhunt: function (target, room, user) {
		if (room.id !== 'scavengers') return this.sendReply('This command can only be used in the Scavengers room.');
		if (status !== 'on') return this.sendReply('There is no active scavenger hunt.');
		if (user.userid in participants) return this.sendReply('You are already participating in the current scavenger hunt.');
		participants[user.userid] = {room: 0};
		this.sendReply('You joined the scavenger hunt! Use the command /scavenge to answer. The first hint is: ' + hints[0]);
	},
	scavenge: function (target, room, user) {
		if (room.id !== 'scavengers') return this.sendReply('This command can only be used in the Scavengers room.');
		if (status !== 'on') return this.sendReply('There is no active scavenger hunt.');
		if (!participants[user.userid]) return this.sendReply('You are not participating in the current scavenger hunt. Use the command /joinhunt to participate.');
		if (participants[user.userid].room >= 3) return this.sendReply('You have already finished!');
		target = toId(target);
		var roomnum = participants[user.userid].room;
		if (answers[roomnum] === target) {
			participants[user.userid].room++;
			roomnum++;
			if (roomnum < 3) {
				this.sendReply('Well done! Your ' + (roomnum === 1 ? 'second' : 'final') + ' hint is: ' + hints[roomnum]);
			} else {
				finished.push(user.name);
				var position = finished.length;
				var result = '<em>' + Tools.escapeHTML(user.name) + '</em> has finished the hunt ';
				result += (position === 1) ? 'and is the winner!' : (position === 2) ? 'in 2nd place!' : (position === 3) ? 'in 3rd place!' : 'in ' + position + 'th place!';
				result += (position < 4 && blitz ? ' [BLITZ]' : '');
				Rooms.rooms.scavengers.addRaw('<div class="broadcast-blue"><strong>' + result + '</strong></div>');
			}
		} else {
			this.sendReply('That is not the answer - try again!');
		}
	},
	scavengerhint: 'scavengerstatus',
	scavengerstatus: function (target, room, user) {
		if (room.id !== 'scavengers') return this.sendReply('This command can only be used in the Scavengers room.');
		if (status !== 'on') return this.sendReply('There is no active scavenger hunt.');
		if (!participants[user.userid]) return this.sendReply('You are not participating in the current scavenger hunt. Use the command /joinhunt to participate.');
		if (participants[user.userid].room >= 3) return this.sendReply('You have finished the current scavenger hunt.');
		var roomnum = participants[user.userid].room;
		this.sendReply('You are on hint number ' + (roomnum + 1) + ': ' + hints[roomnum]);
	},
	endhunt: function (target, room, user) {
<<<<<<< HEAD
		if (room.id !== 'scavengers') return;
		if (!this.can('scavengers', room)) return false;
=======
		if (room.id !== 'scavengers') return this.sendReply('This command can only be used in the Scavengers room.');
		if (!this.can('mute', null, room)) return false;
>>>>>>> 536c6d0d
		if (status !== 'on') return this.sendReply('There is no active scavenger hunt.');
		var winner = finished[0];
		var second = finished[1];
		var third = finished[2];
		var consolation = finished.slice(3).join(', ');
		var msg = 'The Scavenger Hunt was ended by <em>' + Tools.escapeHTML(user.name) + '</em>. ';
		if (winner) {
			msg += '<br />Winner: <em>' + Tools.escapeHTML(winner) + '</em>.';
			if (second) msg += ' Second place: <em>' + Tools.escapeHTML(second) + '</em>.';
			if (third) msg += ' Third place: <em>' + Tools.escapeHTML(third) + '</em>.';
			if (consolation) msg += ' Consolation prize to: ' + Tools.escapeHTML(consolation) + '.';
		} else {
			msg += 'No user has completed the hunt.';
		}
		msg += '<br />Solution: ' + Tools.escapeHTML(answers.join(', ')) + '.';
		result = msg;
		this.parse('/resethunt');
	},
	resethunt: function (target, room, user) {
<<<<<<< HEAD
		if (room.id !== 'scavengers') return;
		if (!this.can('scavengers', room)) return false;
=======
		if (room.id !== 'scavengers') return this.sendReply('This command can only be used in the Scavengers room.');
		if (!this.can('mute', null, room)) return false;
>>>>>>> 536c6d0d
		if (status !== 'on') return this.sendReply('There is no active scavenger hunt.');
		status = 'off';
		if (blitz) clearTimeout(blitz);
		blitz = null;
		hints = null;
		answers = null;
		participants = {};
		finished = [];
		if (result) {
			Rooms.rooms.scavengers.addRaw('<div class="broadcast-blue"><strong>' + result + '</strong></div>');
		} else {
			Rooms.rooms.scavengers.addRaw('<div class="broadcast-blue"><strong>The Scavenger Hunt was reset by <em>' + Tools.escapeHTML(user.name) + '</em>.</strong></div>');
		}
		result = null;
	},
	scavengershelp: 'scavengerhelp',
	scavengerhelp: function (target, room, user) {
		if (room.id !== 'scavengers') return this.sendReply('This command can only be used in the Scavengers room.');
		if (!this.canBroadcast()) return;
		this.sendReplyBox(
			'<strong>Player commands:</strong><br />' +
			'- /scavengers - Join the scavengers room<br />' +
			'- /joinhunt - Join the current scavenger hunt<br />' +
			'- /scavenge <em>guess</em> - Attempt to answer the hint<br />' +
			'- /scavengerstatus - Get your current game status<br />' +
			'<br />' +
			'<strong>Staff commands:</strong><br />' +
			'- /starthunt <em>hint, answer, hint, answer, hint, answer</em> - Start a new scavenger hunt (Requires: % @ # & ~)<br />' +
			'- /startofficialhunt <em>hint, answer, hint, answer, hint, answer</em> - Start an official hunt with 60 seconds blitz period (Requires: @ # & ~)<br />' +
			'- /endhunt - Finish the current hunt and announce the winners (Requires: % @ # & ~)<br />' +
			'- /resethunt - Reset the scavenger hunt to mint status (Requires: % @ # & ~)'
		);
	}
};<|MERGE_RESOLUTION|>--- conflicted
+++ resolved
@@ -20,13 +20,8 @@
 	},
 	startofficialhunt: 'starthunt',
 	starthunt: function (target, room, user, connection, cmd) {
-<<<<<<< HEAD
-		if (room.id !== 'scavengers') return;
+		if (room.id !== 'scavengers') return this.sendReply('This command can only be used in the Scavengers room.');
 		if (!this.can('scavengers', room)) return false;
-=======
-		if (room.id !== 'scavengers') return this.sendReply('This command can only be used in the Scavengers room.');
-		if (!this.can('mute', null, room)) return false;
->>>>>>> 536c6d0d
 		if (status === 'on') return this.sendReply('There is already an active scavenger hunt.');
 		var targets = target.split(',');
 		if (!targets[0] || !targets[1] || !targets[2] || !targets[3] || !targets[4] || !targets[5] || targets[6]) {
@@ -85,13 +80,8 @@
 		this.sendReply('You are on hint number ' + (roomnum + 1) + ': ' + hints[roomnum]);
 	},
 	endhunt: function (target, room, user) {
-<<<<<<< HEAD
-		if (room.id !== 'scavengers') return;
+		if (room.id !== 'scavengers') return this.sendReply('This command can only be used in the Scavengers room.');
 		if (!this.can('scavengers', room)) return false;
-=======
-		if (room.id !== 'scavengers') return this.sendReply('This command can only be used in the Scavengers room.');
-		if (!this.can('mute', null, room)) return false;
->>>>>>> 536c6d0d
 		if (status !== 'on') return this.sendReply('There is no active scavenger hunt.');
 		var winner = finished[0];
 		var second = finished[1];
@@ -111,13 +101,8 @@
 		this.parse('/resethunt');
 	},
 	resethunt: function (target, room, user) {
-<<<<<<< HEAD
-		if (room.id !== 'scavengers') return;
+		if (room.id !== 'scavengers') return this.sendReply('This command can only be used in the Scavengers room.');
 		if (!this.can('scavengers', room)) return false;
-=======
-		if (room.id !== 'scavengers') return this.sendReply('This command can only be used in the Scavengers room.');
-		if (!this.can('mute', null, room)) return false;
->>>>>>> 536c6d0d
 		if (status !== 'on') return this.sendReply('There is no active scavenger hunt.');
 		status = 'off';
 		if (blitz) clearTimeout(blitz);
