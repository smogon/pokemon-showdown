--- conflicted
+++ resolved
@@ -32,27 +32,16 @@
 	startofficialhunt: 'starthunt',
 	starthunt: function (target, room, user, connection, cmd) {
 		if (room.id !== 'scavengers') return this.sendReply('This command can only be used in the Scavengers room.');
-<<<<<<< HEAD
 		if (!this.can('scavengers', room)) return false;
-		if (status === 'on') return this.sendReply('There is already an active scavenger hunt.');
-=======
-		if (!this.can('mute', null, room)) return false;
 		if (scavengers.status === 'on') return this.sendReply('There is already an active scavenger hunt.');
->>>>>>> 49936405
 		var targets = target.split(',');
 		if (!targets[0] || !targets[1] || !targets[2] || !targets[3] || !targets[4] || !targets[5] || targets[6]) {
 			return this.sendReply('You must specify three hints and three answers.');
 		}
 		if (cmd === 'startofficialhunt') {
-<<<<<<< HEAD
 			if (!this.can('officialscavengers', room)) return false;
-			blitz = setTimeout(function () {
-				blitz = null;
-=======
-			if (!this.can('ban', null, room)) return false;
 			scavengers.blitz = setTimeout(function () {
 				scavengers.blitz = null;
->>>>>>> 49936405
 			}, 60000);
 		}
 		scavengers.status = 'on';
@@ -103,21 +92,12 @@
 	},
 	endhunt: function (target, room, user) {
 		if (room.id !== 'scavengers') return this.sendReply('This command can only be used in the Scavengers room.');
-<<<<<<< HEAD
 		if (!this.can('scavengers', room)) return false;
-		if (status !== 'on') return this.sendReply('There is no active scavenger hunt.');
-		var winner = finished[0];
-		var second = finished[1];
-		var third = finished[2];
-		var consolation = finished.slice(3).join(', ');
-=======
-		if (!this.can('mute', null, room)) return false;
 		if (scavengers.status !== 'on') return this.sendReply('There is no active scavenger hunt.');
 		var winner = scavengers.finished[0];
 		var second = scavengers.finished[1];
 		var third = scavengers.finished[2];
 		var consolation = scavengers.finished.slice(3).join(', ');
->>>>>>> 49936405
 		var msg = 'The Scavenger Hunt was ended by <em>' + Tools.escapeHTML(user.name) + '</em>. ';
 		if (winner) {
 			msg += '<br />Winner: <em>' + Tools.escapeHTML(winner) + '</em>.';
@@ -133,20 +113,7 @@
 	},
 	resethunt: function (target, room, user) {
 		if (room.id !== 'scavengers') return this.sendReply('This command can only be used in the Scavengers room.');
-<<<<<<< HEAD
 		if (!this.can('scavengers', room)) return false;
-		if (status !== 'on') return this.sendReply('There is no active scavenger hunt.');
-		status = 'off';
-		if (blitz) clearTimeout(blitz);
-		blitz = null;
-		hints = null;
-		answers = null;
-		participants = {};
-		finished = [];
-		if (result) {
-			Rooms.rooms.scavengers.addRaw('<div class="broadcast-blue"><strong>' + result + '</strong></div>');
-=======
-		if (!this.can('mute', null, room)) return false;
 		if (scavengers.status !== 'on') return this.sendReply('There is no active scavenger hunt.');
 		scavengers.status = 'off';
 		if (scavengers.blitz) clearTimeout(scavengers.blitz);
@@ -157,7 +124,6 @@
 		scavengers.finished = [];
 		if (scavengers.result) {
 			Rooms.rooms.scavengers.addRaw('<div class="broadcast-blue"><strong>' + scavengers.result + '</strong></div>');
->>>>>>> 49936405
 		} else {
 			Rooms.rooms.scavengers.addRaw('<div class="broadcast-blue"><strong>The Scavenger Hunt was reset by <em>' + Tools.escapeHTML(user.name) + '</em>.</strong></div>');
 		}
