--- conflicted
+++ resolved
@@ -428,7 +428,7 @@
 
 		getModlog(connection, roomid, target, lines, cmd === 'timedmodlog');
 	},
-<<<<<<< HEAD
+
 	modloghelp: function (target, room, user) {
 		if (!this.runBroadcast()) return;
 
@@ -446,11 +446,4 @@
 			`</div>`
 		);
 	},
-=======
-	modloghelp: [
-		`/modlog [roomid], [search] - Searches the moderator log - defaults to the current room unless specified otherwise.`,
-		`If you set [roomid] as [all], it searches for [search] on all rooms' moderator logs.`,
-		`If you set [roomid] as [public], it searches for [search] in all public rooms' moderator logs, excluding battles. Requires: % @ * # & ~`,
-	],
->>>>>>> aaf918bc
 };