/*
* Poll chat plugin
* By bumbadadabum and Zarel.
*/

'use strict';

const permission = 'announce';

let Poll = (function () {
	function Poll(room, question, options) {
		if (room.pollNumber) {
			room.pollNumber++;
		} else {
			room.pollNumber = 1;
		}
		this.room = room;
		this.question = question;
		this.voters = {};
		this.voterIps = {};
		this.totalVotes = 0;
		this.timeout = null;
		this.timeoutMins = 0;

		this.options = new Map();
		for (let i = 0; i < options.length; i++) {
			this.options.set(i + 1, {name: options[i], votes: 0});
		}
	}

	Poll.prototype.vote = function (user, option) {
		let ip = user.latestIp;
		let userid = user.userid;

		if (userid in this.voters || ip in this.voterIps) {
			return user.sendTo(this.room, "You have already voted for this poll.");
		}

		this.voters[userid] = option;
		this.voterIps[ip] = option;
		this.options.get(option).votes++;
		this.totalVotes++;

		this.update();
	};

	Poll.prototype.blankvote = function (user, option) {
		let ip = user.latestIp;
		let userid = user.userid;

		if (userid in this.voters || ip in this.voterIps) {
			return user.sendTo(this.room, "You're already looking at the results.");
		} else {
			this.voters[userid] = 0;
			this.voterIps[ip] = 0;
		}

		this.update();
	};

	Poll.prototype.generateVotes = function () {
		let output = '<div class="infobox"><p style="margin: 2px 0 5px 0"><span style="border:1px solid #6A6;color:#484;border-radius:4px;padding:0 3px"><i class="fa fa-bar-chart"></i> Poll</span> <strong style="font-size:11pt">' + Tools.escapeHTML(this.question) + '</strong></p>';
		this.options.forEach(function (option, number) {
			output += '<div style="margin-top: 3px"><button value="/poll vote ' + number + '" name="send" title="Vote for ' + number + '. ' + Tools.escapeHTML(option.name) + '">' + number + '. <strong>' + Tools.escapeHTML(option.name) + '</strong></button></div>';
		});
		output += '</div>';

		return output;
	};

	Poll.prototype.generateResults = function (ended, option) {
		let icon = '<span style="border:1px solid #' + (ended ? '777;color:#555' : '6A6;color:#484') + ';border-radius:4px;padding:0 3px"><i class="fa fa-bar-chart"></i> ' + (ended ? "Poll ended" : "Poll") + '</span>';
		let output = '<div class="infobox"><p style="margin: 2px 0 5px 0">' + icon + ' <strong style="font-size:11pt">' + Tools.escapeHTML(this.question) + '</strong></p>';
		let iter = this.options.entries();

		let i = iter.next();
		let c = 0;
		let colors = ['#79A', '#8A8', '#88B'];
		while (!i.done) {
			let percentage = Math.round((i.value[1].votes * 100) / (this.totalVotes || 1));
			output += '<div style="margin-top: 3px">' + i.value[0] + '. <strong>' + (i.value[0] === option ? '<em>' : '') + Tools.escapeHTML(i.value[1].name) + (i.value[0] === option ? '</em>' : '') + '</strong> <small>(' + i.value[1].votes + ' vote' + (i.value[1].votes === 1 ? '' : 's') + ')</small><br /><span style="font-size:7pt;background:' + colors[c % 3] + ';padding-right:' + (percentage * 3) + 'px"></span><small>&nbsp;' + percentage + '%</small></div>';
			i = iter.next();
			c++;
		}
		output += '</div>';

		return output;
	};

	Poll.prototype.update = function () {
		let results = [];

		for (let i = 0; i <= this.options.size; i++) {
			results.push(this.generateResults(false, i));
		}

		// Update the poll results for everyone that has voted
		for (let i in this.room.users) {
			let user = this.room.users[i];
			if (user.userid in this.voters) {
				user.sendTo(this.room, '|uhtmlchange|poll' + this.room.pollNumber + '|' + results[this.voters[user.userid]]);
			} else if (user.latestIp in this.voterIps) {
				user.sendTo(this.room, '|uhtmlchange|poll' + this.room.pollNumber + '|' + results[this.voterIps[user.latestIp]]);
			}
		}
	};

	Poll.prototype.display = function (user, broadcast) {
		let votes = this.generateVotes();

		let results = [];

		for (let i = 0; i <= this.options.size; i++) {
			results.push(this.generateResults(false, i));
		}

		let target = {};

		if (broadcast) {
			target = this.room.users;
		} else {
			target[0] = user;
		}

		for (let i in target) {
			let thisUser = target[i];
			if (thisUser.userid in this.voters) {
				thisUser.sendTo(this.room, '|uhtml|poll' + this.room.pollNumber + '|' + results[this.voters[thisUser.userid]]);
			} else if (thisUser.latestIp in this.voterIps) {
				thisUser.sendTo(this.room, '|uhtml|poll' + this.room.pollNumber + '|' + results[this.voterIps[thisUser.latestIp]]);
			} else {
				thisUser.sendTo(this.room, '|uhtml|poll' + this.room.pollNumber + '|' + votes);
			}
		}
	};

	Poll.prototype.end = function () {
		let results = this.generateResults(true);

		this.room.send('|uhtmlchange|poll' + this.room.pollNumber + '|<div class="infobox">(The poll has ended &ndash; scroll down to see the results)</div>');
		this.room.send('|html|' + results);
	};

	return Poll;
})();

exports.commands = {
	poll: {
		create: 'new',
		new: function (target, room, user, connection, cmd, message) {
			if (!target) return this.parse('/help poll new');
			if (target.length > 1024) return this.errorReply("Poll too long.");
			let params = target.split(target.includes('|') ? '|' : ',').map(function (param) { return param.trim(); });

<<<<<<< HEAD
			if (!this.can(permission, room)) return false;
=======
			if (!this.can(permission, null, room)) return false;
			if (!this.canTalk()) return this.errorReply("You cannot do this while unable to talk.");
>>>>>>> 436dd0c2
			if (room.poll) return this.errorReply("There is already a poll in progress in this room.");

			if (params.length < 3) return this.errorReply("Not enough arguments for /poll new.");
			let options = [];

			for (let i = 1; i < params.length; i++) {
				options.push(params[i]);
			}

			if (options.length > 8) {
				return this.errorReply("Too many options for poll (maximum is 8).");
			}

			room.poll = new Poll(room, params[0], options);
			room.poll.display(user, true);

			this.logEntry("" + user.name + " used " + message);
			return this.privateModCommand("(A poll was started by " + user.name + ".)");
		},
		newhelp: ["/poll create [question], [option1], [option2], [...] - Creates a poll. Requires: % @ # & ~"],

		vote: function (target, room, user) {
			if (!room.poll) return this.errorReply("There is no poll running in this room.");
			if (!target) return this.parse('/help poll vote');

			if (target === 'blank') {
				room.poll.blankvote(user);
				return;
			}

			let parsed = parseInt(target, 10);
			if (isNaN(parsed)) return this.errorReply("To vote, specify the number of the option.");

			if (!room.poll.options.has(parsed)) return this.sendReply("Option not in poll.");

			room.poll.vote(user, parsed);
		},
		votehelp: ["/poll vote [number] - Votes for option [number]."],

		timer: function (target, room, user) {
			if (!room.poll) return this.errorReply("There is no poll running in this room.");

			if (target) {
				if (!this.can(permission, room)) return false;
				if (target === 'clear') {
					if (!room.poll.timeout) return this.errorReply("There is no timer to clear.");
					clearTimeout(room.poll.timeout);
					room.poll.timeout = null;
					room.poll.timeoutMins = 0;
					return this.add("The timeout for the poll was cleared.");
				}
				let timeout = parseFloat(target);
				if (isNaN(timeout) || timeout <= 0 || timeout > 0x7FFFFFFF) return this.errorReply("Invalid time given.");
				if (room.poll.timeout) clearTimeout(room.poll.timeout);
				room.poll.timeoutMins = timeout;
				room.poll.timeout = setTimeout((function () {
					room.poll.end();
					delete room.poll;
				}), (timeout * 60000));
				room.add("The timeout for the poll was set to " + timeout + " minutes.");
				return this.privateModCommand("(The poll timeout was set to " + timeout + " minutes by " + user.name + ".)");
			} else {
				if (!this.canBroadcast()) return;
				if (room.poll.timeout) {
					return this.sendReply("The timeout for the poll is " + room.poll.timeoutMins + " minutes.");
				} else {
					return this.sendReply("There's no timer for this poll.");
				}
			}
		},
		timerhelp: ["/poll timer [minutes] - Sets the poll to automatically end after [minutes] minutes. Requires: % @ # & ~", "/poll timer clear - Clears the poll's timer. Requires: % @ # & ~"],

		results: function (target, room, user) {
			if (!room.poll) return this.errorReply("There is no poll running in this room.");

			return room.poll.blankvote(user);
		},
		resultshelp: ["/poll results - Shows the results of the poll without voting. NOTE: you can't go back and vote after using this."],

		close: 'end',
		stop: 'end',
		end: function (target, room, user) {
<<<<<<< HEAD
			if (!this.can(permission, room)) return false;
=======
			if (!this.can(permission, null, room)) return false;
			if (!this.canTalk()) return this.errorReply("You cannot do this while unable to talk.");
>>>>>>> 436dd0c2
			if (!room.poll) return this.errorReply("There is no poll running in this room.");
			if (room.poll.timeout) clearTimeout(room.poll.timeout);

			room.poll.end();
			delete room.poll;
			return this.privateModCommand("(The poll was ended by " + user.name + ".)");
		},
		endhelp: ["/poll end - Ends a poll and displays the results. Requires: % @ # & ~"],

		show: 'display',
		display: function (target, room, user) {
			if (!room.poll) return this.errorReply("There is no poll running in this room.");
			if (!this.canBroadcast()) return;
			room.update();

			room.poll.display(user, this.broadcasting);
		},
		displayhelp: ["/poll display - Displays the poll"],

		'': function (target, room, user) {
			this.parse('/help poll');
		}
	},
	pollhelp: ["/poll allows rooms to run their own polls. These polls are limited to one poll at a time per room.",
				"Accepts the following commands:",
				"/poll create [question], [option1], [option2], [...] - Creates a poll. Requires: % @ # & ~",
				"/poll vote [number] - Votes for option [number].",
				"/poll timer [minutes] - Sets the poll to automatically end after [minutes]. Requires: % @ # & ~",
				"/poll results - Shows the results of the poll without voting. NOTE: you can't go back and vote after using this.",
				"/poll display - Displays the poll",
				"/poll end - Ends a poll and displays the results. Requires: % @ # & ~"]
};<|MERGE_RESOLUTION|>--- conflicted
+++ resolved
@@ -152,12 +152,8 @@
 			if (target.length > 1024) return this.errorReply("Poll too long.");
 			let params = target.split(target.includes('|') ? '|' : ',').map(function (param) { return param.trim(); });
 
-<<<<<<< HEAD
 			if (!this.can(permission, room)) return false;
-=======
-			if (!this.can(permission, null, room)) return false;
 			if (!this.canTalk()) return this.errorReply("You cannot do this while unable to talk.");
->>>>>>> 436dd0c2
 			if (room.poll) return this.errorReply("There is already a poll in progress in this room.");
 
 			if (params.length < 3) return this.errorReply("Not enough arguments for /poll new.");
@@ -240,12 +236,8 @@
 		close: 'end',
 		stop: 'end',
 		end: function (target, room, user) {
-<<<<<<< HEAD
 			if (!this.can(permission, room)) return false;
-=======
-			if (!this.can(permission, null, room)) return false;
 			if (!this.canTalk()) return this.errorReply("You cannot do this while unable to talk.");
->>>>>>> 436dd0c2
 			if (!room.poll) return this.errorReply("There is no poll running in this room.");
 			if (room.poll.timeout) clearTimeout(room.poll.timeout);
 
