/**
 * System commands
 * Pokemon Showdown - http://pokemonshowdown.com/
 *
 * These are system commands - commands required for Pokemon Showdown
 * to run. A lot of these are sent by the client.
 *
 * System commands should not be modified, added, or removed. If you'd
 * like to modify or add commands, add or edit files in chat-plugins/
 *
 * For the API, see chat-plugins/COMMANDS.md
 *
 * @license MIT license
 */

var crypto = require('crypto');
var fs = require('fs');

const MAX_REASON_LENGTH = 300;
const MUTE_LENGTH = 7 * 60 * 1000;
const HOURMUTE_LENGTH = 60 * 60 * 1000;

var commands = exports.commands = {

	version: function (target, room, user) {
		if (!this.canBroadcast()) return;
		this.sendReplyBox("Server version: <b>" + CommandParser.package.version + "</b>");
	},

	auth: 'authority',
	stafflist: 'authority',
	globalauth: 'authority',
	authlist: 'authority',
	authority: function (target, room, user, connection) {
		var rankLists = {};
		for (var u in Users.usergroups) {
			var rank = Users.usergroups[u].charAt(0);
			if (rank === ' ' || rank === '+') continue;
			// In case the usergroups.csv file is not proper, we check for the server ranks.
			if (Config.groups.bySymbol[rank]) {
				var name = Users.usergroups[u].substr(1);
				if (!rankLists[rank]) rankLists[rank] = [];
				if (name) rankLists[rank].push(name);
			}
		}

		var buffer = [];
		Object.keys(rankLists).sort(function (a, b) {
			return (Config.groups.bySymbol[b] || {rank: 0}).rank - (Config.groups.bySymbol[a] || {rank: 0}).rank;
		}).forEach(function (r) {
			buffer.push((Config.groups.bySymbol[r] ? Config.groups.bySymbol[r].name + "s (" + r + ")" : r) + ":\n" + rankLists[r].sortBy(toId).join(", "));
		});

		if (!buffer.length) buffer = "This server has no auth.";
		connection.popup(buffer.join("\n\n"));
	},

	me: function (target, room, user, connection) {
		// By default, /me allows a blank message
		if (target) target = this.canTalk(target);
		if (!target) return;

		return '/me ' + target;
	},

	mee: function (target, room, user, connection) {
		// By default, /mee allows a blank message
		if (target) target = this.canTalk(target);
		if (!target) return;

		return '/mee ' + target;
	},

	avatar: function (target, room, user) {
		if (!target) return this.parse('/avatars');
		var parts = target.split(',');
		var avatar = parseInt(parts[0]);
		if (!avatar || avatar > 294 || avatar < 1) {
			if (!parts[1]) {
				this.sendReply("Invalid avatar.");
			}
			return false;
		}

		user.avatar = avatar;
		if (!parts[1]) {
			this.sendReply("Avatar changed to:\n" +
				'|raw|<img src="//play.pokemonshowdown.com/sprites/trainers/' + avatar + '.png" alt="" width="80" height="80" />');
		}
	},
	avatarhelp: ["/avatar [avatar number 1 to 293] - Change your trainer sprite."],

	signout: 'logout',
	logout: function (target, room, user) {
		user.resetName();
	},

	requesthelp: 'report',
	report: function (target, room, user) {
		if (room.id === 'help') {
			this.sendReply("Ask one of the Moderators (@) in the Help room.");
		} else {
			this.parse('/join help');
		}
	},

	r: 'reply',
	reply: function (target, room, user) {
		if (!target) return this.parse('/help reply');
		if (!user.lastPM) {
			return this.sendReply("No one has PMed you yet.");
		}
		return this.parse('/msg ' + (user.lastPM || '') + ', ' + target);
	},
	replyhelp: ["/reply OR /r [message] - Send a private message to the last person you received a message from, or sent a message to."],

	pm: 'msg',
	whisper: 'msg',
	w: 'msg',
	msg: function (target, room, user, connection) {
		if (!target) return this.parse('/help msg');
		target = this.splitTarget(target);
		var targetUser = this.targetUser;
		if (!target) {
			this.sendReply("You forgot the comma.");
			return this.parse('/help msg');
		}
		this.pmTarget = (targetUser || this.targetUsername);
		if (!targetUser || !targetUser.connected) {
			if (targetUser && !targetUser.connected) {
				this.errorReply("User " + this.targetUsername + " is offline.");
				return;
			} else {
				this.errorReply("User "  + this.targetUsername + " not found. Did you misspell their name?");
				return this.parse('/help msg');
			}
			return;
		}

		if (Config.modchat.pm) {
			var userGroup = user.group;
<<<<<<< HEAD
			if (Config.groups.bySymbol[userGroup].rank < Config.groups.bySymbol[Config.modchat.pm].rank) {
				var groupName = Config.groups.bySymbol[Config.modchat.pm].name || Config.modchat.pm;
				this.popupReply("Because moderated chat is set, you must be of rank " + groupName + " or higher to PM users.");
=======
			if (Config.groupsranking.indexOf(userGroup) < Config.groupsranking.indexOf(Config.pmmodchat)) {
				var groupName = Config.groups[Config.pmmodchat].name || Config.pmmodchat;
				this.errorReply("Because moderated chat is set, you must be of rank " + groupName + " or higher to PM users.");
>>>>>>> f27e55dc
				return false;
			}
		}

		if (user.locked && !targetUser.can('lock')) {
<<<<<<< HEAD
			return this.popupReply("You can only private message members of the moderation team (users marked by " + Users.getGroupsThatCan('lock').join(", ") + ") when locked.");
=======
			return this.errorReply("You can only private message members of the moderation team (users marked by %, @, &, or ~) when locked.");
>>>>>>> f27e55dc
		}
		if (targetUser.locked && !user.can('lock')) {
			return this.errorReply("This user is locked and cannot PM.");
		}
		if (targetUser.ignorePMs && targetUser.ignorePMs !== user.group && !user.can('lock')) {
			if (!targetUser.can('lock')) {
				return this.errorReply("This user is blocking private messages right now.");
			} else if (targetUser.can('bypassall')) {
<<<<<<< HEAD
				return this.popupReply("This " + (Config.groups.bySymbol[targetUser.group].name || "Administrator") + " is too busy to answer private messages right now. Please contact a different staff member.");
=======
				return this.errorReply("This admin is too busy to answer private messages right now. Please contact a different staff member.");
>>>>>>> f27e55dc
			}
		}
		if (user.ignorePMs && user.ignorePMs !== targetUser.group && !targetUser.can('lock')) {
			return this.errorReply("You are blocking private messages right now.");
		}

		target = this.canTalk(target, null, targetUser);
		if (!target) return false;

		if (target.charAt(0) === '/' && target.charAt(1) !== '/') {
			// PM command
			var innerCmdIndex = target.indexOf(' ');
			var innerCmd = (innerCmdIndex >= 0 ? target.slice(1, innerCmdIndex) : target.slice(1));
			var innerTarget = (innerCmdIndex >= 0 ? target.slice(innerCmdIndex + 1) : '');
			switch (innerCmd) {
			case 'me':
			case 'mee':
			case 'announce':
				break;
			case 'invite':
			case 'inv':
				var targetRoom = Rooms.search(innerTarget);
<<<<<<< HEAD
				if (!targetRoom || targetRoom === Rooms.global) return connection.send('|pm|' + user.getIdentity() + '|' + targetUser.getIdentity() + '|/text The room "' + innerTarget + '" does not exist.');
				if (targetRoom.staffRoom && !targetUser.can('staff')) return connection.send('|pm|' + user.getIdentity() + '|' + targetUser.getIdentity() + '|/text User "' + this.targetUsername + '" requires global auth to join room "' + targetRoom.id + '".');
				if (targetRoom.isPrivate && targetRoom.modjoin && targetRoom.auth) {
					if (Config.groups.bySymbol[targetRoom.auth[targetUser.userid] || Config.groups.default[targetRoom.type + 'Room']].rank < Config.groups.bySymbol[targetRoom.modjoin].rank || !targetUser.can('bypassall')) {
						return connection.send('|pm|' + user.getIdentity() + '|' + targetUser.getIdentity() + '|/text The room "' + innerTarget + '" does not exist.');
=======
				if (!targetRoom || targetRoom === Rooms.global) return this.errorReply('The room "' + innerTarget + '" does not exist.');
				if (targetRoom.staffRoom && !targetUser.isStaff) return this.errorReply('User "' + this.targetUsername + '" requires global auth to join room "' + targetRoom.id + '".');
				if (targetRoom.isPrivate === true && targetRoom.modjoin && targetRoom.auth) {
					if (Config.groupsranking.indexOf(targetRoom.auth[targetUser.userid] || ' ') < Config.groupsranking.indexOf(targetRoom.modjoin) && !targetUser.can('bypassall')) {
						return this.errorReply('The room "' + innerTarget + '" does not exist.');
>>>>>>> f27e55dc
					}
				}

				target = '/invite ' + targetRoom.id;
				break;
			default:
				return this.errorReply("The command '/" + innerCmd + "' was unrecognized or unavailable in private messages. To send a message starting with '/" + innerCmd + "', type '//" + innerCmd + "'.");
			}
		}

		var message = '|pm|' + user.getIdentity() + '|' + targetUser.getIdentity() + '|' + target;
		user.send(message);
		if (targetUser !== user) targetUser.send(message);
		targetUser.lastPM = user.userid;
		user.lastPM = targetUser.userid;
	},
	msghelp: ["/msg OR /whisper OR /w [username], [message] - Send a private message."],

	blockpm: 'ignorepms',
	blockpms: 'ignorepms',
	ignorepm: 'ignorepms',
	ignorepms: function (target, room, user) {
		if (user.ignorePMs === (target || true)) return this.sendReply("You are already blocking private messages! To unblock, use /unblockpms");
		if (user.can('lock') && !user.can('bypassall')) return this.sendReply("You are not allowed to block private messages.");
		user.ignorePMs = true;
		if (target in Config.groups) {
			user.ignorePMs = target;
			return this.sendReply("You are now blocking private messages, except from staff and " + target + ".");
		}
		return this.sendReply("You are now blocking private messages, except from staff.");
	},
	ignorepmshelp: ["/blockpms - Blocks private messages. Unblock them with /unignorepms."],

	unblockpm: 'unignorepms',
	unblockpms: 'unignorepms',
	unignorepm: 'unignorepms',
	unignorepms: function (target, room, user) {
		if (!user.ignorePMs) return this.sendReply("You are not blocking private messages! To block, use /blockpms");
		user.ignorePMs = false;
		return this.sendReply("You are no longer blocking private messages.");
	},
	unignorepmshelp: ["/unblockpms - Unblocks private messages. Block them with /blockpms."],

	idle: 'away',
	afk: 'away',
	away: function (target, room, user) {
		this.parse('/blockchallenges');
		this.parse('/blockpms ' + target);
	},
	awayhelp: ["/away - Blocks challenges and private messages. Unblock them with /back."],

	unaway: 'back',
	unafk: 'back',
	back: function () {
		this.parse('/unblockpms');
		this.parse('/unblockchallenges');
	},
	backhelp: ["/back - Unblocks challenges and/or private messages, if either are blocked."],

	makeprivatechatroom: 'makechatroom',
	makechatroom: function (target, room, user, connection, cmd) {
		if (!this.can('makeroom')) return;

		// `,` is a delimiter used by a lot of /commands
		// `|` and `[` are delimiters used by the protocol
		// `-` has special meaning in roomids
		if (target.includes(',') || target.includes('|') || target.includes('[') || target.includes('-')) {
			return this.sendReply("Room titles can't contain any of: ,|[-");
		}

		var id = toId(target);
		if (!id) return this.parse('/help makechatroom');
		if (Rooms.rooms[id]) return this.sendReply("The room '" + target + "' already exists.");
		if (Rooms.global.addChatRoom(target)) {
			if (cmd === 'makeprivatechatroom') {
				var targetRoom = Rooms.search(target);
				targetRoom.isPrivate = true;
				targetRoom.chatRoomData.isPrivate = true;
				Rooms.global.writeChatRoomData();
				return this.sendReply("The private chat room '" + target + "' was created.");
			} else {
				return this.sendReply("The chat room '" + target + "' was created.");
			}
		}
		return this.sendReply("An error occurred while trying to create the room '" + target + "'.");
	},
	makechatroomhelp: ["/makechatroom [roomname] - Creates a new room named [roomname]. Requires: " + Users.getGroupsThatCan('makeroom').join(" ")],

	deregisterchatroom: function (target, room, user) {
		if (!this.can('makeroom')) return;
		var id = toId(target);
		if (!id) return this.parse('/help deregisterchatroom');
		var targetRoom = Rooms.search(id);
		if (!targetRoom) return this.sendReply("The room '" + target + "' doesn't exist.");
		target = targetRoom.title || targetRoom.id;
		if (Rooms.global.deregisterChatRoom(id)) {
			this.sendReply("The room '" + target + "' was deregistered.");
			this.sendReply("It will be deleted as of the next server restart.");
			return;
		}
		return this.sendReply("The room '" + target + "' isn't registered.");
	},
	deregisterchatroomhelp: ["/deregisterchatroom [roomname] - Deletes room [roomname] after the next server restart. Requires: " + Users.getGroupsThatCan('makeroom').join(" ")],

	hideroom: 'privateroom',
	hiddenroom: 'privateroom',
	privateroom: function (target, room, user, connection, cmd) {
		var setting;
		switch (cmd) {
		case 'privateroom':
			if (!this.can('makeroom')) return;
			setting = true;
			break;
		default:
			if (!this.can('privateroom', room)) return;
			if (room.isPrivate === true) {
				return this.sendReply("This room is a secret room. Use /privateroom to toggle instead.");
			}
			setting = 'hidden';
			break;
		}

		if (target === 'off') {
			delete room.isPrivate;
			this.addModCommand("" + user.name + " made this room public.");
			if (room.chatRoomData) {
				delete room.chatRoomData.isPrivate;
				Rooms.global.writeChatRoomData();
			}
		} else {
			room.isPrivate = setting;
			this.addModCommand("" + user.name + " made this room " + (setting === true ? 'secret' : setting) + ".");
			if (room.chatRoomData) {
				room.chatRoomData.isPrivate = setting;
				Rooms.global.writeChatRoomData();
			}
		}
	},
	privateroomhelp: ["/privateroom [on/off] - Makes or unmakes a room private. Requires: " + Users.getGroupsThatCan('makeroom').join(" "),
		"/hiddenroom [on/off] - Makes or unmakes a room hidden. Hidden rooms will maintain global ranks of users. Requires: " + Users.getGroupsThatCan('privateroom').join(" ")],

	modjoin: function (target, room, user) {
		if (!this.can('privateroom', room)) return;
		if (target === 'off' || target === 'false') {
			delete room.modjoin;
			this.addModCommand("" + user.name + " turned off modjoin.");
			if (room.chatRoomData) {
				delete room.chatRoomData.modjoin;
				Rooms.global.writeChatRoomData();
			}
		} else {
			if ((target === 'on' || target === 'true' || !target) || !user.can('privateroom')) {
				room.modjoin = true;
				this.addModCommand("" + user.name + " turned on modjoin.");
			} else if (Config.groups[room.auth ? room.type + 'Room' : 'global'][target]) {
				room.modjoin = target;
				this.addModCommand("" + user.name + " set modjoin to " + target + ".");
			} else {
				this.sendReply("Unrecognized modjoin setting.");
				return false;
			}
			if (room.chatRoomData) {
				room.chatRoomData.modjoin = room.modjoin;
				Rooms.global.writeChatRoomData();
			}
			if (!room.modchat) this.parse('/modchat ' + Config.groups[room.type + 'RoomByRank'][1]);
			if (!room.isPrivate) this.parse('/hiddenroom');
		}
	},

	officialchatroom: 'officialroom',
	officialroom: function (target, room, user) {
		if (!this.can('makeroom')) return;
		if (!room.chatRoomData) {
			return this.sendReply("/officialroom - This room can't be made official");
		}
		if (target === 'off') {
			delete room.isOfficial;
			this.addModCommand("" + user.name + " made this chat room unofficial.");
			delete room.chatRoomData.isOfficial;
			Rooms.global.writeChatRoomData();
		} else {
			room.isOfficial = true;
			this.addModCommand("" + user.name + " made this chat room official.");
			room.chatRoomData.isOfficial = true;
			Rooms.global.writeChatRoomData();
		}
	},

	roomdesc: function (target, room, user) {
		if (!target) {
			if (!this.canBroadcast()) return;
			var re = /(https?:\/\/(([-\w\.]+)+(:\d+)?(\/([\w/_\.]*(\?\S+)?)?)?))/g;
			if (!room.desc) return this.sendReply("This room does not have a description set.");
			this.sendReplyBox("The room description is: " + room.desc.replace(re, '<a href="$1">$1</a>'));
			return;
		}
		if (!this.can('roomdesc', room)) return false;
		if (target.length > 80) return this.sendReply("Error: Room description is too long (must be at most 80 characters).");
		var normalizedTarget = ' ' + target.toLowerCase().replace('[^a-zA-Z0-9]+', ' ').trim() + ' ';

		if (normalizedTarget.includes(' welcome ')) {
			return this.sendReply("Error: Room description must not contain the word 'welcome'.");
		}
		if (normalizedTarget.slice(0, 9) === ' discuss ') {
			return this.sendReply("Error: Room description must not start with the word 'discuss'.");
		}
		if (normalizedTarget.slice(0, 12) === ' talk about ' || normalizedTarget.slice(0, 17) === ' talk here about ') {
			return this.sendReply("Error: Room description must not start with the phrase 'talk about'.");
		}

		room.desc = target;
		this.sendReply("(The room description is now: " + target + ")");

		this.privateModCommand("(" + user.name + " changed the roomdesc to: \"" + target + "\".)");

		if (room.chatRoomData) {
			room.chatRoomData.desc = room.desc;
			Rooms.global.writeChatRoomData();
		}
	},

	topic: 'roomintro',
	roomintro: function (target, room, user) {
		if (!target) {
			if (!this.canBroadcast()) return;
			if (!room.introMessage) return this.sendReply("This room does not have an introduction set.");
			this.sendReply('|raw|<div class="infobox infobox-limited">' + room.introMessage + '</div>');
			if (!this.broadcasting && user.can('roomintro', room)) {
				this.sendReply("Source:");
				this.sendReplyBox('<code>/roomintro ' + Tools.escapeHTML(room.introMessage) + '</code>');
			}
			return;
		}
		target = target.trim();
		if (!this.can('roomintro', room)) return false;
		if (!this.canHTML(target)) return;
		if (!/</.test(target)) {
			// not HTML, do some simple URL linking
			var re = /(https?:\/\/(([-\w\.]+)+(:\d+)?(\/([\w/_\.]*(\?\S+)?)?)?))/g;
			target = target.replace(re, '<a href="$1">$1</a>');
		}
		if (target.substr(0, 11) === '/roomintro ') target = target.substr(11);

		room.introMessage = target;
		this.sendReply("(The room introduction has been changed to:)");
		this.sendReply('|raw|<div class="infobox infobox-limited">' + target + '</div>');

		this.privateModCommand("(" + user.name + " changed the roomintro.)");

		if (room.chatRoomData) {
			room.chatRoomData.introMessage = room.introMessage;
			Rooms.global.writeChatRoomData();
		}
	},

	roomalias: function (target, room, user) {
		if (!room.chatRoomData) return this.sendReply("This room isn't designed for aliases.");
		if (!target) {
			if (!this.canBroadcast()) return;
			if (!room.chatRoomData.aliases || !room.chatRoomData.aliases.length) return this.sendReplyBox("This room does not have any aliases.");
			return this.sendReplyBox("This room has the following aliases: " + room.chatRoomData.aliases.join(", ") + "");
		}
		if (!this.can('setalias')) return false;
		var alias = toId(target);
		if (!alias.length) return this.sendReply("Only alphanumeric characters are valid in an alias.");
		if (Rooms.get(alias) || Rooms.aliases[alias]) return this.sendReply("You cannot set an alias to an existing room or alias.");

		this.privateModCommand("(" + user.name + " added the room alias '" + target + "'.)");

		if (!room.chatRoomData.aliases) room.chatRoomData.aliases = [];
		room.chatRoomData.aliases.push(alias);
		Rooms.aliases[alias] = room;
		Rooms.global.writeChatRoomData();
	},

	removeroomalias: function (target, room, user) {
		if (!room.chatRoomData) return this.sendReply("This room isn't designed for aliases.");
		if (!room.chatRoomData.aliases) return this.sendReply("This room does not have any aliases.");
		if (!this.can('setalias')) return false;
		var alias = toId(target);
		if (!alias.length || !Rooms.aliases[alias]) return this.sendReply("Please specify an existing alias.");
		if (Rooms.aliases[alias] !== room) return this.sendReply("You may only remove an alias from the current room.");

		this.privateModCommand("(" + user.name + " removed the room alias '" + target + "'.)");

		var aliasIndex = room.chatRoomData.aliases.indexOf(alias);
		if (aliasIndex >= 0) {
			room.chatRoomData.aliases.splice(aliasIndex, 1);
			delete Rooms.aliases[alias];
			Rooms.global.writeChatRoomData();
		}
	},

	roomdemote: 'roompromote',
	roompromote: function (target, room, user, connection, cmd) {
		if (!target) return this.parse('/help roompromote');

		target = this.splitTarget(target, true);
		var targetUser = this.targetUser;
		var userid = toId(this.targetUsername);
		var name = targetUser ? targetUser.name : this.targetUsername;

		if (!userid) return this.parse('/help roompromote');
		if (!room.auth || !room.auth[userid]) {
			if (!targetUser) {
				return this.sendReply("User '" + name + "' is offline and unauthed, and so can't be promoted.");
			}
			if (!targetUser.registered) {
				return this.sendReply("User '" + name + "' is unregistered, and so can't be promoted.");
			}
		}

		var currentGroup = ((room.auth && room.auth[userid]) || (room.isPrivate !== true && targetUser.group) || Config.groups.default[room.type + 'Room'])[0];
		var nextGroup = target;
		if (target === 'deauth') nextGroup = Config.groups.default[room.type + 'Room'];
		if (!nextGroup) {
			return this.sendReply("Please specify a group such as /roomvoice or /roomdeauth");
		}
		if (!Config.groups.bySymbol[nextGroup]) {
			return this.sendReply("Group '" + nextGroup + "' does not exist.");
		}
		if (!Config.groups[room.type + 'Room'][nextGroup]) {
			return this.sendReply("Group '" + nextGroup + "' does not exist as a room rank.");
		}

		if (!room.auth && nextGroup !== Config.groups[room.type + 'RoomByRank'].slice(-1)[0]) {
			this.sendReply("/roompromote - This room isn't designed for per-room moderation");
			return this.sendReply("Before setting room auth, you need to set it up with /room" + Config.groups.bySymbol[Config.groups[room.type + 'RoomByRank'].slice(-1)[0]].id);
		}

		var groupName = Config.groups.bySymbol[nextGroup].name || "regular user";
		if ((room.auth[userid] || Config.groupsranking[0]) === nextGroup) {
			return this.sendReply("User '" + name + "' is already a " + groupName + " in this room.");
		}
		if (!user.can('makeroom')) {
			if (!user.can('roompromote', currentGroup, room)) {
				return this.sendReply("/" + cmd + " - Access denied for removing " + ((Config.groups.bySymbol[currentGroup] ? Config.groups.bySymbol[currentGroup].name : "an undefined group") || "regular user") + ".");
			}
			if (!user.can('roompromote', nextGroup, room)) {
				return this.sendReply("/" + cmd + " - Access denied for giving " + groupName + ".");
			}
		}

		if (!room.auth) room.auth = room.chatRoomData.auth = {};
		if (nextGroup === Config.groups.default[room.type + 'Room']) {
			delete room.auth[userid];
		} else {
			room.auth[userid] = nextGroup;
		}

		if (Config.groups.bySymbol[nextGroup].rank < Config.groups.bySymbol[currentGroup].rank) {
			this.privateModCommand("(" + name + " was demoted to Room " + groupName + " by " + user.name + ".)");
			if (targetUser && Rooms.rooms[room.id].users[targetUser.userid]) targetUser.popup("You were demoted to Room " + groupName + " by " + user.name + ".");
		} else if (nextGroup === '#') {
			this.addModCommand("" + name + " was promoted to " + groupName + " by " + user.name + ".");
		} else {
			this.addModCommand("" + name + " was promoted to Room " + groupName + " by " + user.name + ".");
		}

		if (targetUser) targetUser.updateIdentity(room.id);
		if (room.chatRoomData) Rooms.global.writeChatRoomData();
	},
	roompromotehelp: ["/roompromote OR /roomdemote [username], [group symbol] - Promotes/demotes the user to the specified room rank. Requires: " + Users.getGroupsThatCan('roompromote').join(" "),
		"/room[group] [username] - Promotes/demotes the user to the specified room rank. Requires: " + Users.getGroupsThatCan('roompromote').join(" "),
		"/roomdeauth [username] - Removes all room rank from the user. Requires: " + Users.getGroupsThatCan('roompromote').join(" ")],

	roomstaff: 'roomauth',
	roomauth: function (target, room, user, connection) {
		var targetRoom = room;
		if (target) targetRoom = Rooms.search(target);
		if (!targetRoom || (targetRoom !== room && targetRoom.modjoin && !user.can('bypassall'))) return this.sendReply("The room '" + target + "' does not exist.");
		if (!targetRoom.auth) return this.sendReply("/roomauth - The room '" + (targetRoom.title ? targetRoom.title : target) + "' isn't designed for per-room moderation and therefore has no auth list.");

		var rankLists = {};
		for (var u in targetRoom.auth) {
			if (!rankLists[targetRoom.auth[u]]) rankLists[targetRoom.auth[u]] = [];
			rankLists[targetRoom.auth[u]].push(u);
		}

		var buffer = [];
		Object.keys(rankLists).sort(function (a, b) {
			return (Config.groups.bySymbol[b] || {rank: 0}).rank - (Config.groups.bySymbol[a] || {rank: 0}).rank;
		}).forEach(function (r) {
			buffer.push((Config.groups.bySymbol[r] ? Config.groups.bySymbol[r].name + "s (" + r + ")" : r) + ":\n" + rankLists[r].sort().join(", "));
		});

		if (!buffer.length) {
			connection.popup("The room '" + targetRoom.title + "' has no auth.");
			return;
		}
		if (targetRoom !== room) buffer.unshift("" + targetRoom.title + " room auth:");
		connection.popup(buffer.join("\n\n"));
	},

	userauth: function (target, room, user, connection) {
		var targetId = toId(target) || user.userid;
		var targetUser = Users.getExact(targetId);
		var targetUsername = (targetUser ? targetUser.name : target);

		var buffer = [];
		var innerBuffer = [];
		var group = Users.usergroups[targetId];
		if (group) {
			buffer.push('Global auth: ' + group.charAt(0));
		}
		for (var i = 0; i < Rooms.global.chatRooms.length; i++) {
			var curRoom = Rooms.global.chatRooms[i];
			if (!curRoom.auth || curRoom.isPrivate) continue;
			group = curRoom.auth[targetId];
			if (!group) continue;
			innerBuffer.push(group + curRoom.id);
		}
		if (innerBuffer.length) {
			buffer.push('Room auth: ' + innerBuffer.join(', '));
		}
		if (targetId === user.userid || user.can('makeroom')) {
			innerBuffer = [];
			for (var i = 0; i < Rooms.global.chatRooms.length; i++) {
				var curRoom = Rooms.global.chatRooms[i];
				if (!curRoom.auth || !curRoom.isPrivate) continue;
				var auth = curRoom.auth[targetId];
				if (!auth) continue;
				innerBuffer.push(auth + curRoom.id);
			}
			if (innerBuffer.length) {
				buffer.push('Private room auth: ' + innerBuffer.join(', '));
			}
		}
		if (!buffer.length) {
			buffer.push("No global or room auth.");
		}

		buffer.unshift("" + targetUsername + " user auth:");
		connection.popup(buffer.join("\n\n"));
	},

	rb: 'roomban',
	roomban: function (target, room, user, connection) {
		if (!target) return this.parse('/help roomban');
		if (room.isMuted(user) && !user.can('bypassall')) return this.sendReply("You cannot do this while unable to talk.");

		target = this.splitTarget(target, true);
		var targetUser = this.targetUser;
		var name = this.targetUsername;
		var userid = toId(name);

		if (!userid || !targetUser) return this.sendReply("User '" + name + "' does not exist.");
		if (!this.can('ban', targetUser, room)) return false;
		if (!room.bannedUsers || !room.bannedIps) {
			return this.sendReply("Room bans are not meant to be used in room " + room.id + ".");
		}
		if (room.bannedUsers[userid] && room.bannedIps[targetUser.latestIp]) return this.sendReply("User " + targetUser.name + " is already banned from room " + room.id + ".");
		targetUser.popup("" + user.name + " has banned you from the room " + room.id + "." + (target ? "\n\nReason: " + target + ""  : "") + "\n\nTo appeal the ban, PM the staff member that banned you or a room owner. If you are unsure who the room owners are, type this into any room: /roomauth " + room.id);
		this.addModCommand("" + targetUser.name + " was banned from room " + room.id + " by " + user.name + "." + (target ? " (" + target + ")" : ""));
		var alts = room.roomBan(targetUser);
		if (alts.length) {
			this.privateModCommand("(" + targetUser.name + "'s alts were also banned from room " + room.id + ": " + alts.join(", ") + ")");
			for (var i = 0; i < alts.length; ++i) {
				this.add('|unlink|' + toId(alts[i]));
			}
		}
		this.add('|unlink|' + this.getLastIdOf(targetUser));
	},
	roombanhelp: ["/roomban [username] - Bans the user from the room you are in. Requires: " + Users.getGroupsThatCan('ban').join(" ")],

	unroomban: 'roomunban',
	roomunban: function (target, room, user, connection) {
		if (!target) return this.parse('/help roomunban');
		if (!room.bannedUsers || !room.bannedIps) {
			return this.sendReply("Room bans are not meant to be used in room " + room.id + ".");
		}
		if (room.isMuted(user) && !user.can('bypassall')) return this.sendReply("You cannot do this while unable to talk.");

		this.splitTarget(target, true);
		var targetUser = this.targetUser;
		var userid = room.isRoomBanned(targetUser) || toId(target);

		if (!userid) return this.sendReply("User '" + target + "' is an invalid username.");
		if (!this.can('ban', targetUser, room)) return false;
		var unbannedUserid = room.unRoomBan(userid);
		if (!unbannedUserid) return this.sendReply("User " + userid + " is not banned from room " + room.id + ".");

		if (targetUser) targetUser.popup("" + user.name + " has unbanned you from the room " + room.id + ".");
		this.addModCommand("" + unbannedUserid + " was unbanned from room " + room.id + " by " + user.name + ".");
	},
	roomunbanhelp: ["/roomunban [username] - Unbans the user from the room you are in. Requires: " + Users.getGroupsThatCan('ban').join(" ")],

	autojoin: function (target, room, user, connection) {
		Rooms.global.autojoinRooms(user, connection);
		var targets = target.split(',');
		var autojoins = [];
		if (targets.length > 9 || Object.keys(connection.rooms).length > 1) return;
		for (var i = 0; i < targets.length; i++) {
			if (user.tryJoinRoom(targets[i], connection) === null) {
				autojoins.push(targets[i]);
			}
		}
		connection.autojoins = autojoins.join(',');
	},

	joim: 'join',
	j: 'join',
	join: function (target, room, user, connection) {
		if (!target) return false;
		if (user.tryJoinRoom(target, connection) === null) {
			connection.sendTo(target, "|noinit|namerequired|The room '" + target + "' does not exist or requires a login to join.");
		}
	},

	leave: 'part',
	part: function (target, room, user, connection) {
		if (room.id === 'global') return false;
		var targetRoom = Rooms.search(target);
		if (target && !targetRoom) {
			return this.sendReply("The room '" + target + "' does not exist.");
		}
		user.leaveRoom(targetRoom || room, connection);
	},

	/*********************************************************
	 * Moderating: Punishments
	 *********************************************************/

	kick: 'warn',
	k: 'warn',
	warn: function (target, room, user) {
		if (!target) return this.parse('/help warn');
		if (room.isMuted(user) && !user.can('bypassall')) return this.sendReply("You cannot do this while unable to talk.");

		target = this.splitTarget(target);
		var targetUser = this.targetUser;
		if (!targetUser || !targetUser.connected) return this.sendReply("User '" + this.targetUsername + "' does not exist.");
		if (room.isPrivate === true && room.auth) {
			return this.sendReply("You can't warn here: This is a privately-owned room not subject to global rules.");
		}
		if (!Rooms.rooms[room.id].users[targetUser.userid]) {
			return this.sendReply("User " + this.targetUsername + " is not in the room " + room.id + ".");
		}
		if (target.length > MAX_REASON_LENGTH) {
			return this.sendReply("The reason is too long. It cannot exceed " + MAX_REASON_LENGTH + " characters.");
		}
		if (!this.can('warn', targetUser, room)) return false;

		this.addModCommand("" + targetUser.name + " was warned by " + user.name + "." + (target ? " (" + target + ")" : ""));
		targetUser.send('|c|~|/warn ' + target);
		this.add('|unlink|' + this.getLastIdOf(targetUser));
	},
	warnhelp: ["/warn OR /k [username], [reason] - Warns a user showing them the Pok\u00e9mon Showdown Rules and [reason] in an overlay. Requires: " + Users.getGroupsThatCan('warn').join(" ")],

	redirect: 'redir',
	redir: function (target, room, user, connection) {
		if (!target) return this.parse('/help redirect');
		target = this.splitTarget(target);
		var targetUser = this.targetUser;
		var targetRoom = Rooms.search(target);
		if (!targetRoom) {
			return this.sendReply("The room '" + target + "' does not exist.");
		}
		if (!this.can('redirect', targetUser, room) || !this.can('redirect', targetUser, targetRoom)) return false;
		if (!targetUser || !targetUser.connected) {
			return this.sendReply("User " + this.targetUsername + " not found.");
		}
		if (targetRoom.id === "global") return this.sendReply("Users cannot be redirected to the global room.");
		if (Rooms.rooms[targetRoom.id].users[targetUser.userid]) {
			return this.sendReply("User " + targetUser.name + " is already in the room " + targetRoom.title + "!");
		}
		if (!Rooms.rooms[room.id].users[targetUser.userid]) {
			return this.sendReply("User " + this.targetUsername + " is not in the room " + room.id + ".");
		}
		if (targetUser.joinRoom(targetRoom.id) === false) return this.sendReply("User " + targetUser.name + " could not be joined to room " + targetRoom.title + ". They could be banned from the room.");
		var roomName = (targetRoom.isPrivate) ? "a private room" : "room " + targetRoom.title;
		this.addModCommand("" + targetUser.name + " was redirected to " + roomName + " by " + user.name + ".");
		targetUser.leaveRoom(room);
	},
	redirhelp: ["/redirect OR /redir [username], [roomname] - Attempts to redirect the user [username] to the room [roomname]. Requires: " + Users.getGroupsThatCan('redirect').join(" ")],

	m: 'mute',
	mute: function (target, room, user, connection, cmd) {
		if (!target) return this.parse('/help mute');
		if (room.isMuted(user) && !user.can('bypassall')) return this.sendReply("You cannot do this while unable to talk.");

		target = this.splitTarget(target);
		var targetUser = this.targetUser;
		if (!targetUser) return this.sendReply("User '" + this.targetUsername + "' does not exist.");
		if (target.length > MAX_REASON_LENGTH) {
			return this.sendReply("The reason is too long. It cannot exceed " + MAX_REASON_LENGTH + " characters.");
		}

		var muteDuration = ((cmd === 'hm' || cmd === 'hourmute') ? HOURMUTE_LENGTH : MUTE_LENGTH);
		if (!this.can('mute', targetUser, room)) return false;
		var canBeMutedFurther = ((room.getMuteTime(targetUser) || 0) <= (muteDuration * 5 / 6));
		if ((room.isMuted(targetUser) && !canBeMutedFurther) || targetUser.locked || !targetUser.connected) {
			var problem = " but was already " + (!targetUser.connected ? "offline" : targetUser.locked ? "locked" : "muted");
			if (!target) {
				return this.privateModCommand("(" + targetUser.name + " would be muted by " + user.name + problem + ".)");
			}
			return this.addModCommand("" + targetUser.name + " would be muted by " + user.name + problem + "." + (target ? " (" + target + ")" : ""));
		}

		targetUser.popup("|modal|" + user.name + " has muted you in " + room.id + " for " + (muteDuration / (60 * 1000)) + " minutes. " + target);
		this.addModCommand("" + targetUser.name + " was muted by " + user.name + " for " + (muteDuration / (60 * 1000)) + " minutes." + (target ? " (" + target + ")" : ""));
		if (targetUser.autoconfirmed && targetUser.autoconfirmed !== targetUser.userid) this.privateModCommand("(" + targetUser.name + "'s ac account: " + targetUser.autoconfirmed + ")");
		this.add('|unlink|' + this.getLastIdOf(targetUser));

		room.mute(targetUser, muteDuration, false);
	},
	mutehelp: ["/mute OR /m [username], [reason] - Mutes a user with reason for 7 minutes. Requires: " + Users.getGroupsThatCan('mute').join(" ")],

	hm: 'hourmute',
	hourmute: function (target) {
		if (!target) return this.parse('/help hourmute');
		this.run('mute');
	},
	hourmutehelp: ["/hourmute OR /hm [username], [reason] - Mutes a user with reason for an hour. Requires: " + Users.getGroupsThatCan('mute').join(" ")],

	um: 'unmute',
	unmute: function (target, room, user) {
		if (!target) return this.parse('/help unmute');
		target = this.splitTarget(target);
		if (room.isMuted(user) && !user.can('bypassall')) return this.sendReply("You cannot do this while unable to talk.");
		if (!this.can('mute', null, room)) return false;

		var targetUser = this.targetUser;
		var successfullyUnmuted = room.unmute(targetUser ? targetUser.userid : this.targetUsername);

		if (successfullyUnmuted) {
			this.addModCommand("" + (targetUser ? targetUser.name : successfullyUnmuted) + " was unmuted by " + user.name + ".");
		} else {
			this.sendReply("" + (targetUser ? targetUser.name : this.targetUsername) + " is not muted.");
		}
	},
	unmutehelp: ["/unmute [username] - Removes mute from user. Requires: " + Users.getGroupsThatCan('mute').join(" ")],

	forcelock: 'lock',
	l: 'lock',
	ipmute: 'lock',
	lock: function (target, room, user, connection, cmd) {
		if (!target) return this.parse('/help lock');

		target = this.splitTarget(target);
		var targetUser = this.targetUser;
		if (!targetUser) return this.sendReply("User '" + this.targetUsername + "' does not exist.");
		if (target.length > MAX_REASON_LENGTH) {
			return this.sendReply("The reason is too long. It cannot exceed " + MAX_REASON_LENGTH + " characters.");
		}
		if (!this.can('lock', targetUser)) return false;

		if ((targetUser.locked || Users.checkBanned(targetUser.latestIp)) && !target) {
			var problem = " but was already " + (targetUser.locked ? "locked" : "banned");
			return this.privateModCommand("(" + targetUser.name + " would be locked by " + user.name + problem + ".)");
		}

		if (targetUser.confirmed) {
			if (cmd === 'forcelock') {
				var from = targetUser.deconfirm();
				ResourceMonitor.log("[CrisisMonitor] " + targetUser.name + " was locked by " + user.name + " and demoted from " + from.join(", ") + ".");
			} else {
				return this.sendReply("" + targetUser.name + " is a confirmed user. If you are sure you would like to lock them use /forcelock.");
			}
		} else if (cmd === 'forcelock') {
			return this.sendReply("Use /lock; " + targetUser.name + " is not a confirmed user.");
		}

<<<<<<< HEAD
		targetUser.popup("" + user.name + " has locked you from talking in chats, battles, and PMing regular users." + (target ? "\n\nReason: " + target : "") + "\n\nIf you feel that your lock was unjustified, you can still PM staff members (" + Users.getGroupsThatCan('lock', user).join(", ") + ") to discuss it" + (Config.appealUri ? " or you can appeal:\n" + Config.appealUri : ".") + "\n\nYour lock will expire in a few days.");
=======
		targetUser.popup("|modal|" + user.name + " has locked you from talking in chats, battles, and PMing regular users." + (target ? "\n\nReason: " + target : "") + "\n\nIf you feel that your lock was unjustified, you can still PM staff members (%, @, &, and ~) to discuss it" + (Config.appealurl ? " or you can appeal:\n" + Config.appealurl : ".") + "\n\nYour lock will expire in a few days.");
>>>>>>> f27e55dc

		this.addModCommand("" + targetUser.name + " was locked from talking by " + user.name + "." + (target ? " (" + target + ")" : ""));
		var alts = targetUser.getAlts();
		var acAccount = (targetUser.autoconfirmed !== targetUser.userid && targetUser.autoconfirmed);
		if (alts.length) {
			this.privateModCommand("(" + targetUser.name + "'s " + (acAccount ? " ac account: " + acAccount + ", " : "") + "locked alts: " + alts.join(", ") + ")");
		} else if (acAccount) {
			this.privateModCommand("(" + targetUser.name + "'s ac account: " + acAccount + ")");
		}
		var userid = this.getLastIdOf(targetUser);
		this.add('|unlink|hide|' + userid);

		this.globalModlog("LOCK", targetUser, " by " + user.name + (target ? ": " + target : ""));
		targetUser.lock(false, userid);
		return true;
	},
	lockhelp: ["/lock OR /l [username], [reason] - Locks the user from talking in all chats. Requires: " + Users.getGroupsThatCan('lock').join(" ")],

	unlock: function (target, room, user) {
		if (!target) return this.parse('/help unlock');
		if (!this.can('lock')) return false;

		var unlocked = Users.unlock(target);

		if (unlocked) {
			var names = Object.keys(unlocked);
			this.addModCommand(names.join(", ") + " " + ((names.length > 1) ? "were" : "was") +
				" unlocked by " + user.name + ".");
			this.globalModlog("UNLOCK", target, " by " + user.name);
		} else {
			this.sendReply("User '" + target + "' is not locked.");
		}
	},
	unlockhelp: ["/unlock [username] - Unlocks the user. Requires: " + Users.getGroupsThatCan('lock').join(" ")],

	forceban: 'ban',
	b: 'ban',
	ban: function (target, room, user, connection, cmd) {
		if (!target) return this.parse('/help ban');

		target = this.splitTarget(target);
		var targetUser = this.targetUser;
		if (!targetUser) return this.sendReply("User '" + this.targetUsername + "' does not exist.");
		if (target.length > MAX_REASON_LENGTH) {
			return this.sendReply("The reason is too long. It cannot exceed " + MAX_REASON_LENGTH + " characters.");
		}
		if (!this.can('ban', targetUser)) return false;

		if (Users.checkBanned(targetUser.latestIp) && !target && !targetUser.connected) {
			var problem = " but was already banned";
			return this.privateModCommand("(" + targetUser.name + " would be banned by " + user.name + problem + ".)");
		}

		if (targetUser.confirmed) {
			if (cmd === 'forceban') {
				var from = targetUser.deconfirm();
				ResourceMonitor.log("[CrisisMonitor] " + targetUser.name + " was banned by " + user.name + " and demoted from " + from.join(", ") + ".");
			} else {
				return this.sendReply("" + targetUser.name + " is a confirmed user. If you are sure you would like to ban them use /forceban.");
			}
		} else if (cmd === 'forceban') {
			return this.sendReply("Use /ban; " + targetUser.name + " is not a confirmed user.");
		}

<<<<<<< HEAD
		targetUser.popup("" + user.name + " has banned you." + (target ? "\n\nReason: " + target : "") + (Config.appealUri ? "\n\nIf you feel that your ban was unjustified, you can appeal:\n" + Config.appealUri : "") + "\n\nYour ban will expire in a few days.");
=======
		targetUser.popup("|modal|" + user.name + " has banned you." + (target ? "\n\nReason: " + target : "") + (Config.appealurl ? "\n\nIf you feel that your ban was unjustified, you can appeal:\n" + Config.appealurl : "") + "\n\nYour ban will expire in a few days.");
>>>>>>> f27e55dc

		this.addModCommand("" + targetUser.name + " was banned by " + user.name + "." + (target ? " (" + target + ")" : ""), " (" + targetUser.latestIp + ")");
		var alts = targetUser.getAlts();
		var acAccount = (targetUser.autoconfirmed !== targetUser.userid && targetUser.autoconfirmed);
		if (alts.length) {
			var guests = 0;
			alts = alts.filter(function (alt) {
				if (alt.substr(0, 6) !== 'Guest ') return true;
				guests++;
				return false;
			});
			this.privateModCommand("(" + targetUser.name + "'s " + (acAccount ? " ac account: " + acAccount + ", " : "") + "banned alts: " + alts.join(", ") + (guests ? " [" + guests + " guests]" : "") + ")");
			for (var i = 0; i < alts.length; ++i) {
				this.add('|unlink|' + toId(alts[i]));
			}
		} else if (acAccount) {
			this.privateModCommand("(" + targetUser.name + "'s ac account: " + acAccount + ")");
		}

		var userid = this.getLastIdOf(targetUser);
		this.add('|unlink|hide|' + userid);
		targetUser.ban(false, userid);
		this.globalModlog("BAN", targetUser, " by " + user.name + (target ? ": " + target : ""));
		return true;
	},
	banhelp: ["/ban OR /b [username], [reason] - Kick user from all rooms and ban user's IP address with reason. Requires: " + Users.getGroupsThatCan('ban').join(" ")],

	unban: function (target, room, user) {
		if (!target) return this.parse('/help unban');
		if (!this.can('ban')) return false;

		var name = Users.unban(target);

		if (name) {
			this.addModCommand("" + name + " was unbanned by " + user.name + ".");
			this.globalModlog("UNBAN", name, " by " + user.name);
		} else {
			this.sendReply("User '" + target + "' is not banned.");
		}
	},
	unbanhelp: ["/unban [username] - Unban a user. Requires: " + Users.getGroupsThatCan('ban').join(" ")],

	unbanall: function (target, room, user) {
		if (!this.can('rangeban')) return false;
		// we have to do this the hard way since it's no longer a global
		for (var i in Users.bannedIps) {
			delete Users.bannedIps[i];
		}
		for (var i in Users.lockedIps) {
			delete Users.lockedIps[i];
		}
		this.addModCommand("All bans and locks have been lifted by " + user.name + ".");
	},
	unbanallhelp: ["/unbanall - Unban all IP addresses. Requires: " + Users.getGroupsThatCan('rangeban').join(" ")],

	banip: function (target, room, user) {
		target = target.trim();
		if (!target) {
			return this.parse('/help banip');
		}
		if (!this.can('rangeban')) return false;
		if (Users.bannedIps[target] === '#ipban') return this.sendReply("The IP " + (target.charAt(target.length - 1) === '*' ? "range " : "") + target + " has already been temporarily banned.");

		Users.bannedIps[target] = '#ipban';
		this.addModCommand("" + user.name + " temporarily banned the " + (target.charAt(target.length - 1) === '*' ? "IP range" : "IP") + ": " + target);
	},
	baniphelp: ["/banip [ip] - Kick users on this IP or IP range from all rooms and bans it. Accepts wildcards to ban ranges. Requires: " + Users.getGroupsThatCan('rangeban').join(" ")],

	unbanip: function (target, room, user) {
		target = target.trim();
		if (!target) {
			return this.parse('/help unbanip');
		}
		if (!this.can('rangeban')) return false;
		if (!Users.bannedIps[target]) {
			return this.sendReply("" + target + " is not a banned IP or IP range.");
		}
		delete Users.bannedIps[target];
		this.addModCommand("" + user.name + " unbanned the " + (target.charAt(target.length - 1) === '*' ? "IP range" : "IP") + ": " + target);
	},
	unbaniphelp: ["/unbanip [ip] - Kick users on this IP or IP range from all rooms and bans it. Accepts wildcards to ban ranges. Requires: " + Users.getGroupsThatCan('rangeban').join(" ")],

	rangelock: function (target, room, user) {
		if (!target) return this.sendReply("Please specify a range to lock.");
		if (!this.can('rangeban')) return false;

		var isIp = (target.slice(-1) === '*' ? true : false);
		var range = (isIp ? target : Users.shortenHost(target));
		if (Users.lockedRanges[range]) return this.sendReply("The range " + range + " has already been temporarily locked.");

		Users.lockRange(range, isIp);
		this.addModCommand("" + user.name + " temporarily locked the range: " + range);
	},

	unrangelock: 'rangeunlock',
	rangeunlock: function (target, room, user) {
		if (!target) return this.sendReply("Please specify a range to unlock.");
		if (!this.can('rangeban')) return false;

		var range = (target.slice(-1) === '*' ? target : Users.shortenHost(target));
		if (!Users.lockedRanges[range]) return this.sendReply("The range " + range + " is not locked.");

		Users.unlockRange(range);
		this.addModCommand("" + user.name + " unlocked the range " + range + ".");
	},

	/*********************************************************
	 * Moderating: Other
	 *********************************************************/

	mn: 'modnote',
	modnote: function (target, room, user, connection) {
		if (!target) return this.parse('/help modnote');
		if ((user.locked || room.isMuted(user)) && !user.can('bypassall')) return this.sendReply("You cannot do this while unable to talk.");

		if (target.length > MAX_REASON_LENGTH) {
			return this.sendReply("The note is too long. It cannot exceed " + MAX_REASON_LENGTH + " characters.");
		}
		if (!this.can('staff', room)) return false;
		return this.privateModCommand("(" + user.name + " notes: " + target + ")");
	},
	modnotehelp: ["/modnote [note] - Adds a moderator note that can be read through modlog. Requires: " + Users.getGroupsThatCan('staff').join(" ")],

	globalpromote: 'promote',
	promote: function (target, room, user, connection, cmd) {
		if (!target) return this.parse('/help promote');

		target = this.splitTarget(target, true);
		var targetUser = this.targetUser;
		var userid = toId(this.targetUsername);
		var name = targetUser ? targetUser.name : this.targetUsername;

		if (!userid) return this.parse('/help promote');

		var currentGroup = ((targetUser && targetUser.group) || Users.usergroups[userid] || Config.groups.default.global)[0];
		var nextGroup = target;
		if (target === 'deauth') nextGroup = Config.groups.default.global;
		if (!nextGroup) {
			return this.sendReply("Please specify a group such as /globalvoice or /globaldeauth");
		}
		if (!Config.groups.bySymbol[nextGroup]) {
			return this.sendReply("Group '" + nextGroup + "' does not exist.");
		}
		if (!Config.groups.global[nextGroup]) {
			return this.sendReply("Group '" + nextGroup + "' does not exist as a global rank.");
		}

		var groupName = Config.groups.bySymbol[nextGroup].name || "regular user";
		if (currentGroup === nextGroup) {
			return this.sendReply("User '" + name + "' is already a " + groupName);
		}
		if (!user.can('promote', currentGroup)) {
			return this.sendReply("/" + cmd + " - Access denied for removing " + (Config.groups.bySymbol[currentGroup].name || "regular user") + ".");
		}
		if (!user.can('promote', nextGroup)) {
			return this.sendReply("/" + cmd + " - Access denied for giving " + groupName + ".");
		}

		if (!Users.setOfflineGroup(name, nextGroup)) {
			return this.sendReply("/promote - WARNING: This user is offline and could be unregistered. Use /forcepromote if you're sure you want to risk it.");
		}

		if (Config.groups.bySymbol[nextGroup].rank < Config.groups.bySymbol[currentGroup].rank) {
			this.privateModCommand("(" + name + " was demoted to " + groupName + " by " + user.name + ".)");
			if (targetUser) targetUser.popup("You were demoted to " + groupName + " by " + user.name + ".");
		} else {
			this.addModCommand("" + name + " was promoted to " + groupName + " by " + user.name + ".");
		}

		if (targetUser) targetUser.updateIdentity();
	},
	promotehelp: ["/promote [username], [group] - Promotes the user to the specified group. Requires: " + Users.getGroupsThatCan('promote').join(" ")],

	globaldemote: 'demote',
	demote: function (target) {
		if (!target) return this.parse('/help demote');
		this.run('promote');
	},
	demotehelp: ["/demote [username], [group] - Demotes the user to the specified group. Requires: " + Users.getGroupsThatCan('promote').join(" ")],

	forcepromote: function (target, room, user) {
		// warning: never document this command in /help
		if (!this.can('forcepromote')) return false;
		target = this.splitTarget(target, true);
		var name = this.targetUsername;
		var nextGroup = target;
		if (!Config.groups.bySymbol[nextGroup]) return this.sendReply("Group '" + nextGroup + "' does not exist.");

		if (!Users.setOfflineGroup(name, nextGroup, true)) {
			return this.sendReply("/forcepromote - Don't forcepromote unless you have to.");
		}

		this.addModCommand("" + name + " was promoted to " + (Config.groups.bySymbol[nextGroup].name || "regular user") + " by " + user.name + ".");
	},

	devoice: 'deauth',
	deauth: function (target, room, user) {
		return this.parse('/demote ' + target + ', deauth');
	},

	deroomvoice: 'roomdeauth',
	roomdevoice: 'roomdeauth',
	deroomauth: 'roomdeauth',
	roomdeauth: function (target, room, user) {
		return this.parse('/roomdemote ' + target + ', deauth');
	},

	modchat: function (target, room, user) {
		if (!target) return this.sendReply("Moderated chat is currently set to: " + room.modchat);
		if ((user.locked || room.isMuted(user)) && !user.can('bypassall')) return this.sendReply("You cannot do this while unable to talk.");
		if (!this.can('modchat', room)) return false;

		var roomType = room.auth ? room.type + 'Room' : 'global';
		if (room.modchat && Config.groups[roomType][room.modchat] && Config.groups.bySymbol[room.modchat][roomType + 'Rank'] > 1 && !user.can('modchatall', room)) {
			return this.sendReply("/modchat - Access denied for removing a setting higher than " + Config.groups[roomType + 'ByRank'][1] + ".");
		}

		target = target.toLowerCase();
		var currentModchat = room.modchat;
		switch (target) {
		case 'off':
		case 'false':
		case 'no':
		case ' ':
			room.modchat = false;
			break;
		case 'ac':
		case 'autoconfirmed':
			room.modchat = 'autoconfirmed';
			break;
		default:
			if (Config.groups.byId[target]) target = Config.groups.byId[target];
			if (!Config.groups[roomType][target]) return this.parse('/help modchat');
			if (Config.groups.bySymbol[target][roomType + 'Rank'] > 1 && !user.can('modchatall', room)) {
				return this.sendReply("/modchat - Access denied for setting higher than " + Config.groups[roomType + 'ByRank'][1] + ".");
			}
			room.modchat = target;
			break;
		}
		if (currentModchat === room.modchat) {
			return this.sendReply("Modchat is already set to " + currentModchat + ".");
		}
		if (!room.modchat) {
			this.add("|raw|<div class=\"broadcast-blue\"><b>Moderated chat was disabled!</b><br />Anyone may talk now.</div>");
		} else {
			var modchat = Tools.escapeHTML(room.modchat);
			this.add("|raw|<div class=\"broadcast-red\"><b>Moderated chat was set to " + modchat + "!</b><br />Only users of rank " + modchat + " and higher can talk.</div>");
		}
		this.logModCommand(user.name + " set modchat to " + room.modchat);

		if (room.chatRoomData) {
			room.chatRoomData.modchat = room.modchat;
			Rooms.global.writeChatRoomData();
		}
	},
	modchathelp: [
		"/modchat [off/autoconfirmed/" +
		Object.keys(Config.groups.bySymbol).filter(function (g) { return g.trim(); }).join("/") +
		"] - Set the level of moderated chat. Requires: " +
		Users.getGroupsThatCan('modchat').join(" ") +
		" for off/autoconfirmed/" +
		Config.groups.globalByRank.slice(0, 2).filter(function (g) { return g.trim(); }).join("/") +
		" options, " +
		Users.getGroupsThatCan('modchatall').join(" ") +
		" for all the options"
	],

	declare: function (target, room, user) {
		if (!target) return this.parse('/help declare');
		if (!this.can('declare', room)) return false;

		if (!this.canTalk()) return;

		this.add('|raw|<div class="broadcast-blue"><b>' + Tools.escapeHTML(target) + '</b></div>');
		this.logModCommand(user.name + " declared " + target);
	},
<<<<<<< HEAD
	declarehelp: ["/declare [message] - Anonymously announces a message. Requires: " + Users.getGroupsThatCan('declare').join(" ")],
=======
	declarehelp: ["/declare [message] - Anonymously announces a message. Requires: # & ~"],
>>>>>>> f27e55dc

	htmldeclare: function (target, room, user) {
		if (!target) return this.parse('/help htmldeclare');
		if (!this.can('gdeclare', room)) return false;

		if (!this.canTalk()) return;

		this.add('|raw|<div class="broadcast-blue"><b>' + target + '</b></div>');
		this.logModCommand(user.name + " declared " + target);
	},
	htmldeclarehelp: ["/htmldeclare [message] - Anonymously announces a message using safe HTML. Requires: " + Users.getGroupsThatCan('gdeclare').join(" ")],

	gdeclare: 'globaldeclare',
	globaldeclare: function (target, room, user) {
		if (!target) return this.parse('/help globaldeclare');
		if (!this.can('gdeclare')) return false;

		for (var id in Rooms.rooms) {
			if (id !== 'global') Rooms.rooms[id].addRaw('<div class="broadcast-blue"><b>' + target + '</b></div>');
		}
		this.logModCommand(user.name + " globally declared " + target);
	},
	globaldeclarehelp: ["/globaldeclare [message] - Anonymously announces a message to every room on the server. Requires: " + Users.getGroupsThatCan('gdeclare').join(" ")],

	cdeclare: 'chatdeclare',
	chatdeclare: function (target, room, user) {
		if (!target) return this.parse('/help chatdeclare');
		if (!this.can('gdeclare')) return false;

		for (var id in Rooms.rooms) {
			if (id !== 'global') if (Rooms.rooms[id].type !== 'battle') Rooms.rooms[id].addRaw('<div class="broadcast-blue"><b>' + target + '</b></div>');
		}
		this.logModCommand(user.name + " globally declared (chat level) " + target);
	},
	chatdeclarehelp: ["/cdeclare [message] - Anonymously announces a message to all chatrooms on the server. Requires: " + Users.getGroupsThatCan('gdeclare').join(" ")],

	wall: 'announce',
	announce: function (target, room, user) {
		if (!target) return this.parse('/help announce');

		if (!this.can('announce', room)) return false;

		target = this.canTalk(target);
		if (!target) return;

		return '/announce ' + target;
	},
	announcehelp: ["/announce OR /wall [message] - Makes an announcement. Requires: " + Users.getGroupsThatCan('announce').join(" ")],

	fr: 'forcerename',
	forcerename: function (target, room, user) {
		if (!target) return this.parse('/help forcerename');

		var reason = this.splitTarget(target, true);
		var targetUser = this.targetUser;
		if (!targetUser) {
			this.splitTarget(target);
			if (this.targetUser) {
				return this.sendReply("User has already changed their name to '" + this.targetUser.name + "'.");
			}
			return this.sendReply("User '" + target + "' not found.");
		}
		if (!this.can('forcerename', targetUser)) return false;

		var entry = targetUser.name + " was forced to choose a new name by " + user.name + (reason ? ": " + reason : "");
		this.privateModCommand("(" + entry + ")");
		Rooms.global.cancelSearch(targetUser);
		targetUser.resetName();
		targetUser.send("|nametaken||" + user.name + " considers your name inappropriate" + (reason ? ": " + reason : "."));
		return true;
	},
	forcerenamehelp: ["/forcerename OR /fr [username], [reason] - Forcibly change a user's name and shows them the [reason]. Requires: " + Users.getGroupsThatCan('forcerename').join(" ")],

	modlog: function (target, room, user, connection) {
		var lines = 0;
		// Specific case for modlog command. Room can be indicated with a comma, lines go after the comma.
		// Otherwise, the text is defaulted to text search in current room's modlog.
		var roomId = (room.id === 'staff' ? 'global' : room.id);
		var hideIps = !user.can('lock');
		var path = require('path');
		var isWin = process.platform === 'win32';
		var logPath = 'logs/modlog/';

		if (target.includes(',')) {
			var targets = target.split(',');
			target = targets[1].trim();
			roomId = toId(targets[0]) || room.id;
		}

		// Let's check the number of lines to retrieve or if it's a word instead
		if (!target.match('[^0-9]')) {
			lines = parseInt(target || 20, 10);
			if (lines > 100) lines = 100;
		}
		var wordSearch = (!lines || lines < 0);

		// Control if we really, really want to check all modlogs for a word.
		var roomNames = '';
		var filename = '';
		var command = '';
		if (roomId === 'all' && wordSearch) {
			if (!this.can('staff')) return;
			roomNames = "all rooms";
			// Get a list of all the rooms
			var fileList = fs.readdirSync('logs/modlog');
			for (var i = 0; i < fileList.length; ++i) {
				filename += path.normalize(__dirname + '/' + logPath + fileList[i]) + ' ';
			}
		} else {
			if (!this.can('staff', Rooms.get(roomId))) return;
			roomNames = "the room " + roomId;
			filename = path.normalize(__dirname + '/' + logPath + 'modlog_' + roomId + '.txt');
		}

		// Seek for all input rooms for the lines or text
		if (isWin) {
			command = path.normalize(__dirname + '/lib/winmodlog') + ' tail ' + lines + ' ' + filename;
		} else {
			command = 'tail -' + lines + ' ' + filename;
		}
		var grepLimit = 100;
		if (wordSearch) { // searching for a word instead
			if (target.match(/^["'].+["']$/)) target = target.substring(1, target.length - 1);
			if (isWin) {
				command = path.normalize(__dirname + '/lib/winmodlog') + ' ws ' + grepLimit + ' "' + target.replace(/%/g, "%%").replace(/([\^"&<>\|])/g, "^$1") + '" ' + filename;
			} else {
				command = "awk '{print NR,$0}' " + filename + " | sort -nr | cut -d' ' -f2- | grep -m" + grepLimit + " -i '" + target.replace(/\\/g, '\\\\\\\\').replace(/["'`]/g, '\'\\$&\'').replace(/[\{\}\[\]\(\)\$\^\.\?\+\-\*]/g, '[$&]') + "'";
			}
		}

		// Execute the file search to see modlog
		require('child_process').exec(command, function (error, stdout, stderr) {
			if (error && stderr) {
				connection.popup("/modlog empty on " + roomNames + " or erred");
				console.log("/modlog error: " + error);
				return false;
			}
			if (stdout && hideIps) {
				stdout = stdout.replace(/\([0-9]+\.[0-9]+\.[0-9]+\.[0-9]+\)/g, '');
			}
			stdout = stdout.split('\n').map(function (line) {
				var bracketIndex = line.indexOf(']');
				var parenIndex = line.indexOf(')');
				if (bracketIndex < 0) return Tools.escapeHTML(line);
				var time = line.slice(1, bracketIndex);
				var timestamp = new Date(time).format('{yyyy}-{MM}-{dd} {hh}:{mm}{tt}');
				var parenIndex = line.indexOf(')');
				var roomid = line.slice(bracketIndex + 3, parenIndex);
				if (!hideIps && Config.modloglink) {
					var url = Config.modloglink(time, roomid);
					if (url) timestamp = '<a href="' + url + '">' + timestamp + '</a>';
				}
				return '<small>[' + timestamp + '] (' + roomid + ')</small>' + Tools.escapeHTML(line.slice(parenIndex + 1));
			}).join('<br />');
			if (lines) {
				if (!stdout) {
					connection.popup("The modlog is empty. (Weird.)");
				} else {
					connection.popup("|wide||html|<p>The last " + lines + " lines of the Moderator Log of " + roomNames + ":</p>" + stdout);
				}
			} else {
				if (!stdout) {
					connection.popup("No moderator actions containing '" + target + "' were found on " + roomNames + ".");
				} else {
					connection.popup("|wide||html|<p>The last " + grepLimit + " logged actions containing '" + target + "' on " + roomNames + ":</p>" + stdout);
				}
			}
		});
	},
	modloghelp: ["/modlog [roomid|all], [n] - Roomid defaults to current room.",
		"If n is a number or omitted, display the last n lines of the moderator log. Defaults to 15.",
		"If n is not a number, search the moderator log for 'n' on room's log [roomid]. If you set [all] as [roomid], searches for 'n' on all rooms's logs. Requires: " + Users.getGroupsThatCan('staff').join(" ")],

	/*********************************************************
	 * Server management commands
	 *********************************************************/

	hotpatch: function (target, room, user) {
		if (!target) return this.parse('/help hotpatch');
		if (!this.can('hotpatch')) return false;

		this.logEntry(user.name + " used /hotpatch " + target);

		if (target === 'chat' || target === 'commands') {
			try {
				CommandParser.uncacheTree('./command-parser.js');
				delete require.cache[require.resolve('./commands.js')];
				global.CommandParser = require('./command-parser.js');

				var runningTournaments = Tournaments.tournaments;
				CommandParser.uncacheTree('./tournaments');
				global.Tournaments = require('./tournaments');
				Tournaments.tournaments = runningTournaments;

				return this.sendReply("Chat commands have been hot-patched.");
			} catch (e) {
				return this.sendReply("Something failed while trying to hotpatch chat: \n" + e.stack);
			}
		} else if (target === 'tournaments') {
			try {
				var runningTournaments = Tournaments.tournaments;
				CommandParser.uncacheTree('./tournaments');
				global.Tournaments = require('./tournaments');
				Tournaments.tournaments = runningTournaments;
				return this.sendReply("Tournaments have been hot-patched.");
			} catch (e) {
				return this.sendReply("Something failed while trying to hotpatch tournaments: \n" + e.stack);
			}
		} else if (target === 'battles') {
			Simulator.SimulatorProcess.respawn();
			return this.sendReply("Battles have been hotpatched. Any battles started after now will use the new code; however, in-progress battles will continue to use the old code.");
		} else if (target === 'formats') {
			try {
				// uncache the tools.js dependency tree
				CommandParser.uncacheTree('./tools.js');
				// reload tools.js
				global.Tools = require('./tools.js'); // note: this will lock up the server for a few seconds
				// rebuild the formats list
				Rooms.global.formatListText = Rooms.global.getFormatListText();
				// respawn validator processes
				TeamValidator.ValidatorProcess.respawn();
				// respawn simulator processes
				Simulator.SimulatorProcess.respawn();
				// broadcast the new formats list to clients
				Rooms.global.send(Rooms.global.formatListText);

				return this.sendReply("Formats have been hotpatched.");
			} catch (e) {
				return this.sendReply("Something failed while trying to hotpatch formats: \n" + e.stack);
			}
		} else if (target === 'learnsets') {
			try {
				// uncache the tools.js dependency tree
				CommandParser.uncacheTree('./tools.js');
				// reload tools.js
				global.Tools = require('./tools.js'); // note: this will lock up the server for a few seconds

				return this.sendReply("Learnsets have been hotpatched.");
			} catch (e) {
				return this.sendReply("Something failed while trying to hotpatch learnsets: \n" + e.stack);
			}
		}
		this.sendReply("Your hot-patch command was unrecognized.");
	},
	hotpatchhelp: ["Hot-patching the game engine allows you to update parts of Showdown without interrupting currently-running battles. Requires: " + Users.getGroupsThatCan('hotpatch').join(" "),
		"Hot-patching has greater memory requirements than restarting.",
		"/hotpatch chat - reload chat-commands.js",
		"/hotpatch battles - spawn new simulator processes",
		"/hotpatch formats - reload the tools.js tree, rebuild and rebroad the formats list, and also spawn new simulator processes"],

	savelearnsets: function (target, room, user) {
		if (!this.can('hotpatch')) return false;
		fs.writeFile('data/learnsets.js', 'exports.BattleLearnsets = ' + JSON.stringify(Tools.data.Learnsets) + ";\n");
		this.sendReply("learnsets.js saved.");
	},

	disableladder: function (target, room, user) {
		if (!this.can('disableladder')) return false;
		if (LoginServer.disabled) {
			return this.sendReply("/disableladder - Ladder is already disabled.");
		}
		LoginServer.disabled = true;
		this.logModCommand("The ladder was disabled by " + user.name + ".");
		this.add("|raw|<div class=\"broadcast-red\"><b>Due to high server load, the ladder has been temporarily disabled</b><br />Rated games will no longer update the ladder. It will be back momentarily.</div>");
	},

	enableladder: function (target, room, user) {
		if (!this.can('disableladder')) return false;
		if (!LoginServer.disabled) {
			return this.sendReply("/enable - Ladder is already enabled.");
		}
		LoginServer.disabled = false;
		this.logModCommand("The ladder was enabled by " + user.name + ".");
		this.add("|raw|<div class=\"broadcast-green\"><b>The ladder is now back.</b><br />Rated games will update the ladder now.</div>");
	},

	lockdown: function (target, room, user) {
		if (!this.can('lockdown')) return false;

		Rooms.global.lockdown = true;
		for (var id in Rooms.rooms) {
			if (id === 'global') continue;
			var curRoom = Rooms.rooms[id];
			curRoom.addRaw("<div class=\"broadcast-red\"><b>The server is restarting soon.</b><br />Please finish your battles quickly. No new battles can be started until the server resets in a few minutes.</div>");
			if (curRoom.requestKickInactive && !curRoom.battle.ended) {
				curRoom.requestKickInactive(user, true);
				if (!curRoom.modchat) {
					curRoom.modchat = Users.getGroupsThatCan('joinbattle', curRoom)[0];
					curRoom.addRaw("<div class=\"broadcast-red\"><b>Moderated chat was set to " + Users.getGroupsThatCan('joinbattle', curRoom)[0] + "!</b><br />Only users of rank " + Users.getGroupsThatCan('joinbattle', curRoom)[0] + " and higher can talk.</div>");
				}
			}
		}

		this.logEntry(user.name + " used /lockdown");
	},
	lockdownhelp: ["/lockdown - locks down the server, which prevents new battles from starting so that the server can eventually be restarted. Requires: " + Users.getGroupsThatCan('lockdown').join(" ")],

	prelockdown: function (target, room, user) {
		if (!this.can('lockdown')) return false;
		Rooms.global.lockdown = 'pre';
		this.sendReply("Tournaments have been disabled in preparation for the server restart.");
		this.logEntry(user.name + " used /prelockdown");
	},

	slowlockdown: function (target, room, user) {
		if (!this.can('lockdown')) return false;

		Rooms.global.lockdown = true;
		for (var id in Rooms.rooms) {
			if (id === 'global') continue;
			var curRoom = Rooms.rooms[id];
			if (curRoom.battle) continue;
			curRoom.addRaw("<div class=\"broadcast-red\"><b>The server is restarting soon.</b><br />Please finish your battles quickly. No new battles can be started until the server resets in a few minutes.</div>");
		}

		this.logEntry(user.name + " used /slowlockdown");
	},

	endlockdown: function (target, room, user) {
		if (!this.can('lockdown')) return false;

		if (!Rooms.global.lockdown) {
			return this.sendReply("We're not under lockdown right now.");
		}
		if (Rooms.global.lockdown === true) {
			for (var id in Rooms.rooms) {
				if (id !== 'global') Rooms.rooms[id].addRaw("<div class=\"broadcast-green\"><b>The server shutdown was canceled.</b></div>");
			}
		} else {
			this.sendReply("Preparation for the server shutdown was canceled.");
		}
		Rooms.global.lockdown = false;

		this.logEntry(user.name + " used /endlockdown");
	},

	emergency: function (target, room, user) {
		if (!this.can('lockdown')) return false;

		if (Config.emergency) {
			return this.sendReply("We're already in emergency mode.");
		}
		Config.emergency = true;
		for (var id in Rooms.rooms) {
			if (id !== 'global') Rooms.rooms[id].addRaw("<div class=\"broadcast-red\">The server has entered emergency mode. Some features might be disabled or limited.</div>");
		}

		this.logEntry(user.name + " used /emergency");
	},

	endemergency: function (target, room, user) {
		if (!this.can('lockdown')) return false;

		if (!Config.emergency) {
			return this.sendReply("We're not in emergency mode.");
		}
		Config.emergency = false;
		for (var id in Rooms.rooms) {
			if (id !== 'global') Rooms.rooms[id].addRaw("<div class=\"broadcast-green\"><b>The server is no longer in emergency mode.</b></div>");
		}

		this.logEntry(user.name + " used /endemergency");
	},

	kill: function (target, room, user) {
		if (!this.can('lockdown')) return false;

		if (Rooms.global.lockdown !== true) {
			return this.sendReply("For safety reasons, /kill can only be used during lockdown.");
		}

		if (CommandParser.updateServerLock) {
			return this.sendReply("Wait for /updateserver to finish before using /kill.");
		}

		for (var i in Sockets.workers) {
			Sockets.workers[i].kill();
		}

		if (!room.destroyLog) {
			process.exit();
			return;
		}
		room.destroyLog(function () {
			room.logEntry(user.name + " used /kill");
		}, function () {
			process.exit();
		});

		// Just in the case the above never terminates, kill the process
		// after 10 seconds.
		setTimeout(function () {
			process.exit();
		}, 10000);
	},
	killhelp: ["/kill - kills the server. Can't be done unless the server is in lockdown state. Requires: " + Users.getGroupsThatCan('lockdown').join(" ")],

	loadbanlist: function (target, room, user, connection) {
		if (!this.can('hotpatch')) return false;

		connection.sendTo(room, "Loading ipbans.txt...");
		fs.readFile('config/ipbans.txt', function (err, data) {
			if (err) return;
			data = ('' + data).split('\n');
			var rangebans = [];
			for (var i = 0; i < data.length; ++i) {
				var line = data[i].split('#')[0].trim();
				if (!line) continue;
				if (line.includes('/')) {
					rangebans.push(line);
				} else if (line && !Users.bannedIps[line]) {
					Users.bannedIps[line] = '#ipban';
				}
			}
			Users.checkRangeBanned = Cidr.checker(rangebans);
			connection.sendTo(room, "ipbans.txt has been reloaded.");
		});
	},
	loadbanlisthelp: ["/loadbanlist - Loads the bans located at ipbans.txt. The command is executed automatically at startup. Requires: " + Users.getGroupsThatCan('hotpatch').join(" ")],

	refreshpage: function (target, room, user) {
		if (!this.can('refreshpage')) return false;
		Rooms.global.send('|refresh|');
		this.logEntry(user.name + " used /refreshpage");
	},

	updateserver: function (target, room, user, connection) {
		if (!user.hasConsoleAccess(connection)) {
			return this.sendReply("/updateserver - Access denied.");
		}

		if (CommandParser.updateServerLock) {
			return this.sendReply("/updateserver - Another update is already in progress.");
		}

		CommandParser.updateServerLock = true;

		var logQueue = [];
		logQueue.push(user.name + " used /updateserver");

		connection.sendTo(room, "updating...");

		var exec = require('child_process').exec;
		exec('git diff-index --quiet HEAD --', function (error) {
			var cmd = 'git pull --rebase';
			if (error) {
				if (error.code === 1) {
					// The working directory or index have local changes.
					cmd = 'git stash && ' + cmd + ' && git stash pop';
				} else {
					// The most likely case here is that the user does not have
					// `git` on the PATH (which would be error.code === 127).
					connection.sendTo(room, "" + error);
					logQueue.push("" + error);
					logQueue.forEach(function (line) {
						room.logEntry(line);
					});
					CommandParser.updateServerLock = false;
					return;
				}
			}
			var entry = "Running `" + cmd + "`";
			connection.sendTo(room, entry);
			logQueue.push(entry);
			exec(cmd, function (error, stdout, stderr) {
				("" + stdout + stderr).split("\n").forEach(function (s) {
					connection.sendTo(room, s);
					logQueue.push(s);
				});
				logQueue.forEach(function (line) {
					room.logEntry(line);
				});
				CommandParser.updateServerLock = false;
			});
		});
	},

	crashfixed: function (target, room, user) {
		if (Rooms.global.lockdown !== true) {
			return this.sendReply('/crashfixed - There is no active crash.');
		}
		if (!this.can('hotpatch')) return false;

		Rooms.global.lockdown = false;
		if (Rooms.lobby) {
			Rooms.lobby.modchat = false;
			Rooms.lobby.addRaw("<div class=\"broadcast-green\"><b>We fixed the crash without restarting the server!</b><br />You may resume talking in the lobby and starting new battles.</div>");
		}
		this.logEntry(user.name + " used /crashfixed");
	},
	crashfixedhelp: ["/crashfixed - Ends the active lockdown caused by a crash without the need of a restart. Requires: " + Users.getGroupsThatCan('hotpatch').join(" ")],

	'memusage': 'memoryusage',
	memoryusage: function (target) {
		if (!this.can('hotpatch')) return false;
		target = toId(target) || 'all';
		if (target === 'all') {
			this.sendReply("Loading memory usage, this might take a while.");
		}
		var roomSize, configSize, rmSize, cpSize, simSize, usersSize, toolsSize;
		if (target === 'all' || target === 'rooms' || target === 'room') {
			this.sendReply("Calculating Room size...");
			roomSize = ResourceMonitor.sizeOfObject(Rooms);
			this.sendReply("Rooms are using " + roomSize + " bytes of memory.");
		}
		if (target === 'all' || target === 'config') {
			this.sendReply("Calculating config size...");
			configSize = ResourceMonitor.sizeOfObject(Config);
			this.sendReply("Config is using " + configSize + " bytes of memory.");
		}
		if (target === 'all' || target === 'resourcemonitor' || target === 'rm') {
			this.sendReply("Calculating Resource Monitor size...");
			rmSize = ResourceMonitor.sizeOfObject(ResourceMonitor);
			this.sendReply("The Resource Monitor is using " + rmSize + " bytes of memory.");
		}
		if (target === 'all' || target === 'cmdp' || target === 'cp' || target === 'commandparser') {
			this.sendReply("Calculating Command Parser size...");
			cpSize = ResourceMonitor.sizeOfObject(CommandParser);
			this.sendReply("Command Parser is using " + cpSize + " bytes of memory.");
		}
		if (target === 'all' || target === 'sim' || target === 'simulator') {
			this.sendReply("Calculating Simulator size...");
			simSize = ResourceMonitor.sizeOfObject(Simulator);
			this.sendReply("Simulator is using " + simSize + " bytes of memory.");
		}
		if (target === 'all' || target === 'users') {
			this.sendReply("Calculating Users size...");
			usersSize = ResourceMonitor.sizeOfObject(Users);
			this.sendReply("Users is using " + usersSize + " bytes of memory.");
		}
		if (target === 'all' || target === 'tools') {
			this.sendReply("Calculating Tools size...");
			toolsSize = ResourceMonitor.sizeOfObject(Tools);
			this.sendReply("Tools are using " + toolsSize + " bytes of memory.");
		}
		if (target === 'all' || target === 'v8') {
			this.sendReply("Retrieving V8 memory usage...");
			var o = process.memoryUsage();
			this.sendReply("Resident set size: " + o.rss + ", " + o.heapUsed + " heap used of " + o.heapTotal  + " total heap. " + (o.heapTotal - o.heapUsed) + " heap left.");
		}
		if (target === 'all') {
			this.sendReply("Calculating Total size...");
			var total = (roomSize + configSize + rmSize + cpSize + simSize + usersSize + toolsSize) || 0;
			var units = ["bytes", "K", "M", "G"];
			var converted = total;
			var unit = 0;
			while (converted > 1024) {
				converted /= 1024;
				++unit;
			}
			converted = Math.round(converted);
			this.sendReply("Total memory used: " + converted + units[unit] + " (" + total + " bytes).");
		}
		return;
	},

	bash: function (target, room, user, connection) {
		if (!user.hasConsoleAccess(connection)) {
			return this.sendReply("/bash - Access denied.");
		}

		var exec = require('child_process').exec;
		exec(target, function (error, stdout, stderr) {
			connection.sendTo(room, ("" + stdout + stderr));
		});
	},

	eval: function (target, room, user, connection) {
		if (!user.hasConsoleAccess(connection)) {
			return this.sendReply("/eval - Access denied.");
		}
		if (!this.canBroadcast()) return;

		if (!this.broadcasting) this.sendReply('||>> ' + target);
		try {
			var battle = room.battle;
			var me = user;
			this.sendReply('||<< ' + eval(target));
		} catch (e) {
			this.sendReply('||<< error: ' + e.message);
			var stack = '||' + ('' + e.stack).replace(/\n/g, '\n||');
			connection.sendTo(room, stack);
		}
	},

	evalbattle: function (target, room, user, connection) {
		if (!user.hasConsoleAccess(connection)) {
			return this.sendReply("/evalbattle - Access denied.");
		}
		if (!this.canBroadcast()) return;
		if (!room.battle) {
			return this.sendReply("/evalbattle - This isn't a battle room.");
		}

		room.battle.send('eval', target.replace(/\n/g, '\f'));
	},

	ebat: 'editbattle',
	editbattle: function (target, room, user) {
		if (!this.can('forcewin')) return false;
		if (!target) return this.parse('/help editbattle');
		if (!room.battle) {
			this.sendReply("/editbattle - This is not a battle room.");
			return false;
		}
		var cmd;
		var spaceIndex = target.indexOf(' ');
		if (spaceIndex > 0) {
			cmd = target.substr(0, spaceIndex).toLowerCase();
			target = target.substr(spaceIndex + 1);
		} else {
			cmd = target.toLowerCase();
			target = '';
		}
		if (cmd.charAt(cmd.length - 1) === ',') cmd = cmd.slice(0, -1);
		var targets = target.split(',');
		function getPlayer(input) {
			if (room.battle.playerids[0] === toId(input)) return 'p1';
			if (room.battle.playerids[1] === toId(input)) return 'p2';
			if (input.includes('1')) return 'p1';
			if (input.includes('2')) return 'p2';
			return 'p3';
		}
		function getPokemon(input) {
			if (/^[0-9]+$/.test(input)) {
				return '.pokemon[' + (parseInt(input) - 1) + ']';
			}
			return ".pokemon.find(function(p){return p.speciesid==='" + toId(targets[1]) + "'})";
		}
		switch (cmd) {
		case 'hp':
		case 'h':
			room.battle.send('eval', "var p=" + getPlayer(targets[0]) + getPokemon(targets[1]) + ";p.sethp(" + parseInt(targets[2]) + ");if (p.isActive)battle.add('-damage',p,p.getHealth);");
			break;
		case 'status':
		case 's':
			room.battle.send('eval', "var pl=" + getPlayer(targets[0]) + ";var p=pl" + getPokemon(targets[1]) + ";p.setStatus('" + toId(targets[2]) + "');if (!p.isActive){battle.add('','please ignore the above');battle.add('-status',pl.active[0],pl.active[0].status,'[silent]');}");
			break;
		case 'pp':
			room.battle.send('eval', "var pl=" + getPlayer(targets[0]) + ";var p=pl" + getPokemon(targets[1]) + ";p.moveset[p.moves.indexOf('" + toId(targets[2]) + "')].pp = " + parseInt(targets[3]));
			break;
		case 'boost':
		case 'b':
			room.battle.send('eval', "var p=" + getPlayer(targets[0]) + getPokemon(targets[1]) + ";battle.boost({" + toId(targets[2]) + ":" + parseInt(targets[3]) + "},p)");
			break;
		case 'volatile':
		case 'v':
			room.battle.send('eval', "var p=" + getPlayer(targets[0]) + getPokemon(targets[1]) + ";p.addVolatile('" + toId(targets[2]) + "')");
			break;
		case 'sidecondition':
		case 'sc':
			room.battle.send('eval', "var p=" + getPlayer(targets[0]) + ".addSideCondition('" + toId(targets[1]) + "')");
			break;
		case 'fieldcondition': case 'pseudoweather':
		case 'fc':
			room.battle.send('eval', "battle.addPseudoWeather('" + toId(targets[0]) + "')");
			break;
		case 'weather':
		case 'w':
			room.battle.send('eval', "battle.setWeather('" + toId(targets[0]) + "')");
			break;
		case 'terrain':
		case 't':
			room.battle.send('eval', "battle.setTerrain('" + toId(targets[0]) + "')");
			break;
		default:
			this.errorReply("Unknown editbattle command: " + cmd);
			break;
		}
	},
	editbattlehelp: ["/editbattle hp [player], [pokemon], [hp]",
		"/editbattle status [player], [pokemon], [status]",
		"/editbattle pp [player], [pokemon], [move], [pp]",
		"/editbattle boost [player], [pokemon], [stat], [amount]",
		"/editbattle volatile [player], [pokemon], [volatile]",
		"/editbattle sidecondition [player], [sidecondition]",
		"/editbattle fieldcondition [fieldcondition]",
		"/editbattle weather [weather]",
		"/editbattle terrain [terrain]",
		"Short forms: /ebat h OR s OR pp OR b OR v OR sc OR fc OR w OR t",
		"[player] must be a username or number, [pokemon] must be species name or number (not nickname), [move] must be move name"],

	/*********************************************************
	 * Battle commands
	 *********************************************************/

	forfeit: function (target, room, user) {
		if (!room.battle) {
			return this.sendReply("There's nothing to forfeit here.");
		}
		if (!room.forfeit(user)) {
			return this.sendReply("You can't forfeit this battle.");
		}
	},

	savereplay: function (target, room, user, connection) {
		if (!room || !room.battle) return;
		var logidx = 2; // spectator log (no exact HP)
		if (room.battle.ended) {
			// If the battle is finished when /savereplay is used, include
			// exact HP in the replay log.
			logidx = 3;
		}
		var data = room.getLog(logidx).join("\n");
		var datahash = crypto.createHash('md5').update(data.replace(/[^(\x20-\x7F)]+/g, '')).digest('hex');
		var players = room.battle.lastPlayers.map(Users.getExact);
		LoginServer.request('prepreplay', {
			id: room.id.substr(7),
			loghash: datahash,
			p1: players[0] ? players[0].name : room.battle.lastPlayers[0],
			p2: players[1] ? players[1].name : room.battle.lastPlayers[1],
			format: room.format
		}, function (success) {
			if (success && success.errorip) {
				connection.popup("This server's request IP " + success.errorip + " is not a registered server.");
				return;
			}
			connection.send('|queryresponse|savereplay|' + JSON.stringify({
				log: data,
				id: room.id.substr(7)
			}));
		});
	},

	mv: 'move',
	attack: 'move',
	move: function (target, room, user) {
		if (!room.decision) return this.sendReply("You can only do this in battle rooms.");

		room.decision(user, 'choose', 'move ' + target);
	},

	sw: 'switch',
	switch: function (target, room, user) {
		if (!room.decision) return this.sendReply("You can only do this in battle rooms.");

		room.decision(user, 'choose', 'switch ' + parseInt(target, 10));
	},

	choose: function (target, room, user) {
		if (!room.decision) return this.sendReply("You can only do this in battle rooms.");

		room.decision(user, 'choose', target);
	},

	undo: function (target, room, user) {
		if (!room.decision) return this.sendReply("You can only do this in battle rooms.");

		room.decision(user, 'undo', target);
	},

	team: function (target, room, user) {
		if (!room.decision) return this.sendReply("You can only do this in battle rooms.");

		room.decision(user, 'choose', 'team ' + target);
	},

	addplayer: function (target, room, user) {
		if (!target) return this.parse('/help addplayer');

		target = this.splitTarget(target, true);
		var userid = toId(this.targetUsername);
		var targetUser = this.targetUser;
		var name = this.targetUsername;

		if (!targetUser) return this.sendReply("User " + name + " not found.");
		if (!room.joinBattle) return this.sendReply("You can only do this in battle rooms.");
		if (targetUser.can('joinbattle', room)) {
			return this.sendReply("" + name + " can already join battles as a Player.");
		}
		if (!this.can('joinbattle', room)) return;

		var requiredGroup = Users.getGroupsThatCan('joinbattle', room)[0];
		room.auth[targetUser.userid] = requiredGroup;
		this.addModCommand("" + name  + " was promoted to " + Config.groups.bySymbol[requiredGroup].name + " by " + user.name + ".");
	},
	addplayerhelp: ["/addplayer [username] - Allow the specified user to join the battle as a player."],

	joinbattle: function (target, room, user) {
		if (!room.joinBattle) return this.sendReply("You can only do this in battle rooms.");
		if (!user.can('joinbattle', room)) {
			var requiredGroupId = Config.groups.bySymbol[Users.getGroupsThatCan('joinbattle', room)[0]].id;
			return this.popupReply("You must be a room" + requiredGroupId + " to join a battle you didn't start. Ask a player to use /room" + requiredGroupId + " on you to join this battle.");
		}

		room.joinBattle(user);
	},

	partbattle: 'leavebattle',
	leavebattle: function (target, room, user) {
		if (!room.leaveBattle) return this.sendReply("You can only do this in battle rooms.");

		room.leaveBattle(user);
	},

	kickbattle: function (target, room, user) {
		if (!room.leaveBattle) return this.sendReply("You can only do this in battle rooms.");

		target = this.splitTarget(target);
		var targetUser = this.targetUser;
		if (!targetUser || !targetUser.connected) {
			return this.sendReply("User " + this.targetUsername + " not found.");
		}
		if (!this.can('kick', targetUser)) return false;

		if (room.leaveBattle(targetUser)) {
			this.addModCommand("" + targetUser.name + " was kicked from a battle by " + user.name + (target ? " (" + target + ")" : ""));
		} else {
			this.sendReply("/kickbattle - User isn't in battle.");
		}
	},
	kickbattlehelp: ["/kickbattle [username], [reason] - Kicks a user from a battle with reason. Requires: " + Users.getGroupsThatCan('kick').join(" ")],

	kickinactive: function (target, room, user) {
		if (room.requestKickInactive) {
			room.requestKickInactive(user);
		} else {
			this.sendReply("You can only kick inactive players from inside a room.");
		}
	},

	timer: function (target, room, user) {
		target = toId(target);
		if (room.requestKickInactive) {
			if (target === 'off' || target === 'false' || target === 'stop') {
				var canForceTimer = user.can('timer', room);
				if (room.resetTimer) {
					room.stopKickInactive(user, canForceTimer);
					if (canForceTimer) room.send('|inactiveoff|Timer was turned off by staff. Please do not turn it back on until our staff say it\'s okay');
				}
			} else if (target === 'on' || target === 'true' || !target) {
				room.requestKickInactive(user, user.can('timer'));
			} else {
				this.sendReply("'" + target + "' is not a recognized timer state.");
			}
		} else {
			this.sendReply("You can only set the timer from inside a battle room.");
		}
	},

	autotimer: 'forcetimer',
	forcetimer: function (target, room, user) {
		target = toId(target);
		if (!this.can('autotimer')) return;
		if (target === 'off' || target === 'false' || target === 'stop') {
			Config.forceTimer = false;
			this.addModCommand("Forcetimer is now OFF: The timer is now opt-in. (set by " + user.name + ")");
		} else if (target === 'on' || target === 'true' || !target) {
			Config.forceTimer = true;
			this.addModCommand("Forcetimer is now ON: All battles will be timed. (set by " + user.name + ")");
		} else {
			this.sendReply("'" + target + "' is not a recognized forcetimer setting.");
		}
	},

	forcetie: 'forcewin',
	forcewin: function (target, room, user) {
		if (!this.can('forcewin')) return false;
		if (!room.battle) {
			this.sendReply("/forcewin - This is not a battle room.");
			return false;
		}

		room.battle.endType = 'forced';
		if (!target) {
			room.battle.tie();
			this.logModCommand(user.name + " forced a tie.");
			return false;
		}
		var targetUser = Users.getExact(target);
		if (!targetUser) return this.sendReply("User '" + target + "' not found.");

		target = targetUser ? targetUser.userid : '';

		if (target) {
			room.battle.win(targetUser);
			this.logModCommand(user.name + " forced a win for " + target + ".");
		}
	},
	forcewinhelp: ["/forcetie - Forces the current match to end in a tie. Requires: " + Users.getGroupsThatCan('forcewin').join(" "),
		"/forcewin [user] - Forces the current match to end in a win for a user. Requires: " + Users.getGroupsThatCan('forcewin').join(" ")],

	/*********************************************************
	 * Challenging and searching commands
	 *********************************************************/

	cancelsearch: 'search',
	search: function (target, room, user) {
		if (target) {
			if (Config.modchat.pm) {
				var userGroup = user.group;
				if (Config.groups.bySymbol[userGroup].rank < Config.groups.bySymbol[Config.modchat.pm].rank) {
					var groupName = Config.groups.bySymbol[Config.modchat.pm].name || Config.modchat.pm;
					this.popupReply("Because moderated chat is set, you must be of rank " + groupName + " or higher to search for a battle.");
					return false;
				}
			}
			Rooms.global.searchBattle(user, target);
		} else {
			Rooms.global.cancelSearch(user);
		}
	},

	chall: 'challenge',
	challenge: function (target, room, user, connection) {
		target = this.splitTarget(target);
		var targetUser = this.targetUser;
		if (!targetUser || !targetUser.connected) {
			return this.popupReply("The user '" + this.targetUsername + "' was not found.");
		}
		if (targetUser.blockChallenges && !user.can('bypassblocks', targetUser)) {
			return this.popupReply("The user '" + this.targetUsername + "' is not accepting challenges right now.");
		}
		if (Config.modchat.pm) {
			var userGroup = user.group;
			if (Config.groups.bySymbol[userGroup].rank < Config.groups.bySymbol[Config.modchat.pm].rank) {
				var groupName = Config.groups.bySymbol[Config.modchat.pm].name || Config.modchat.pm;
				this.popupReply("Because moderated chat is set, you must be of rank " + groupName + " or higher to challenge users.");
				return false;
			}
		}
		user.prepBattle(Tools.getFormat(target).id, 'challenge', connection, function (result) {
			if (result) user.makeChallenge(targetUser, target);
		});
	},

	bch: 'blockchallenges',
	blockchall: 'blockchallenges',
	blockchalls: 'blockchallenges',
	blockchallenges: function (target, room, user) {
		if (user.blockChallenges) return this.sendReply("You are already blocking challenges!");
		user.blockChallenges = true;
		this.sendReply("You are now blocking all incoming challenge requests.");
	},
	blockchallengeshelp: ["/blockchallenges - Blocks challenges so no one can challenge you. Unblock them with /unblockchallenges."],

	unbch: 'allowchallenges',
	unblockchall: 'allowchallenges',
	unblockchalls: 'allowchallenges',
	unblockchallenges: 'allowchallenges',
	allowchallenges: function (target, room, user) {
		if (!user.blockChallenges) return this.sendReply("You are already available for challenges!");
		user.blockChallenges = false;
		this.sendReply("You are available for challenges from now on.");
	},
	allowchallengeshelp: ["/unblockchallenges - Unblocks challenges so you can be challenged again. Block them with /blockchallenges."],

	cchall: 'cancelChallenge',
	cancelchallenge: function (target, room, user) {
		user.cancelChallengeTo(target);
	},

	accept: function (target, room, user, connection) {
		var userid = toId(target);
		var format = '';
		if (user.challengesFrom[userid]) format = user.challengesFrom[userid].format;
		if (!format) {
			this.popupReply(target + " cancelled their challenge before you could accept it.");
			return false;
		}
		user.prepBattle(Tools.getFormat(format).id, 'challenge', connection, function (result) {
			if (result) user.acceptChallengeFrom(userid);
		});
	},

	reject: function (target, room, user) {
		user.rejectChallengeFrom(toId(target));
	},

	saveteam: 'useteam',
	utm: 'useteam',
	useteam: function (target, room, user) {
		user.team = target;
	},

	/*********************************************************
	 * Low-level
	 *********************************************************/

	cmd: 'query',
	query: function (target, room, user, connection) {
		// Avoid guest users to use the cmd errors to ease the app-layer attacks in emergency mode
		var trustable = (!Config.emergency || (user.named && user.registered));
		if (Config.emergency && ResourceMonitor.countCmd(connection.ip, user.name)) return false;
		var spaceIndex = target.indexOf(' ');
		var cmd = target;
		if (spaceIndex > 0) {
			cmd = target.substr(0, spaceIndex);
			target = target.substr(spaceIndex + 1);
		} else {
			target = '';
		}
		if (cmd === 'userdetails') {
			var targetUser = Users.get(target);
			if (!trustable || !targetUser) {
				connection.send('|queryresponse|userdetails|' + JSON.stringify({
					userid: toId(target),
					rooms: false
				}));
				return false;
			}
			var roomList = {};
			for (var i in targetUser.roomCount) {
				if (i === 'global') continue;
				var targetRoom = Rooms.get(i);
				if (!targetRoom || targetRoom.isPrivate) continue;
				var roomData = {};
				if (targetRoom.battle) {
					var battle = targetRoom.battle;
					roomData.p1 = battle.p1 ? ' ' + battle.p1 : '';
					roomData.p2 = battle.p2 ? ' ' + battle.p2 : '';
				}
				roomList[i] = roomData;
			}
			if (!targetUser.roomCount['global']) roomList = false;
			var userdetails = {
				userid: targetUser.userid,
				avatar: targetUser.avatar,
				rooms: roomList
			};
			connection.send('|queryresponse|userdetails|' + JSON.stringify(userdetails));
		} else if (cmd === 'roomlist') {
			if (!trustable) return false;
			connection.send('|queryresponse|roomlist|' + JSON.stringify({
				rooms: Rooms.global.getRoomList(target)
			}));
		} else if (cmd === 'rooms') {
			if (!trustable) return false;
			connection.send('|queryresponse|rooms|' + JSON.stringify(
				Rooms.global.getRooms(user)
			));
		}
	},

	trn: function (target, room, user, connection) {
		var commaIndex = target.indexOf(',');
		var targetName = target;
		var targetRegistered = false;
		var targetToken = '';
		if (commaIndex >= 0) {
			targetName = target.substr(0, commaIndex);
			target = target.substr(commaIndex + 1);
			commaIndex = target.indexOf(',');
			targetRegistered = target;
			if (commaIndex >= 0) {
				targetRegistered = !!parseInt(target.substr(0, commaIndex), 10);
				targetToken = target.substr(commaIndex + 1);
			}
		}
		user.rename(targetName, targetToken, targetRegistered, connection);
	},

	a: function (target, room, user) {
		if (!this.can('rawpacket')) return false;
		// secret sysop command
		room.add(target);
	},

	/*********************************************************
	 * Help commands
	 *********************************************************/

	commands: 'help',
	h: 'help',
	'?': 'help',
	help: function (target, room, user) {
		target = target.toLowerCase();

		// overall
		if (target === 'help' || target === 'h' || target === '?' || target === 'commands') {
			this.sendReply("/help OR /h OR /? - Gives you help.");
		} else if (!target) {
			this.sendReply("COMMANDS: /nick, /avatar, /rating, /whois, /msg, /reply, /ignore, /away, /back, /timestamps, /highlight");
			this.sendReply("INFORMATIONAL COMMANDS: /data, /dexsearch, /movesearch, /groups, /faq, /rules, /intro, /tiers, /othermetas, /learn, /analysis, /calc (replace / with ! to broadcast. Broadcasting requires: " + Users.getGroupsThatCan('broadcast', room).join(" ") + ")");
			if (user.group !== Config.groups.default[room.auth ? room.type + 'Room' : 'global']) {
				this.sendReply("DRIVER COMMANDS: /warn, /mute, /hourmute, /unmute, /alts, /forcerename, /modlog, /modnote, /lock, /unlock, /announce, /redirect");
				this.sendReply("MODERATOR COMMANDS: /ban, /unban, /ip, /modchat");
				this.sendReply("LEADER COMMANDS: /declare, /forcetie, /forcewin, /promote, /demote, /banip, /unbanall");
			}
			this.sendReply("For an overview of room commands, use /roomhelp");
			this.sendReply("For details of a specific command, use something like: /help data");
		} else {
			var altCommandHelp;
			var helpCmd;
			var targets = target.split(' ');
			var allCommands = CommandParser.commands;
			if (typeof allCommands[target] === 'string') {
				// If a function changes with command name, help for that command name will be searched first.
				altCommandHelp = target + 'help';
				if (altCommandHelp in allCommands) {
					helpCmd = altCommandHelp;
				} else {
					helpCmd = allCommands[target] + 'help';
				}
			} else if (targets.length > 1 && typeof allCommands[targets[0]] === 'object') {
				// Handle internal namespace commands
				var helpCmd = targets[targets.length - 1] + 'help';
				var namespace = allCommands[targets[0]];
				for (var i = 1; i < targets.length - 1; i++) {
					if (!namespace[targets[i]]) return this.sendReply("Help for the command '" + target + "' was not found. Try /help for general help");
					namespace = namespace[targets[i]];
				}
				if (typeof namespace[helpCmd] === 'object') {
					return this.sendReply(namespace[helpCmd].join('\n'));
				} else if (typeof namespace[helpCmd] === 'function') {
					return this.parse('/' + targets.slice(0, targets.length - 1).concat(helpCmd).join(' '));
				} else {
					return this.sendReply("Help for the command '" + target + "' was not found. Try /help for general help");
				}
			} else {
				helpCmd = target + 'help';
			}
			if (helpCmd in allCommands) {
				if (typeof allCommands[helpCmd] === 'function') {
					// If the help command is a function, parse it instead
					this.parse('/' + helpCmd);
				} else if (Array.isArray(allCommands[helpCmd])) {
					this.sendReply(allCommands[helpCmd].join('\n'));
				}
			} else {
				this.sendReply("Help for the command '" + target + "' was not found. Try /help for general help");
			}
		}
	}

};<|MERGE_RESOLUTION|>--- conflicted
+++ resolved
@@ -139,25 +139,15 @@
 
 		if (Config.modchat.pm) {
 			var userGroup = user.group;
-<<<<<<< HEAD
 			if (Config.groups.bySymbol[userGroup].rank < Config.groups.bySymbol[Config.modchat.pm].rank) {
 				var groupName = Config.groups.bySymbol[Config.modchat.pm].name || Config.modchat.pm;
-				this.popupReply("Because moderated chat is set, you must be of rank " + groupName + " or higher to PM users.");
-=======
-			if (Config.groupsranking.indexOf(userGroup) < Config.groupsranking.indexOf(Config.pmmodchat)) {
-				var groupName = Config.groups[Config.pmmodchat].name || Config.pmmodchat;
 				this.errorReply("Because moderated chat is set, you must be of rank " + groupName + " or higher to PM users.");
->>>>>>> f27e55dc
 				return false;
 			}
 		}
 
 		if (user.locked && !targetUser.can('lock')) {
-<<<<<<< HEAD
-			return this.popupReply("You can only private message members of the moderation team (users marked by " + Users.getGroupsThatCan('lock').join(", ") + ") when locked.");
-=======
-			return this.errorReply("You can only private message members of the moderation team (users marked by %, @, &, or ~) when locked.");
->>>>>>> f27e55dc
+			return this.errorReply("You can only private message members of the moderation team (users marked by " + Users.getGroupsThatCan('lock').join(", ") + ") when locked.");
 		}
 		if (targetUser.locked && !user.can('lock')) {
 			return this.errorReply("This user is locked and cannot PM.");
@@ -166,11 +156,7 @@
 			if (!targetUser.can('lock')) {
 				return this.errorReply("This user is blocking private messages right now.");
 			} else if (targetUser.can('bypassall')) {
-<<<<<<< HEAD
-				return this.popupReply("This " + (Config.groups.bySymbol[targetUser.group].name || "Administrator") + " is too busy to answer private messages right now. Please contact a different staff member.");
-=======
-				return this.errorReply("This admin is too busy to answer private messages right now. Please contact a different staff member.");
->>>>>>> f27e55dc
+				return this.errorReply("This " + (Config.groups.bySymbol[targetUser.group].name || "Administrator") + " is too busy to answer private messages right now. Please contact a different staff member.");
 			}
 		}
 		if (user.ignorePMs && user.ignorePMs !== targetUser.group && !targetUser.can('lock')) {
@@ -193,19 +179,11 @@
 			case 'invite':
 			case 'inv':
 				var targetRoom = Rooms.search(innerTarget);
-<<<<<<< HEAD
-				if (!targetRoom || targetRoom === Rooms.global) return connection.send('|pm|' + user.getIdentity() + '|' + targetUser.getIdentity() + '|/text The room "' + innerTarget + '" does not exist.');
-				if (targetRoom.staffRoom && !targetUser.can('staff')) return connection.send('|pm|' + user.getIdentity() + '|' + targetUser.getIdentity() + '|/text User "' + this.targetUsername + '" requires global auth to join room "' + targetRoom.id + '".');
+				if (!targetRoom || targetRoom === Rooms.global) return this.errorReply('The room "' + innerTarget + '" does not exist.');
+				if (targetRoom.staffRoom && !targetUser.can('staff')) return this.errorReply('User "' + this.targetUsername + '" requires global auth to join room "' + targetRoom.id + '".');
 				if (targetRoom.isPrivate && targetRoom.modjoin && targetRoom.auth) {
 					if (Config.groups.bySymbol[targetRoom.auth[targetUser.userid] || Config.groups.default[targetRoom.type + 'Room']].rank < Config.groups.bySymbol[targetRoom.modjoin].rank || !targetUser.can('bypassall')) {
-						return connection.send('|pm|' + user.getIdentity() + '|' + targetUser.getIdentity() + '|/text The room "' + innerTarget + '" does not exist.');
-=======
-				if (!targetRoom || targetRoom === Rooms.global) return this.errorReply('The room "' + innerTarget + '" does not exist.');
-				if (targetRoom.staffRoom && !targetUser.isStaff) return this.errorReply('User "' + this.targetUsername + '" requires global auth to join room "' + targetRoom.id + '".');
-				if (targetRoom.isPrivate === true && targetRoom.modjoin && targetRoom.auth) {
-					if (Config.groupsranking.indexOf(targetRoom.auth[targetUser.userid] || ' ') < Config.groupsranking.indexOf(targetRoom.modjoin) && !targetUser.can('bypassall')) {
 						return this.errorReply('The room "' + innerTarget + '" does not exist.');
->>>>>>> f27e55dc
 					}
 				}
 
@@ -870,11 +848,7 @@
 			return this.sendReply("Use /lock; " + targetUser.name + " is not a confirmed user.");
 		}
 
-<<<<<<< HEAD
-		targetUser.popup("" + user.name + " has locked you from talking in chats, battles, and PMing regular users." + (target ? "\n\nReason: " + target : "") + "\n\nIf you feel that your lock was unjustified, you can still PM staff members (" + Users.getGroupsThatCan('lock', user).join(", ") + ") to discuss it" + (Config.appealUri ? " or you can appeal:\n" + Config.appealUri : ".") + "\n\nYour lock will expire in a few days.");
-=======
-		targetUser.popup("|modal|" + user.name + " has locked you from talking in chats, battles, and PMing regular users." + (target ? "\n\nReason: " + target : "") + "\n\nIf you feel that your lock was unjustified, you can still PM staff members (%, @, &, and ~) to discuss it" + (Config.appealurl ? " or you can appeal:\n" + Config.appealurl : ".") + "\n\nYour lock will expire in a few days.");
->>>>>>> f27e55dc
+		targetUser.popup("|modal|" + user.name + " has locked you from talking in chats, battles, and PMing regular users." + (target ? "\n\nReason: " + target : "") + "\n\nIf you feel that your lock was unjustified, you can still PM staff members (" + Users.getGroupsThatCan('lock', user).join(", ") + ") to discuss it" + (Config.appealUri ? " or you can appeal:\n" + Config.appealUri : ".") + "\n\nYour lock will expire in a few days.");
 
 		this.addModCommand("" + targetUser.name + " was locked from talking by " + user.name + "." + (target ? " (" + target + ")" : ""));
 		var alts = targetUser.getAlts();
@@ -939,11 +913,7 @@
 			return this.sendReply("Use /ban; " + targetUser.name + " is not a confirmed user.");
 		}
 
-<<<<<<< HEAD
-		targetUser.popup("" + user.name + " has banned you." + (target ? "\n\nReason: " + target : "") + (Config.appealUri ? "\n\nIf you feel that your ban was unjustified, you can appeal:\n" + Config.appealUri : "") + "\n\nYour ban will expire in a few days.");
-=======
-		targetUser.popup("|modal|" + user.name + " has banned you." + (target ? "\n\nReason: " + target : "") + (Config.appealurl ? "\n\nIf you feel that your ban was unjustified, you can appeal:\n" + Config.appealurl : "") + "\n\nYour ban will expire in a few days.");
->>>>>>> f27e55dc
+		targetUser.popup("|modal|" + user.name + " has banned you." + (target ? "\n\nReason: " + target : "") + (Config.appealUri ? "\n\nIf you feel that your ban was unjustified, you can appeal:\n" + Config.appealUri : "") + "\n\nYour ban will expire in a few days.");
 
 		this.addModCommand("" + targetUser.name + " was banned by " + user.name + "." + (target ? " (" + target + ")" : ""), " (" + targetUser.latestIp + ")");
 		var alts = targetUser.getAlts();
@@ -1220,11 +1190,7 @@
 		this.add('|raw|<div class="broadcast-blue"><b>' + Tools.escapeHTML(target) + '</b></div>');
 		this.logModCommand(user.name + " declared " + target);
 	},
-<<<<<<< HEAD
 	declarehelp: ["/declare [message] - Anonymously announces a message. Requires: " + Users.getGroupsThatCan('declare').join(" ")],
-=======
-	declarehelp: ["/declare [message] - Anonymously announces a message. Requires: # & ~"],
->>>>>>> f27e55dc
 
 	htmldeclare: function (target, room, user) {
 		if (!target) return this.parse('/help htmldeclare');
