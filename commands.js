/**
 * System commands
 * Pokemon Showdown - http://pokemonshowdown.com/
 *
 * These are system commands - commands required for Pokemon Showdown
 * to run. A lot of these are sent by the client.
 *
 * If you'd like to modify commands, please go to config/commands.js,
 * which also teaches you how to use commands.
 *
 * @license MIT license
 */

var crypto = require('crypto');
var fs = require('fs');

const MAX_REASON_LENGTH = 300;

var commands = exports.commands = {

	version: function (target, room, user) {
		if (!this.canBroadcast()) return;
		this.sendReplyBox("Server version: <b>" + CommandParser.package.version + "</b>");
	},

	me: function (target, room, user, connection) {
		// By default, /me allows a blank message
		if (target) target = this.canTalk(target);
		if (!target) return;

		return '/me ' + target;
	},

	mee: function (target, room, user, connection) {
		// By default, /mee allows a blank message
		if (target) target = this.canTalk(target);
		if (!target) return;

		return '/mee ' + target;
	},

	avatar: function (target, room, user) {
		if (!target) return this.parse('/avatars');
		var parts = target.split(',');
		var avatar = parseInt(parts[0]);
		if (!avatar || avatar > 294 || avatar < 1) {
			if (!parts[1]) {
				this.sendReply("Invalid avatar.");
			}
			return false;
		}

		user.avatar = avatar;
		if (!parts[1]) {
			this.sendReply("Avatar changed to:\n" +
				'|raw|<img src="//play.pokemonshowdown.com/sprites/trainers/' + avatar + '.png" alt="" width="80" height="80" />');
		}
	},

	logout: function (target, room, user) {
		user.resetName();
	},

	requesthelp: 'report',
	report: function (target, room, user) {
		this.sendReply("Use the Help room.");
	},

	r: 'reply',
	reply: function (target, room, user) {
		if (!target) return this.parse('/help reply');
		if (!user.lastPM) {
			return this.sendReply("No one has PMed you yet.");
		}
		return this.parse('/msg ' + (user.lastPM || '') + ', ' + target);
	},

	pm: 'msg',
	whisper: 'msg',
	w: 'msg',
	msg: function (target, room, user, connection) {
		if (!target) return this.parse('/help msg');
		target = this.splitTarget(target);
		var targetUser = this.targetUser;
		if (!target) {
			this.sendReply("You forgot the comma.");
			return this.parse('/help msg');
		}
		if (!targetUser || !targetUser.connected) {
			if (targetUser && !targetUser.connected) {
				this.popupReply("User " + this.targetUsername + " is offline.");
			} else if (!target) {
				this.popupReply("User " + this.targetUsername + " not found. Did you forget a comma?");
			} else {
				this.popupReply("User "  + this.targetUsername + " not found. Did you misspell their name?");
			}
			return this.parse('/help msg');
		}

		if (Config.modchat.pm) {
			var userGroup = user.group;
			if (Config.groups.bySymbol[userGroup].rank < Config.groups.bySymbol[Config.modchat.pm].rank) {
				var groupName = Config.groups.bySymbol[Config.modchat.pm].name || Config.modchat.pm;
				this.popupReply("Because moderated chat is set, you must be of rank " + groupName + " or higher to PM users.");
				return false;
			}
		}

		if (user.locked && !targetUser.can('lock')) {
			return this.popupReply("You can only private message members of the moderation team (users marked by " + Users.getGroupsThatCan('lock').join(", ") + ") when locked.");
		}
		if (targetUser.locked && !user.can('lock')) {
			return this.popupReply("This user is locked and cannot PM.");
		}
		if (targetUser.ignorePMs && !user.can('lock')) {
			if (!targetUser.can('lock')) {
				return this.popupReply("This user is blocking Private Messages right now.");
			} else if (targetUser.can('hotpatch')) {
				return this.popupReply("This " + (Config.groups.bySymbol[targetUser.group].name || "Administrator") + " is too busy to answer Private Messages right now. Please contact a different staff member.");
			}
		}

		target = this.canTalk(target, null);
		if (!target) return false;

		if (target.charAt(0) === '/' && target.charAt(1) !== '/') {
			// PM command
			var targetCmdIndex = target.indexOf(' ');
			var targetCmd = (targetCmdIndex >= 0 ? target.slice(1, targetCmdIndex) : target.slice(1));
			switch (targetCmd) {
			case 'me':
			case 'announce':
			case 'invite':
				break;
			default:
				return connection.send('|pm|' + user.getIdentity() + '|' + targetUser.getIdentity() + "|/text The command '/" + targetCmd + "' was unrecognized or unavailable in private messages. To send a message starting with '/" + targetCmd + "', type '//" + targetCmd + "'.");
			}
		}

		var message = '|pm|' + user.getIdentity() + '|' + targetUser.getIdentity() + '|' + target;
		user.send(message);
		if (targetUser !== user) targetUser.send(message);
		targetUser.lastPM = user.userid;
		user.lastPM = targetUser.userid;
	},

	blockpm: 'ignorepms',
	blockpms: 'ignorepms',
	ignorepm: 'ignorepms',
	ignorepms: function (target, room, user) {
		if (user.ignorePMs) return this.sendReply("You are already blocking Private Messages!");
		if (user.can('lock') && !user.can('hotpatch')) return this.sendReply("You are not allowed to block Private Messages.");
		user.ignorePMs = true;
		return this.sendReply("You are now blocking Private Messages.");
	},

	unblockpm: 'unignorepms',
	unblockpms: 'unignorepms',
	unignorepm: 'unignorepms',
	unignorepms: function (target, room, user) {
		if (!user.ignorePMs) return this.sendReply("You are not blocking Private Messages!");
		user.ignorePMs = false;
		return this.sendReply("You are no longer blocking Private Messages.");
	},

	makechatroom: function (target, room, user) {
		if (!this.can('makeroom')) return;
		var id = toId(target);
		if (!id) return this.parse('/help makechatroom');
		if (Rooms.rooms[id]) return this.sendReply("The room '" + target + "' already exists.");
		if (Rooms.global.addChatRoom(target)) {
			return this.sendReply("The room '" + target + "' was created.");
		}
		return this.sendReply("An error occurred while trying to create the room '" + target + "'.");
	},

	deregisterchatroom: function (target, room, user) {
		if (!this.can('makeroom')) return;
		var id = toId(target);
		if (!id) return this.parse('/help deregisterchatroom');
		var targetRoom = Rooms.search(id);
		if (!targetRoom) return this.sendReply("The room '" + target + "' doesn't exist.");
		target = targetRoom.title || targetRoom.id;
		if (Rooms.global.deregisterChatRoom(id)) {
			this.sendReply("The room '" + target + "' was deregistered.");
			this.sendReply("It will be deleted as of the next server restart.");
			return;
		}
		return this.sendReply("The room '" + target + "' isn't registered.");
	},

	privateroom: function (target, room, user) {
		if (!this.can('privateroom', room)) return;
		if (target === 'off') {
			delete room.isPrivate;
			this.addModCommand("" + user.name + " made this room public.");
			if (room.chatRoomData) {
				delete room.chatRoomData.isPrivate;
				Rooms.global.writeChatRoomData();
			}
		} else {
			room.isPrivate = true;
			this.addModCommand("" + user.name + " made this room private.");
			if (room.chatRoomData) {
				room.chatRoomData.isPrivate = true;
				Rooms.global.writeChatRoomData();
			}
		}
	},

	modjoin: function (target, room, user) {
<<<<<<< HEAD
		if (!this.can('privateroom', room)) return;
		if (target === 'off') {
=======
		if (!this.can('privateroom', null, room)) return;
		if (target === 'off' || target === 'false') {
>>>>>>> 6b1f8de6
			delete room.modjoin;
			this.addModCommand("" + user.name + " turned off modjoin.");
			if (room.chatRoomData) {
				delete room.chatRoomData.modjoin;
				Rooms.global.writeChatRoomData();
			}
		} else {
			if (target in Config.groups) {
				room.modjoin = target;
				this.addModCommand("" + user.name + " set modjoin to " + target + ".");
			} else if (target === 'on' || target === 'true' || !target) {
				room.modjoin = true;
				this.addModCommand("" + user.name + " turned on modjoin.");
			} else {
				this.sendReply("Unrecognized modjoin setting.");
				return false;
			}
			if (room.chatRoomData) {
				room.chatRoomData.modjoin = true;
				Rooms.global.writeChatRoomData();
			}
			if (!room.modchat) this.parse('/modchat ' + Config.groups.default[room.type + 'Room']);
			if (!room.isPrivate) this.parse('/privateroom');
		}
	},

	officialchatroom: 'officialroom',
	officialroom: function (target, room, user) {
		if (!this.can('makeroom')) return;
		if (!room.chatRoomData) {
			return this.sendReply("/officialroom - This room can't be made official");
		}
		if (target === 'off') {
			delete room.isOfficial;
			this.addModCommand("" + user.name + " made this chat room unofficial.");
			delete room.chatRoomData.isOfficial;
			Rooms.global.writeChatRoomData();
		} else {
			room.isOfficial = true;
			this.addModCommand("" + user.name + " made this chat room official.");
			room.chatRoomData.isOfficial = true;
			Rooms.global.writeChatRoomData();
		}
	},

	roomdesc: function (target, room, user) {
		if (!target) {
			if (!this.canBroadcast()) return;
			var re = /(https?:\/\/(([-\w\.]+)+(:\d+)?(\/([\w/_\.]*(\?\S+)?)?)?))/g;
			if (!room.desc) return this.sendReply("This room does not have a description set.");
			this.sendReplyBox("The room description is: " + room.desc.replace(re, '<a href="$1">$1</a>'));
			return;
		}
		if (!this.can('roomdesc', room)) return false;
		if (target.length > 80) return this.sendReply("Error: Room description is too long (must be at most 80 characters).");

		room.desc = target;
		this.sendReply("(The room description is now: " + target + ")");

		this.privateModCommand("(" + user.name + " changed the roomdesc to: \"" + target + "\".)");

		if (room.chatRoomData) {
			room.chatRoomData.desc = room.desc;
			Rooms.global.writeChatRoomData();
		}
	},

	roomintro: function (target, room, user) {
		if (!target) {
			if (!this.canBroadcast()) return;
			if (!room.introMessage) return this.sendReply("This room does not have an introduction set.");
			this.sendReplyBox(room.introMessage);
			if (!this.broadcasting && user.can('roomintro', room)) {
				this.sendReply("Source:");
				this.sendReplyBox('<code>' + Tools.escapeHTML(room.introMessage) + '</code>');
			}
			return;
		}
		if (!this.can('roomintro', room)) return false;
		if (!this.canHTML(target)) return;
		if (!/</.test(target)) {
			// not HTML, do some simple URL linking
			var re = /(https?:\/\/(([-\w\.]+)+(:\d+)?(\/([\w/_\.]*(\?\S+)?)?)?))/g;
			target = target.replace(re, '<a href="$1">$1</a>');
		}

		if (!target.trim()) target = '';
		room.introMessage = target;
		this.sendReply("(The room introduction has been changed to:)");
		this.sendReplyBox(target);

		this.privateModCommand("(" + user.name + " changed the roomintro.)");

		if (room.chatRoomData) {
			room.chatRoomData.introMessage = room.introMessage;
			Rooms.global.writeChatRoomData();
		}
	},

	roomalias: function (target, room, user) {
		if (!room.chatRoomData) return this.sendReply("This room isn't designed for aliases.");
		if (!target) {
			if (!room.chatRoomData.aliases || !room.chatRoomData.aliases.length) return this.sendReplyBox("This room does not have any aliases.");
			return this.sendReplyBox("This room has the following aliases: " + room.chatRoomData.aliases.join(", ") + "");
		}
		if (!this.can('setalias')) return false;
		var alias = toId(target);
		if (!alias.length) return this.sendReply("Only alphanumeric characters are valid in an alias.");
		if (Rooms.get(alias) || Rooms.aliases[alias]) return this.sendReply("You cannot set an alias to an existing room or alias.");

		this.privateModCommand("(" + user.name + " added the room alias '" + target + "'.)");

		if (!room.chatRoomData.aliases) room.chatRoomData.aliases = [];
		room.chatRoomData.aliases.push(alias);
		Rooms.aliases[alias] = room;
		Rooms.global.writeChatRoomData();
	},

	removeroomalias: function (target, room, user) {
		if (!room.chatRoomData) return this.sendReply("This room isn't designed for aliases.");
		if (!room.chatRoomData.aliases) return this.sendReply("This room does not have any aliases.");
		if (!this.can('setalias')) return false;
		var alias = toId(target);
		if (!alias.length || !Rooms.aliases[alias]) return this.sendReply("Please specify an existing alias.");
		if (Rooms.aliases[alias] !== room) return this.sendReply("You may only remove an alias from the current room.");

		this.privateModCommand("(" + user.name + " removed the room alias '" + target + "'.)");

		var aliasIndex = room.chatRoomData.aliases.indexOf(alias);
		if (aliasIndex >= 0) {
			room.chatRoomData.aliases.splice(aliasIndex, 1);
			delete Rooms.aliases[alias];
			Rooms.global.writeChatRoomData();
		}
	},

	roomdemote: 'roompromote',
	roompromote: function (target, room, user, connection, cmd) {
		if (!target) return this.parse('/help roompromote');

		target = this.splitTarget(target, true);
		var targetUser = this.targetUser;
		var userid = toId(this.targetUsername);
		var name = targetUser ? targetUser.name : this.targetUsername;

		if (!userid) return this.parse('/help roompromote');
		if (!targetUser && (!room.auth || !room.auth[userid])) {
			return this.sendReply("User '" + name + "' is offline and unauthed, and so can't be promoted.");
		}

		var currentGroup = ((room.auth && room.auth[userid]) || Config.groups.default[room.type + 'Room'])[0];
		var nextGroup = Config.groups.default[room.type + 'Room'];
		if (target !== 'deauth') {
			var isDemote = cmd === 'roomdemote';
			var nextGroupRank = Config.groups.bySymbol[currentGroup][room.type + 'RoomRank'] + (isDemote ? -1 : 1);
			nextGroup = target || Config.groups[room.type + 'RoomByRank'][nextGroupRank] || (isDemote ? Config.groups.default[room.type + 'Room'] : Config.groups[room.type + 'RoomByRank'].slice(-1)[0]);
		}
		if (!Config.groups.bySymbol[nextGroup]) {
			return this.sendReply("Group '" + nextGroup + "' does not exist.");
		}
		if (!Config.groups[room.type + 'Room'][nextGroup]) {
			return this.sendReply("Group '" + nextGroup + "' does not exist as a room rank.");
		}

		if (!room.auth && nextGroup !== Config.groups[room.type + 'RoomByRank'].slice(-1)[0]) {
			this.sendReply("/roompromote - This room isn't designed for per-room moderation");
			return this.sendReply("Before setting room auth, you need to set it up with /room" + Config.groups.bySymbol[Config.groups[room.type + 'RoomByRank'].slice(-1)[0]].id);
		}

		var groupName = Config.groups.bySymbol[nextGroup].name || "regular user";
		if (currentGroup === nextGroup) {
			return this.sendReply("User '" + name + "' is already a " + groupName + " in this room.");
		}
		if (!user.can('makeroom')) {
			if (!user.can('roompromote', currentGroup, room)) {
				return this.sendReply("/" + cmd + " - Access denied for removing " + ((Config.groups.bySymbol[currentGroup] ? Config.groups.bySymbol[currentGroup].name : "an undefined group") || "regular user") + ".");
			}
			if (!user.can('roompromote', nextGroup, room)) {
				return this.sendReply("/" + cmd + " - Access denied for giving " + groupName + ".");
			}
		}

		if (!room.auth) room.auth = room.chatRoomData.auth = {};
		if (nextGroup === Config.groups.default[room.type + 'Room']) {
			delete room.auth[userid];
		} else {
			room.auth[userid] = nextGroup;
		}

		if (Config.groups.bySymbol[nextGroup].rank < Config.groups.bySymbol[currentGroup].rank) {
			this.privateModCommand("(" + name + " was demoted to Room " + groupName + " by " + user.name + ".)");
			if (targetUser && Rooms.rooms[room.id].users[targetUser.userid]) targetUser.popup("You were demoted to Room " + groupName + " by " + user.name + ".");
		} else if (nextGroup === '#') {
			this.addModCommand("" + name + " was promoted to " + groupName + " by " + user.name + ".");
		} else {
			this.addModCommand("" + name + " was promoted to Room " + groupName + " by " + user.name + ".");
		}

		if (targetUser) targetUser.updateIdentity();
		if (room.chatRoomData) Rooms.global.writeChatRoomData();
	},

	roomauth: function (target, room, user, connection) {
		var targetRoom = room;
		if (target) targetRoom = Rooms.search(target);
		if (!targetRoom || (targetRoom !== room && targetRoom.modjoin && !user.can('bypassall'))) return this.sendReply("The room '" + target + "' does not exist.");
		if (!targetRoom.auth) return this.sendReply("/roomauth - The room '" + (targetRoom.title ? targetRoom.title : target) + "' isn't designed for per-room moderation and therefore has no auth list.");

		var rankLists = {};
		for (var u in targetRoom.auth) {
			if (!rankLists[targetRoom.auth[u]]) rankLists[targetRoom.auth[u]] = [];
			rankLists[targetRoom.auth[u]].push(u);
		}

		var buffer = [];
		Object.keys(rankLists).sort(function (a, b) {
			return (Config.groups.bySymbol[b] || {rank: 0}).rank - (Config.groups.bySymbol[a] || {rank: 0}).rank;
		}).forEach(function (r) {
			buffer.push((Config.groups.bySymbol[r] ? Config.groups.bySymbol[r].name + "s (" + r + ")" : r) + ":\n" + rankLists[r].sort().join(", "));
		});

		if (!buffer.length) {
			connection.popup("The room '" + targetRoom.title + "' has no auth.");
			return;
		}
		if (targetRoom !== room) buffer.unshift("" + targetRoom.title + " room auth:");
		connection.popup(buffer.join("\n\n"));
	},

	userauth: function (target, room, user, connection) {
		var targetId = toId(target) || user.userid;
		var targetUser = Users.getExact(targetId);
		var targetUsername = (targetUser ? targetUser.name : target);

		var buffer = [];
		var innerBuffer = [];
		var group = Users.usergroups[targetId];
		if (group) {
			buffer.push('Global auth: ' + group.charAt(0));
		}
		for (var i = 0; i < Rooms.global.chatRooms.length; i++) {
			var curRoom = Rooms.global.chatRooms[i];
			if (!curRoom.auth || curRoom.isPrivate) continue;
			group = curRoom.auth[targetId];
			if (!group) continue;
			innerBuffer.push(group + curRoom.id);
		}
		if (innerBuffer.length) {
			buffer.push('Room auth: ' + innerBuffer.join(', '));
		}
		if (targetId === user.id || user.can('makeroom')) {
			innerBuffer = [];
			for (var i = 0; i < Rooms.global.chatRooms.length; i++) {
				var curRoom = Rooms.global.chatRooms[i];
				if (!curRoom.auth || !curRoom.isPrivate) continue;
				var auth = curRoom.auth[targetId];
				if (!auth) continue;
				innerBuffer.push(auth + curRoom.id);
			}
			if (innerBuffer.length) {
				buffer.push('Private room auth: ' + innerBuffer.join(', '));
			}
		}
		if (!buffer.length) {
			buffer.push("No global or room auth.");
		}

		buffer.unshift("" + targetUsername + " user auth:");
		connection.popup(buffer.join("\n\n"));
	},

	rb: 'roomban',
	roomban: function (target, room, user, connection) {
		if (!target) return this.parse('/help roomban');
		if (user.locked || user.mutedRooms[room.id]) return this.sendReply("You cannot do this while unable to talk.");

		target = this.splitTarget(target, true);
		var targetUser = this.targetUser;
		var name = this.targetUsername;
		var userid = toId(name);

		if (!userid || !targetUser) return this.sendReply("User '" + name + "' does not exist.");
		if (!this.can('ban', targetUser, room)) return false;
		if (!room.bannedUsers || !room.bannedIps) {
			return this.sendReply("Room bans are not meant to be used in room " + room.id + ".");
		}
		if (room.bannedUsers[userid] || room.bannedIps[targetUser.latestIp]) return this.sendReply("User " + targetUser.name + " is already banned from room " + room.id + ".");
		room.bannedUsers[userid] = true;
		for (var ip in targetUser.ips) {
			room.bannedIps[ip] = true;
		}
		targetUser.popup("" + user.name + " has banned you from the room " + room.id + "." + (target ? "\n\nReason: " + target + ""  : "") + "\n\nTo appeal the ban, PM the staff member that banned you or a room owner. If you are unsure who the room owners are, type this into any room: /roomauth " + room.id);
		this.addModCommand("" + targetUser.name + " was banned from room " + room.id + " by " + user.name + "." + (target ? " (" + target + ")" : ""));
		var alts = targetUser.getAlts();
		if (alts.length) {
			this.privateModCommand("(" + targetUser.name + "'s alts were also banned from room " + room.id + ": " + alts.join(", ") + ")");
			for (var i = 0; i < alts.length; ++i) {
				var altId = toId(alts[i]);
				this.add('|unlink|' + altId);
				room.bannedUsers[altId] = true;
				Users.getExact(altId).leaveRoom(room.id);
			}
		}
		this.add('|unlink|' + this.getLastIdOf(targetUser));
		if (!targetUser.can('bypassall')) targetUser.leaveRoom(room.id);
	},

	unroomban: 'roomunban',
	roomunban: function (target, room, user, connection) {
		if (!target) return this.parse('/help roomunban');
		if (user.locked || user.mutedRooms[room.id]) return this.sendReply("You cannot do this while unable to talk.");

		target = this.splitTarget(target, true);
		var targetUser = this.targetUser;
		var name = this.targetUsername;
		var userid = toId(name);
		var success;

		if (!userid || !targetUser) return this.sendReply("User '" + name + "' does not exist.");
		if (!this.can('ban', targetUser, room)) return false;
		if (!room.bannedUsers || !room.bannedIps) {
			return this.sendReply("Room bans are not meant to be used in room " + room.id + ".");
		}
		if (room.bannedUsers[userid]) {
			delete room.bannedUsers[userid];
			success = true;
		}
		for (var ip in targetUser.ips) {
			if (room.bannedIps[ip]) {
				delete room.bannedIps[ip];
				success = true;
			}
		}
		if (!success) return this.sendReply("User " + targetUser.name + " is not banned from room " + room.id + ".");

		targetUser.popup("" + user.name + " has unbanned you from the room " + room.id + ".");
		this.addModCommand("" + targetUser.name + " was unbanned from room " + room.id + " by " + user.name + ".");
		var alts = targetUser.getAlts();
		if (!alts.length) return;
		for (var i = 0; i < alts.length; ++i) {
			var altId = toId(alts[i]);
			if (room.bannedUsers[altId]) delete room.bannedUsers[altId];
		}
		this.privateModCommand("(" + targetUser.name + "'s alts were also unbanned from room " + room.id + ": " + alts.join(", ") + ")");
	},

	autojoin: function (target, room, user, connection) {
		Rooms.global.autojoinRooms(user, connection);
	},

	join: function (target, room, user, connection) {
		if (!target) return false;
		var targetRoom = Rooms.search(target);
		if (!targetRoom) {
			return connection.sendTo(target, "|noinit|nonexistent|The room '" + target + "' does not exist.");
		}
		if (targetRoom.isPrivate) {
			if (targetRoom.modjoin && !user.can('bypassall')) {
				var userGroup = user.group;
				if (targetRoom.auth) {
					userGroup = targetRoom.auth[user.userid] || Config.groups.default[room.type + 'Room'];
				}
<<<<<<< HEAD
				if (targetRoom.modchat && Config.groups.bySymbol[userGroup].rank < Config.groups.bySymbol[targetRoom.modchat].rank) {
=======
				if (Config.groupsranking.indexOf(userGroup) < Config.groupsranking.indexOf(targetRoom.modjoin !== true ? targetRoom.modjoin : targetRoom.modchat)) {
>>>>>>> 6b1f8de6
					return connection.sendTo(target, "|noinit|nonexistent|The room '" + target + "' does not exist.");
				}
			}
			if (!user.named) {
				return connection.sendTo(target, "|noinit|namerequired|You must have a name in order to join the room '" + target + "'.");
			}
		}
		if (!user.joinRoom(targetRoom || room, connection)) {
			return connection.sendTo(target, "|noinit|joinfailed|The room '" + target + "' could not be joined.");
		}
	},

	leave: 'part',
	part: function (target, room, user, connection) {
		if (room.id === 'global') return false;
		var targetRoom = Rooms.search(target);
		if (target && !targetRoom) {
			return this.sendReply("The room '" + target + "' does not exist.");
		}
		user.leaveRoom(targetRoom || room, connection);
	},

	/*********************************************************
	 * Moderating: Punishments
	 *********************************************************/

	kick: 'warn',
	k: 'warn',
	warn: function (target, room, user) {
		if (!target) return this.parse('/help warn');
		if (user.locked || user.mutedRooms[room.id]) return this.sendReply("You cannot do this while unable to talk.");

		target = this.splitTarget(target);
		var targetUser = this.targetUser;
		if (!targetUser || !targetUser.connected) return this.sendReply("User '" + this.targetUsername + "' does not exist.");
		if (room.isPrivate && room.auth) {
			return this.sendReply("You can't warn here: This is a privately-owned room not subject to global rules.");
		}
		if (!Rooms.rooms[room.id].users[targetUser.userid]) {
			return this.sendReply("User " + this.targetUsername + " is not in the room " + room.id + ".");
		}
		if (target.length > MAX_REASON_LENGTH) {
			return this.sendReply("The reason is too long. It cannot exceed " + MAX_REASON_LENGTH + " characters.");
		}
		if (!this.can('warn', targetUser, room)) return false;

		this.addModCommand("" + targetUser.name + " was warned by " + user.name + "." + (target ? " (" + target + ")" : ""));
		targetUser.send('|c|~|/warn ' + target);
		this.add('|unlink|' + this.getLastIdOf(targetUser));
	},

	redirect: 'redir',
	redir: function (target, room, user, connection) {
		if (!target) return this.parse('/help redirect');
		if (user.locked || user.mutedRooms[room.id]) return this.sendReply("You cannot do this while unable to talk.");
		target = this.splitTarget(target);
		var targetUser = this.targetUser;
		var targetRoom = Rooms.search(target);
		if (!targetRoom) {
			return this.sendReply("The room '" + target + "' does not exist.");
		}
		if (!this.can('redirect', targetUser, room) || !this.can('redirect', targetUser, targetRoom)) return false;
		if (!targetUser || !targetUser.connected) {
			return this.sendReply("User " + this.targetUsername + " not found.");
		}
		if (Rooms.rooms[targetRoom.id].users[targetUser.userid]) {
			return this.sendReply("User " + targetUser.name + " is already in the room " + targetRoom.title + "!");
		}
		if (!Rooms.rooms[room.id].users[targetUser.userid]) {
			return this.sendReply("User " + this.targetUsername + " is not in the room " + room.id + ".");
		}
		if (targetUser.joinRoom(targetRoom.id) === false) return this.sendReply("User " + targetUser.name + " could not be joined to room " + targetRoom.title + ". They could be banned from the room.");
		var roomName = (targetRoom.isPrivate)? "a private room" : "room " + targetRoom.title;
		this.addModCommand("" + targetUser.name + " was redirected to " + roomName + " by " + user.name + ".");
		targetUser.leaveRoom(room);
	},

	m: 'mute',
	mute: function (target, room, user) {
		if (!target) return this.parse('/help mute');
		if (user.locked || user.mutedRooms[room.id]) return this.sendReply("You cannot do this while unable to talk.");

		target = this.splitTarget(target);
		var targetUser = this.targetUser;
		if (!targetUser) return this.sendReply("User '" + this.targetUsername + "' does not exist.");
		if (target.length > MAX_REASON_LENGTH) {
			return this.sendReply("The reason is too long. It cannot exceed " + MAX_REASON_LENGTH + " characters.");
		}
		if (!this.can('mute', targetUser, room)) return false;
		if (targetUser.mutedRooms[room.id] || targetUser.locked || !targetUser.connected) {
			var problem = " but was already " + (!targetUser.connected ? "offline" : targetUser.locked ? "locked" : "muted");
			if (!target) {
				return this.privateModCommand("(" + targetUser.name + " would be muted by " + user.name + problem + ".)");
			}
			return this.addModCommand("" + targetUser.name + " would be muted by " + user.name + problem + "." + (target ? " (" + target + ")" : ""));
		}

		targetUser.popup("" + user.name + " has muted you for 7 minutes. " + (target ? "\n\nReason: " + target : ""));
		this.addModCommand("" + targetUser.name + " was muted by " + user.name + " for 7 minutes." + (target ? " (" + target + ")" : ""));
		var alts = targetUser.getAlts();
		if (alts.length) this.privateModCommand("(" + targetUser.name + "'s alts were also muted: " + alts.join(", ") + ")");
		this.add('|unlink|' + this.getLastIdOf(targetUser));

		targetUser.mute(room.id, 7 * 60 * 1000);
	},

	hm: 'hourmute',
	hourmute: function (target, room, user) {
		if (!target) return this.parse('/help hourmute');
		if (user.locked || user.mutedRooms[room.id]) return this.sendReply("You cannot do this while unable to talk.");

		target = this.splitTarget(target);
		var targetUser = this.targetUser;
		if (!targetUser) return this.sendReply("User '" + this.targetUsername + "' does not exist.");
		if (target.length > MAX_REASON_LENGTH) {
			return this.sendReply("The reason is too long. It cannot exceed " + MAX_REASON_LENGTH + " characters.");
		}
		if (!this.can('mute', targetUser, room)) return false;

		if (((targetUser.mutedRooms[room.id] && (targetUser.muteDuration[room.id] || 0) >= 50 * 60 * 1000) || targetUser.locked) && !target) {
			var problem = " but was already " + (!targetUser.connected ? "offline" : targetUser.locked ? "locked" : "muted");
			return this.privateModCommand("(" + targetUser.name + " would be muted by " + user.name + problem + ".)");
		}

		targetUser.popup("" + user.name + " has muted you for 60 minutes. " + (target ? "\n\nReason: " + target : ""));
		this.addModCommand("" + targetUser.name + " was muted by " + user.name + " for 60 minutes." + (target ? " (" + target + ")" : ""));
		var alts = targetUser.getAlts();
		if (alts.length) this.privateModCommand("(" + targetUser.name + "'s alts were also muted: " + alts.join(", ") + ")");
		this.add('|unlink|' + this.getLastIdOf(targetUser));

		targetUser.mute(room.id, 60 * 60 * 1000, true);
	},

	um: 'unmute',
	unmute: function (target, room, user) {
		if (!target) return this.parse('/help unmute');
		if (user.locked || user.mutedRooms[room.id]) return this.sendReply("You cannot do this while unable to talk.");
		var targetUser = Users.get(target);
		if (!targetUser) return this.sendReply("User '" + target + "' does not exist.");
		if (!this.can('mute', targetUser, room)) return false;

		if (!targetUser.mutedRooms[room.id]) {
			return this.sendReply("" + targetUser.name + " is not muted.");
		}

		this.addModCommand("" + targetUser.name + " was unmuted by " + user.name + ".");

		targetUser.unmute(room.id);
	},

	l: 'lock',
	ipmute: 'lock',
	lock: function (target, room, user) {
		if (!target) return this.parse('/help lock');
		if (user.locked || user.mutedRooms[room.id]) return this.sendReply("You cannot do this while unable to talk.");

		target = this.splitTarget(target);
		var targetUser = this.targetUser;
		if (!targetUser) return this.sendReply("User '" + this.targetUsername + "' does not exist.");
		if (target.length > MAX_REASON_LENGTH) {
			return this.sendReply("The reason is too long. It cannot exceed " + MAX_REASON_LENGTH + " characters.");
		}
		if (!this.can('lock', targetUser)) return false;

		if ((targetUser.locked || Users.checkBanned(targetUser.latestIp)) && !target) {
			var problem = " but was already " + (targetUser.locked ? "locked" : "banned");
			return this.privateModCommand("(" + targetUser.name + " would be locked by " + user.name + problem + ".)");
		}

		targetUser.popup("" + user.name + " has locked you from talking in chats, battles, and PMing regular users." + (target ? "\n\nReason: " + target : "") + "\n\nIf you feel that your lock was unjustified, you can still PM staff members (" + Users.getGroupsThatCan('lock', user).join(", ") + ") to discuss it" + (Config.appealurl ? " or you can appeal:\n" + Config.appealurl : ".") + "\n\nYour lock will expire in a few days.");

		this.addModCommand("" + targetUser.name + " was locked from talking by " + user.name + "." + (target ? " (" + target + ")" : ""));
		var alts = targetUser.getAlts();
		if (alts.length) {
			this.privateModCommand("(" + targetUser.name + "'s " + (targetUser.autoconfirmed ? " ac account: " + targetUser.autoconfirmed + ", " : "") + "locked alts: " + alts.join(", ") + ")");
		} else if (targetUser.autoconfirmed) {
			this.privateModCommand("(" + targetUser.name + "'s ac account: " + targetUser.autoconfirmed + ")");
		}
		this.add('|unlink|' + this.getLastIdOf(targetUser));

		targetUser.lock();
	},

	unlock: function (target, room, user) {
		if (!target) return this.parse('/help unlock');
		if (user.locked || user.mutedRooms[room.id]) return this.sendReply("You cannot do this while unable to talk.");
		if (!this.can('lock')) return false;

		var unlocked = Users.unlock(target);

		if (unlocked) {
			var names = Object.keys(unlocked);
			this.addModCommand(names.join(", ") + " " +
				((names.length > 1) ? "were" : "was") +
				" unlocked by " + user.name + ".");
		} else {
			this.sendReply("User '" + target + "' is not locked.");
		}
	},

	lockdt: 'lockdetails',
	lockdetails: function (target, room, user) {
		if (!this.can('lock')) return false;
		var targetUser = Users.get(target);
		if (!targetUser) return this.sendReply("User '" + target + "' does not exist.");
		if (!targetUser.locked) return this.sendReply("User '" + targetUser.name + "' was not locked from chat.");
		var canIp = user.can('ip', targetUser);
		for (var ip in targetUser.ips) {
			if (Dnsbl.cache[ip]) return this.sendReply("User '" + targetUser.name + "' is locked due to their IP " + (canIp ? "(" + ip + ") " : "") + "being in a DNS-based blacklist" + (canIp ? " (" + Dnsbl.cache[ip] + ")." : "."));
		}
		return this.sendReply("User '" + targetUser.name + "' is locked for unknown reasons. Check their modlog?");
	},

	b: 'ban',
	ban: function (target, room, user) {
		if (!target) return this.parse('/help ban');
		if (user.locked || user.mutedRooms[room.id]) return this.sendReply("You cannot do this while unable to talk.");

		target = this.splitTarget(target);
		var targetUser = this.targetUser;
		if (!targetUser) return this.sendReply("User '" + this.targetUsername + "' does not exist.");
		if (target.length > MAX_REASON_LENGTH) {
			return this.sendReply("The reason is too long. It cannot exceed " + MAX_REASON_LENGTH + " characters.");
		}
		if (!this.can('ban', targetUser)) return false;

		if (Users.checkBanned(targetUser.latestIp) && !target && !targetUser.connected) {
			var problem = " but was already banned";
			return this.privateModCommand("(" + targetUser.name + " would be banned by " + user.name + problem + ".)");
		}

		targetUser.popup("" + user.name + " has banned you." + (target ? "\n\nReason: " + target : "") + (Config.appealurl ? "\n\nIf you feel that your ban was unjustified, you can appeal:\n" + Config.appealurl : "") + "\n\nYour ban will expire in a few days.");

		this.addModCommand("" + targetUser.name + " was banned by " + user.name + "." + (target ? " (" + target + ")" : ""), " (" + targetUser.latestIp + ")");
		var alts = targetUser.getAlts();
		if (alts.length) {
			this.privateModCommand("(" + targetUser.name + "'s " + (targetUser.autoconfirmed ? " ac account: " + targetUser.autoconfirmed + ", " : "") + "banned alts: " + alts.join(", ") + ")");
			for (var i = 0; i < alts.length; ++i) {
				this.add('|unlink|' + toId(alts[i]));
			}
		} else if (targetUser.autoconfirmed) {
			this.privateModCommand("(" + targetUser.name + "'s ac account: " + targetUser.autoconfirmed + ")");
		}

		this.add('|unlink|' + this.getLastIdOf(targetUser));
		targetUser.ban();
	},

	unban: function (target, room, user) {
		if (!target) return this.parse('/help unban');
		if (user.locked || user.mutedRooms[room.id]) return this.sendReply("You cannot do this while unable to talk.");
		if (!this.can('ban')) return false;

		var name = Users.unban(target);

		if (name) {
			this.addModCommand("" + name + " was unbanned by " + user.name + ".");
		} else {
			this.sendReply("User '" + target + "' is not banned.");
		}
	},

	unbanall: function (target, room, user) {
		if (!this.can('rangeban')) return false;
		if (user.locked || user.mutedRooms[room.id]) return this.sendReply("You cannot do this while unable to talk.");
		// we have to do this the hard way since it's no longer a global
		for (var i in Users.bannedIps) {
			delete Users.bannedIps[i];
		}
		for (var i in Users.lockedIps) {
			delete Users.lockedIps[i];
		}
		this.addModCommand("All bans and locks have been lifted by " + user.name + ".");
	},

	banip: function (target, room, user) {
		if (user.locked || user.mutedRooms[room.id]) return this.sendReply("You cannot do this while unable to talk.");
		target = target.trim();
		if (!target) {
			return this.parse('/help banip');
		}
		if (!this.can('rangeban')) return false;
		if (Users.bannedIps[target] === '#ipban') return this.sendReply("The IP " + (target.charAt(target.length - 1) === '*' ? "range " : "") + target + " has already been temporarily banned.");

		Users.bannedIps[target] = '#ipban';
		this.addModCommand("" + user.name + " temporarily banned the " + (target.charAt(target.length - 1) === '*' ? "IP range" : "IP") + ": " + target);
	},

	unbanip: function (target, room, user) {
		if (user.locked || user.mutedRooms[room.id]) return this.sendReply("You cannot do this while unable to talk.");
		target = target.trim();
		if (!target) {
			return this.parse('/help unbanip');
		}
		if (!this.can('rangeban')) return false;
		if (!Users.bannedIps[target]) {
			return this.sendReply("" + target + " is not a banned IP or IP range.");
		}
		delete Users.bannedIps[target];
		this.addModCommand("" + user.name + " unbanned the " + (target.charAt(target.length - 1) === '*' ? "IP range" : "IP") + ": " + target);
	},

	rangelock: function (target, room, user) {
		if (user.locked || user.mutedRooms[room.id]) return this.sendReply("You cannot do this while unable to talk.");
		if (!target) return this.sendReply("Please specify a domain to lock.");
		if (!this.can('rangeban')) return false;

		var domain = Users.shortenHost(target);
		if (Users.lockedDomains[domain]) return this.sendReply("The domain " + domain + " has already been temporarily locked.");

		Users.lockDomain(domain);
		this.addModCommand("" + user.name + " temporarily locked the domain " + domain + ".");
	},

	rangeunlock: function (target, room, user) {
		if (user.locked || user.mutedRooms[room.id]) return this.sendReply("You cannot do this while unable to talk.");
		if (!target) return this.sendReply("Please specify a domain to unlock.");
		if (!this.can('rangeban')) return false;

		var domain = Users.shortenHost(target);
		if (!Users.lockedDomains[domain]) return this.sendReply("The domain " + domain + " is not locked.");

		Users.unlockDomain(domain);
		this.addModCommand("" + user.name + " unlocked the domain " + domain + ".");
	},

	/*********************************************************
	 * Moderating: Other
	 *********************************************************/

	mn: 'modnote',
	modnote: function (target, room, user, connection) {
		if (!target) return this.parse('/help modnote');
		if (user.locked || user.mutedRooms[room.id]) return this.sendReply("You cannot do this while unable to talk.");

		if (target.length > MAX_REASON_LENGTH) {
			return this.sendReply("The note is too long. It cannot exceed " + MAX_REASON_LENGTH + " characters.");
		}
		if (!this.can('staff', room)) return false;
		return this.privateModCommand("(" + user.name + " notes: " + target + ")");
	},

	globaldemote: 'promote',
	globalpromote: 'promote',
	demote: 'promote',
	promote: function (target, room, user, connection, cmd) {
		if (!target) return this.parse('/help promote');

		target = this.splitTarget(target, true);
		var targetUser = this.targetUser;
		var userid = toId(this.targetUsername);
		var name = targetUser ? targetUser.name : this.targetUsername;

		if (!userid) return this.parse('/help promote');

		var currentGroup = ((targetUser && targetUser.group) || Users.usergroups[userid] || Config.groups.default.global)[0];
		var nextGroup = Config.groups.default.global;
		if (target !== 'deauth') {
			var isDemote = cmd === 'demote';
			var nextGroupRank = Config.groups.bySymbol[currentGroup].globalRank + (isDemote ? -1 : 1);
			nextGroup = target || Config.groups.globalByRank[nextGroupRank] || (isDemote ? Config.groups.default.global : Config.groups.globalByRank.slice(-1)[0]);
		}
		if (!Config.groups.bySymbol[nextGroup]) {
			return this.sendReply("Group '" + nextGroup + "' does not exist.");
		}
		if (!Config.groups.global[nextGroup]) {
			return this.sendReply("Group '" + nextGroup + "' does not exist as a global rank.");
		}

		var groupName = Config.groups.bySymbol[nextGroup].name || "regular user";
		if (currentGroup === nextGroup) {
			return this.sendReply("User '" + name + "' is already a " + groupName);
		}
		if (!user.can('promote', currentGroup)) {
			return this.sendReply("/" + cmd + " - Access denied for removing " + (Config.groups.bySymbol[currentGroup].name || "regular user") + ".");
		}
		if (!user.can('promote', nextGroup)) {
			return this.sendReply("/" + cmd + " - Access denied for giving " + groupName + ".");
		}

		if (!Users.setOfflineGroup(name, nextGroup)) {
			return this.sendReply("/promote - WARNING: This user is offline and could be unregistered. Use /forcepromote if you're sure you want to risk it.");
		}

		if (Config.groups.bySymbol[nextGroup].rank < Config.groups.bySymbol[currentGroup].rank) {
			this.privateModCommand("(" + name + " was demoted to " + groupName + " by " + user.name + ".)");
			if (targetUser) targetUser.popup("You were demoted to " + groupName + " by " + user.name + ".");
		} else {
			this.addModCommand("" + name + " was promoted to " + groupName + " by " + user.name + ".");
		}

		if (targetUser) targetUser.updateIdentity();
	},

	forcepromote: function (target, room, user) {
		// warning: never document this command in /help
		if (!this.can('forcepromote')) return false;
		target = this.splitTarget(target, true);
		var name = this.targetUsername;

		var nextGroupRank = Config.groups.bySymbol[Config.groups.default.global].globalRank + 1;
		var nextGroup = target || Config.groups.globalByRank[nextGroupRank] || Config.groups.globalByRank.slice(-1)[0];

		if (!Users.setOfflineGroup(name, nextGroup, true)) {
			return this.sendReply("/forcepromote - Don't forcepromote unless you have to.");
		}

		this.addModCommand("" + name + " was promoted to " + (Config.groups.bySymbol[nextGroup].name || "regular user") + " by " + user.name + ".");
	},

	deauth: function (target, room, user) {
		return this.parse('/demote ' + target + ', deauth');
	},

	deroomauth: 'roomdeauth',
	roomdeauth: function (target, room, user) {
		return this.parse('/roomdemote ' + target + ', deauth');
	},

	modchat: function (target, room, user) {
		if (!target) return this.sendReply("Moderated chat is currently set to: " + room.modchat);
		if (user.locked || user.mutedRooms[room.id]) return this.sendReply("You cannot do this while unable to talk.");
		if (!this.can('modchat', room)) return false;

		var roomType = room.auth ? room.type + 'Room' : 'global';
		if (room.modchat && Config.groups[roomType][room.modchat] && Config.groups.bySymbol[room.modchat][roomType + 'Rank'] > 1 && !user.can('modchatall', room)) {
			return this.sendReply("/modchat - Access denied for removing a setting higher than " + Config.groups[roomType + 'ByRank'][1] + ".");
		}

		target = target.toLowerCase();
		var currentModchat = room.modchat;
		switch (target) {
		case 'off':
		case 'false':
		case 'no':
		case ' ':
			room.modchat = false;
			break;
		case 'ac':
		case 'autoconfirmed':
			room.modchat = 'autoconfirmed';
			break;
		default:
			if (Config.groups.byId[target]) target = Config.groups.byId[target];
			if (!Config.groups[roomType][target]) return this.parse('/help modchat');
			if (Config.groups.bySymbol[target][roomType + 'Rank'] > 1 && !user.can('modchatall', room)) {
				return this.sendReply("/modchat - Access denied for setting higher than " + Config.groups[roomType + 'ByRank'][1] + ".");
			}
			room.modchat = target;
			break;
		}
		if (currentModchat === room.modchat) {
			return this.sendReply("Modchat is already set to " + currentModchat + ".");
		}
		if (!room.modchat) {
			this.add("|raw|<div class=\"broadcast-blue\"><b>Moderated chat was disabled!</b><br />Anyone may talk now.</div>");
		} else {
			var modchat = Tools.escapeHTML(room.modchat);
			this.add("|raw|<div class=\"broadcast-red\"><b>Moderated chat was set to " + modchat + "!</b><br />Only users of rank " + modchat + " and higher can talk.</div>");
		}
		this.logModCommand(user.name + " set modchat to " + room.modchat);

		if (room.chatRoomData) {
			room.chatRoomData.modchat = room.modchat;
			Rooms.global.writeChatRoomData();
		}
	},

	declare: function (target, room, user) {
		if (!target) return this.parse('/help declare');
		if (!this.can('declare', room)) return false;

		if (!this.canTalk()) return;

		this.add('|raw|<div class="broadcast-blue"><b>' + Tools.escapeHTML(target) + '</b></div>');
		this.logModCommand(user.name + " declared " + target);
	},

	htmldeclare: function (target, room, user) {
		if (!target) return this.parse('/help htmldeclare');
		if (!this.can('gdeclare', room)) return false;

		if (!this.canTalk()) return;

		this.add('|raw|<div class="broadcast-blue"><b>' + target + '</b></div>');
		this.logModCommand(user.name + " declared " + target);
	},

	gdeclare: 'globaldeclare',
	globaldeclare: function (target, room, user) {
		if (!target) return this.parse('/help globaldeclare');
		if (!this.can('gdeclare')) return false;

		for (var id in Rooms.rooms) {
			if (id !== 'global') Rooms.rooms[id].addRaw('<div class="broadcast-blue"><b>' + target + '</b></div>');
		}
		this.logModCommand(user.name + " globally declared " + target);
	},

	cdeclare: 'chatdeclare',
	chatdeclare: function (target, room, user) {
		if (!target) return this.parse('/help chatdeclare');
		if (!this.can('gdeclare')) return false;

		for (var id in Rooms.rooms) {
			if (id !== 'global') if (Rooms.rooms[id].type !== 'battle') Rooms.rooms[id].addRaw('<div class="broadcast-blue"><b>' + target + '</b></div>');
		}
		this.logModCommand(user.name + " globally declared (chat level) " + target);
	},

	wall: 'announce',
	announce: function (target, room, user) {
		if (!target) return this.parse('/help announce');

		if (!this.can('announce', room)) return false;

		target = this.canTalk(target);
		if (!target) return;

		return '/announce ' + target;
	},

	fr: 'forcerename',
	forcerename: function (target, room, user) {
		if (!target) return this.parse('/help forcerename');
		if (user.locked || user.mutedRooms[room.id]) return this.sendReply("You cannot do this while unable to talk.");
		var commaIndex = target.indexOf(',');
		var targetUser, reason;
		if (commaIndex !== -1) {
			reason = target.substr(commaIndex + 1).trim();
			target = target.substr(0, commaIndex);
		}
		targetUser = Users.get(target);
		if (!targetUser) return this.sendReply("User '" + this.targetUsername + "' not found.");
		if (!this.can('forcerename', targetUser)) return false;

		if (targetUser.userid !== toId(target)) {
			return this.sendReply("User '" + target + "' had already changed its name to '" + targetUser.name + "'.");
		}

		var entry = targetUser.name + " was forced to choose a new name by " + user.name + (reason ? ": " + reason : "");
		this.privateModCommand("(" + entry + ")");
		Rooms.global.cancelSearch(targetUser);
		targetUser.resetName();
		targetUser.send("|nametaken||" + user.name + " considers your name inappropriate" + (reason ? ": " + reason : "."));
	},

	modlog: function (target, room, user, connection) {
		var lines = 0;
		// Specific case for modlog command. Room can be indicated with a comma, lines go after the comma.
		// Otherwise, the text is defaulted to text search in current room's modlog.
		var roomId = room.id;
		var hideIps = !user.can('ban');

		if (target.indexOf(',') > -1) {
			var targets = target.split(',');
			target = targets[1].trim();
			roomId = toId(targets[0]) || room.id;
		}

		// Let's check the number of lines to retrieve or if it's a word instead
		if (!target.match('[^0-9]')) {
			lines = parseInt(target || 15, 10);
			if (lines > 100) lines = 100;
		}
		var wordSearch = (!lines || lines < 0);

		// Control if we really, really want to check all modlogs for a word.
		var roomNames = '';
		var filename = '';
		var command = '';
		if (roomId === 'all' && wordSearch) {
			if (!this.can('staff')) return;
			roomNames = 'all rooms';
			// Get a list of all the rooms
			var fileList = fs.readdirSync('logs/modlog');
			for (var i = 0; i < fileList.length; ++i) {
				filename += 'logs/modlog/' + fileList[i] + ' ';
			}
		} else {
			if (!this.can('staff', Rooms.get(roomId))) return;
			roomNames = 'the room ' + roomId;
			filename = 'logs/modlog/modlog_' + roomId + '.txt';
		}

		// Seek for all input rooms for the lines or text
		command = 'tail -' + lines + ' ' + filename;
		var grepLimit = 100;
		if (wordSearch) { // searching for a word instead
			if (target.match(/^["'].+["']$/)) target = target.substring(1, target.length - 1);
			command = "awk '{print NR,$0}' " + filename + " | sort -nr | cut -d' ' -f2- | grep -m" + grepLimit + " -i '" + target.replace(/\\/g, '\\\\\\\\').replace(/["'`]/g, '\'\\$&\'').replace(/[\{\}\[\]\(\)\$\^\.\?\+\-\*]/g, '[$&]') + "'";
		}

		// Execute the file search to see modlog
		require('child_process').exec(command, function (error, stdout, stderr) {
			if (error && stderr) {
				connection.popup("/modlog empty on " + roomNames + " or erred - modlog does not support Windows");
				console.log("/modlog error: " + error);
				return false;
			}
			if (stdout && hideIps) {
				stdout = stdout.replace(/\([0-9]+\.[0-9]+\.[0-9]+\.[0-9]+\)/g, '');
			}
			if (lines) {
				if (!stdout) {
					connection.popup("The modlog is empty. (Weird.)");
				} else {
					connection.popup("Displaying the last " + lines + " lines of the Moderator Log of " + roomNames + ":\n\n" + stdout);
				}
			} else {
				if (!stdout) {
					connection.popup("No moderator actions containing '" + target + "' were found on " + roomNames + ".");
				} else {
					connection.popup("Displaying the last " + grepLimit + " logged actions containing '" + target + "' on " + roomNames + ":\n\n" + stdout);
				}
			}
		});
	},

	/*********************************************************
	 * Server management commands
	 *********************************************************/

	hotpatch: function (target, room, user) {
		if (!target) return this.parse('/help hotpatch');
		if (!this.can('hotpatch')) return false;

		this.logEntry(user.name + " used /hotpatch " + target);

		if (target === 'chat' || target === 'commands') {
			try {
				CommandParser.uncacheTree('./command-parser.js');
				global.CommandParser = require('./command-parser.js');

				var runningTournaments = Tournaments.tournaments;
				CommandParser.uncacheTree('./tournaments');
				global.Tournaments = require('./tournaments');
				Tournaments.tournaments = runningTournaments;

				return this.sendReply("Chat commands have been hot-patched.");
			} catch (e) {
				return this.sendReply("Something failed while trying to hotpatch chat: \n" + e.stack);
			}
		} else if (target === 'tournaments') {
			try {
				var runningTournaments = Tournaments.tournaments;
				CommandParser.uncacheTree('./tournaments');
				global.Tournaments = require('./tournaments');
				Tournaments.tournaments = runningTournaments;
				return this.sendReply("Tournaments have been hot-patched.");
			} catch (e) {
				return this.sendReply("Something failed while trying to hotpatch tournaments: \n" + e.stack);
			}
		} else if (target === 'battles') {
			Simulator.SimulatorProcess.respawn();
			return this.sendReply("Battles have been hotpatched. Any battles started after now will use the new code; however, in-progress battles will continue to use the old code.");
		} else if (target === 'formats') {
			try {
				// uncache the tools.js dependency tree
				CommandParser.uncacheTree('./tools.js');
				// reload tools.js
				global.Tools = require('./tools.js'); // note: this will lock up the server for a few seconds
				// rebuild the formats list
				Rooms.global.formatListText = Rooms.global.getFormatListText();
				// respawn validator processes
				TeamValidator.ValidatorProcess.respawn();
				// respawn simulator processes
				Simulator.SimulatorProcess.respawn();
				// broadcast the new formats list to clients
				Rooms.global.send(Rooms.global.formatListText);

				return this.sendReply("Formats have been hotpatched.");
			} catch (e) {
				return this.sendReply("Something failed while trying to hotpatch formats: \n" + e.stack);
			}
		} else if (target === 'learnsets') {
			try {
				// uncache the tools.js dependency tree
				CommandParser.uncacheTree('./tools.js');
				// reload tools.js
				global.Tools = require('./tools.js'); // note: this will lock up the server for a few seconds

				return this.sendReply("Learnsets have been hotpatched.");
			} catch (e) {
				return this.sendReply("Something failed while trying to hotpatch learnsets: \n" + e.stack);
			}
		}
		this.sendReply("Your hot-patch command was unrecognized.");
	},

	savelearnsets: function (target, room, user) {
		if (!this.can('hotpatch')) return false;
		fs.writeFile('data/learnsets.js', 'exports.BattleLearnsets = ' + JSON.stringify(Tools.data.Learnsets) + ";\n");
		this.sendReply("learnsets.js saved.");
	},

	disableladder: function (target, room, user) {
		if (!this.can('disableladder')) return false;
		if (LoginServer.disabled) {
			return this.sendReply("/disableladder - Ladder is already disabled.");
		}
		LoginServer.disabled = true;
		this.logModCommand("The ladder was disabled by " + user.name + ".");
		this.add("|raw|<div class=\"broadcast-red\"><b>Due to high server load, the ladder has been temporarily disabled</b><br />Rated games will no longer update the ladder. It will be back momentarily.</div>");
	},

	enableladder: function (target, room, user) {
		if (!this.can('disableladder')) return false;
		if (!LoginServer.disabled) {
			return this.sendReply("/enable - Ladder is already enabled.");
		}
		LoginServer.disabled = false;
		this.logModCommand("The ladder was enabled by " + user.name + ".");
		this.add("|raw|<div class=\"broadcast-green\"><b>The ladder is now back.</b><br />Rated games will update the ladder now.</div>");
	},

	lockdown: function (target, room, user) {
		if (!this.can('lockdown')) return false;

		Rooms.global.lockdown = true;
		for (var id in Rooms.rooms) {
			if (id === 'global') continue;
			var curRoom = Rooms.rooms[id];
			curRoom.addRaw("<div class=\"broadcast-red\"><b>The server is restarting soon.</b><br />Please finish your battles quickly. No new battles can be started until the server resets in a few minutes.</div>");
			if (curRoom.requestKickInactive && !curRoom.battle.ended) {
				curRoom.requestKickInactive(user, true);
				if (!curRoom.modchat) {
					curRoom.modchat = Users.getGroupsThatCan('joinbattle', curRoom)[0];
					curRoom.addRaw("<div class=\"broadcast-red\"><b>Moderated chat was set to " + Users.getGroupsThatCan('joinbattle', curRoom)[0] + "!</b><br />Only users of rank " + Users.getGroupsThatCan('joinbattle', curRoom)[0] + " and higher can talk.</div>");
				}
			}
		}

		this.logEntry(user.name + " used /lockdown");
	},

	slowlockdown: function (target, room, user) {
		if (!this.can('lockdown')) return false;

		Rooms.global.lockdown = true;
		for (var id in Rooms.rooms) {
			if (id === 'global') continue;
			var curRoom = Rooms.rooms[id];
			if (curRoom.battle) continue;
			curRoom.addRaw("<div class=\"broadcast-red\"><b>The server is restarting soon.</b><br />Please finish your battles quickly. No new battles can be started until the server resets in a few minutes.</div>");
		}

		this.logEntry(user.name + " used /slowlockdown");
	},

	endlockdown: function (target, room, user) {
		if (!this.can('lockdown')) return false;

		if (!Rooms.global.lockdown) {
			return this.sendReply("We're not under lockdown right now.");
		}
		Rooms.global.lockdown = false;
		for (var id in Rooms.rooms) {
			if (id !== 'global') Rooms.rooms[id].addRaw("<div class=\"broadcast-green\"><b>The server shutdown was canceled.</b></div>");
		}

		this.logEntry(user.name + " used /endlockdown");
	},

	emergency: function (target, room, user) {
		if (!this.can('lockdown')) return false;

		if (Config.emergency) {
			return this.sendReply("We're already in emergency mode.");
		}
		Config.emergency = true;
		for (var id in Rooms.rooms) {
			if (id !== 'global') Rooms.rooms[id].addRaw("<div class=\"broadcast-red\">The server has entered emergency mode. Some features might be disabled or limited.</div>");
		}

		this.logEntry(user.name + " used /emergency");
	},

	endemergency: function (target, room, user) {
		if (!this.can('lockdown')) return false;

		if (!Config.emergency) {
			return this.sendReply("We're not in emergency mode.");
		}
		Config.emergency = false;
		for (var id in Rooms.rooms) {
			if (id !== 'global') Rooms.rooms[id].addRaw("<div class=\"broadcast-green\"><b>The server is no longer in emergency mode.</b></div>");
		}

		this.logEntry(user.name + " used /endemergency");
	},

	kill: function (target, room, user) {
		if (!this.can('lockdown')) return false;

		if (!Rooms.global.lockdown) {
			return this.sendReply("For safety reasons, /kill can only be used during lockdown.");
		}

		if (CommandParser.updateServerLock) {
			return this.sendReply("Wait for /updateserver to finish before using /kill.");
		}

		for (var i in Sockets.workers) {
			Sockets.workers[i].kill();
		}

		if (!room.destroyLog) {
			process.exit();
			return;
		}
		room.destroyLog(function () {
			room.logEntry(user.name + " used /kill");
		}, function () {
			process.exit();
		});

		// Just in the case the above never terminates, kill the process
		// after 10 seconds.
		setTimeout(function () {
			process.exit();
		}, 10000);
	},

	loadbanlist: function (target, room, user, connection) {
		if (!this.can('hotpatch')) return false;

		connection.sendTo(room, "Loading ipbans.txt...");
		fs.readFile('config/ipbans.txt', function (err, data) {
			if (err) return;
			data = ('' + data).split('\n');
			var rangebans = [];
			for (var i = 0; i < data.length; ++i) {
				var line = data[i].split('#')[0].trim();
				if (!line) continue;
				if (line.indexOf('/') >= 0) {
					rangebans.push(line);
				} else if (line && !Users.bannedIps[line]) {
					Users.bannedIps[line] = '#ipban';
				}
			}
			Users.checkRangeBanned = Cidr.checker(rangebans);
			connection.sendTo(room, "ipbans.txt has been reloaded.");
		});
	},

	refreshpage: function (target, room, user) {
		if (!this.can('refreshpage')) return false;
		Rooms.global.send('|refresh|');
		this.logEntry(user.name + " used /refreshpage");
	},

	updateserver: function (target, room, user, connection) {
		if (!user.hasConsoleAccess(connection)) {
			return this.sendReply("/updateserver - Access denied.");
		}

		if (CommandParser.updateServerLock) {
			return this.sendReply("/updateserver - Another update is already in progress.");
		}

		CommandParser.updateServerLock = true;

		var logQueue = [];
		logQueue.push(user.name + " used /updateserver");

		connection.sendTo(room, "updating...");

		var exec = require('child_process').exec;
		exec('git diff-index --quiet HEAD --', function (error) {
			var cmd = 'git pull --rebase';
			if (error) {
				if (error.code === 1) {
					// The working directory or index have local changes.
					cmd = 'git stash && ' + cmd + ' && git stash pop';
				} else {
					// The most likely case here is that the user does not have
					// `git` on the PATH (which would be error.code === 127).
					connection.sendTo(room, "" + error);
					logQueue.push("" + error);
					logQueue.forEach(function (line) {
						room.logEntry(line);
					});
					CommandParser.updateServerLock = false;
					return;
				}
			}
			var entry = "Running `" + cmd + "`";
			connection.sendTo(room, entry);
			logQueue.push(entry);
			exec(cmd, function (error, stdout, stderr) {
				("" + stdout + stderr).split("\n").forEach(function (s) {
					connection.sendTo(room, s);
					logQueue.push(s);
				});
				logQueue.forEach(function (line) {
					room.logEntry(line);
				});
				CommandParser.updateServerLock = false;
			});
		});
	},

	crashfixed: function (target, room, user) {
		if (!Rooms.global.lockdown) {
			return this.sendReply('/crashfixed - There is no active crash.');
		}
		if (!this.can('hotpatch')) return false;

		Rooms.global.lockdown = false;
		if (Rooms.lobby) {
			Rooms.lobby.modchat = false;
			Rooms.lobby.addRaw("<div class=\"broadcast-green\"><b>We fixed the crash without restarting the server!</b><br />You may resume talking in the lobby and starting new battles.</div>");
		}
		this.logEntry(user.name + " used /crashfixed");
	},

	'memusage': 'memoryusage',
	memoryusage: function (target) {
		if (!this.can('hotpatch')) return false;
		target = toId(target) || 'all';
		if (target === 'all') {
			this.sendReply("Loading memory usage, this might take a while.");
		}
		var roomSize, configSize, rmSize, cpSize, simSize, usersSize, toolsSize;
		if (target === 'all' || target === 'rooms' || target === 'room') {
			this.sendReply("Calculating Room size...");
			roomSize = ResourceMonitor.sizeOfObject(Rooms);
			this.sendReply("Rooms are using " + roomSize + " bytes of memory.");
		}
		if (target === 'all' || target === 'config') {
			this.sendReply("Calculating config size...");
			configSize = ResourceMonitor.sizeOfObject(Config);
			this.sendReply("Config is using " + configSize + " bytes of memory.");
		}
		if (target === 'all' || target === 'resourcemonitor' || target === 'rm') {
			this.sendReply("Calculating Resource Monitor size...");
			rmSize = ResourceMonitor.sizeOfObject(ResourceMonitor);
			this.sendReply("The Resource Monitor is using " + rmSize + " bytes of memory.");
		}
		if (target === 'all' || target === 'cmdp' || target === 'cp' || target === 'commandparser') {
			this.sendReply("Calculating Command Parser size...");
			cpSize = ResourceMonitor.sizeOfObject(CommandParser);
			this.sendReply("Command Parser is using " + cpSize + " bytes of memory.");
		}
		if (target === 'all' || target === 'sim' || target === 'simulator') {
			this.sendReply("Calculating Simulator size...");
			simSize = ResourceMonitor.sizeOfObject(Simulator);
			this.sendReply("Simulator is using " + simSize + " bytes of memory.");
		}
		if (target === 'all' || target === 'users') {
			this.sendReply("Calculating Users size...");
			usersSize = ResourceMonitor.sizeOfObject(Users);
			this.sendReply("Users is using " + usersSize + " bytes of memory.");
		}
		if (target === 'all' || target === 'tools') {
			this.sendReply("Calculating Tools size...");
			toolsSize = ResourceMonitor.sizeOfObject(Tools);
			this.sendReply("Tools are using " + toolsSize + " bytes of memory.");
		}
		if (target === 'all' || target === 'v8') {
			this.sendReply("Retrieving V8 memory usage...");
			var o = process.memoryUsage();
			this.sendReply("Resident set size: " + o.rss + ", " + o.heapUsed + " heap used of " + o.heapTotal  + " total heap. " + (o.heapTotal - o.heapUsed) + " heap left.");
		}
		if (target === 'all') {
			this.sendReply("Calculating Total size...");
			var total = (roomSize + configSize + rmSize + cpSize + simSize + usersSize + toolsSize) || 0;
			var units = ["bytes", "K", "M", "G"];
			var converted = total;
			var unit = 0;
			while (converted > 1024) {
				converted /= 1024;
				++unit;
			}
			converted = Math.round(converted);
			this.sendReply("Total memory used: " + converted + units[unit] + " (" + total + " bytes).");
		}
		return;
	},

	bash: function (target, room, user, connection) {
		if (!user.hasConsoleAccess(connection)) {
			return this.sendReply("/bash - Access denied.");
		}

		var exec = require('child_process').exec;
		exec(target, function (error, stdout, stderr) {
			connection.sendTo(room, ("" + stdout + stderr));
		});
	},

	eval: function (target, room, user, connection) {
		if (!user.hasConsoleAccess(connection)) {
			return this.sendReply("/eval - Access denied.");
		}
		if (!this.canBroadcast()) return;

		if (!this.broadcasting) this.sendReply('||>> ' + target);
		try {
			var battle = room.battle;
			var me = user;
			this.sendReply('||<< ' + eval(target));
		} catch (e) {
			this.sendReply('||<< error: ' + e.message);
			var stack = '||' + ('' + e.stack).replace(/\n/g, '\n||');
			connection.sendTo(room, stack);
		}
	},

	evalbattle: function (target, room, user, connection) {
		if (!user.hasConsoleAccess(connection)) {
			return this.sendReply("/evalbattle - Access denied.");
		}
		if (!this.canBroadcast()) return;
		if (!room.battle) {
			return this.sendReply("/evalbattle - This isn't a battle room.");
		}

		room.battle.send('eval', target.replace(/\n/g, '\f'));
	},

	/*********************************************************
	 * Battle commands
	 *********************************************************/

	forfeit: function (target, room, user) {
		if (!room.battle) {
			return this.sendReply("There's nothing to forfeit here.");
		}
		if (!room.forfeit(user)) {
			return this.sendReply("You can't forfeit this battle.");
		}
	},

	savereplay: function (target, room, user, connection) {
		if (!room || !room.battle) return;
		var logidx = 2; // spectator log (no exact HP)
		if (room.battle.ended) {
			// If the battle is finished when /savereplay is used, include
			// exact HP in the replay log.
			logidx = 3;
		}
		var data = room.getLog(logidx).join("\n");
		var datahash = crypto.createHash('md5').update(data.replace(/[^(\x20-\x7F)]+/g, '')).digest('hex');

		LoginServer.request('prepreplay', {
			id: room.id.substr(7),
			loghash: datahash,
			p1: room.p1.name,
			p2: room.p2.name,
			format: room.format
		}, function (success) {
			if (success && success.errorip) {
				connection.popup("This server's request IP " + success.errorip + " is not a registered server.");
				return;
			}
			connection.send('|queryresponse|savereplay|' + JSON.stringify({
				log: data,
				id: room.id.substr(7)
			}));
		});
	},

	mv: 'move',
	attack: 'move',
	move: function (target, room, user) {
		if (!room.decision) return this.sendReply("You can only do this in battle rooms.");

		room.decision(user, 'choose', 'move ' + target);
	},

	sw: 'switch',
	switch: function (target, room, user) {
		if (!room.decision) return this.sendReply("You can only do this in battle rooms.");

		room.decision(user, 'choose', 'switch ' + parseInt(target, 10));
	},

	choose: function (target, room, user) {
		if (!room.decision) return this.sendReply("You can only do this in battle rooms.");

		room.decision(user, 'choose', target);
	},

	undo: function (target, room, user) {
		if (!room.decision) return this.sendReply("You can only do this in battle rooms.");

		room.decision(user, 'undo', target);
	},

	team: function (target, room, user) {
		if (!room.decision) return this.sendReply("You can only do this in battle rooms.");

		room.decision(user, 'choose', 'team ' + target);
	},

	joinbattle: function (target, room, user) {
		if (!room.joinBattle) return this.sendReply("You can only do this in battle rooms.");
		if (!user.can('joinbattle', room)) {
			var requiredGroupId = Config.groups.bySymbol[Users.getGroupsThatCan('joinbattle', room)[0]].id;
			return this.popupReply("You must be a room" + requiredGroupId + " to join a battle you didn't start. Ask a player to use /room" + requiredGroupId + " on you to join this battle.");
		}

		room.joinBattle(user);
	},

	partbattle: 'leavebattle',
	leavebattle: function (target, room, user) {
		if (!room.leaveBattle) return this.sendReply("You can only do this in battle rooms.");

		room.leaveBattle(user);
	},

	kickbattle: function (target, room, user) {
		if (!room.leaveBattle) return this.sendReply("You can only do this in battle rooms.");

		target = this.splitTarget(target);
		var targetUser = this.targetUser;
		if (!targetUser || !targetUser.connected) {
			return this.sendReply("User " + this.targetUsername + " not found.");
		}
		if (!this.can('kick', targetUser)) return false;

		if (room.leaveBattle(targetUser)) {
			this.addModCommand("" + targetUser.name + " was kicked from a battle by " + user.name + (target ? " (" + target + ")" : ""));
		} else {
			this.sendReply("/kickbattle - User isn't in battle.");
		}
	},

	kickinactive: function (target, room, user) {
		if (room.requestKickInactive) {
			room.requestKickInactive(user);
		} else {
			this.sendReply("You can only kick inactive players from inside a room.");
		}
	},

	timer: function (target, room, user) {
		target = toId(target);
		if (room.requestKickInactive) {
			if (target === 'off' || target === 'false' || target === 'stop') {
				room.stopKickInactive(user, user.can('timer'));
			} else if (target === 'on' || target === 'true' || !target) {
				room.requestKickInactive(user, user.can('timer'));
			} else {
				this.sendReply("'" + target + "' is not a recognized timer state.");
			}
		} else {
			this.sendReply("You can only set the timer from inside a room.");
		}
	},

	autotimer: 'forcetimer',
	forcetimer: function (target, room, user) {
		target = toId(target);
		if (!this.can('autotimer')) return;
		if (target === 'off' || target === 'false' || target === 'stop') {
			Config.forceTimer = false;
			this.addModCommand("Forcetimer is now OFF: The timer is now opt-in. (set by " + user.name + ")");
		} else if (target === 'on' || target === 'true' || !target) {
			Config.forceTimer = true;
			this.addModCommand("Forcetimer is now ON: All battles will be timed. (set by " + user.name + ")");
		} else {
			this.sendReply("'" + target + "' is not a recognized forcetimer setting.");
		}
	},

	forcetie: 'forcewin',
	forcewin: function (target, room, user) {
		if (!this.can('forcewin')) return false;
		if (!room.battle) {
			this.sendReply("/forcewin - This is not a battle room.");
			return false;
		}

		room.battle.endType = 'forced';
		if (!target) {
			room.battle.tie();
			this.logModCommand(user.name + " forced a tie.");
			return false;
		}
		target = Users.get(target);
		if (target) target = target.userid;
		else target = '';

		if (target) {
			room.battle.win(target);
			this.logModCommand(user.name + " forced a win for " + target + ".");
		}
	},

	/*********************************************************
	 * Challenging and searching commands
	 *********************************************************/

	cancelsearch: 'search',
	search: function (target, room, user) {
		if (target) {
			if (Config.modchat.pm) {
				var userGroup = user.group;
				if (Config.groups.bySymbol[userGroup].rank < Config.groups.bySymbol[Config.modchat.pm].rank) {
					var groupName = Config.groups.bySymbol[Config.modchat.pm].name || Config.modchat.pm;
					this.popupReply("Because moderated chat is set, you must be of rank " + groupName + " or higher to search for a battle.");
					return false;
				}
			}
			Rooms.global.searchBattle(user, target);
		} else {
			Rooms.global.cancelSearch(user);
		}
	},

	chall: 'challenge',
	challenge: function (target, room, user, connection) {
		target = this.splitTarget(target);
		var targetUser = this.targetUser;
		if (!targetUser || !targetUser.connected) {
			return this.popupReply("The user '" + this.targetUsername + "' was not found.");
		}
		if (targetUser.blockChallenges && !user.can('bypassblocks', targetUser)) {
			return this.popupReply("The user '" + this.targetUsername + "' is not accepting challenges right now.");
		}
		if (Config.modchat.pm) {
			var userGroup = user.group;
			if (Config.groups.bySymbol[userGroup].rank < Config.groups.bySymbol[Config.modchat.pm].rank) {
				var groupName = Config.groups.bySymbol[Config.modchat.pm].name || Config.modchat.pm;
				this.popupReply("Because moderated chat is set, you must be of rank " + groupName + " or higher to challenge users.");
				return false;
			}
		}
		user.prepBattle(target, 'challenge', connection, function (result) {
			if (result) user.makeChallenge(targetUser, target);
		});
	},

	away: 'blockchallenges',
	idle: 'blockchallenges',
	blockchallenges: function (target, room, user) {
		if (user.blockChallenges) return this.sendReply("You are already blocking challenges!");
		user.blockChallenges = true;
		this.sendReply("You are now blocking all incoming challenge requests.");
	},

	back: 'allowchallenges',
	allowchallenges: function (target, room, user) {
		user.blockChallenges = false;
		this.sendReply("You are available for challenges from now on.");
	},

	cchall: 'cancelChallenge',
	cancelchallenge: function (target, room, user) {
		user.cancelChallengeTo(target);
	},

	accept: function (target, room, user, connection) {
		var userid = toId(target);
		var format = '';
		if (user.challengesFrom[userid]) format = user.challengesFrom[userid].format;
		if (!format) {
			this.popupReply(target + " cancelled their challenge before you could accept it.");
			return false;
		}
		user.prepBattle(format, 'challenge', connection, function (result) {
			if (result) user.acceptChallengeFrom(userid);
		});
	},

	reject: function (target, room, user) {
		user.rejectChallengeFrom(toId(target));
	},

	saveteam: 'useteam',
	utm: 'useteam',
	useteam: function (target, room, user) {
		user.team = target;
	},

	/*********************************************************
	 * Low-level
	 *********************************************************/

	cmd: 'query',
	query: function (target, room, user, connection) {
		// Avoid guest users to use the cmd errors to ease the app-layer attacks in emergency mode
		var trustable = (!Config.emergency || (user.named && user.authenticated));
		if (Config.emergency && ResourceMonitor.countCmd(connection.ip, user.name)) return false;
		var spaceIndex = target.indexOf(' ');
		var cmd = target;
		if (spaceIndex > 0) {
			cmd = target.substr(0, spaceIndex);
			target = target.substr(spaceIndex + 1);
		} else {
			target = '';
		}
		if (cmd === 'userdetails') {
			var targetUser = Users.get(target);
			if (!trustable || !targetUser) {
				connection.send('|queryresponse|userdetails|' + JSON.stringify({
					userid: toId(target),
					rooms: false
				}));
				return false;
			}
			var roomList = {};
			for (var i in targetUser.roomCount) {
				if (i === 'global') continue;
				var targetRoom = Rooms.get(i);
				if (!targetRoom || targetRoom.isPrivate) continue;
				var roomData = {};
				if (targetRoom.battle) {
					var battle = targetRoom.battle;
					roomData.p1 = battle.p1 ? ' ' + battle.p1 : '';
					roomData.p2 = battle.p2 ? ' ' + battle.p2 : '';
				}
				roomList[i] = roomData;
			}
			if (!targetUser.roomCount['global']) roomList = false;
			var userdetails = {
				userid: targetUser.userid,
				avatar: targetUser.avatar,
				rooms: roomList
			};
			if (user.can('ip', targetUser)) {
				var ips = Object.keys(targetUser.ips);
				if (ips.length === 1) {
					userdetails.ip = ips[0];
				} else {
					userdetails.ips = ips;
				}
			}
			connection.send('|queryresponse|userdetails|' + JSON.stringify(userdetails));
		} else if (cmd === 'roomlist') {
			if (!trustable) return false;
			connection.send('|queryresponse|roomlist|' + JSON.stringify({
				rooms: Rooms.global.getRoomList(target)
			}));
		} else if (cmd === 'rooms') {
			if (!trustable) return false;
			connection.send('|queryresponse|rooms|' + JSON.stringify(
				Rooms.global.getRooms()
			));
		}
	},

	trn: function (target, room, user, connection) {
		var commaIndex = target.indexOf(',');
		var targetName = target;
		var targetAuth = false;
		var targetToken = '';
		if (commaIndex >= 0) {
			targetName = target.substr(0, commaIndex);
			target = target.substr(commaIndex + 1);
			commaIndex = target.indexOf(',');
			targetAuth = target;
			if (commaIndex >= 0) {
				targetAuth = !!parseInt(target.substr(0, commaIndex), 10);
				targetToken = target.substr(commaIndex + 1);
			}
		}
		user.rename(targetName, targetToken, targetAuth, connection);
	}

};<|MERGE_RESOLUTION|>--- conflicted
+++ resolved
@@ -209,13 +209,8 @@
 	},
 
 	modjoin: function (target, room, user) {
-<<<<<<< HEAD
 		if (!this.can('privateroom', room)) return;
-		if (target === 'off') {
-=======
-		if (!this.can('privateroom', null, room)) return;
 		if (target === 'off' || target === 'false') {
->>>>>>> 6b1f8de6
 			delete room.modjoin;
 			this.addModCommand("" + user.name + " turned off modjoin.");
 			if (room.chatRoomData) {
@@ -223,7 +218,7 @@
 				Rooms.global.writeChatRoomData();
 			}
 		} else {
-			if (target in Config.groups) {
+			if (Config.groups[room.auth ? room.type + 'Room' : 'global'][target]) {
 				room.modjoin = target;
 				this.addModCommand("" + user.name + " set modjoin to " + target + ".");
 			} else if (target === 'on' || target === 'true' || !target) {
@@ -578,11 +573,8 @@
 				if (targetRoom.auth) {
 					userGroup = targetRoom.auth[user.userid] || Config.groups.default[room.type + 'Room'];
 				}
-<<<<<<< HEAD
-				if (targetRoom.modchat && Config.groups.bySymbol[userGroup].rank < Config.groups.bySymbol[targetRoom.modchat].rank) {
-=======
-				if (Config.groupsranking.indexOf(userGroup) < Config.groupsranking.indexOf(targetRoom.modjoin !== true ? targetRoom.modjoin : targetRoom.modchat)) {
->>>>>>> 6b1f8de6
+				var modjoinLevel = targetRoom.modjoin !== true ? targetRoom.modjoin : targetRoom.modchat;
+				if (modjoinLevel && Config.groups.bySymbol[userGroup].rank < Config.groups.bySymbol[modjoinLevel].rank) {
 					return connection.sendTo(target, "|noinit|nonexistent|The room '" + target + "' does not exist.");
 				}
 			}
