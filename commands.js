--- conflicted
+++ resolved
@@ -183,15 +183,10 @@
 			case 'inv':
 				var targetRoom = Rooms.search(innerTarget);
 				if (!targetRoom || targetRoom === Rooms.global) return this.errorReply('The room "' + innerTarget + '" does not exist.');
-<<<<<<< HEAD
 				if (targetRoom.staffRoom && !targetUser.can('staff')) return this.errorReply('User "' + this.targetUsername + '" requires global auth to join room "' + targetRoom.id + '".');
-				if (targetRoom.isPrivate && targetRoom.modjoin && targetRoom.auth) {
-					if (Config.groups.bySymbol[targetRoom.auth[targetUser.userid] || Config.groups.default[targetRoom.type + 'Room']].rank < Config.groups.bySymbol[targetRoom.modjoin].rank || !targetUser.can('bypassall')) {
-=======
-				if (targetRoom.staffRoom && !targetUser.isStaff) return this.errorReply('User "' + this.targetUsername + '" requires global auth to join room "' + targetRoom.id + '".');
 				if (targetRoom.modjoin) {
-					if (targetRoom.auth && (targetRoom.isPrivate === true || targetUser.group === ' ') && !(targetUser.userid in targetRoom.auth)) {
-						this.parse('/roomvoice ' + targetUser.name, false, targetRoom);
+					if (targetRoom.auth && (targetRoom.isPrivate === true || targetUser.group === Config.groups.default.global) && !(targetUser.userid in targetRoom.auth)) {
+						this.parse('/room' + Config.groups.bySymbol[targetRoom.modjoin].id + ' ' + targetUser.name, false, targetRoom);
 						if (!(targetUser.userid in targetRoom.auth)) {
 							return;
 						}
@@ -199,10 +194,9 @@
 				}
 				if (targetRoom.isPrivate === true && targetRoom.modjoin && targetRoom.auth) {
 					if (!(user.userid in targetRoom.auth)) {
->>>>>>> d09d6895
 						return this.errorReply('The room "' + innerTarget + '" does not exist.');
 					}
-					if (Config.groupsranking.indexOf(targetRoom.auth[targetUser.userid] || ' ') < Config.groupsranking.indexOf(targetRoom.modjoin) && !targetUser.can('bypassall')) {
+					if (Config.groups.bySymbol[targetRoom.auth[targetUser.userid] || Config.groups.default[targetRoom.type + 'Room']].rank < Config.groups.bySymbol[targetRoom.modjoin].rank && !targetUser.can('bypassall')) {
 						return this.errorReply('The user "' + targetUser.name + '" does not have permission to join "' + innerTarget + '".');
 					}
 				}
@@ -229,7 +223,7 @@
 		if (user.ignorePMs === (target || true)) return this.sendReply("You are already blocking private messages! To unblock, use /unblockpms");
 		if (user.can('lock') && !user.can('bypassall')) return this.errorReply("You are not allowed to block private messages.");
 		user.ignorePMs = true;
-		if (target in Config.groups) {
+		if (target in Config.groups.global) {
 			user.ignorePMs = target;
 			return this.sendReply("You are now blocking private messages, except from staff and " + target + ".");
 		}
@@ -316,8 +310,8 @@
 			return this.errorReply("Title must be under 32 characters long.");
 		} else if (!title) {
 			title = ('' + Math.floor(Math.random() * 100000000));
-		} else if (Config.chatfilter) {
-			var filterResult = Config.chatfilter.call(this, title, user, null, connection);
+		} else if (Config.chatFilter) {
+			var filterResult = Config.chatFilter.call(this, title, user, null, connection);
 			if (!filterResult) return;
 			if (title !== filterResult) {
 				return this.errorReply("Invalid title.");
@@ -358,8 +352,8 @@
 
 		var groupChatLink = '<code>&lt;&lt;' + roomid + '>></code>';
 		var groupChatURL = '';
-		if (Config.serverid) {
-			groupChatURL = 'http://' + (Config.serverid === 'showdown' ? 'psim.us' : Config.serverid + '.psim.us') + '/' + roomid;
+		if (Config.serverId) {
+			groupChatURL = 'http://' + (Config.serverId === 'showdown' ? 'psim.us' : Config.serverId + '.psim.us') + '/' + roomid;
 			groupChatLink = '<a href="' + groupChatURL + '">' + groupChatLink + '</a>';
 		}
 		var titleHTML = '';
@@ -376,7 +370,7 @@
 		});
 		if (targetRoom) {
 			// The creator is RO.
-			targetRoom.auth[user.userid] = '#';
+			targetRoom.auth[user.userid] = Config.groups['chatRoomByRank'].slice(-1)[0];
 			// Join after creating room. No other response is given.
 			user.joinRoom(targetRoom.id);
 			return;
@@ -407,7 +401,7 @@
 	publicroom: 'privateroom',
 	privateroom: function (target, room, user, connection, cmd) {
 		if (room.battle || room.isPersonal) {
-			if (!this.can('editroom', null, room)) return;
+			if (!this.can('editroom', room)) return;
 		} else {
 			// registered chatrooms show up on the room list and so require
 			// higher permissions to modify privacy settings
@@ -424,10 +418,6 @@
 			setting = true;
 			break;
 		default:
-<<<<<<< HEAD
-			if (!this.can('privateroom', room)) return;
-=======
->>>>>>> d09d6895
 			if (room.isPrivate === true && target !== 'force') {
 				return this.sendReply("This room is a secret room. Use `/publicroom` to make it public, or `/hiddenroom force` to force hidden.");
 			}
@@ -458,24 +448,16 @@
 			}
 		}
 	},
-<<<<<<< HEAD
-	privateroomhelp: ["/privateroom [on/off] - Makes or unmakes a room private. Requires: " + Users.getGroupsThatCan('makeroom').join(" "),
-		"/hiddenroom [on/off] - Makes or unmakes a room hidden. Hidden rooms will maintain global ranks of users. Requires: " + Users.getGroupsThatCan('privateroom').join(" ")],
-
-	modjoin: function (target, room, user) {
-		if (!this.can('privateroom', room)) return;
-=======
-	privateroomhelp: ["/secretroom - Makes a room secret. Secret rooms are visible to & and up. Requires: & ~",
-		"/hiddenroom [on/off] - Makes a room hidden. Hidden rooms are visible to % and up, and inherit global ranks. Requires: \u2605 & ~",
-		"/publicroom - Makes a room public. Requires: \u2605 & ~"],
+	privateroomhelp: ["/secretroom - Makes a room secret. Secret rooms are visible to & and up. Requires: " + Users.getGroupsThatCan('makeroom').join(" "),
+		"/hiddenroom [on/off] - Makes a room hidden. Hidden rooms are visible to % and up, and inherit global ranks. Requires: " + Users.getGroupsThatCan('privateroom').join(" "),
+		"/publicroom - Makes a room public. Requires: " + Users.getGroupsThatCan('privateroom').join(" ")],
 
 	modjoin: function (target, room, user) {
 		if (room.battle || room.isPersonal) {
-			if (!this.can('editroom', null, room)) return;
+			if (!this.can('editroom', room)) return;
 		} else {
 			if (!this.can('makeroom')) return;
 		}
->>>>>>> d09d6895
 		if (target === 'off' || target === 'false') {
 			delete room.modjoin;
 			this.addModCommand("" + user.name + " turned off modjoin.");
@@ -529,13 +511,8 @@
 			this.sendReplyBox("The room description is: " + Tools.escapeHTML(room.desc));
 			return;
 		}
-<<<<<<< HEAD
 		if (!this.can('roomdesc', room)) return false;
-		if (target.length > 80) return this.sendReply("Error: Room description is too long (must be at most 80 characters).");
-=======
-		if (!this.can('declare')) return false;
 		if (target.length > 80) return this.errorReply("Error: Room description is too long (must be at most 80 characters).");
->>>>>>> d09d6895
 		var normalizedTarget = ' ' + target.toLowerCase().replace('[^a-zA-Z0-9]+', ' ').trim() + ' ';
 
 		if (normalizedTarget.includes(' welcome ')) {
@@ -596,16 +573,16 @@
 	stafftopic: 'staffintro',
 	staffintro: function (target, room, user) {
 		if (!target) {
-			if (!this.can('mute', null, room)) return false;
+			if (!this.can('mute', room)) return false;
 			if (!room.staffMessage) return this.sendReply("This room does not have a staff introduction set.");
 			this.sendReply('|raw|<div class="infobox">' + room.staffMessage + '</div>');
-			if (user.can('ban', null, room)) {
+			if (user.can('ban', room)) {
 				this.sendReply('Source:');
 				this.sendReplyBox('<code>/staffintro ' + Tools.escapeHTML(room.staffMessage) + '</code>');
 			}
 			return;
 		}
-		if (!this.can('ban', null, room)) return false;
+		if (!this.can('ban', room)) return false;
 		target = target.trim();
 		if (!this.canHTML(target)) return;
 		if (!/</.test(target)) {
@@ -667,8 +644,6 @@
 		}
 	},
 
-<<<<<<< HEAD
-=======
 	roomowner: function (target, room, user) {
 		if (!room.chatRoomData) {
 			return this.sendReply("/roomowner - This room isn't designed for per-room moderation to be added");
@@ -677,7 +652,7 @@
 		target = this.splitTarget(target, true);
 		var targetUser = this.targetUser;
 
-		if (!targetUser) return this.errorReply("User '" + this.targetUsername + "' is not online.");
+		if (!targetUser) return this.sendReply("User '" + this.targetUsername + "' is not online.");
 
 		if (!this.can('makeroom')) return false;
 
@@ -690,7 +665,7 @@
 		room.onUpdateIdentity(targetUser);
 		Rooms.global.writeChatRoomData();
 	},
-	roomownerhelp: ["/roomowner [username] - Appoints [username] as a room owner. Removes official status. Requires: & ~"],
+	roomownerhelp: ["/roomowner [username] - Appoints [username] as a room owner. Removes official status. Requires: ~"],
 
 	roomdeowner: 'deroomowner',
 	deroomowner: function (target, room, user) {
@@ -702,9 +677,9 @@
 		var targetUser = this.targetUser;
 		var name = this.targetUsername;
 		var userid = toId(name);
-		if (!userid || userid === '') return this.errorReply("User '" + name + "' does not exist.");
-
-		if (room.auth[userid] !== '#') return this.errorReply("User '" + name + "' is not a room owner.");
+		if (!userid || userid === '') return this.sendReply("User '" + name + "' does not exist.");
+
+		if (room.auth[userid] !== '#') return this.sendReply("User '" + name + "' is not a room owner.");
 		if (!this.can('makeroom')) return false;
 
 		delete room.auth[userid];
@@ -714,9 +689,8 @@
 			Rooms.global.writeChatRoomData();
 		}
 	},
-	deroomownerhelp: ["/roomdeowner [username] - Removes [username]'s status as a room owner. Requires: & ~"],
-
->>>>>>> d09d6895
+	deroomownerhelp: ["/roomdeowner [username] - Removes [username]'s status as a room owner. Requires: ~"],
+
 	roomdemote: 'roompromote',
 	roompromote: function (target, room, user, connection, cmd) {
 		if (!target) return this.parse('/help roompromote');
@@ -742,19 +716,13 @@
 		if (!nextGroup) {
 			return this.errorReply("Please specify a group such as /roomvoice or /roomdeauth");
 		}
-<<<<<<< HEAD
 		if (!Config.groups.bySymbol[nextGroup]) {
-			return this.sendReply("Group '" + nextGroup + "' does not exist.");
-=======
-		if (!Config.groups[nextGroup]) {
 			return this.errorReply("Group '" + nextGroup + "' does not exist.");
->>>>>>> d09d6895
 		}
 		if (!Config.groups[room.type + 'Room'][nextGroup]) {
 			return this.sendReply("Group '" + nextGroup + "' does not exist as a room rank.");
 		}
 
-<<<<<<< HEAD
 		if (!room.auth && nextGroup !== Config.groups[room.type + 'RoomByRank'].slice(-1)[0]) {
 			this.sendReply("/roompromote - This room isn't designed for per-room moderation");
 			return this.sendReply("Before setting room auth, you need to set it up with /room" + Config.groups.bySymbol[Config.groups[room.type + 'RoomByRank'].slice(-1)[0]].id);
@@ -762,30 +730,14 @@
 
 		var groupName = Config.groups.bySymbol[nextGroup].name || "regular user";
 		if (((room.auth && room.auth[userid]) || Config.groups.default[room.type + 'Room']) === nextGroup) {
-			return this.sendReply("User '" + name + "' is already a " + groupName + " in this room.");
+			return this.errorReply("User '" + name + "' is already a " + groupName + " in this room.");
 		}
 		if (!user.can('makeroom')) {
 			if (!user.can('roompromote', currentGroup, room)) {
-				return this.sendReply("/" + cmd + " - Access denied for removing " + ((Config.groups.bySymbol[currentGroup] ? Config.groups.bySymbol[currentGroup].name : "an undefined group") || "regular user") + ".");
+				return this.errorReply("/" + cmd + " - Access denied for removing " + ((Config.groups.bySymbol[currentGroup] ? Config.groups.bySymbol[currentGroup].name : "an undefined group") || "regular user") + ".");
 			}
 			if (!user.can('roompromote', nextGroup, room)) {
-				return this.sendReply("/" + cmd + " - Access denied for giving " + groupName + ".");
-=======
-		if (Config.groups[nextGroup].globalonly || (Config.groups[nextGroup].battleonly && !room.battle)) {
-			return this.errorReply("Group 'room" + Config.groups[nextGroup].id + "' does not exist as a room rank.");
-		}
-
-		var groupName = Config.groups[nextGroup].name || "regular user";
-		if ((room.auth[userid] || Config.groupsranking[0]) === nextGroup) {
-			return this.errorReply("User '" + name + "' is already a " + groupName + " in this room.");
-		}
-		if (!user.can('makeroom')) {
-			if (currentGroup !== ' ' && !user.can('room' + (Config.groups[currentGroup] ? Config.groups[currentGroup].id : 'voice'), null, room)) {
-				return this.errorReply("/" + cmd + " - Access denied for promoting/demoting from " + (Config.groups[currentGroup] ? Config.groups[currentGroup].name : "an undefined group") + ".");
-			}
-			if (nextGroup !== ' ' && !user.can('room' + Config.groups[nextGroup].id, null, room)) {
-				return this.errorReply("/" + cmd + " - Access denied for promoting/demoting to " + Config.groups[nextGroup].name + ".");
->>>>>>> d09d6895
+				return this.errorReply("/" + cmd + " - Access denied for giving " + groupName + ".");
 			}
 		}
 
@@ -796,15 +748,9 @@
 			room.auth[userid] = nextGroup;
 		}
 
-<<<<<<< HEAD
 		if (Config.groups.bySymbol[nextGroup].rank < Config.groups.bySymbol[currentGroup].rank) {
-=======
-		if (nextGroup in Config.groups && currentGroup in Config.groups && Config.groups[nextGroup].rank < Config.groups[currentGroup].rank) {
->>>>>>> d09d6895
 			this.privateModCommand("(" + name + " was demoted to Room " + groupName + " by " + user.name + ".)");
 			if (targetUser && Rooms.rooms[room.id].users[targetUser.userid]) targetUser.popup("You were demoted to Room " + groupName + " by " + user.name + ".");
-		} else if (nextGroup === '#') {
-			this.addModCommand("" + name + " was promoted to " + groupName + " by " + user.name + ".");
 		} else {
 			this.addModCommand("" + name + " was promoted to Room " + groupName + " by " + user.name + ".");
 		}
@@ -1100,7 +1046,7 @@
 		if (!target) return this.parse('/help unmute');
 		target = this.splitTarget(target);
 		if (room.isMuted(user) && !user.can('bypassall')) return this.errorReply("You cannot do this while unable to talk.");
-		if (!this.can('mute', null, room)) return false;
+		if (!this.can('mute', room)) return false;
 
 		var targetUser = this.targetUser;
 		var successfullyUnmuted = room.unmute(targetUser ? targetUser.userid : this.targetUsername, "Your mute in '" + room.title + "' has been lifted.");
@@ -1299,35 +1245,6 @@
 	},
 	unbanallhelp: ["/unbanall - Unban all IP addresses. Requires: " + Users.getGroupsThatCan('rangeban').join(" ")],
 
-	deroomvoiceall: function (target, room, user) {
-		if (!this.can('editroom', null, room)) return false;
-		if (!room.auth) return this.errorReply("Room does not have roomauth.");
-		if (!target) {
-			user.lastCommand = '/deroomvoiceall';
-			this.errorReply("THIS WILL DEROOMVOICE ALL ROOMVOICED USERS.");
-			this.errorReply("To confirm, use: /deroomvoiceall confirm");
-			return;
-		}
-		if (user.lastCommand !== '/deroomvoiceall' || target !== 'confirm') {
-			return this.parse('/help deroomvoiceall');
-		}
-		var count = 0;
-		for (var userid in room.auth) {
-			if (room.auth[userid] === '+') {
-				delete room.auth[userid];
-				count++;
-			}
-		}
-		if (!count) {
-			return this.sendReply("(This room has zero roomvoices)");
-		}
-		if (room.chatRoomData) {
-			Rooms.global.writeChatRoomData();
-		}
-		this.addModCommand("All " + count + " roomvoices have been cleared by " + user.name + ".");
-	},
-	deroomvoiceallhelp: ["/deroomvoiceall - Devoice all roomvoiced users. Requires: # & ~"],
-
 	banip: function (target, room, user) {
 		target = target.trim();
 		if (!target) {
@@ -1413,35 +1330,22 @@
 		if (!nextGroup) {
 			return this.errorReply("Please specify a group such as /globalvoice or /globaldeauth");
 		}
-<<<<<<< HEAD
 		if (!Config.groups.bySymbol[nextGroup]) {
-			return this.sendReply("Group '" + nextGroup + "' does not exist.");
+			return this.errorReply("Group '" + nextGroup + "' does not exist.");
 		}
 		if (!Config.groups.global[nextGroup]) {
-			return this.sendReply("Group '" + nextGroup + "' does not exist as a global rank.");
-=======
-		if (!Config.groups[nextGroup]) {
-			return this.errorReply("Group '" + nextGroup + "' does not exist.");
-		}
-		if (Config.groups[nextGroup].roomonly) {
 			return this.errorReply("Group '" + nextGroup + "' does not exist as a global rank.");
->>>>>>> d09d6895
 		}
 
 		var groupName = Config.groups.bySymbol[nextGroup].name || "regular user";
 		if (currentGroup === nextGroup) {
 			return this.errorReply("User '" + name + "' is already a " + groupName);
 		}
-<<<<<<< HEAD
 		if (!user.can('promote', currentGroup)) {
-			return this.sendReply("/" + cmd + " - Access denied for removing " + (Config.groups.bySymbol[currentGroup].name || "regular user") + ".");
+			return this.errorReply("/" + cmd + " - Access denied for removing " + (Config.groups.bySymbol[currentGroup].name || "regular user") + ".");
 		}
 		if (!user.can('promote', nextGroup)) {
-			return this.sendReply("/" + cmd + " - Access denied for giving " + groupName + ".");
-=======
-		if (!user.canPromote(currentGroup, nextGroup)) {
-			return this.errorReply("/" + cmd + " - Access denied.");
->>>>>>> d09d6895
+			return this.errorReply("/" + cmd + " - Access denied for giving " + groupName + ".");
 		}
 
 		if (!Users.setOfflineGroup(name, nextGroup)) {
@@ -1472,11 +1376,7 @@
 		target = this.splitTarget(target, true);
 		var name = this.targetUsername;
 		var nextGroup = target;
-<<<<<<< HEAD
-		if (!Config.groups.bySymbol[nextGroup]) return this.sendReply("Group '" + nextGroup + "' does not exist.");
-=======
-		if (!Config.groups[nextGroup]) return this.errorReply("Group '" + nextGroup + "' does not exist.");
->>>>>>> d09d6895
+		if (!Config.groups.bySymbol[nextGroup]) return this.errorReply("Group '" + nextGroup + "' does not exist.");
 
 		if (!Users.setOfflineGroup(name, nextGroup, true)) {
 			return this.errorReply("/forcepromote - Don't forcepromote unless you have to.");
@@ -1499,20 +1399,12 @@
 
 	modchat: function (target, room, user) {
 		if (!target) return this.sendReply("Moderated chat is currently set to: " + room.modchat);
-<<<<<<< HEAD
-		if ((user.locked || room.isMuted(user)) && !user.can('bypassall')) return this.sendReply("You cannot do this while unable to talk.");
+		if ((user.locked || room.isMuted(user)) && !user.can('bypassall')) return this.errorReply("You cannot do this while unable to talk.");
 		if (!this.can('modchat', room)) return false;
 
 		var roomType = room.auth ? room.type + 'Room' : 'global';
 		if (room.modchat && Config.groups[roomType][room.modchat] && Config.groups.bySymbol[room.modchat][roomType + 'Rank'] > 1 && !user.can('modchatall', room)) {
-			return this.sendReply("/modchat - Access denied for removing a setting higher than " + Config.groups[roomType + 'ByRank'][1] + ".");
-=======
-		if ((user.locked || room.isMuted(user)) && !user.can('bypassall')) return this.errorReply("You cannot do this while unable to talk.");
-		if (!this.can('modchat', null, room)) return false;
-
-		if (room.modchat && room.modchat.length <= 1 && Config.groupsranking.indexOf(room.modchat) > 1 && !user.can('modchatall', null, room)) {
-			return this.errorReply("/modchat - Access denied for removing a setting higher than " + Config.groupsranking[1] + ".");
->>>>>>> d09d6895
+			return this.errorReply("/modchat - Access denied for removing a setting higher than " + Config.groups[roomType + 'ByRank'][1] + ".");
 		}
 
 		target = target.toLowerCase();
@@ -1529,18 +1421,10 @@
 			room.modchat = 'autoconfirmed';
 			break;
 		default:
-<<<<<<< HEAD
 			if (Config.groups.byId[target]) target = Config.groups.byId[target];
 			if (!Config.groups[roomType][target]) return this.parse('/help modchat');
 			if (Config.groups.bySymbol[target][roomType + 'Rank'] > 1 && !user.can('modchatall', room)) {
-				return this.sendReply("/modchat - Access denied for setting higher than " + Config.groups[roomType + 'ByRank'][1] + ".");
-=======
-			if (!Config.groups[target]) {
-				return this.parse('/help modchat');
-			}
-			if (Config.groupsranking.indexOf(target) > 1 && !user.can('modchatall', null, room)) {
-				return this.errorReply("/modchat - Access denied for setting higher than " + Config.groupsranking[1] + ".");
->>>>>>> d09d6895
+				return this.errorReply("/modchat - Access denied for setting higher than " + Config.groups[roomType + 'ByRank'][1] + ".");
 			}
 			room.modchat = target;
 			break;
@@ -1682,7 +1566,7 @@
 		this.add('|unlink|' + hidetype + userid);
 		if (userid !== toId(this.inputUsername)) this.add('|unlink|' + hidetype + toId(this.inputUsername));
 	},
-	hidetexthelp: ["/hidetext [username] - Removes a locked or banned user's messages from chat (includes users banned from the room). Requires: % (global only), @ # & ~"],
+	hidetexthelp: ["/hidetext [username] - Removes a locked or banned user's messages from chat (includes users banned from the room). Requires: " + Users.getGroupsThatCan('ban').join(" ")],
 
 	modlog: function (target, room, user, connection) {
 		var lines = 0;
@@ -2332,13 +2216,8 @@
 		var targetUser = this.targetUser;
 		var name = this.targetUsername;
 
-<<<<<<< HEAD
-		if (!targetUser) return this.sendReply("User " + name + " not found.");
+		if (!targetUser) return this.errorReply("User " + name + " not found.");
 		if (targetUser.can('joinbattle', room)) {
-=======
-		if (!targetUser) return this.errorReply("User " + name + " not found.");
-		if (targetUser.can('joinbattle', null, room)) {
->>>>>>> d09d6895
 			return this.sendReply("" + name + " can already join battles as a Player.");
 		}
 		if (!this.can('joinbattle', room)) return;
@@ -2350,16 +2229,11 @@
 	addplayerhelp: ["/addplayer [username] - Allow the specified user to join the battle as a player."],
 
 	joinbattle: function (target, room, user) {
-<<<<<<< HEAD
-		if (!room.joinBattle) return this.sendReply("You can only do this in battle rooms.");
+		if (!room.joinBattle) return this.errorReply("You can only do this in battle rooms.");
 		if (!user.can('joinbattle', room)) {
 			var requiredGroupId = Config.groups.bySymbol[Users.getGroupsThatCan('joinbattle', room)[0]].id;
 			return this.popupReply("You must be a room" + requiredGroupId + " to join a battle you didn't start. Ask a player to use /room" + requiredGroupId + " on you to join this battle.");
 		}
-=======
-		if (!room.joinBattle) return this.errorReply("You can only do this in battle rooms.");
-		if (!user.can('joinbattle', null, room)) return this.popupReply("You must be a set as a player to join a battle you didn't start. Ask a player to use /addplayer on you to join this battle.");
->>>>>>> d09d6895
 
 		room.joinBattle(user);
 	},
