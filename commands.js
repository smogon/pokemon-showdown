--- conflicted
+++ resolved
@@ -762,10 +762,7 @@
 			room.modchat = 'autoconfirmed';
 			break;
 		default:
-<<<<<<< HEAD
-=======
 			if (config.groups.byId[target]) target = config.groups.byId[target];
->>>>>>> 56cdce63
 			if (!config.groups[roomType][target]) return this.parse('/help modchat');
 			if (config.groups.bySymbol[target][roomType + 'Rank'] > 1 && !user.can('modchatall', room)) {
 				return this.sendReply("/modchat - Access denied for setting higher than " + config.groups[roomType + 'ByRank'][1] + ".");
@@ -984,7 +981,6 @@
 				return this.sendReply('Chat commands have been hot-patched.');
 			} catch (e) {
 				return this.sendReply("Something failed while trying to hotpatch chat: \n" + e.stack);
-<<<<<<< HEAD
 			}
 
 		} else if (target === 'tournaments') {
@@ -997,20 +993,13 @@
 				return this.sendReply("Tournaments have been hot-patched.");
 			} catch (e) {
 				return this.sendReply('Something failed while trying to hotpatch tournaments: \n' + e.stack);
-=======
->>>>>>> 56cdce63
 			}
 
 		} else if (target === 'battles') {
 
-<<<<<<< HEAD
 			/*Simulator.SimulatorProcess.respawn();
 			return this.sendReply("Battles have been hotpatched. Any battles started after now will use the new code; however, in-progress battles will continue to use the old code.");*/
 			return this.sendReply("Battle hotpatching is not supported with the single process hack.");
-=======
-			Simulator.SimulatorProcess.respawn();
-			return this.sendReply("Battles have been hotpatched. Any battles started after now will use the new code; however, in-progress battles will continue to use the old code.");
->>>>>>> 56cdce63
 
 		} else if (target === 'formats') {
 			/*try {
@@ -1030,12 +1019,8 @@
 				return this.sendReply("Formats have been hotpatched.");
 			} catch (e) {
 				return this.sendReply("Something failed while trying to hotpatch formats: \n" + e.stack);
-<<<<<<< HEAD
 			}*/
 			return this.sendReply("Formats hotpatching is not supported with the single process hack.");
-=======
-			}
->>>>>>> 56cdce63
 
 		} else if (target === 'learnsets') {
 			try {
@@ -1252,76 +1237,6 @@
 			Rooms.lobby.addRaw("<div class=\"broadcast-green\"><b>We fixed the crash without restarting the server!</b><br />You may resume talking in the lobby and starting new battles.</div>");
 		}
 		this.logEntry(user.name + " used /crashfixed");
-<<<<<<< HEAD
-=======
-	},
-
-	'memusage': 'memoryusage',
-	memoryusage: function(target) {
-		if (!this.can('hotpatch')) return false;
-		target = toId(target) || 'all';
-		if (target === 'all') {
-			this.sendReply("Loading memory usage, this might take a while.");
-		}
-		if (target === 'all' || target === 'rooms' || target === 'room') {
-			this.sendReply("Calcualting Room size...");
-			var roomSize = ResourceMonitor.sizeOfObject(Rooms);
-			this.sendReply("Rooms are using " + roomSize + " bytes of memory.");
-		}
-		if (target === 'all' || target === 'config') {
-			this.sendReply("Calculating config size...");
-			var configSize = ResourceMonitor.sizeOfObject(config);
-			this.sendReply("Config is using " + configSize + " bytes of memory.");
-		}
-		if (target === 'all' || target === 'resourcemonitor' || target === 'rm') {
-			this.sendReply("Calculating Resource Monitor size...");
-			var rmSize = ResourceMonitor.sizeOfObject(ResourceMonitor);
-			this.sendReply("The Resource Monitor is using " + rmSize + " bytes of memory.");
-		}
-		if (target === 'all' || target === 'cmdp' || target === 'cp' || target === 'commandparser') {
-			this.sendReply("Calculating Command Parser size...");
-			var cpSize = ResourceMonitor.sizeOfObject(CommandParser);
-			this.sendReply("Command Parser is using " + cpSize + " bytes of memory.");
-		}
-		if (target === 'all' || target === 'sim' || target === 'simulator') {
-			this.sendReply("Calculating Simulator size...");
-			var simSize = ResourceMonitor.sizeOfObject(Simulator);
-			this.sendReply("Simulator is using " + simSize + " bytes of memory.");
-		}
-		if (target === 'all' || target === 'users') {
-			this.sendReply("Calculating Users size...");
-			var usersSize = ResourceMonitor.sizeOfObject(Users);
-			this.sendReply("Users is using " + usersSize + " bytes of memory.");
-		}
-		if (target === 'all' || target === 'tools') {
-			this.sendReply("Calculating Tools size...");
-			var toolsSize = ResourceMonitor.sizeOfObject(Tools);
-			this.sendReply("Tools are using " + toolsSize + " bytes of memory.");
-		}
-		if (target === 'all' || target === 'v8') {
-			this.sendReply("Retrieving V8 memory usage...");
-			var o = process.memoryUsage();
-			this.sendReply(
-				"Resident set size: " + o.rss + ", " + o.heapUsed + " heap used of " + o.heapTotal  + " total heap. "
-				 + (o.heapTotal - o.heapUsed) + " heap left."
-			);
-			delete o;
-		}
-		if (target === 'all') {
-			this.sendReply("Calculating Total size...");
-			var total = (roomSize + configSize + rmSize + appSize + cpSize + simSize + toolsSize + usersSize) || 0;
-			var units = ["bytes", "K", "M", "G"];
-			var converted = total;
-			var unit = 0;
-			while (converted > 1024) {
-				converted /= 1024;
-				++unit;
-			}
-			converted = Math.round(converted);
-			this.sendReply("Total memory used: " + converted + units[unit] + " (" + total + " bytes).");
-		}
-		return;
->>>>>>> 56cdce63
 	},
 
 	bash: function(target, room, user, connection) {
@@ -1602,15 +1517,7 @@
 	saveteam: 'useteam',
 	utm: 'useteam',
 	useteam: function(target, room, user) {
-<<<<<<< HEAD
-		try {
-			user.team = JSON.parse(target);
-		} catch (e) {
-			this.popupReply("Not a valid team.");
-		}
-=======
 		user.team = target;
->>>>>>> 56cdce63
 	},
 
 	/*********************************************************
