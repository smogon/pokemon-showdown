/**
 * System commands
 * Pokemon Showdown - http://pokemonshowdown.com/
 *
 * These are system commands - commands required for Pokemon Showdown
 * to run. A lot of these are sent by the client.
 *
 * If you'd like to modify commands, please go to config/commands.js,
 * which also teaches you how to use commands.
 *
 * @license MIT license
 */

var crypto = require('crypto');
var fs = require('fs');

const MAX_REASON_LENGTH = 300;

var commands = exports.commands = {

	version: function (target, room, user) {
		if (!this.canBroadcast()) return;
		this.sendReplyBox("Server version: <b>" + CommandParser.package.version + "</b>");
	},

	me: function (target, room, user, connection) {
		// By default, /me allows a blank message
		if (target) target = this.canTalk(target);
		if (!target) return;

		return '/me ' + target;
	},

	mee: function (target, room, user, connection) {
		// By default, /mee allows a blank message
		if (target) target = this.canTalk(target);
		if (!target) return;

		return '/mee ' + target;
	},

	avatar: function (target, room, user) {
		if (!target) return this.parse('/avatars');
		var parts = target.split(',');
		var avatar = parseInt(parts[0]);
		if (!avatar || avatar > 294 || avatar < 1) {
			if (!parts[1]) {
				this.sendReply("Invalid avatar.");
			}
			return false;
		}

		user.avatar = avatar;
		if (!parts[1]) {
			this.sendReply("Avatar changed to:\n" +
				'|raw|<img src="//play.pokemonshowdown.com/sprites/trainers/' + avatar + '.png" alt="" width="80" height="80" />');
		}
	},

	logout: function (target, room, user) {
		user.resetName();
	},

	r: 'reply',
	reply: function (target, room, user) {
		if (!target) return this.parse('/help reply');
		if (!user.lastPM) {
			return this.sendReply("No one has PMed you yet.");
		}
		return this.parse('/msg ' + (user.lastPM || '') + ', ' + target);
	},

	pm: 'msg',
	whisper: 'msg',
	w: 'msg',
	msg: function (target, room, user, connection) {
		if (!target) return this.parse('/help msg');
		target = this.splitTarget(target);
		var targetUser = this.targetUser;
		if (!target) {
			this.sendReply("You forgot the comma.");
			return this.parse('/help msg');
		}
		if (!targetUser || !targetUser.connected) {
			if (targetUser && !targetUser.connected) {
				this.popupReply("User " + this.targetUsername + " is offline.");
			} else if (!target) {
				this.popupReply("User " + this.targetUsername + " not found. Did you forget a comma?");
			} else {
				this.popupReply("User "  + this.targetUsername + " not found. Did you misspell their name?");
			}
			return this.parse('/help msg');
		}

		if (Config.modchat.pm) {
			var userGroup = user.group;
			if (Config.groups.bySymbol[userGroup].rank < Config.groups.bySymbol[Config.modchat.pm].rank) {
				var groupName = Config.groups.bySymbol[Config.modchat.pm].name || Config.modchat.pm;
				this.popupReply("Because moderated chat is set, you must be of rank " + groupName + " or higher to PM users.");
				return false;
			}
		}

		if (user.locked && !targetUser.can('lock', user)) {
			return this.popupReply("You can only private message members of the moderation team (users marked by " + Users.getGroupsThatCan('lock', user).join(", ") + ") when locked.");
		}
		if (targetUser.locked && !user.can('lock', targetUser)) {
			return this.popupReply("This user is locked and cannot PM.");
		}
		if (targetUser.ignorePMs && !user.can('lock')) {
			if (!targetUser.can('lock')) {
				return this.popupReply("This user is blocking Private Messages right now.");
			} else if (targetUser.can('hotpatch')) {
				return this.popupReply("This " + (Config.groups.bySymbol[targetUser.group].name || "Administrator") + " is too busy to answer Private Messages right now. Please contact a different staff member.");
			}
		}

		target = this.canTalk(target, null);
		if (!target) return false;

		if (target.charAt(0) === '/' && target.charAt(1) !== '/') {
			// PM command
			var targetCmdIndex = target.indexOf(' ');
			var targetCmd = (targetCmdIndex >= 0 ? target.slice(1, targetCmdIndex) : target.slice(1));
			switch (targetCmd) {
			case 'me':
			case 'announce':
			case 'invite':
				break;
			default:
				return connection.send('|pm|' + user.getIdentity() + '|' + targetUser.getIdentity() + "|/text The command '/" + targetCmd + "' was unrecognized or unavailable in private messages. To send a message starting with '/" + targetCmd + "', type '//" + targetCmd + "'.");
			}
		}

		var message = '|pm|' + user.getIdentity() + '|' + targetUser.getIdentity() + '|' + target;
		user.send(message);
		if (targetUser !== user) targetUser.send(message);
		targetUser.lastPM = user.userid;
		user.lastPM = targetUser.userid;
	},

	blockpm: 'ignorepms',
	blockpms: 'ignorepms',
	ignorepm: 'ignorepms',
	ignorepms: function (target, room, user) {
		if (user.ignorePMs) return this.sendReply("You are already blocking Private Messages!");
		if (user.can('lock') && !user.can('hotpatch')) return this.sendReply("You are not allowed to block Private Messages.");
		user.ignorePMs = true;
		return this.sendReply("You are now blocking Private Messages.");
	},

	unblockpm: 'unignorepms',
	unblockpms: 'unignorepms',
	unignorepm: 'unignorepms',
	unignorepms: function (target, room, user) {
		if (!user.ignorePMs) return this.sendReply("You are not blocking Private Messages!");
		user.ignorePMs = false;
		return this.sendReply("You are no longer blocking Private Messages.");
	},

	makechatroom: function (target, room, user) {
		if (!this.can('makeroom')) return;
		var id = toId(target);
		if (!id) return this.parse('/help makechatroom');
		if (Rooms.rooms[id]) return this.sendReply("The room '" + target + "' already exists.");
		if (Rooms.global.addChatRoom(target)) {
			return this.sendReply("The room '" + target + "' was created.");
		}
		return this.sendReply("An error occurred while trying to create the room '" + target + "'.");
	},

	deregisterchatroom: function (target, room, user) {
		if (!this.can('makeroom')) return;
		var id = toId(target);
		if (!id) return this.parse('/help deregisterchatroom');
		var targetRoom = Rooms.search(id);
		if (!targetRoom) return this.sendReply("The room '" + target + "' doesn't exist.");
		target = targetRoom.title || targetRoom.id;
		if (Rooms.global.deregisterChatRoom(id)) {
			this.sendReply("The room '" + target + "' was deregistered.");
			this.sendReply("It will be deleted as of the next server restart.");
			return;
		}
		return this.sendReply("The room '" + target + "' isn't registered.");
	},

	privateroom: function (target, room, user) {
		if (!this.can('privateroom', room)) return;
		if (target === 'off') {
			delete room.isPrivate;
			this.addModCommand("" + user.name + " made this room public.");
			if (room.chatRoomData) {
				delete room.chatRoomData.isPrivate;
				Rooms.global.writeChatRoomData();
			}
		} else {
			room.isPrivate = true;
			this.addModCommand("" + user.name + " made this room private.");
			if (room.chatRoomData) {
				room.chatRoomData.isPrivate = true;
				Rooms.global.writeChatRoomData();
			}
		}
	},

	modjoin: function (target, room, user) {
		if (!this.can('privateroom', room)) return;
		if (target === 'off') {
			delete room.modjoin;
			this.addModCommand("" + user.name + " turned off modjoin.");
			if (room.chatRoomData) {
				delete room.chatRoomData.modjoin;
				Rooms.global.writeChatRoomData();
			}
		} else {
			room.modjoin = true;
			this.addModCommand("" + user.name + " turned on modjoin.");
			if (room.chatRoomData) {
				room.chatRoomData.modjoin = true;
				Rooms.global.writeChatRoomData();
			}
			if (!room.modchat) this.parse('/modchat ' + Config.groups.default[room.type + 'Room']);
			if (!room.isPrivate) this.parse('/privateroom');
		}
	},

	officialchatroom: 'officialroom',
	officialroom: function (target, room, user) {
		if (!this.can('makeroom')) return;
		if (!room.chatRoomData) {
			return this.sendReply("/officialroom - This room can't be made official");
		}
		if (target === 'off') {
			delete room.isOfficial;
			this.addModCommand("" + user.name + " made this chat room unofficial.");
			delete room.chatRoomData.isOfficial;
			Rooms.global.writeChatRoomData();
		} else {
			room.isOfficial = true;
			this.addModCommand("" + user.name + " made this chat room official.");
			room.chatRoomData.isOfficial = true;
			Rooms.global.writeChatRoomData();
		}
	},

	roomdesc: function (target, room, user) {
		if (!target) {
			if (!this.canBroadcast()) return;
			var re = /(https?:\/\/(([-\w\.]+)+(:\d+)?(\/([\w/_\.]*(\?\S+)?)?)?))/g;
			if (!room.desc) return this.sendReply("This room does not have a description set.");
			this.sendReplyBox("The room description is: " + room.desc.replace(re, '<a href="$1">$1</a>'));
			return;
		}
		if (!this.can('roomdesc', room)) return false;
		if (target.length > 80) return this.sendReply("Error: Room description is too long (must be at most 80 characters).");

		room.desc = target;
		this.sendReply("(The room description is now: " + target + ")");

		this.privateModCommand("(" + user.name + " changed the roomdesc to: \"" + target + "\".)");

		if (room.chatRoomData) {
			room.chatRoomData.desc = room.desc;
			Rooms.global.writeChatRoomData();
		}
	},

	roomintro: function (target, room, user) {
		if (!target) {
			if (!this.canBroadcast()) return;
			if (!room.introMessage) return this.sendReply("This room does not have an introduction set.");
			this.sendReplyBox(room.introMessage);
			if (!this.broadcasting && user.can('roomintro', room)) {
				this.sendReply("Source:");
				this.sendReplyBox('<code>' + Tools.escapeHTML(room.introMessage) + '</code>');
			}
			return;
		}
		if (!this.can('roomintro', room)) return false;
		if (!this.canHTML(target)) return;
		if (!/</.test(target)) {
			// not HTML, do some simple URL linking
			var re = /(https?:\/\/(([-\w\.]+)+(:\d+)?(\/([\w/_\.]*(\?\S+)?)?)?))/g;
			target = target.replace(re, '<a href="$1">$1</a>');
		}

		if (!target.trim()) target = '';
		room.introMessage = target;
		this.sendReply("(The room introduction has been changed to:)");
		this.sendReplyBox(target);

		this.privateModCommand("(" + user.name + " changed the roomintro.)");

		if (room.chatRoomData) {
			room.chatRoomData.introMessage = room.introMessage;
			Rooms.global.writeChatRoomData();
		}
	},

	roomalias: function (target, room, user) {
		if (!room.chatRoomData) return this.sendReply("This room isn't designed for aliases.");
		if (!target) {
			if (!room.chatRoomData.aliases || !room.chatRoomData.aliases.length) return this.sendReplyBox("This room does not have any aliases.");
			return this.sendReplyBox("This room has the following aliases: " + room.chatRoomData.aliases.join(", ") + "");
		}
		if (!this.can('setalias')) return false;
		var alias = toId(target);
		if (!alias.length) return this.sendReply("Only alphanumeric characters are valid in an alias.");
		if (Rooms.get(alias) || Rooms.aliases[alias]) return this.sendReply("You cannot set an alias to an existing room or alias.");

		this.privateModCommand("(" + user.name + " added the room alias '" + target + "'.)");

		if (!room.chatRoomData.aliases) room.chatRoomData.aliases = [];
		room.chatRoomData.aliases.push(alias);
		Rooms.aliases[alias] = room;
		Rooms.global.writeChatRoomData();
	},

	removeroomalias: function (target, room, user) {
		if (!room.chatRoomData) return this.sendReply("This room isn't designed for aliases.");
		if (!room.chatRoomData.aliases) return this.sendReply("This room does not have any aliases.");
		if (!this.can('setalias')) return false;
		var alias = toId(target);
		if (!alias.length || !Rooms.aliases[alias]) return this.sendReply("Please specify an existing alias.");
		if (Rooms.aliases[alias] !== room) return this.sendReply("You may only remove an alias from the current room.");

		this.privateModCommand("(" + user.name + " removed the room alias '" + target + "'.)");

		var aliasIndex = room.chatRoomData.aliases.indexOf(alias);
		if (aliasIndex >= 0) {
			room.chatRoomData.aliases.splice(aliasIndex, 1);
			delete Rooms.aliases[alias];
			Rooms.global.writeChatRoomData();
		}
	},

	roomdemote: 'roompromote',
	roompromote: function (target, room, user, connection, cmd) {
		if (!target) return this.parse('/help roompromote');

		target = this.splitTarget(target, true);
		var targetUser = this.targetUser;
		var userid = toId(this.targetUsername);
		var name = targetUser ? targetUser.name : this.targetUsername;

		if (!userid) return this.parse('/help roompromote');
		if (!targetUser && (!room.auth || !room.auth[userid])) {
			return this.sendReply("User '" + name + "' is offline and unauthed, and so can't be promoted.");
		}

		var currentGroup = ((room.auth && room.auth[userid]) || Config.groups.default[room.type + 'Room'])[0];
		var nextGroup = Config.groups.default[room.type + 'Room'];
		if (target !== 'deauth') {
			var isDemote = cmd === 'roomdemote';
			var nextGroupRank = Config.groups.bySymbol[currentGroup][room.type + 'RoomRank'] + (isDemote ? -1 : 1);
			nextGroup = target || Config.groups[room.type + 'RoomByRank'][nextGroupRank] || (isDemote ? Config.groups.default[room.type + 'Room'] : Config.groups[room.type + 'RoomByRank'].slice(-1)[0]);
		}
		if (!Config.groups.bySymbol[nextGroup]) {
			return this.sendReply("Group '" + nextGroup + "' does not exist.");
		}
		if (!Config.groups[room.type + 'Room'][nextGroup]) {
			return this.sendReply("Group '" + nextGroup + "' does not exist as a room rank.");
		}

		if (!room.auth && nextGroup !== Config.groups[room.type + 'RoomByRank'].slice(-1)[0]) {
			this.sendReply("/roompromote - This room isn't designed for per-room moderation");
			return this.sendReply("Before setting room auth, you need to set it up with /room" + Config.groups.bySymbol[Config.groups[room.type + 'RoomByRank'].slice(-1)[0]].id);
		}

		var groupName = Config.groups.bySymbol[nextGroup].name || "regular user";
		if (currentGroup === nextGroup) {
			return this.sendReply("User '" + name + "' is already a " + groupName + " in this room.");
		}
		if (!user.can('makeroom')) {
			if (!user.can('roompromote', currentGroup, room)) {
				return this.sendReply("/" + cmd + " - Access denied for removing " + (Config.groups.bySymbol[currentGroup].name || "regular user") + ".");
			}
			if (!user.can('roompromote', nextGroup, room)) {
				return this.sendReply("/" + cmd + " - Access denied for giving " + groupName + ".");
			}
		}

		if (!room.auth) room.auth = room.chatRoomData.auth = {};
		if (nextGroup === Config.groups.default[room.type + 'Room']) {
			delete room.auth[userid];
		} else {
			room.auth[userid] = nextGroup;
		}

		if (Config.groups.bySymbol[nextGroup].rank < Config.groups.bySymbol[currentGroup].rank) {
			this.privateModCommand("(" + name + " was demoted to Room " + groupName + " by " + user.name + ".)");
			if (targetUser && Rooms.rooms[room.id].users[targetUser.userid]) targetUser.popup("You were demoted to Room " + groupName + " by " + user.name + ".");
		} else if (nextGroup === '#') {
			this.addModCommand("" + name + " was promoted to " + groupName + " by " + user.name + ".");
		} else {
			this.addModCommand("" + name + " was promoted to Room " + groupName + " by " + user.name + ".");
		}

		if (targetUser) targetUser.updateIdentity();
		if (room.chatRoomData) Rooms.global.writeChatRoomData();
	},

	roomauth: function (target, room, user, connection) {
		var targetRoom = room;
		if (target) targetRoom = Rooms.search(target);
		if (!targetRoom || (targetRoom !== room && targetRoom.modjoin && !user.can('bypassall'))) return this.sendReply("The room '" + target + "' does not exist.");
		if (!targetRoom.auth) return this.sendReply("/roomauth - The room '" + (targetRoom.title ? targetRoom.title : target) + "' isn't designed for per-room moderation and therefore has no auth list.");
		
		var rankLists = {};
		for (var u in targetRoom.auth) {
			if (!rankLists[targetRoom.auth[u]]) rankLists[targetRoom.auth[u]] = [];
			rankLists[targetRoom.auth[u]].push(u);
		}

		var buffer = [];
		Object.keys(rankLists).sort(function (a, b) {
<<<<<<< HEAD
			return Config.groups.bySymbol[b].rank - Config.groups.bySymbol[a].rank;
		}).forEach(function (r) {
			buffer.push(Config.groups.bySymbol[r].name + "s (" + r + "):\n" + rankLists[r].sort().join(", "));
=======
			return (Config.groups[b]||{rank:0}).rank - (Config.groups[a]||{rank:0}).rank;
		}).forEach(function (r) {
			buffer.push((Config.groups[r] ? Config.groups[r] .name + "s (" + r + ")" : r) + ":\n" + rankLists[r].sort().join(", "));
>>>>>>> 6da178ca
		});

		if (!buffer.length) {
			connection.popup("The room '" + targetRoom.title + "' has no auth.");
			return;
		}
		if (targetRoom !== room) buffer.unshift("" + targetRoom.title + " room auth:");
		connection.popup(buffer.join("\n\n"));
	},

	rb: 'roomban',
	roomban: function (target, room, user, connection) {
		if (!target) return this.parse('/help roomban');
		if (user.locked || user.mutedRooms[room.id]) return this.sendReply("You cannot do this while unable to talk.");

		target = this.splitTarget(target, true);
		var targetUser = this.targetUser;
		var name = this.targetUsername;
		var userid = toId(name);

		if (!userid || !targetUser) return this.sendReply("User '" + name + "' does not exist.");
		if (!this.can('ban', targetUser, room)) return false;
		if (!room.bannedUsers || !room.bannedIps) {
			return this.sendReply("Room bans are not meant to be used in room " + room.id + ".");
		}
		if (room.bannedUsers[userid] || room.bannedIps[targetUser.latestIp]) return this.sendReply("User " + targetUser.name + " is already banned from room " + room.id + ".");
		room.bannedUsers[userid] = true;
		for (var ip in targetUser.ips) {
			room.bannedIps[ip] = true;
		}
		targetUser.popup("" + user.name + " has banned you from the room " + room.id + ". To appeal the ban, PM the moderator that banned you or a room owner." + (target ? " (" + target + ")" : ""));
		this.addModCommand("" + targetUser.name + " was banned from room " + room.id + " by " + user.name + "." + (target ? " (" + target + ")" : ""));
		var alts = targetUser.getAlts();
		if (alts.length) {
			this.privateModCommand("(" + targetUser.name + "'s alts were also banned from room " + room.id + ": " + alts.join(", ") + ")");
			for (var i = 0; i < alts.length; ++i) {
				var altId = toId(alts[i]);
				this.add('|unlink|' + altId);
				room.bannedUsers[altId] = true;
				Users.getExact(altId).leaveRoom(room.id);
			}
		}
		this.add('|unlink|' + this.getLastIdOf(targetUser));
		if (!targetUser.can('bypassall')) targetUser.leaveRoom(room.id);
	},

	unroomban: 'roomunban',
	roomunban: function (target, room, user, connection) {
		if (!target) return this.parse('/help roomunban');
		if (user.locked || user.mutedRooms[room.id]) return this.sendReply("You cannot do this while unable to talk.");

		target = this.splitTarget(target, true);
		var targetUser = this.targetUser;
		var name = this.targetUsername;
		var userid = toId(name);
		var success;

		if (!userid || !targetUser) return this.sendReply("User '" + name + "' does not exist.");
		if (!this.can('ban', targetUser, room)) return false;
		if (!room.bannedUsers || !room.bannedIps) {
			return this.sendReply("Room bans are not meant to be used in room " + room.id + ".");
		}
		if (room.bannedUsers[userid]) {
			delete room.bannedUsers[userid];
			success = true;
		}
		for (var ip in targetUser.ips) {
			if (room.bannedIps[ip]) {
				delete room.bannedIps[ip];
				success = true;
			}
		}
		if (!success) return this.sendReply("User " + targetUser.name + " is not banned from room " + room.id + ".");

		targetUser.popup("" + user.name + " has unbanned you from the room " + room.id + ".");
		this.addModCommand("" + targetUser.name + " was unbanned from room " + room.id + " by " + user.name + ".");
		var alts = targetUser.getAlts();
		if (!alts.length) return;
		for (var i = 0; i < alts.length; ++i) {
			var altId = toId(alts[i]);
			if (room.bannedUsers[altId]) delete room.bannedUsers[altId];
		}
		this.privateModCommand("(" + targetUser.name + "'s alts were also unbanned from room " + room.id + ": " + alts.join(", ") + ")");
	},

	autojoin: function (target, room, user, connection) {
		Rooms.global.autojoinRooms(user, connection);
	},

	join: function (target, room, user, connection) {
		if (!target) return false;
		var targetRoom = Rooms.search(target);
		if (!targetRoom) {
			return connection.sendTo(target, "|noinit|nonexistent|The room '" + target + "' does not exist.");
		}
		if (targetRoom.isPrivate) {
			if (targetRoom.modjoin && !user.can('bypassall')) {
				var userGroup = user.group;
				if (targetRoom.auth) {
					userGroup = targetRoom.auth[user.userid] || Config.groups.default[room.type + 'Room'];
				}
				if (targetRoom.modchat && Config.groups.bySymbol[userGroup].rank < Config.groups.bySymbol[targetRoom.modchat].rank) {
					return connection.sendTo(target, "|noinit|nonexistent|The room '" + target + "' does not exist.");
				}
			}
			if (!user.named) {
				return connection.sendTo(target, "|noinit|namerequired|You must have a name in order to join the room '" + target + "'.");
			}
		}
		if (!user.joinRoom(targetRoom || room, connection)) {
			return connection.sendTo(target, "|noinit|joinfailed|The room '" + target + "' could not be joined.");
		}
	},

	leave: 'part',
	part: function (target, room, user, connection) {
		if (room.id === 'global') return false;
		var targetRoom = Rooms.search(target);
		if (target && !targetRoom) {
			return this.sendReply("The room '" + target + "' does not exist.");
		}
		user.leaveRoom(targetRoom || room, connection);
	},

	/*********************************************************
	 * Moderating: Punishments
	 *********************************************************/

	kick: 'warn',
	k: 'warn',
	warn: function (target, room, user) {
		if (!target) return this.parse('/help warn');
		if (user.locked || user.mutedRooms[room.id]) return this.sendReply("You cannot do this while unable to talk.");

		target = this.splitTarget(target);
		var targetUser = this.targetUser;
		if (!targetUser || !targetUser.connected) return this.sendReply("User '" + this.targetUsername + "' does not exist.");
		if (room.isPrivate && room.auth) {
			return this.sendReply("You can't warn here: This is a privately-owned room not subject to global rules.");
		}
		if (target.length > MAX_REASON_LENGTH) {
			return this.sendReply("The reason is too long. It cannot exceed " + MAX_REASON_LENGTH + " characters.");
		}
		if (!this.can('warn', targetUser, room)) return false;

		this.addModCommand("" + targetUser.name + " was warned by " + user.name + "." + (target ? " (" + target + ")" : ""));
		targetUser.send('|c|~|/warn ' + target);
		this.add('|unlink|' + this.getLastIdOf(targetUser));
	},

	redirect: 'redir',
	redir: function (target, room, user, connection) {
		if (!target) return this.parse('/help redirect');
		if (user.locked || user.mutedRooms[room.id]) return this.sendReply("You cannot do this while unable to talk.");
		target = this.splitTarget(target);
		var targetUser = this.targetUser;
		var targetRoom = Rooms.search(target);
		if (!targetRoom) {
			return this.sendReply("The room '" + target + "' does not exist.");
		}
		if (!this.can('redirect', targetUser, room) || !this.can('redirect', targetUser, targetRoom)) return false;
		if (!targetUser || !targetUser.connected) {
			return this.sendReply("User " + this.targetUsername + " not found.");
		}
		if (Rooms.rooms[targetRoom.id].users[targetUser.userid]) {
			return this.sendReply("User " + targetUser.name + " is already in the room " + targetRoom.title + "!");
		}
		if (!Rooms.rooms[room.id].users[targetUser.userid]) {
			return this.sendReply("User " + this.targetUsername + " is not in the room " + room.id + ".");
		}
		if (targetUser.joinRoom(targetRoom.id) === false) return this.sendReply("User " + targetUser.name + " could not be joined to room " + targetRoom.title + ". They could be banned from the room.");
		var roomName = (targetRoom.isPrivate)? "a private room" : "room " + targetRoom.title;
		this.addModCommand("" + targetUser.name + " was redirected to " + roomName + " by " + user.name + ".");
		targetUser.leaveRoom(room);
	},

	m: 'mute',
	mute: function (target, room, user) {
		if (!target) return this.parse('/help mute');
		if (user.locked || user.mutedRooms[room.id]) return this.sendReply("You cannot do this while unable to talk.");

		target = this.splitTarget(target);
		var targetUser = this.targetUser;
		if (!targetUser) return this.sendReply("User '" + this.targetUsername + "' does not exist.");
		if (target.length > MAX_REASON_LENGTH) {
			return this.sendReply("The reason is too long. It cannot exceed " + MAX_REASON_LENGTH + " characters.");
		}
		if (!this.can('mute', targetUser, room)) return false;
		if (targetUser.mutedRooms[room.id] || targetUser.locked || !targetUser.connected) {
			var problem = " but was already " + (!targetUser.connected ? "offline" : targetUser.locked ? "locked" : "muted");
			if (!target) {
				return this.privateModCommand("(" + targetUser.name + " would be muted by " + user.name + problem + ".)");
			}
			return this.addModCommand("" + targetUser.name + " would be muted by " + user.name + problem + "." + (target ? " (" + target + ")" : ""));
		}

		targetUser.popup("" + user.name + " has muted you for 7 minutes. " + target);
		this.addModCommand("" + targetUser.name + " was muted by " + user.name + " for 7 minutes." + (target ? " (" + target + ")" : ""));
		var alts = targetUser.getAlts();
		if (alts.length) this.privateModCommand("(" + targetUser.name + "'s alts were also muted: " + alts.join(", ") + ")");
		this.add('|unlink|' + this.getLastIdOf(targetUser));

		targetUser.mute(room.id, 7 * 60 * 1000);
	},

	hm: 'hourmute',
	hourmute: function (target, room, user) {
		if (!target) return this.parse('/help hourmute');
		if (user.locked || user.mutedRooms[room.id]) return this.sendReply("You cannot do this while unable to talk.");

		target = this.splitTarget(target);
		var targetUser = this.targetUser;
		if (!targetUser) return this.sendReply("User '" + this.targetUsername + "' does not exist.");
		if (target.length > MAX_REASON_LENGTH) {
			return this.sendReply("The reason is too long. It cannot exceed " + MAX_REASON_LENGTH + " characters.");
		}
		if (!this.can('mute', targetUser, room)) return false;

		if (((targetUser.mutedRooms[room.id] && (targetUser.muteDuration[room.id] || 0) >= 50 * 60 * 1000) || targetUser.locked) && !target) {
			var problem = " but was already " + (!targetUser.connected ? "offline" : targetUser.locked ? "locked" : "muted");
			return this.privateModCommand("(" + targetUser.name + " would be muted by " + user.name + problem + ".)");
		}

		targetUser.popup("" + user.name + " has muted you for 60 minutes. " + target);
		this.addModCommand("" + targetUser.name + " was muted by " + user.name + " for 60 minutes." + (target ? " (" + target + ")" : ""));
		var alts = targetUser.getAlts();
		if (alts.length) this.privateModCommand("(" + targetUser.name + "'s alts were also muted: " + alts.join(", ") + ")");
		this.add('|unlink|' + this.getLastIdOf(targetUser));

		targetUser.mute(room.id, 60 * 60 * 1000, true);
	},

	um: 'unmute',
	unmute: function (target, room, user) {
		if (!target) return this.parse('/help unmute');
		if (user.locked || user.mutedRooms[room.id]) return this.sendReply("You cannot do this while unable to talk.");
		var targetUser = Users.get(target);
		if (!targetUser) return this.sendReply("User '" + target + "' does not exist.");
		if (!this.can('mute', targetUser, room)) return false;

		if (!targetUser.mutedRooms[room.id]) {
			return this.sendReply("" + targetUser.name + " is not muted.");
		}

		this.addModCommand("" + targetUser.name + " was unmuted by " + user.name + ".");

		targetUser.unmute(room.id);
	},

	l: 'lock',
	ipmute: 'lock',
	lock: function (target, room, user) {
		if (!target) return this.parse('/help lock');
		if (user.locked || user.mutedRooms[room.id]) return this.sendReply("You cannot do this while unable to talk.");

		target = this.splitTarget(target);
		var targetUser = this.targetUser;
		if (!targetUser) return this.sendReply("User '" + this.targetUsername + "' does not exist.");
		if (target.length > MAX_REASON_LENGTH) {
			return this.sendReply("The reason is too long. It cannot exceed " + MAX_REASON_LENGTH + " characters.");
		}
		if (!this.can('lock', targetUser)) return false;

		if ((targetUser.locked || Users.checkBanned(targetUser.latestIp)) && !target) {
			var problem = " but was already " + (targetUser.locked ? "locked" : "banned");
			return this.privateModCommand("(" + targetUser.name + " would be locked by " + user.name + problem + ".)");
		}

		targetUser.popup("" + user.name + " has locked you from talking in chats, battles, and PMing regular users.\n\n" + target + "\n\nIf you feel that your lock was unjustified, you can still PM staff members (" + Users.getGroupsThatCan('lock', user).join(", ") + ") to discuss it.");

		this.addModCommand("" + targetUser.name + " was locked from talking by " + user.name + "." + (target ? " (" + target + ")" : ""));
		var alts = targetUser.getAlts();
		if (alts.length) {
			this.privateModCommand("(" + targetUser.name + "'s " + (targetUser.autoconfirmed ? " ac account: " + targetUser.autoconfirmed + ", " : "") + "locked alts: " + alts.join(", ") + ")");
		} else if (targetUser.autoconfirmed) {
			this.privateModCommand("(" + targetUser.name + "'s ac account: " + targetUser.autoconfirmed + ")");
		}
		this.add('|unlink|' + this.getLastIdOf(targetUser));

		targetUser.lock();
	},

	unlock: function (target, room, user) {
		if (!target) return this.parse('/help unlock');
		if (user.locked || user.mutedRooms[room.id]) return this.sendReply("You cannot do this while unable to talk.");
		if (!this.can('lock')) return false;

		var unlocked = Users.unlock(target);

		if (unlocked) {
			var names = Object.keys(unlocked);
			this.addModCommand(names.join(", ") + " " +
				((names.length > 1) ? "were" : "was") +
				" unlocked by " + user.name + ".");
		} else {
			this.sendReply("User '" + target + "' is not locked.");
		}
	},

	lockdt: 'lockdetails',
	lockdetails: function (target, room, user) {
		if (!this.can('lock')) return false;
		var targetUser = Users.get(target);
		if (!targetUser) return this.sendReply("User '" + target + "' does not exist.");
		if (!targetUser.locked) return this.sendReply("User '" + targetUser.name + "' was not locked from chat.");
		var canIp = user.can('ip', targetUser);
		for (var ip in targetUser.ips) {
			if (Dnsbl.cache[ip]) return this.sendReply("User '" + targetUser.name + "' is locked due to their IP " + (canIp ? "(" + ip + ") " : "") + "being in a DNS-based blacklist" + (canIp ? " (" + Dnsbl.cache[ip] + ")." : "."));
		}
		return this.sendReply("User '" + targetUser.name + "' is locked for unknown reasons. Check their modlog?");
	},

	b: 'ban',
	ban: function (target, room, user) {
		if (!target) return this.parse('/help ban');
		if (user.locked || user.mutedRooms[room.id]) return this.sendReply("You cannot do this while unable to talk.");

		target = this.splitTarget(target);
		var targetUser = this.targetUser;
		if (!targetUser) return this.sendReply("User '" + this.targetUsername + "' does not exist.");
		if (target.length > MAX_REASON_LENGTH) {
			return this.sendReply("The reason is too long. It cannot exceed " + MAX_REASON_LENGTH + " characters.");
		}
		if (!this.can('ban', targetUser)) return false;

		if (Users.checkBanned(targetUser.latestIp) && !target && !targetUser.connected) {
			var problem = " but was already banned";
			return this.privateModCommand("(" + targetUser.name + " would be banned by " + user.name + problem + ".)");
		}

		targetUser.popup("" + user.name + " has banned you." + (Config.appealurl ? (" If you feel that your banning was unjustified you can appeal the ban:\n" + Config.appealurl) : "") + "\n\n" + target);

		this.addModCommand("" + targetUser.name + " was banned by " + user.name + "." + (target ? " (" + target + ")" : ""), " (" + targetUser.latestIp + ")");
		var alts = targetUser.getAlts();
		if (alts.length) {
			this.privateModCommand("(" + targetUser.name + "'s " + (targetUser.autoconfirmed ? " ac account: " + targetUser.autoconfirmed + ", " : "") + "banned alts: " + alts.join(", ") + ")");
			for (var i = 0; i < alts.length; ++i) {
				this.add('|unlink|' + toId(alts[i]));
			}
		} else if (targetUser.autoconfirmed) {
			this.privateModCommand("(" + targetUser.name + "'s ac account: " + targetUser.autoconfirmed + ")");
		}

		this.add('|unlink|' + this.getLastIdOf(targetUser));
		targetUser.ban();
	},

	unban: function (target, room, user) {
		if (!target) return this.parse('/help unban');
		if (user.locked || user.mutedRooms[room.id]) return this.sendReply("You cannot do this while unable to talk.");
		if (!this.can('ban')) return false;

		var name = Users.unban(target);

		if (name) {
			this.addModCommand("" + name + " was unbanned by " + user.name + ".");
		} else {
			this.sendReply("User '" + target + "' is not banned.");
		}
	},

	unbanall: function (target, room, user) {
		if (!this.can('rangeban')) return false;
		if (user.locked || user.mutedRooms[room.id]) return this.sendReply("You cannot do this while unable to talk.");
		// we have to do this the hard way since it's no longer a global
		for (var i in Users.bannedIps) {
			delete Users.bannedIps[i];
		}
		for (var i in Users.lockedIps) {
			delete Users.lockedIps[i];
		}
		this.addModCommand("All bans and locks have been lifted by " + user.name + ".");
	},

	banip: function (target, room, user) {
		if (user.locked || user.mutedRooms[room.id]) return this.sendReply("You cannot do this while unable to talk.");
		target = target.trim();
		if (!target) {
			return this.parse('/help banip');
		}
		if (!this.can('rangeban')) return false;
		if (Users.bannedIps[target] === '#ipban') return this.sendReply("The IP " + (target.charAt(target.length - 1) === '*' ? "range " : "") + target + " has already been temporarily banned.");

		Users.bannedIps[target] = '#ipban';
		this.addModCommand("" + user.name + " temporarily banned the " + (target.charAt(target.length - 1) === '*' ? "IP range" : "IP") + ": " + target);
	},

	unbanip: function (target, room, user) {
		if (user.locked || user.mutedRooms[room.id]) return this.sendReply("You cannot do this while unable to talk.");
		target = target.trim();
		if (!target) {
			return this.parse('/help unbanip');
		}
		if (!this.can('rangeban')) return false;
		if (!Users.bannedIps[target]) {
			return this.sendReply("" + target + " is not a banned IP or IP range.");
		}
		delete Users.bannedIps[target];
		this.addModCommand("" + user.name + " unbanned the " + (target.charAt(target.length - 1) === '*' ? "IP range" : "IP") + ": " + target);
	},

	/*********************************************************
	 * Moderating: Other
	 *********************************************************/

	mn: 'modnote',
	modnote: function (target, room, user, connection) {
		if (!target) return this.parse('/help modnote');
		if (user.locked || user.mutedRooms[room.id]) return this.sendReply("You cannot do this while unable to talk.");

		if (target.length > MAX_REASON_LENGTH) {
			return this.sendReply("The note is too long. It cannot exceed " + MAX_REASON_LENGTH + " characters.");
		}
		if (!this.can('staff', room)) return false;
		return this.privateModCommand("(" + user.name + " notes: " + target + ")");
	},

	demote: 'promote',
	promote: function (target, room, user, connection, cmd) {
		if (!target) return this.parse('/help promote');

		target = this.splitTarget(target, true);
		var targetUser = this.targetUser;
		var userid = toId(this.targetUsername);
		var name = targetUser ? targetUser.name : this.targetUsername;

		if (!userid) return this.parse('/help promote');

		var currentGroup = ((targetUser && targetUser.group) || Users.usergroups[userid] || Config.groups.default.global)[0];
		var nextGroup = Config.groups.default.global;
		if (target !== 'deauth') {
			var isDemote = cmd === 'demote';
			var nextGroupRank = Config.groups.bySymbol[currentGroup].globalRank + (isDemote ? -1 : 1);
			nextGroup = target || Config.groups.globalByRank[nextGroupRank] || (isDemote ? Config.groups.default.global : Config.groups.globalByRank.slice(-1)[0]);
		}
		if (!Config.groups.bySymbol[nextGroup]) {
			return this.sendReply("Group '" + nextGroup + "' does not exist.");
		}
		if (!Config.groups.global[nextGroup]) {
			return this.sendReply("Group '" + nextGroup + "' does not exist as a global rank.");
		}

		var groupName = Config.groups.bySymbol[nextGroup].name || "regular user";
		if (currentGroup === nextGroup) {
			return this.sendReply("User '" + name + "' is already a " + groupName);
		}
		if (!user.can('promote', currentGroup)) {
			return this.sendReply("/" + cmd + " - Access denied for removing " + (Config.groups.bySymbol[currentGroup].name || "regular user") + ".");
		}
		if (!user.can('promote', nextGroup)) {
			return this.sendReply("/" + cmd + " - Access denied for giving " + groupName + ".");
		}

		if (!Users.setOfflineGroup(name, nextGroup)) {
			return this.sendReply("/promote - WARNING: This user is offline and could be unregistered. Use /forcepromote if you're sure you want to risk it.");
		}

		if (Config.groups.bySymbol[nextGroup].rank < Config.groups.bySymbol[currentGroup].rank) {
			this.privateModCommand("(" + name + " was demoted to " + groupName + " by " + user.name + ".)");
			if (targetUser) targetUser.popup("You were demoted to " + groupName + " by " + user.name + ".");
		} else {
			this.addModCommand("" + name + " was promoted to " + groupName + " by " + user.name + ".");
		}

		if (targetUser) targetUser.updateIdentity();
	},

	forcepromote: function (target, room, user) {
		// warning: never document this command in /help
		if (!this.can('forcepromote')) return false;
		target = this.splitTarget(target, true);
		var name = this.targetUsername;

		var nextGroupRank = Config.groups.bySymbol[Config.groups.default.global].globalRank + 1;
		var nextGroup = target || Config.groups.globalByRank[nextGroupRank] || Config.groups.globalByRank.slice(-1)[0];

		if (!Users.setOfflineGroup(name, nextGroup, true)) {
			return this.sendReply("/forcepromote - Don't forcepromote unless you have to.");
		}

		this.addModCommand("" + name + " was promoted to " + (Config.groups.bySymbol[nextGroup].name || "regular user") + " by " + user.name + ".");
	},

	deauth: function (target, room, user) {
		return this.parse('/demote ' + target + ', deauth');
	},

	modchat: function (target, room, user) {
		if (!target) return this.sendReply("Moderated chat is currently set to: " + room.modchat);
		if (user.locked || user.mutedRooms[room.id]) return this.sendReply("You cannot do this while unable to talk.");
		if (!this.can('modchat', room)) return false;

		var roomType = room.auth ? room.type + 'Room' : 'global';
		if (room.modchat && Config.groups[roomType][room.modchat] && Config.groups.bySymbol[room.modchat][roomType + 'Rank'] > 1 && !user.can('modchatall', room)) {
			return this.sendReply("/modchat - Access denied for removing a setting higher than " + Config.groups[roomType + 'ByRank'][1] + ".");
		}

		target = target.toLowerCase();
		var currentModchat = room.modchat;
		switch (target) {
		case 'off':
		case 'false':
		case 'no':
		case ' ':
			room.modchat = false;
			break;
		case 'ac':
		case 'autoconfirmed':
			room.modchat = 'autoconfirmed';
			break;
		default:
			if (Config.groups.byId[target]) target = Config.groups.byId[target];
			if (!Config.groups[roomType][target]) return this.parse('/help modchat');
			if (Config.groups.bySymbol[target][roomType + 'Rank'] > 1 && !user.can('modchatall', room)) {
				return this.sendReply("/modchat - Access denied for setting higher than " + Config.groups[roomType + 'ByRank'][1] + ".");
			}
			room.modchat = target;
			break;
		}
		if (currentModchat === room.modchat) {
			return this.sendReply("Modchat is already set to " + currentModchat + ".");
		}
		if (!room.modchat) {
			this.add("|raw|<div class=\"broadcast-blue\"><b>Moderated chat was disabled!</b><br />Anyone may talk now.</div>");
		} else {
			var modchat = Tools.escapeHTML(room.modchat);
			this.add("|raw|<div class=\"broadcast-red\"><b>Moderated chat was set to " + modchat + "!</b><br />Only users of rank " + modchat + " and higher can talk.</div>");
		}
		this.logModCommand(user.name + " set modchat to " + room.modchat);

		if (room.chatRoomData) {
			room.chatRoomData.modchat = room.modchat;
			Rooms.global.writeChatRoomData();
		}
	},

	declare: function (target, room, user) {
		if (!target) return this.parse('/help declare');
		if (!this.can('declare', room)) return false;

		if (!this.canTalk()) return;

		this.add('|raw|<div class="broadcast-blue"><b>' + Tools.escapeHTML(target) + '</b></div>');
		this.logModCommand(user.name + " declared " + target);
	},

	htmldeclare: function (target, room, user) {
		if (!target) return this.parse('/help htmldeclare');
		if (!this.can('gdeclare', room)) return false;

		if (!this.canTalk()) return;

		this.add('|raw|<div class="broadcast-blue"><b>' + target + '</b></div>');
		this.logModCommand(user.name + " declared " + target);
	},

	gdeclare: 'globaldeclare',
	globaldeclare: function (target, room, user) {
		if (!target) return this.parse('/help globaldeclare');
		if (!this.can('gdeclare')) return false;

		for (var id in Rooms.rooms) {
			if (id !== 'global') Rooms.rooms[id].addRaw('<div class="broadcast-blue"><b>' + target + '</b></div>');
		}
		this.logModCommand(user.name + " globally declared " + target);
	},

	cdeclare: 'chatdeclare',
	chatdeclare: function (target, room, user) {
		if (!target) return this.parse('/help chatdeclare');
		if (!this.can('gdeclare')) return false;

		for (var id in Rooms.rooms) {
			if (id !== 'global') if (Rooms.rooms[id].type !== 'battle') Rooms.rooms[id].addRaw('<div class="broadcast-blue"><b>' + target + '</b></div>');
		}
		this.logModCommand(user.name + " globally declared (chat level) " + target);
	},

	wall: 'announce',
	announce: function (target, room, user) {
		if (!target) return this.parse('/help announce');

		if (!this.can('announce', room)) return false;

		target = this.canTalk(target);
		if (!target) return;

		return '/announce ' + target;
	},

	fr: 'forcerename',
	forcerename: function (target, room, user) {
		if (!target) return this.parse('/help forcerename');
		if (user.locked || user.mutedRooms[room.id]) return this.sendReply("You cannot do this while unable to talk.");
		var commaIndex = target.indexOf(',');
		var targetUser, reason;
		if (commaIndex !== -1) {
			reason = target.substr(commaIndex + 1).trim();
			target = target.substr(0, commaIndex);
		}
		targetUser = Users.get(target);
		if (!targetUser) return this.sendReply("User '" + this.targetUsername + "' not found.");
		if (!this.can('forcerename', targetUser)) return false;

		if (targetUser.userid !== toId(target)) {
			return this.sendReply("User '" + target + "' had already changed its name to '" + targetUser.name + "'.");
		}

		var entry = targetUser.name + " was forced to choose a new name by " + user.name + (reason ? ": " + reason: "");
		this.privateModCommand("(" + entry + ")");
		Rooms.global.cancelSearch(targetUser);
		targetUser.resetName();
		targetUser.send("|nametaken||" + user.name + " has forced you to change your name. " + target);
	},

	modlog: function (target, room, user, connection) {
		var lines = 0;
		// Specific case for modlog command. Room can be indicated with a comma, lines go after the comma.
		// Otherwise, the text is defaulted to text search in current room's modlog.
		var roomId = room.id;
		var hideIps = !user.can('ban');

		if (target.indexOf(',') > -1) {
			var targets = target.split(',');
			target = targets[1].trim();
			roomId = toId(targets[0]) || room.id;
		}

		// Let's check the number of lines to retrieve or if it's a word instead
		if (!target.match('[^0-9]')) {
			lines = parseInt(target || 15, 10);
			if (lines > 100) lines = 100;
		}
		var wordSearch = (!lines || lines < 0);

		// Control if we really, really want to check all modlogs for a word.
		var roomNames = '';
		var filename = '';
		var command = '';
		if (roomId === 'all' && wordSearch) {
			if (!this.can('staff')) return;
			roomNames = 'all rooms';
			// Get a list of all the rooms
			var fileList = fs.readdirSync('logs/modlog');
			for (var i = 0; i < fileList.length; ++i) {
				filename += 'logs/modlog/' + fileList[i] + ' ';
			}
		} else {
			if (!this.can('staff', Rooms.get(roomId))) return;
			roomNames = 'the room ' + roomId;
			filename = 'logs/modlog/modlog_' + roomId + '.txt';
		}

		// Seek for all input rooms for the lines or text
		command = 'tail -' + lines + ' ' + filename;
		var grepLimit = 100;
		if (wordSearch) { // searching for a word instead
			if (target.match(/^["'].+["']$/)) target = target.substring(1, target.length - 1);
			command = "awk '{print NR,$0}' " + filename + " | sort -nr | cut -d' ' -f2- | grep -m" + grepLimit + " -i '" + target.replace(/\\/g, '\\\\\\\\').replace(/["'`]/g, '\'\\$&\'').replace(/[\{\}\[\]\(\)\$\^\.\?\+\-\*]/g, '[$&]') + "'";
		}

		// Execute the file search to see modlog
		require('child_process').exec(command, function (error, stdout, stderr) {
			if (error && stderr) {
				connection.popup("/modlog empty on " + roomNames + " or erred - modlog does not support Windows");
				console.log("/modlog error: " + error);
				return false;
			}
			if (stdout && hideIps) {
				stdout = stdout.replace(/\([0-9]+\.[0-9]+\.[0-9]+\.[0-9]+\)/g, '');
			}
			if (lines) {
				if (!stdout) {
					connection.popup("The modlog is empty. (Weird.)");
				} else {
					connection.popup("Displaying the last " + lines + " lines of the Moderator Log of " + roomNames + ":\n\n" + stdout);
				}
			} else {
				if (!stdout) {
					connection.popup("No moderator actions containing '" + target + "' were found on " + roomNames + ".");
				} else {
					connection.popup("Displaying the last " + grepLimit + " logged actions containing '" + target + "' on " + roomNames + ":\n\n" + stdout);
				}
			}
		});
	},

	/*********************************************************
	 * Server management commands
	 *********************************************************/

	hotpatch: function (target, room, user) {
		if (!target) return this.parse('/help hotpatch');
		if (!this.can('hotpatch')) return false;

		this.logEntry(user.name + " used /hotpatch " + target);

		if (target === 'chat' || target === 'commands') {

			try {
				CommandParser.uncacheTree('./command-parser.js');
				global.CommandParser = require('./command-parser.js');

				var runningTournaments = Tournaments.tournaments;
				CommandParser.uncacheTree('./tournaments');
				global.Tournaments = require('./tournaments');
				Tournaments.tournaments = runningTournaments;

				return this.sendReply("Chat commands have been hot-patched.");
			} catch (e) {
				return this.sendReply("Something failed while trying to hotpatch chat: \n" + e.stack);
			}

		} else if (target === 'tournaments') {

			try {
				var runningTournaments = Tournaments.tournaments;
				CommandParser.uncacheTree('./tournaments');
				global.Tournaments = require('./tournaments');
				Tournaments.tournaments = runningTournaments;
				return this.sendReply("Tournaments have been hot-patched.");
			} catch (e) {
				return this.sendReply("Something failed while trying to hotpatch tournaments: \n" + e.stack);
			}

		} else if (target === 'battles') {

			Simulator.SimulatorProcess.respawn();
			return this.sendReply("Battles have been hotpatched. Any battles started after now will use the new code; however, in-progress battles will continue to use the old code.");

		} else if (target === 'formats') {
			try {
				// uncache the tools.js dependency tree
				CommandParser.uncacheTree('./tools.js');
				// reload tools.js
				global.Tools = require('./tools.js'); // note: this will lock up the server for a few seconds
				// rebuild the formats list
				Rooms.global.formatListText = Rooms.global.getFormatListText();
				// respawn validator processes
				TeamValidator.ValidatorProcess.respawn();
				// respawn simulator processes
				Simulator.SimulatorProcess.respawn();
				// broadcast the new formats list to clients
				Rooms.global.send(Rooms.global.formatListText);

				return this.sendReply("Formats have been hotpatched.");
			} catch (e) {
				return this.sendReply("Something failed while trying to hotpatch formats: \n" + e.stack);
			}

		} else if (target === 'learnsets') {
			try {
				// uncache the tools.js dependency tree
				CommandParser.uncacheTree('./tools.js');
				// reload tools.js
				global.Tools = require('./tools.js'); // note: this will lock up the server for a few seconds

				return this.sendReply("Learnsets have been hotpatched.");
			} catch (e) {
				return this.sendReply("Something failed while trying to hotpatch learnsets: \n" + e.stack);
			}

		}
		this.sendReply("Your hot-patch command was unrecognized.");
	},

	savelearnsets: function (target, room, user) {
		if (!this.can('hotpatch')) return false;
		fs.writeFile('data/learnsets.js', 'exports.BattleLearnsets = ' + JSON.stringify(Tools.data.Learnsets) + ";\n");
		this.sendReply("learnsets.js saved.");
	},

	disableladder: function (target, room, user) {
		if (!this.can('disableladder')) return false;
		if (LoginServer.disabled) {
			return this.sendReply("/disableladder - Ladder is already disabled.");
		}
		LoginServer.disabled = true;
		this.logModCommand("The ladder was disabled by " + user.name + ".");
		this.add("|raw|<div class=\"broadcast-red\"><b>Due to high server load, the ladder has been temporarily disabled</b><br />Rated games will no longer update the ladder. It will be back momentarily.</div>");
	},

	enableladder: function (target, room, user) {
		if (!this.can('disableladder')) return false;
		if (!LoginServer.disabled) {
			return this.sendReply("/enable - Ladder is already enabled.");
		}
		LoginServer.disabled = false;
		this.logModCommand("The ladder was enabled by " + user.name + ".");
		this.add("|raw|<div class=\"broadcast-green\"><b>The ladder is now back.</b><br />Rated games will update the ladder now.</div>");
	},

	lockdown: function (target, room, user) {
		if (!this.can('lockdown')) return false;

		Rooms.global.lockdown = true;
		for (var id in Rooms.rooms) {
			if (id === 'global') continue;
			var curRoom = Rooms.rooms[id];
			curRoom.addRaw("<div class=\"broadcast-red\"><b>The server is restarting soon.</b><br />Please finish your battles quickly. No new battles can be started until the server resets in a few minutes.</div>");
			if (curRoom.requestKickInactive && !curRoom.battle.ended) {
				curRoom.requestKickInactive(user, true);
				if (!curRoom.modchat) {
					curRoom.modchat = Users.getGroupsThatCan('joinbattle', curRoom)[0];
					curRoom.addRaw("<div class=\"broadcast-red\"><b>Moderated chat was set to " + Users.getGroupsThatCan('joinbattle', curRoom)[0] + "!</b><br />Only users of rank " + Users.getGroupsThatCan('joinbattle', curRoom)[0] + " and higher can talk.</div>");
				}
			}
		}

		this.logEntry(user.name + " used /lockdown");
	},

	slowlockdown: function (target, room, user) {
		if (!this.can('lockdown')) return false;

		Rooms.global.lockdown = true;
		for (var id in Rooms.rooms) {
			if (id === 'global') continue;
			var curRoom = Rooms.rooms[id];
			if (curRoom.battle) continue;
			curRoom.addRaw("<div class=\"broadcast-red\"><b>The server is restarting soon.</b><br />Please finish your battles quickly. No new battles can be started until the server resets in a few minutes.</div>");
		}

		this.logEntry(user.name + " used /slowlockdown");
	},

	endlockdown: function (target, room, user) {
		if (!this.can('lockdown')) return false;

		if (!Rooms.global.lockdown) {
			return this.sendReply("We're not under lockdown right now.");
		}
		Rooms.global.lockdown = false;
		for (var id in Rooms.rooms) {
			if (id !== 'global') Rooms.rooms[id].addRaw("<div class=\"broadcast-green\"><b>The server shutdown was canceled.</b></div>");
		}

		this.logEntry(user.name + " used /endlockdown");
	},

	emergency: function (target, room, user) {
		if (!this.can('lockdown')) return false;

		if (Config.emergency) {
			return this.sendReply("We're already in emergency mode.");
		}
		Config.emergency = true;
		for (var id in Rooms.rooms) {
			if (id !== 'global') Rooms.rooms[id].addRaw("<div class=\"broadcast-red\">The server has entered emergency mode. Some features might be disabled or limited.</div>");
		}

		this.logEntry(user.name + " used /emergency");
	},

	endemergency: function (target, room, user) {
		if (!this.can('lockdown')) return false;

		if (!Config.emergency) {
			return this.sendReply("We're not in emergency mode.");
		}
		Config.emergency = false;
		for (var id in Rooms.rooms) {
			if (id !== 'global') Rooms.rooms[id].addRaw("<div class=\"broadcast-green\"><b>The server is no longer in emergency mode.</b></div>");
		}

		this.logEntry(user.name + " used /endemergency");
	},

	kill: function (target, room, user) {
		if (!this.can('lockdown')) return false;

		if (!Rooms.global.lockdown) {
			return this.sendReply("For safety reasons, /kill can only be used during lockdown.");
		}

		if (CommandParser.updateServerLock) {
			return this.sendReply("Wait for /updateserver to finish before using /kill.");
		}

		for (var i in Sockets.workers) {
			Sockets.workers[i].kill();
		}

		if (!room.destroyLog) {
			process.exit();
			return;
		}
		room.destroyLog(function () {
			room.logEntry(user.name + " used /kill");
		}, function () {
			process.exit();
		});

		// Just in the case the above never terminates, kill the process
		// after 10 seconds.
		setTimeout(function () {
			process.exit();
		}, 10000);
	},

	loadbanlist: function (target, room, user, connection) {
		if (!this.can('hotpatch')) return false;

		connection.sendTo(room, "Loading ipbans.txt...");
		fs.readFile('config/ipbans.txt', function (err, data) {
			if (err) return;
			data = ('' + data).split('\n');
			var rangebans = [];
			for (var i = 0; i < data.length; ++i) {
				var line = data[i].split('#')[0].trim();
				if (!line) continue;
				if (line.indexOf('/') >= 0) {
					rangebans.push(line);
				} else if (line && !Users.bannedIps[line]) {
					Users.bannedIps[line] = '#ipban';
				}
			}
			Users.checkRangeBanned = Cidr.checker(rangebans);
			connection.sendTo(room, "ipbans.txt has been reloaded.");
		});
	},

	refreshpage: function (target, room, user) {
		if (!this.can('refreshpage')) return false;
		Rooms.global.send('|refresh|');
		this.logEntry(user.name + " used /refreshpage");
	},

	updateserver: function (target, room, user, connection) {
		if (!user.hasConsoleAccess(connection)) {
			return this.sendReply("/updateserver - Access denied.");
		}

		if (CommandParser.updateServerLock) {
			return this.sendReply("/updateserver - Another update is already in progress.");
		}

		CommandParser.updateServerLock = true;

		var logQueue = [];
		logQueue.push(user.name + " used /updateserver");

		connection.sendTo(room, "updating...");

		var exec = require('child_process').exec;
		exec('git diff-index --quiet HEAD --', function (error) {
			var cmd = 'git pull --rebase';
			if (error) {
				if (error.code === 1) {
					// The working directory or index have local changes.
					cmd = 'git stash && ' + cmd + ' && git stash pop';
				} else {
					// The most likely case here is that the user does not have
					// `git` on the PATH (which would be error.code === 127).
					connection.sendTo(room, "" + error);
					logQueue.push("" + error);
					logQueue.forEach(function (line) {
						room.logEntry(line);
					});
					CommandParser.updateServerLock = false;
					return;
				}
			}
			var entry = "Running `" + cmd + "`";
			connection.sendTo(room, entry);
			logQueue.push(entry);
			exec(cmd, function (error, stdout, stderr) {
				("" + stdout + stderr).split("\n").forEach(function (s) {
					connection.sendTo(room, s);
					logQueue.push(s);
				});
				logQueue.forEach(function (line) {
					room.logEntry(line);
				});
				CommandParser.updateServerLock = false;
			});
		});
	},

	crashfixed: function (target, room, user) {
		if (!Rooms.global.lockdown) {
			return this.sendReply('/crashfixed - There is no active crash.');
		}
		if (!this.can('hotpatch')) return false;

		Rooms.global.lockdown = false;
		if (Rooms.lobby) {
			Rooms.lobby.modchat = false;
			Rooms.lobby.addRaw("<div class=\"broadcast-green\"><b>We fixed the crash without restarting the server!</b><br />You may resume talking in the lobby and starting new battles.</div>");
		}
		this.logEntry(user.name + " used /crashfixed");
	},

	'memusage': 'memoryusage',
	memoryusage: function (target) {
		if (!this.can('hotpatch')) return false;
		target = toId(target) || 'all';
		if (target === 'all') {
			this.sendReply("Loading memory usage, this might take a while.");
		}
		var roomSize, configSize, rmSize, cpSize, simSize, usersSize, toolsSize;
		if (target === 'all' || target === 'rooms' || target === 'room') {
			this.sendReply("Calculating Room size...");
			roomSize = ResourceMonitor.sizeOfObject(Rooms);
			this.sendReply("Rooms are using " + roomSize + " bytes of memory.");
		}
		if (target === 'all' || target === 'config') {
			this.sendReply("Calculating config size...");
			configSize = ResourceMonitor.sizeOfObject(Config);
			this.sendReply("Config is using " + configSize + " bytes of memory.");
		}
		if (target === 'all' || target === 'resourcemonitor' || target === 'rm') {
			this.sendReply("Calculating Resource Monitor size...");
			rmSize = ResourceMonitor.sizeOfObject(ResourceMonitor);
			this.sendReply("The Resource Monitor is using " + rmSize + " bytes of memory.");
		}
		if (target === 'all' || target === 'cmdp' || target === 'cp' || target === 'commandparser') {
			this.sendReply("Calculating Command Parser size...");
			cpSize = ResourceMonitor.sizeOfObject(CommandParser);
			this.sendReply("Command Parser is using " + cpSize + " bytes of memory.");
		}
		if (target === 'all' || target === 'sim' || target === 'simulator') {
			this.sendReply("Calculating Simulator size...");
			simSize = ResourceMonitor.sizeOfObject(Simulator);
			this.sendReply("Simulator is using " + simSize + " bytes of memory.");
		}
		if (target === 'all' || target === 'users') {
			this.sendReply("Calculating Users size...");
			usersSize = ResourceMonitor.sizeOfObject(Users);
			this.sendReply("Users is using " + usersSize + " bytes of memory.");
		}
		if (target === 'all' || target === 'tools') {
			this.sendReply("Calculating Tools size...");
			toolsSize = ResourceMonitor.sizeOfObject(Tools);
			this.sendReply("Tools are using " + toolsSize + " bytes of memory.");
		}
		if (target === 'all' || target === 'v8') {
			this.sendReply("Retrieving V8 memory usage...");
			var o = process.memoryUsage();
			this.sendReply(
				"Resident set size: " + o.rss + ", " + o.heapUsed + " heap used of " + o.heapTotal  + " total heap. " +
				 (o.heapTotal - o.heapUsed) + " heap left."
			);
		}
		if (target === 'all') {
			this.sendReply("Calculating Total size...");
			var total = (roomSize + configSize + rmSize + cpSize + simSize + usersSize + toolsSize) || 0;
			var units = ["bytes", "K", "M", "G"];
			var converted = total;
			var unit = 0;
			while (converted > 1024) {
				converted /= 1024;
				++unit;
			}
			converted = Math.round(converted);
			this.sendReply("Total memory used: " + converted + units[unit] + " (" + total + " bytes).");
		}
		return;
	},

	bash: function (target, room, user, connection) {
		if (!user.hasConsoleAccess(connection)) {
			return this.sendReply("/bash - Access denied.");
		}

		var exec = require('child_process').exec;
		exec(target, function (error, stdout, stderr) {
			connection.sendTo(room, ("" + stdout + stderr));
		});
	},

	eval: function (target, room, user, connection) {
		if (!user.hasConsoleAccess(connection)) {
			return this.sendReply("/eval - Access denied.");
		}
		if (!this.canBroadcast()) return;

		if (!this.broadcasting) this.sendReply('||>> ' + target);
		try {
			var battle = room.battle;
			var me = user;
			this.sendReply('||<< ' + eval(target));
		} catch (e) {
			this.sendReply('||<< error: ' + e.message);
			var stack = '||' + ('' + e.stack).replace(/\n/g, '\n||');
			connection.sendTo(room, stack);
		}
	},

	evalbattle: function (target, room, user, connection) {
		if (!user.hasConsoleAccess(connection)) {
			return this.sendReply("/evalbattle - Access denied.");
		}
		if (!this.canBroadcast()) return;
		if (!room.battle) {
			return this.sendReply("/evalbattle - This isn't a battle room.");
		}

		room.battle.send('eval', target.replace(/\n/g, '\f'));
	},

	/*********************************************************
	 * Battle commands
	 *********************************************************/

	forfeit: function (target, room, user) {
		if (!room.battle) {
			return this.sendReply("There's nothing to forfeit here.");
		}
		if (!room.forfeit(user)) {
			return this.sendReply("You can't forfeit this battle.");
		}
	},

	savereplay: function (target, room, user, connection) {
		if (!room || !room.battle) return;
		var logidx = 2; // spectator log (no exact HP)
		if (room.battle.ended) {
			// If the battle is finished when /savereplay is used, include
			// exact HP in the replay log.
			logidx = 3;
		}
		var data = room.getLog(logidx).join("\n");
		var datahash = crypto.createHash('md5').update(data.replace(/[^(\x20-\x7F)]+/g, '')).digest('hex');

		LoginServer.request('prepreplay', {
			id: room.id.substr(7),
			loghash: datahash,
			p1: room.p1.name,
			p2: room.p2.name,
			format: room.format
		}, function (success) {
			if (success && success.errorip) {
				connection.popup("This server's request IP " + success.errorip + " is not a registered server.");
				return;
			}
			connection.send('|queryresponse|savereplay|' + JSON.stringify({
				log: data,
				id: room.id.substr(7)
			}));
		});
	},

	mv: 'move',
	attack: 'move',
	move: function (target, room, user) {
		if (!room.decision) return this.sendReply("You can only do this in battle rooms.");

		room.decision(user, 'choose', 'move ' + target);
	},

	sw: 'switch',
	switch: function (target, room, user) {
		if (!room.decision) return this.sendReply("You can only do this in battle rooms.");

		room.decision(user, 'choose', 'switch ' + parseInt(target, 10));
	},

	choose: function (target, room, user) {
		if (!room.decision) return this.sendReply("You can only do this in battle rooms.");

		room.decision(user, 'choose', target);
	},

	undo: function (target, room, user) {
		if (!room.decision) return this.sendReply("You can only do this in battle rooms.");

		room.decision(user, 'undo', target);
	},

	team: function (target, room, user) {
		if (!room.decision) return this.sendReply("You can only do this in battle rooms.");

		room.decision(user, 'choose', 'team ' + target);
	},

	joinbattle: function (target, room, user) {
		if (!room.joinBattle) return this.sendReply("You can only do this in battle rooms.");
		if (!user.can('joinbattle', room)) {
			var requiredGroupId = Config.groups.bySymbol[Users.getGroupsThatCan('joinbattle', room)[0]].id;
			return this.popupReply("You must be a room" + requiredGroupId + " to join a battle you didn't start. Ask a player to use /room" + requiredGroupId + " on you to join this battle.");
		}

		room.joinBattle(user);
	},

	partbattle: 'leavebattle',
	leavebattle: function (target, room, user) {
		if (!room.leaveBattle) return this.sendReply("You can only do this in battle rooms.");

		room.leaveBattle(user);
	},

	kickbattle: function (target, room, user) {
		if (!room.leaveBattle) return this.sendReply("You can only do this in battle rooms.");

		target = this.splitTarget(target);
		var targetUser = this.targetUser;
		if (!targetUser || !targetUser.connected) {
			return this.sendReply("User " + this.targetUsername + " not found.");
		}
		if (!this.can('kick', targetUser)) return false;

		if (room.leaveBattle(targetUser)) {
			this.addModCommand("" + targetUser.name + " was kicked from a battle by " + user.name + (target ? " (" + target + ")" : ""));
		} else {
			this.sendReply("/kickbattle - User isn't in battle.");
		}
	},

	kickinactive: function (target, room, user) {
		if (room.requestKickInactive) {
			room.requestKickInactive(user);
		} else {
			this.sendReply("You can only kick inactive players from inside a room.");
		}
	},

	timer: function (target, room, user) {
		target = toId(target);
		if (room.requestKickInactive) {
			if (target === 'off' || target === 'false' || target === 'stop') {
				room.stopKickInactive(user, user.can('timer'));
			} else if (target === 'on' || target === 'true' || !target) {
				room.requestKickInactive(user, user.can('timer'));
			} else {
				this.sendReply("'" + target + "' is not a recognized timer state.");
			}
		} else {
			this.sendReply("You can only set the timer from inside a room.");
		}
	},

	autotimer: 'forcetimer',
	forcetimer: function (target, room, user) {
		target = toId(target);
		if (!this.can('autotimer')) return;
		if (target === 'off' || target === 'false' || target === 'stop') {
			Config.forceTimer = false;
			this.addModCommand("Forcetimer is now OFF: The timer is now opt-in. (set by " + user.name + ")");
		} else if (target === 'on' || target === 'true' || !target) {
			Config.forceTimer = true;
			this.addModCommand("Forcetimer is now ON: All battles will be timed. (set by " + user.name + ")");
		} else {
			this.sendReply("'" + target + "' is not a recognized forcetimer setting.");
		}
	},

	forcetie: 'forcewin',
	forcewin: function (target, room, user) {
		if (!this.can('forcewin')) return false;
		if (!room.battle) {
			this.sendReply("/forcewin - This is not a battle room.");
			return false;
		}

		room.battle.endType = 'forced';
		if (!target) {
			room.battle.tie();
			this.logModCommand(user.name + " forced a tie.");
			return false;
		}
		target = Users.get(target);
		if (target) target = target.userid;
		else target = '';

		if (target) {
			room.battle.win(target);
			this.logModCommand(user.name + " forced a win for " + target + ".");
		}

	},

	/*********************************************************
	 * Challenging and searching commands
	 *********************************************************/

	cancelsearch: 'search',
	search: function (target, room, user) {
		if (target) {
			if (Config.modchat.pm) {
				var userGroup = user.group;
				if (Config.groups.bySymbol[userGroup].rank < Config.groups.bySymbol[Config.modchat.pm].rank) {
					var groupName = Config.groups.bySymbol[Config.modchat.pm].name || Config.modchat.pm;
					this.popupReply("Because moderated chat is set, you must be of rank " + groupName + " or higher to search for a battle.");
					return false;
				}
			}
			Rooms.global.searchBattle(user, target);
		} else {
			Rooms.global.cancelSearch(user);
		}
	},

	chall: 'challenge',
	challenge: function (target, room, user, connection) {
		target = this.splitTarget(target);
		var targetUser = this.targetUser;
		if (!targetUser || !targetUser.connected) {
			return this.popupReply("The user '" + this.targetUsername + "' was not found.");
		}
		if (targetUser.blockChallenges && !user.can('bypassblocks', targetUser)) {
			return this.popupReply("The user '" + this.targetUsername + "' is not accepting challenges right now.");
		}
		if (Config.modchat.pm) {
			var userGroup = user.group;
			if (Config.groups.bySymbol[userGroup].rank < Config.groups.bySymbol[Config.modchat.pm].rank) {
				var groupName = Config.groups.bySymbol[Config.modchat.pm].name || Config.modchat.pm;
				this.popupReply("Because moderated chat is set, you must be of rank " + groupName + " or higher to challenge users.");
				return false;
			}
		}
		user.prepBattle(target, 'challenge', connection, function (result) {
			if (result) user.makeChallenge(targetUser, target);
		});
	},

	away: 'blockchallenges',
	idle: 'blockchallenges',
	blockchallenges: function (target, room, user) {
		user.blockChallenges = true;
		this.sendReply("You are now blocking all incoming challenge requests.");
	},

	back: 'allowchallenges',
	allowchallenges: function (target, room, user) {
		user.blockChallenges = false;
		this.sendReply("You are available for challenges from now on.");
	},

	cchall: 'cancelChallenge',
	cancelchallenge: function (target, room, user) {
		user.cancelChallengeTo(target);
	},

	accept: function (target, room, user, connection) {
		var userid = toId(target);
		var format = '';
		if (user.challengesFrom[userid]) format = user.challengesFrom[userid].format;
		if (!format) {
			this.popupReply(target + " cancelled their challenge before you could accept it.");
			return false;
		}
		user.prepBattle(format, 'challenge', connection, function (result) {
			if (result) user.acceptChallengeFrom(userid);
		});
	},

	reject: function (target, room, user) {
		user.rejectChallengeFrom(toId(target));
	},

	saveteam: 'useteam',
	utm: 'useteam',
	useteam: function (target, room, user) {
		user.team = target;
	},

	/*********************************************************
	 * Low-level
	 *********************************************************/

	cmd: 'query',
	query: function (target, room, user, connection) {
		// Avoid guest users to use the cmd errors to ease the app-layer attacks in emergency mode
		var trustable = (!Config.emergency || (user.named && user.authenticated));
		if (Config.emergency && ResourceMonitor.countCmd(connection.ip, user.name)) return false;
		var spaceIndex = target.indexOf(' ');
		var cmd = target;
		if (spaceIndex > 0) {
			cmd = target.substr(0, spaceIndex);
			target = target.substr(spaceIndex + 1);
		} else {
			target = '';
		}
		if (cmd === 'userdetails') {

			var targetUser = Users.get(target);
			if (!trustable || !targetUser) {
				connection.send('|queryresponse|userdetails|' + JSON.stringify({
					userid: toId(target),
					rooms: false
				}));
				return false;
			}
			var roomList = {};
			for (var i in targetUser.roomCount) {
				if (i === 'global') continue;
				var targetRoom = Rooms.get(i);
				if (!targetRoom || targetRoom.isPrivate) continue;
				var roomData = {};
				if (targetRoom.battle) {
					var battle = targetRoom.battle;
					roomData.p1 = battle.p1 ? ' ' + battle.p1 : '';
					roomData.p2 = battle.p2 ? ' ' + battle.p2 : '';
				}
				roomList[i] = roomData;
			}
			if (!targetUser.roomCount['global']) roomList = false;
			var userdetails = {
				userid: targetUser.userid,
				avatar: targetUser.avatar,
				rooms: roomList
			};
			if (user.can('ip', targetUser)) {
				var ips = Object.keys(targetUser.ips);
				if (ips.length === 1) {
					userdetails.ip = ips[0];
				} else {
					userdetails.ips = ips;
				}
			}
			connection.send('|queryresponse|userdetails|' + JSON.stringify(userdetails));

		} else if (cmd === 'roomlist') {
			if (!trustable) return false;
			connection.send('|queryresponse|roomlist|' + JSON.stringify({
				rooms: Rooms.global.getRoomList(target)
			}));

		} else if (cmd === 'rooms') {
			if (!trustable) return false;
			connection.send('|queryresponse|rooms|' + JSON.stringify(
				Rooms.global.getRooms()
			));

		}
	},

	trn: function (target, room, user, connection) {
		var commaIndex = target.indexOf(',');
		var targetName = target;
		var targetAuth = false;
		var targetToken = '';
		if (commaIndex >= 0) {
			targetName = target.substr(0, commaIndex);
			target = target.substr(commaIndex + 1);
			commaIndex = target.indexOf(',');
			targetAuth = target;
			if (commaIndex >= 0) {
				targetAuth = !!parseInt(target.substr(0, commaIndex), 10);
				targetToken = target.substr(commaIndex + 1);
			}
		}
		user.rename(targetName, targetToken, targetAuth, connection);
	},

};<|MERGE_RESOLUTION|>--- conflicted
+++ resolved
@@ -405,7 +405,7 @@
 		if (target) targetRoom = Rooms.search(target);
 		if (!targetRoom || (targetRoom !== room && targetRoom.modjoin && !user.can('bypassall'))) return this.sendReply("The room '" + target + "' does not exist.");
 		if (!targetRoom.auth) return this.sendReply("/roomauth - The room '" + (targetRoom.title ? targetRoom.title : target) + "' isn't designed for per-room moderation and therefore has no auth list.");
-		
+
 		var rankLists = {};
 		for (var u in targetRoom.auth) {
 			if (!rankLists[targetRoom.auth[u]]) rankLists[targetRoom.auth[u]] = [];
@@ -414,15 +414,9 @@
 
 		var buffer = [];
 		Object.keys(rankLists).sort(function (a, b) {
-<<<<<<< HEAD
-			return Config.groups.bySymbol[b].rank - Config.groups.bySymbol[a].rank;
+			return (Config.groups.bySymbol[b] || {rank: 0}).rank - (Config.groups.bySymbol[a] || {rank: 0}).rank;
 		}).forEach(function (r) {
-			buffer.push(Config.groups.bySymbol[r].name + "s (" + r + "):\n" + rankLists[r].sort().join(", "));
-=======
-			return (Config.groups[b]||{rank:0}).rank - (Config.groups[a]||{rank:0}).rank;
-		}).forEach(function (r) {
-			buffer.push((Config.groups[r] ? Config.groups[r] .name + "s (" + r + ")" : r) + ":\n" + rankLists[r].sort().join(", "));
->>>>>>> 6da178ca
+			buffer.push((Config.groups.bySymbol[r] ? Config.groups.bySymbol[r].name + "s (" + r + ")" : r) + ":\n" + rankLists[r].sort().join(", "));
 		});
 
 		if (!buffer.length) {
