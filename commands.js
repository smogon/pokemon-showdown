--- conflicted
+++ resolved
@@ -189,17 +189,17 @@
 	},
 
 	modjoin: function(target, room, user) {
-		if (!this.can('privateroom', null, room)) return;
+		if (!this.can('privateroom', room)) return;
 		if (target === 'off') {
 			delete room.modjoin;
-			this.addModCommand(user.name+' turned off modjoin.');
+			this.addModCommand(user.name + " turned off modjoin.");
 			if (room.chatRoomData) {
 				delete room.chatRoomData.modjoin;
 				Rooms.global.writeChatRoomData();
 			}
 		} else {
 			room.modjoin = true;
-			this.addModCommand(user.name+' turned on modjoin.');
+			this.addModCommand(user.name + " turned on modjoin.");
 			if (room.chatRoomData) {
 				room.chatRoomData.modjoin = true;
 				Rooms.global.writeChatRoomData();
@@ -324,24 +324,19 @@
 		if (!targetRoom) {
 			return connection.sendTo(target, "|noinit|nonexistent|The room '" + target + "' does not exist.");
 		}
-<<<<<<< HEAD
-		if (targetRoom.isPrivate && !user.named) {
-			return connection.sendTo(target, "|noinit|namerequired|You must have a name in order to join the room '" + target + "'.");
-=======
 		if (targetRoom.isPrivate) {
 			if (targetRoom.modjoin) {
 				var userGroup = user.group;
 				if (targetRoom.auth) {
-					userGroup = targetRoom.auth[user.userid] || ' ';
+					userGroup = targetRoom.auth[user.userid] || config.groups.default[room.type + 'Room'];
 				}
-				if (config.groupsranking.indexOf(userGroup) < config.groupsranking.indexOf(targetRoom.modchat)) {
-					return connection.sendTo(target, "|noinit|nonexistent|The room '"+target+"' does not exist.");
+				if (config.groups.bySymbol[userGroup].rank < config.groups.bySymbol[targetRoom.modchat].rank) {
+					return connection.sendTo(target, "|noinit|nonexistent|The room '" + target + "' does not exist.");
 				}
 			}
 			if (!user.named) {
-				return connection.sendTo(target, "|noinit|namerequired|You must have a name in order to join the room '"+target+"'.");
-			}
->>>>>>> ad7de66f
+				return connection.sendTo(target, "|noinit|namerequired|You must have a name in order to join the room '" + target + "'.");
+			}
 		}
 		if (!user.joinRoom(targetRoom || room, connection)) {
 			return connection.sendTo(target, "|noinit|joinfailed|The room '" + target + "' could not be joined.");
@@ -813,16 +808,12 @@
 			var modchat = sanitize(room.modchat);
 			this.add("|raw|<div class=\"broadcast-red\"><b>Moderated chat was set to " + modchat + "!</b><br />Only users of rank " + modchat + " and higher can talk.</div>");
 		}
-<<<<<<< HEAD
 		this.logModCommand(user.name + " set modchat to " + room.modchat);
-=======
-		this.logModCommand(user.name+' set modchat to '+room.modchat);
 
 		if (room.chatRoomData) {
 			room.chatRoomData.modchat = room.modchat;
 			Rooms.global.writeChatRoomData();
 		}
->>>>>>> ad7de66f
 	},
 
 	declare: function(target, room, user) {
