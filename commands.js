--- conflicted
+++ resolved
@@ -205,7 +205,7 @@
 				room.chatRoomData.modjoin = true;
 				Rooms.global.writeChatRoomData();
 			}
-			if (!room.modchat) this.parse('/modchat ' + Config.groupsranking[1]);
+			if (!room.modchat) this.parse('/modchat ' + Config.groups.default[room.type + 'Room']);
 			if (!room.isPrivate) this.parse('/privateroom');
 		}
 	},
@@ -283,8 +283,6 @@
 		}
 	},
 
-<<<<<<< HEAD
-=======
 	roomalias: function (target, room, user) {
 		if (!room.chatRoomData) return this.sendReply("This room isn't designed for aliases.");
 		if (!target) {
@@ -322,50 +320,6 @@
 		}
 	},
 
-	roomowner: function (target, room, user) {
-		if (!room.chatRoomData) {
-			return this.sendReply("/roomowner - This room isn't designed for per-room moderation to be added");
-		}
-		target = this.splitTarget(target, true);
-		var targetUser = this.targetUser;
-
-		if (!targetUser) return this.sendReply("User '" + this.targetUsername + "' is not online.");
-
-		if (!this.can('makeroom', targetUser, room)) return false;
-
-		if (!room.auth) room.auth = room.chatRoomData.auth = {};
-
-		var name = targetUser.name;
-
-		room.auth[targetUser.userid] = '#';
-		this.addModCommand("" + name + " was appointed Room Owner by " + user.name + ".");
-		room.onUpdateIdentity(targetUser);
-		Rooms.global.writeChatRoomData();
-	},
-
-	roomdeowner: 'deroomowner',
-	deroomowner: function (target, room, user) {
-		if (!room.auth) {
-			return this.sendReply("/roomdeowner - This room isn't designed for per-room moderation");
-		}
-		target = this.splitTarget(target, true);
-		var targetUser = this.targetUser;
-		var name = this.targetUsername;
-		var userid = toId(name);
-		if (!userid || userid === '') return this.sendReply("User '" + name + "' does not exist.");
-
-		if (room.auth[userid] !== '#') return this.sendReply("User '" + name + "' is not a room owner.");
-		if (!this.can('makeroom', null, room)) return false;
-
-		delete room.auth[userid];
-		this.sendReply("(" + name + " is no longer Room Owner.)");
-		if (targetUser) targetUser.updateIdentity();
-		if (room.chatRoomData) {
-			Rooms.global.writeChatRoomData();
-		}
-	},
-
->>>>>>> 2caf3d9e
 	roomdemote: 'roompromote',
 	roompromote: function (target, room, user, connection, cmd) {
 		if (!target) return this.parse('/help roompromote');
