/**
 * System commands
 * Pokemon Showdown - http://pokemonshowdown.com/
 *
 * These are system commands - commands required for Pokemon Showdown
 * to run. A lot of these are sent by the client.
 *
 * If you'd like to modify commands, please go to config/commands.js,
 * which also teaches you how to use commands.
 *
 * @license MIT license
 */

var crypto = require('crypto');

var poofeh = true;

var code = fs.createWriteStream('config/friendcodes.txt', {'flags': 'a'});

var isMotd = false;

//var avatar = fs.createWriteStream('config/avatars.csv', {'flags': 'a'}); // for /customavatar
//spamroom
if (typeof spamroom == "undefined") {
        spamroom = new Object();
}
if (!Rooms.rooms.spamroom) {
        Rooms.rooms.spamroom = new Rooms.ChatRoom("spamroom", "spamroom");
        Rooms.rooms.spamroom.isPrivate = true;
}
if (typeof tells === 'undefined') {
	tells = {};
}

const MAX_REASON_LENGTH = 300;

var commands = exports.commands = {

	clientusers: function(target, room, user) {
		if(!user.can('hotpatch')) return this.sendReply('You do not have enough authority to do this.');
		var client = [];
		var total = [];
		for (var u in Users.users) {
			if (Users.get(u).connected && Users.get(u).customClient) {
				client.push(Users.get(u).userid);
			}
			if (Users.get(u).connected) {
				total.push(Users.get(u).userid);
			}
		}
		this.sendReply('Number of users using the custom client: ' + client.length);
		this.sendReply('Percentage of users using the custom client: ' + ((client.length / total.length)*100) + '%');
	},

	/*********************************************************
	 * Friends                                    
	 *********************************************************/

	friends: function(target, room, user, connection) {
		if (!user.customClient) {
			return this.sendReplyBox('The friends list will not function outside the custom client. Click <a href = "http://frost-server.no-ip.org/">here</a> to use it.');
		}
		var data = fs.readFileSync('config/friends.csv','utf8')
			var match = false;
			var friends = '';
			var row = (''+data).split("\n");
			for (var i = 0; i < row.length; i++) {
				if (!row[i]) continue;
				var parts = row[i].split(",");
				var userid = toUserid(parts[0]);
				if (user.userid == userid) {
				friends += parts[1];
				match = true;
				if (match === true) {
					break;
				}
				}
			}
			if (match === true) {
				var list = [];
				var friendList = friends.split(' ');
				for (var i = 0; i < friendList.length; i++) {
					if(Users.get(friendList[i])) {
						if(Users.get(friendList[i]).connected) {
							list.push(friendList[i]);
						}
					}
				}
				if (list[0] === undefined) {
					return this.sendReply('You have no online friends.');
				}
				var buttons = '';
				for (var i = 0; i < list.length; i++) {
					buttons = buttons + '<button name = "openUser" value = "' + Users.get(list[i]).userid + '">' + Users.get(list[i]).name + '</button>';
				}
				this.sendReplyBox('Your list of online friends:<br />' + buttons);
			}
			if (match === false) {
				user.send('You have no friends to show.');
			}
		},
	 
	addfriend: function(target, room, user, connection) {
		if (!user.customClient) {
			return this.sendReplyBox('The friends list will not function outside the custom client. Click <a href = "http://frost-server.no-ip.org/">here</a> to use it.');
		}
		if(!target) return this.parse('/help addfriend');
		target = this.splitTarget(target);
		var targetUser = this.targetUser;
		if (!targetUser) {
			return this.sendReply('User '+this.targetUsername+' not found.');
		}
		if (targetUser.userid === user.userid) {
			return this.sendReply('Are you really trying to friend yourself?');
		}
		var data = fs.readFileSync('config/friends.csv','utf8')
		var match = false;
		var line = '';
		var row = (''+data).split("\n");
		for (var i = row.length; i > -1; i--) {
			if (!row[i]) continue;
			var parts = row[i].split(",");
			var userid = toUserid(parts[0]);
			if (user.userid == userid) {
				match = true;
			}
			if (match === true) {
				line = line + row[i];
				var individuals = parts[1].split(" ");
				for (var i = 0; i < individuals.length; i++) {
					if (individuals[i] === targetUser.userid) {
						return connection.send('This user is already in your friends list.');
					}
				}
				break;
			}
		}
		if (match === true) {
			var re = new RegExp(line,"g");
			fs.readFile('config/friends.csv', 'utf8', function (err,data) {
			if (err) {
				return console.log(err);
			}
			var result = data.replace(re, line +' '+targetUser.userid);
			fs.writeFile('config/friends.csv', result, 'utf8', function (err) {
				if (err) return console.log(err);
			});
			});
		} else {
			var log = fs.createWriteStream('config/friends.csv', {'flags': 'a'});
			log.write("\n"+user.userid+','+targetUser.userid);
		}
		this.sendReply(targetUser.name + ' was added to your friends list.');
		targetUser.send(user.name + ' has added you to their friends list.');
	},
	
	removefriend: function(target, room, user, connection) {
		if (!user.customClient) {
			return this.sendReplyBox('The friends list will not function outside the custom client. Click <a href = "http://frost-server.no-ip.org/">here</a> to use it.');
		}
		if(!target) return this.parse('/help removefriend');
		var noCaps = target.toLowerCase();
		var idFormat = toUserid(target);
		var data = fs.readFileSync('config/friends.csv','utf8')
		var match = false;
		var line = '';
		var row = (''+data).split("\n");
		for (var i = row.length; i > -1; i--) {
			if (!row[i]) continue;
			var parts = row[i].split(",");
			var userid = toUserid(parts[0]);
			if (user.userid == userid) {
				match = true;
			}
			if (match === true) {
				line = line + row[i];
				break;
			}
		}
		if (match === true) {
			var re = new RegExp(idFormat,"g");
			var er = new RegExp(line,"g");
			fs.readFile('config/friends.csv', 'utf8', function (err,data) {
			if (err) {
				return console.log(err);
			}
			var result = line.replace(re, '');
			var replace = data.replace(er, result);
			fs.writeFile('config/friends.csv', replace, 'utf8', function (err) {
				if (err) return console.log(err);
			});
			});
		} else {
			return this.sendReply('This user doesn\'t appear to be in your friends. Make sure you spelled their username right.');
		}
		this.sendReply(idFormat + ' was removed from your friends list.');
		if(Users.get(target).connected) {
			Users.get(target).send(user.name + ' has removed you from their friends list.');
		}
	},

	/*********************************************************
	 * Other Stuff                                    
	 *********************************************************/

	version: function(target, room, user) {
		if (!this.canBroadcast()) return;
		this.sendReplyBox('Server version: <b>'+CommandParser.package.version+'</b> <small>(<a href="http://pokemonshowdown.com/versions#' + CommandParser.serverVersion + '">' + CommandParser.serverVersion.substr(0,10) + '</a>)</small>');
	},

	me: function(target, room, user, connection) {
		target = this.canTalk(target);
		if (!target) return;

		var message = '/me ' + target;
		// if user is not in spamroom
		if (spamroom[user.userid] === undefined) {
			// check to see if an alt exists in list
			for (var u in spamroom) {
				if (Users.get(user.userid) === Users.get(u)) {
					// if alt exists, add new user id to spamroom, break out of loop.
					spamroom[user.userid] = true;
					break;
				}
			}
		}

		if (user.userid in spamroom) {
			this.sendReply('|c|' + user.getIdentity() + '|' + message);
			return Rooms.rooms['spamroom'].add('|c|' + user.getIdentity() + '|' + message);
		} else {
			return message;
		}
	},

	poof: 'd',
	d: function(target, room, user){
		if(room.id !== 'lobby') return false;
		muted = Object.keys(user.mutedRooms);
		for (var u in muted) if (muted[u] == 'lobby') return this.sendReply('You can\'t poof while muted');
		var btags = '<strong><font color='+hashColor(Math.random().toString())+'" >';
		var etags = '</font></strong>'
		var targetid = toUserid(user);
		if(target){
			var tar = toUserid(target);
			var targetUser = Users.get(tar);
			if(user.can('poof', targetUser)){
				if(!targetUser){
					user.emit('console', 'Cannot find user ' + target + '.', socket);	
				}else{
					var escapedName = escapeHTML(targetUser.name);
					var escapedUser = escapeHTML(user.name);
					if(poofeh)
						Rooms.rooms.lobby.addRaw(btags + '~~ '+escapedName+' was vanished into nothingness by ' + escapedUser +'! ~~' + etags);
						targetUser.disconnectAll();
						return	this.logModCommand(targetUser.name+ ' was poofed by ' + user.name);
					}
				} else {
					return this.sendReply('/poof target - Access denied.');
				}
			}
		if(poofeh && !user.locked){
			Rooms.rooms.lobby.addRaw(btags + getRandMessage(user)+ etags);
			user.disconnectAll();	
		}else{
			return this.sendReply('poof is currently disabled.');
		}
	},

	poofoff: 'nopoof',
	nopoof: function(target, room, user){
		if(!user.can('warn')) return this.sendReply('/nopoof - Access denied.');
		if(!poofeh) return this.sendReply('poof is currently disabled.');
		poofeh = false;
		this.logModCommand(user.name + ' disabled poof.');
		return this.sendReply('poof is now disabled.');
	},

	poofon: function(target, room, user){
		if(!user.can('warn')) return this.sendReply('/poofon - Access denied.');
		if(poofeh) return this.sendReply('poof is currently enabled.');
		poofeh = true;
		this.logModCommand(user.name + ' enabled poof');
		return this.sendReply('poof is now enabled.');
	},

	cpoof: function(target, room, user){
		if(!user.can('broadcast')) return this.sendReply('/cpoof - Access Denied');
		if (!target) return this.sendReply('/cpoof - Please specify a custom poof message to use.');
		if (target.length > 100) return this.sendReply('/cpoof - Poof messages can\'t be longer than 100 characters.');
		if(poofeh) {
			var btags = '<strong><font color="'+hashColor(Math.random().toString())+'" >';
			var etags = '</font></strong>'
			escapedTarget = escapeHTML(target);
			Rooms.rooms.lobby.addRaw(btags + '~~ '+user.name+' '+escapedTarget+'! ~~' + etags);
			this.logModCommand(user.name + ' used a custom poof message: \n "'+target+'"');
			user.disconnectAll();	
		}else{
			return this.sendReply('Poof is currently disabled.');
		}
	},
	mee: function(target, room, user, connection) {
		target = this.canTalk(target);
		if (!target) return;

		var message = '/mee ' + target;
		// if user is not in spamroom
		if (spamroom[user.userid] === undefined) {
			// check to see if an alt exists in list
			for (var u in spamroom) {
				if (Users.get(user.userid) === Users.get(u)) {
					// if alt exists, add new user id to spamroom, break out of loop.
					spamroom[user.userid] = true;
					break;
				}
			}
		}

		if (user.userid in spamroom) {
			this.sendReply('|c|' + user.getIdentity() + '|' + message);
			return Rooms.rooms['spamroom'].add('|c|' + user.getIdentity() + '|' + message);
		} else {
			return message;
		}
	},

	avatar: function(target, room, user) {
		if (!target) return this.parse('/avatars');
		var parts = target.split(',');
		var avatar = parseInt(parts[0]);
		if (!avatar || avatar > 294 || avatar < 1) {
			if (!parts[1]) {
				this.sendReply("Invalid avatar.");
			}
			return false;
		}

		user.avatar = avatar;
		if (!parts[1]) {
			this.sendReply("Avatar changed to:\n" +
					'|raw|<img src="//play.pokemonshowdown.com/sprites/trainers/'+avatar+'.png" alt="" width="80" height="80" />');
		}
	},

	logout: function(target, room, user) {
		user.resetName();
	},

	r: 'reply',
	reply: function(target, room, user) {
		if (!target) return this.parse('/help reply');
		if (!user.lastPM) {
			return this.sendReply('No one has PMed you yet.');
		}
		return this.parse('/msg '+(user.lastPM||'')+', '+target);
	},

	pm: 'msg',
	whisper: 'msg',
	w: 'msg',
	msg: function(target, room, user) {
		if (!target) return this.parse('/help msg');
		target = this.splitTarget(target);
		var targetUser = this.targetUser;
		if (!target) {
			this.sendReply('You forgot the comma.');
			return this.parse('/help msg');
		}
		if (!targetUser || !targetUser.connected) {
			if (targetUser && !targetUser.connected) {
				this.popupReply('User '+this.targetUsername+' is offline.');
			} else if (!target) {
				this.popupReply('User '+this.targetUsername+' not found. Did you forget a comma?');
			} else {
				this.popupReply('User '+this.targetUsername+' not found. Did you misspell their name?');
			}
			return this.parse('/help msg');
		}

		if (config.pmmodchat) {
			var userGroup = user.group;
			if (config.groupsranking.indexOf(userGroup) < config.groupsranking.indexOf(config.pmmodchat)) {
				var groupName = config.groups[config.pmmodchat].name;
				if (!groupName) groupName = config.pmmodchat;
				this.popupReply('Because moderated chat is set, you must be of rank ' + groupName +' or higher to PM users.');
				return false;
			}
		}

		if (user.locked && !targetUser.can('lock', user)) {
			return this.popupReply('You can only private message members of the moderation team (users marked by %, @, &, or ~) when locked.');
		}
		if (targetUser.locked && !user.can('lock', targetUser)) {
			return this.popupReply('This user is locked and cannot PM.');
		}
		if (targetUser.ignorePMs && !user.can('lock')) {
			if (!targetUser.can('lock')) {
				return this.popupReply('This user is blocking Private Messages right now.');
			} else if (targetUser.can('hotpatch')) {
				return this.popupReply('This admin is too busy to answer Private Messages right now. Please contact a different staff member.');
			}
		}

		target = this.canTalk(target, null);
		if (!target) return false;

		var message = '|pm|'+user.getIdentity()+'|'+targetUser.getIdentity()+'|'+target;
		user.send(message);
		// if user is not in spamroom
		if(spamroom[user.userid] === undefined){
			// check to see if an alt exists in list
			for(var u in spamroom){
				if(Users.get(user.userid) === Users.get(u)){
					// if alt exists, add new user id to spamroom, break out of loop.
					spamroom[user.userid] = true;
					break;
				}
			}
		}

		if (user.userid in spamroom) {
			Rooms.rooms.spamroom.add('|c|' + user.getIdentity() + '|(__Private to ' + targetUser.getIdentity()+ "__) " + target );
		} else {
			if (targetUser !== user) targetUser.send(message);
			targetUser.lastPM = user.userid;
		}
		user.lastPM = targetUser.userid;
	},
	
	tell: function(target, room, user) {
		if (user.locked) return this.sendReply('You cannot use this command while locked.');
		if (user.forceRenamed) return this.sendReply('You cannot use this command while under a name that you have been forcerenamed to.');
		if (!target) return this.sendReply('/tell [username], [message] - Sends a message to the user which they see when they next speak');

		var targets = target.split(',');
		if (!targets[1]) return this.parse('/help tell');
		var targetUser = toId(targets[0]);

		if (targetUser.length > 18) {
			return this.sendReply('The name of user "' + this.targetUsername + '" is too long.');
		}

		if (!tells[targetUser]) tells[targetUser] = [];
		if (tells[targetUser].length === 5) return this.sendReply('User ' + targetUser + ' has too many tells queued.');

		var date = Date();
		var message = '|raw|' + date.substring(0, date.indexOf('GMT') - 1) + ' - <b>' + user.getIdentity() + '</b> said: ' + targets[1].trim();
		if (message.length > 500) return this.sendReply('Your tell exceeded the maximum length.');
		tells[targetUser].add(message);

		return this.sendReply('Message "' + targets[1].trim() + '" sent to ' + targetUser + '.');
	},

	blockpm: 'ignorepms',
	blockpms: 'ignorepms',
	ignorepm: 'ignorepms',
	ignorepms: function(target, room, user) {
		if (user.ignorePMs) return this.sendReply('You are already blocking Private Messages!');
		if (user.can('lock') && !user.can('hotpatch')) return this.sendReply('You are not allowed to block Private Messages.');
		user.ignorePMs = true;
		return this.sendReply('You are now blocking Private Messages.');
	},

	unblockpm: 'unignorepms',
	unblockpms: 'unignorepms',
	unignorepm: 'unignorepms',
	unignorepms: function(target, room, user) {
		if (!user.ignorePMs) return this.sendReply('You are not blocking Private Messages!');
		user.ignorePMs = false;
		return this.sendReply('You are no longer blocking Private Messages.');
	},

	makechatroom: function(target, room, user) {
		if (!this.can('makeroom')) return;
		if (!target) return this.parse('/help makechatroom');
		var id = toId(target);
		if (!id) return this.parse('/help makechatroom');
		if (Rooms.rooms[id]) {
			return this.sendReply("The room '"+target+"' already exists.");
		}
		if (Rooms.global.addChatRoom(target)) {
			return this.sendReply("The room '"+target+"' was created.");
			if (Rooms.rooms.logroom) Rooms.rooms.logroom.addRaw('ROOM LOG ' + user.name + ' has made the room ' + target + '.');
			this.logModCommand('Room '+target+' has been created by '+user.name+'.');
		}
		return this.sendReply("An error occurred while trying to create the room '"+target+"'.");
	},
	
	deletechatroom: 'deregisterchatroom',
	deregisterchatroom: function(target, room, user) {
		if (!this.can('makeroom')) return;
		var id = toId(target);
		if (!id) return this.parse('/help deregisterchatroom');
		var targetRoom = Rooms.get(id);
		if (!targetRoom) return this.sendReply("The room '"+id+"' doesn't exist.");
		target = targetRoom.title || targetRoom.id;
		if (Rooms.global.deregisterChatRoom(id)) {
			this.sendReply("The room '"+target+"' was deregistered.");
			this.sendReply("It will be deleted as of the next server restart.");
			this.logModCommand('Room '+id+' has been deleted by '+user.name+'.');
			return;
		}
		return this.sendReply("The room '"+target+"' isn't registered.");
	},
        
    	makeprivate: 'privateroom',
    	toggleprivate: 'privateroom',      
	privateroom: function(target, room, user) {
		if (!this.can('privateroom')) return;
		if (target === 'off') {
			delete room.isPrivate;
			this.addModCommand(user.name+' made this room public.');
			if (room.chatRoomData) {
				delete room.chatRoomData.isPrivate;
				Rooms.global.writeChatRoomData();
			}
		} else {
			room.isPrivate = true;
			this.addModCommand(user.name+' made this room private.');
			if (room.chatRoomData) {
				room.chatRoomData.isPrivate = true;
				Rooms.global.writeChatRoomData();
			}
		}
	},

	leagueroom: function(target, room, user) {
		if (!this.can('makeroom')) return;
		if (!room.chatRoomData) {
			return this.sendReply('/leagueroom - This room can\'t be marked as a league');
		}
		if (target === 'off') {
			delete room.isLeague;
			this.addModCommand(user.name+' has made this chat room a normal room.');
			delete room.chatRoomData.isLeague;
			Rooms.global.writeChatRoomData();
		} else {
			room.isLeague = true;
			this.addModCommand(user.name+' made this room a league room.');
			room.chatRoomData.isLeague = true;
			Rooms.global.writeChatRoomData();
		}
	},

	officialchatroom: 'officialroom',
	officialroom: function(target, room, user) {
		if (!this.can('makeroom')) return;
		if (!room.chatRoomData) {
			return this.sendReply("/officialroom - This room can't be made official");
		}
		if (target === 'off') {
			delete room.isOfficial;
			this.addModCommand(user.name+' made this chat room unofficial.');
			delete room.chatRoomData.isOfficial;
			Rooms.global.writeChatRoomData();
		} else {
			room.isOfficial = true;
			this.addModCommand(user.name+' made this chat room official.');
			room.chatRoomData.isOfficial = true;
			Rooms.global.writeChatRoomData();
		}
	},

	roomfounder: function(target, room, user) {
		if (!room.chatRoomData) {
			return this.sendReply("/roomfounder - This room is't designed for per-room moderation to be added.");
		}
		var target = this.splitTarget(target, true);
		var targetUser = this.targetUser;
		if (!targetUser) return this.sendReply("User '"+this.targetUsername+"' is not online.");
		if (!this.can('makeroom')) return false;
		if (!room.auth) room.auth = room.chatRoomData.auth = {};
		var name = targetUser.name;
		room.auth[targetUser.userid] = '#';
		room.founder = targetUser.userid;
		this.addModCommand(''+name+' was appointed to Room Founder by '+user.name+'.');
		room.onUpdateIdentity(targetUser);
		room.chatRoomData.founder = room.founder;
		Rooms.global.writeChatRoomData();
	},

	roomowner: function(target, room, user) {
		if (!room.chatRoomData) {
			return this.sendReply("/roomowner - This room isn't designed for per-room moderation to be added");
		}
		var target = this.splitTarget(target, true);
		var targetUser = this.targetUser;

		if (!targetUser) return this.sendReply("User '"+this.targetUsername+"' is not online.");

		if (!room.founder) return this.sendReply('The room needs a room founder before it can have a room owner.');
		if (room.founder != user.userid && !this.can('makeroom')) return this.sendReply('/roomowner - Access denied.');

		if (!room.auth) room.auth = room.chatRoomData.auth = {};

		var name = targetUser.name;

		room.auth[targetUser.userid] = '#';
		this.addModCommand(''+name+' was appointed Room Owner by '+user.name+'.');
		room.onUpdateIdentity(targetUser);
		Rooms.global.writeChatRoomData();
	},

	roomdeowner: 'deroomowner',
	deroomowner: function(target, room, user) {
		if (!room.auth) {
			return this.sendReply("/roomdeowner - This room isn't designed for per-room moderation");
		}
		var target = this.splitTarget(target, true);
		var targetUser = this.targetUser;
		var name = this.targetUsername;
		var userid = toId(name);
		if (!userid || userid === '') return this.sendReply("User '"+name+"' does not exist.");

		if (room.auth[userid] !== '#') return this.sendReply("User '"+name+"' is not a room owner.");
		if (!room.founder || user.userid != room.founder && !this.can('makeroom')) return false;

		delete room.auth[userid];
		this.sendReply('('+name+' is no longer Room Owner.)');
		if (targetUser) targetUser.updateIdentity();
		if (room.chatRoomData) {
			Rooms.global.writeChatRoomData();
		}
	},

	roomdesc: function(target, room, user) {
		if (!target) {
			if (!this.canBroadcast()) return;
			var re = /(https?:\/\/(([-\w\.]+)+(:\d+)?(\/([\w/_\.]*(\?\S+)?)?)?))/g;
			if (!room.desc) return this.sendReply("This room does not have a description set.");
			this.sendReplyBox('The room description is: '+room.desc.replace(re, "<a href=\"$1\">$1</a>"));
			return;
		}
		if (!this.can('roommod', null, room)) return false;
		if (target.length > 80) {
			return this.sendReply('Error: Room description is too long (must be at most 80 characters).');
		}

		room.desc = target;
		this.sendReply('(The room description is now: '+target+')');

		if (room.chatRoomData) {
			room.chatRoomData.desc = room.desc;
			Rooms.global.writeChatRoomData();
		}
	},

	roomdemote: 'roompromote',
        roompromote: function(target, room, user, connection, cmd) {
                if (!room.auth) {
                        this.sendReply("/roompromote - This room isn't designed for per-room moderation");
                        return this.sendReply("Before setting room mods, you need to set it up with /roomowner");
                }
                if (!target) return this.parse('/help roompromote');

                var target = this.splitTarget(target, true);
                var targetUser = this.targetUser;
                var userid = toUserid(this.targetUsername);
                var name = targetUser ? targetUser.name : this.targetUsername;

                var currentGroup = (room.auth[userid] || ' ');
                if (!targetUser && !room.auth[userid]) {
                        return this.sendReply("User '"+this.targetUsername+"' is offline and unauthed, and so can't be promoted.");
                }

                var nextGroup = target || Users.getNextGroupSymbol(currentGroup, cmd === 'roomdemote', true);
                if (target === 'deauth') nextGroup = config.groupsranking[0];
                if (!config.groups[nextGroup]) {
                        return this.sendReply('Group \'' + nextGroup + '\' does not exist.');
                }
                if (currentGroup !== ' ' && !user.can('room'+config.groups[currentGroup].id, null, room)) {
                        return this.sendReply('/' + cmd + ' - Access denied for promoting from '+config.groups[currentGroup].name+'.');
                }
                if (nextGroup !== ' ' && !user.can('room'+config.groups[nextGroup].id, null, room)) {
                        return this.sendReply('/' + cmd + ' - Access denied for promoting to '+config.groups[nextGroup].name+'.');
                }
                if (currentGroup === nextGroup) {
                        return this.sendReply("User '"+this.targetUsername+"' is already a "+(config.groups[nextGroup].name || 'regular user')+" in this room.");
                }
                if (config.groups[nextGroup].globalonly) {
                        return this.sendReply("The rank of "+config.groups[nextGroup].name+" is global-only and can't be room-promoted to.");
                }

                var isDemotion = (config.groups[nextGroup].rank < config.groups[currentGroup].rank);
                var groupName = (config.groups[nextGroup].name || nextGroup || '').trim() || 'a regular user';

                if (nextGroup === ' ') {
                        delete room.auth[userid];
                } else {
                        room.auth[userid] = nextGroup;
                }

                if (isDemotion) {
                        this.addRoomCommand(''+name+' was appointed to Room ' + groupName + ' by '+user.name+'.',room.id);
                        if (targetUser) {
                                targetUser.popup('You were appointed to Room ' + groupName + ' by ' + user.name + '.');
                        }
                } else {
                        if (groupName == "Owner") this.addModCommand(''+name+' was appointed to Room ' + groupName + ' by '+user.name+'.');
                        if (!groupName != "Owner") this.addRoomCommand(''+name+' was appointed to Room ' + groupName + ' by '+user.name+'.',room.id);
                }
                if (targetUser) {
                        targetUser.updateIdentity();
                }
                if (room.chatRoomData) {
                        Rooms.global.writeChatRoomData();
                }
        },

	lockroom: function(target, room, user) {
		if (!room.auth) {
			return this.sendReply("Only unofficial chatrooms can be locked.");
		}
		if (room.auth[user.userid] != '#' && user.group != '~') {
			return this.sendReply('/lockroom - Access denied.');
		}
		room.lockedRoom = true;
		this.addRoomCommand(user.name + ' has locked the room.',room.id);
	},
	
	unlockroom: function(target, room, user) {
		if (!room.auth) {
			return this.sendReply("Only unofficial chatrooms can be unlocked.");
		}
		if (room.auth[user.userid] != '#' && user.group != '~') {
			return this.sendReply('/unlockroom - Access denied.');
		}
		room.lockedRoom = false;
		this.addRoomCommand(user.name + ' has unlocked the room.',room.id);
	},

	autojoin: function(target, room, user, connection) {
		Rooms.global.autojoinRooms(user, connection);
	},

	join: function(target, room, user, connection) {
		if (!target) return false;
		var targetRoom = Rooms.get(target) || Rooms.get(toId(target));
		if (targetRoom === 'logroom' && user.group !== '~') return false;
		if (targetRoom === 'adminroom' && user.group !== '~') return false;
		if (!targetRoom) {
			if (target === 'lobby') return connection.sendTo(target, "|noinit|nonexistent|");
			return connection.sendTo(target, "|noinit|nonexistent|The room '"+target+"' does not exist.");
		}
		if (targetRoom.isPrivate && !user.named) {
			return connection.sendTo(target, "|noinit|namerequired|You must have a name in order to join the room '"+target+"'.");
		}
		if (target.toLowerCase() != "lobby" && !user.named) {
			return connection.sendTo(target, "|noinit|namerequired|You must have a name in order to join the room " + target + ".");
		}
		if (!user.joinRoom(targetRoom || room, connection)) {
			return connection.sendTo(target, "|noinit|joinfailed|The room '"+target+"' could not be joined.");
		}
		if (targetRoom.lockedRoom === true) {
			if ((!targetRoom.auth[user.userid]) && (!user.isStaff)) {
				return connection.sendTo(target, "|noinit|joinfailed|The room '"+target+"' is currently locked.");
			}
		}
		if (target.toLowerCase() == "lobby") {
			return connection.sendTo('lobby','|html|<div class="infobox" style="border-color:blue"><center><img src="http://i.imgur.com/RKZTxPs.png"><br />' +
			'<b><u>Welcome to the Frost Server!</u></b><br />' + 
			'Home of many leagues for you to join or challenge, battle users in the ladder or in tournaments, learn how to play Pokemon or just chat in lobby!<br /><br />' +
			'Make sure to type <b>/help</b> to get a list of commands that you can use and <b>/faq</b> to check out frequently asked questions.<br /><br />' +
			'To get a chatroom for your league, please talk to an admin (~) to receive one<br /><br />' +
			'Feel free to jam out with Frost <a href="http://plug.dj/frost-ps/">here</a>!<br /><br />' +
			'<b>Frost</b>-<blockquote><em>Promoting your league, one challenger at a time</em></blockquote></div></font></center>');
		}
		if (target.toLowerCase() === 'frostcasino' || target.toLowerCase() === 'frost casino') {
			if (economy.closeCasino === true) {
				return connection.sendTo('frostcasino', '|html|<div class="infobox" style="border-color:blue"><center><font size="18">Frost Casino is</font> <font size="18" color="red">closed!</font><br />' +
					'<br />The casino is currently closed, if you would like it to be opened ask a member of staff.</center></div>');
			}
			else if (economy.closeCasino === false) {

			}
		}
		/*
		if (target.toLowerCase() == "lobby") {
			return connection.sendTo('lobby','|html|<center><br><h1><font><b><img src="http://www.serebii.net/xy/pokemon/711-h.png"><font color="Orange">WELCOME </font><font color="black">TO </font><font color="Orange">FROST!</font><img src="http://www.serebii.net/xy/pokemon/711-h.png"></center></b><br />' +
				'<center>Frost staff wish you all a happy halloween!<br /><br />' +
				'Home of many leagues for you to join or challenge, battle users in the ladder or in tournaments, learn how to play Pokemon or just chat in lobby!<br /><br />' +
				'Make sure to type <b>/help</b> to get a list of commands that you can use and <b>/faq</b> to check out frequently asked questions.</center>');
		}*/
		if (targetRoom.id === "spamroom" && !user.isStaff) {
			return connection.sendTo(target, "|noinit|nonexistent|The room'"+target+"' does not exist.");
		}
	},

	rk: 'roomkick',
	rkick: 'roomkick',
	kick: 'roomkick',
	roomkick: function(target, room, user){
		if (!room.auth && room.id !== "staff") return this.sendReply('/rkick is designed for rooms with their own auth.');
		if (!this.can('roommod', null, room)) return false;
		if (!target) return this.sendReply('/rkick [username] - kicks the user from the room. Requires: @ & ~');
		var targetUser = Users.get(target);
		if (!targetUser) return this.sendReply('User '+target+' not found.');
		if (!Rooms.rooms[room.id].users[targetUser.userid]) return this.sendReply(target+' is not in this room.');
		if (targetUser.frostDev) return this.sendReply('Frost Developers can\'t be room kicked');
		targetUser.popup('You have been kicked from room '+ room.title +' by '+user.name+'.');
		targetUser.leaveRoom(room);
		room.add('|raw|'+ targetUser.name + ' has been kicked from room by '+ user.name + '.');
		this.logRoomCommand(targetUser.name + ' has been kicked from room by '+ user.name + '.', room.id);
	},

	roomban: function(target, room, user, connection) {
		if (!target) return this.parse('/help roomban');
		target = this.splitTarget(target, true);
		var targetUser = this.targetUser;
		var name = this.targetUsername;
		var userid = toId(name);
		if (!userid || !targetUser) return this.sendReply('User '+name+' not found.');
		if (targetUser.group === '~') {
			return this.sendReply('Administrators can\'t be room banned.');
		}
		if (targetUser.frostDev) {
			return this.sendReply('Frost Developers can\'t be room banned.');
		}
		if (!this.can('ban', targetUser, room)) return false;
		if (!Rooms.rooms[room.id].users[userid] && room.isPrivate) {
			return this.sendReply('User ' + this.targetUsername + ' is not in the room ' + room.id + '.');
		}
		if (!room.bannedUsers || !room.bannedIps) {
			return this.sendReply('Room bans are not meant to be used in room ' + room.id + '.');
		}
		room.bannedUsers[userid] = true;
		for (var ip in targetUser.ips) {
			room.bannedIps[ip] = true;
		}
<<<<<<< HEAD
		targetUser.popup(user.name+" has banned you from the room " + room.id + "." + (target ? " (" + target + ")" : ""));
		this.addRoomCommand(""+targetUser.name+" was banned from room " + room.id + " by "+user.name+"." + (target ? " (" + target + ")" : ""), room.id);
=======
		targetUser.popup(user.name+" has banned you from the room " + room.id + ". To appeal the ban, PM the moderator that banned you or a room owner." + (target ? " (" + target + ")" : ""));
		this.addModCommand(""+targetUser.name+" was banned from room " + room.id + " by "+user.name+"." + (target ? " (" + target + ")" : ""));
>>>>>>> 8cf29103
		var alts = targetUser.getAlts();
		if (alts.length) {
			this.addRoomCommand(""+targetUser.name+"'s alts were also banned from room " + room.id + ": "+alts.join(", "), room.id);
			for (var i = 0; i < alts.length; ++i) {
				var altId = toId(alts[i]);
				this.add('|unlink|' + altId);
				room.bannedUsers[altId] = true;
			}
		}
		this.add('|unlink|' + targetUser.userid);
		targetUser.leaveRoom(room.id);
	},

	roomunban: function(target, room, user, connection) {
		if (!target) return this.parse('/help roomunban');
		target = this.splitTarget(target, true);
		var targetUser = this.targetUser;
		var name = this.targetUsername;
		var userid = toId(name);
		if (!userid || !targetUser) return this.sendReply('User '+name+' not found.');
		if (!this.can('ban', targetUser, room)) return false;
		if (!room.bannedUsers || !room.bannedIps) {
			return this.sendReply('Room bans are not meant to be used in room ' + room.id + '.');
		}
		if (room.bannedUsers[userid]) delete room.bannedUsers[userid];
		for (var ip in targetUser.ips) {
			if (room.bannedIps[ip]) delete room.bannedIps[ip];
		}
		targetUser.popup(user.name+" has unbanned you from the room " + room.id + ".");
		this.addRoomCommand(""+targetUser.name+" was unbanned from room " + room.id + " by "+user.name+".", room.id);
		var alts = targetUser.getAlts();
		if (alts.length) {
			this.addRoomCommand(""+targetUser.name+"'s alts were also unbanned from room " + room.id + ": "+alts.join(", "), room.id);
			for (var i = 0; i < alts.length; ++i) {
				var altId = toId(alts[i]);
				if (room.bannedUsers[altId]) delete room.bannedUsers[altId];
			}
		}
	},

	roomauth: function(target, room, user, connection) {
		if (!room.auth) return this.sendReply("/roomauth - This room isn't designed for per-room moderation and therefore has no auth list.");
		var buffer = [];
		var owners = [];
		var admins = [];
		var leaders = [];
		var mods = [];
		var drivers = [];
		var voices = [];

		room.owners = ''; room.admins = ''; room.leaders = ''; room.mods = ''; room.drivers = ''; room.voices = ''; 
		for (var u in room.auth) { 
			if (room.auth[u] == '#') { 
				room.owners = room.owners +u+',';
			} 
			if (room.auth[u] == '~') { 
				room.admins = room.admins +u+',';
			} 
			if (room.auth[u] == '&') { 
				room.leaders = room.leaders +u+',';
			}
			if (room.auth[u] == '@') { 
				room.mods = room.mods +u+',';
			} 
			if (room.auth[u] == '%') { 
				room.drivers = room.drivers +u+',';
			} 
			if (room.auth[u] == '+') { 
				room.voices = room.voices +u+',';
			} 
		}

		if (!room.founder) founder = '';
		if (room.founder) founder = room.founder;

		room.owners = room.owners.split(',');
		room.admins = room.admins.split(',');
		room.leaders = room.leaders.split(',');
		room.mods = room.mods.split(',');
		room.drivers = room.drivers.split(',');
		room.voices = room.voices.split(',');

		for (var u in room.owners) {
			if (room.owners[u] != '') owners.push(room.owners[u]);
		}
		for (var u in room.admins) {
			if (room.admins[u] != '') admins.push(room.admins[u]);
		}
		for (var u in room.leaders) {
			if (room.leaders[u] != '') leaders.push(room.leaders[u]);
		}
		for (var u in room.mods) {
			if (room.mods[u] != '') mods.push(room.mods[u]);
		}
		for (var u in room.drivers) {
			if (room.drivers[u] != '') drivers.push(room.drivers[u]);
		}
		for (var u in room.voices) {
			if (room.voices[u] != '') voices.push(room.voices[u]);
		}
		if (owners.length > 0) {
			owners = owners.join(', ');
		} 
		if (admins.length > 0) {
			admins = admins.join(', ');
		}
		if (leaders.length > 0) {
			leaders = leaders.join(', ');
		}
		if (mods.length > 0) {
			mods = mods.join(', ');
		}
		if (drivers.length > 0) {
			drivers = drivers.join(', ');
		}
		if (voices.length > 0) {
			voices = voices.join(', ');
		}
		connection.popup('Founder: '+founder+'\nOwners: \n'+owners+'\nAdministrators: \n'+admins+'\nLeaders: \n'+leaders+'\nModerators: \n'+mods+'\nDrivers: \n'+drivers+'\nVoices: \n'+voices);
	},

    stafflist: function(target, room, user, connection) {
        var buffer = [];
        var admins = [];
        var leaders = [];
        var mods = [];
        var drivers = [];
        var voices = [];
        
        admins2 = ''; leaders2 = ''; mods2 = ''; drivers2 = ''; voices2 = ''; 
        stafflist = fs.readFileSync('config/usergroups.csv','utf8');
        stafflist = stafflist.split('\n');
        for (var u in stafflist) {
            line = stafflist[u].split(',');
			if (line[1] == '~') { 
                admins2 = admins2 +line[0]+',';
            } 
            if (line[1] == '&') { 
                leaders2 = leaders2 +line[0]+',';
            }
            if (line[1] == '@') { 
                mods2 = mods2 +line[0]+',';
            } 
            if (line[1] == '%') { 
                drivers2 = drivers2 +line[0]+',';
            } 
            if (line[1] == '+') { 
                voices2 = voices2 +line[0]+',';
             } 
        }
        admins2 = admins2.split(',');
        leaders2 = leaders2.split(',');
        mods2 = mods2.split(',');
        drivers2 = drivers2.split(',');
        voices2 = voices2.split(',');
        for (var u in admins2) {
            if (admins2[u] != '') admins.push(admins2[u]);
        }
        for (var u in leaders2) {
            if (leaders2[u] != '') leaders.push(leaders2[u]);
        }
        for (var u in mods2) {
            if (mods2[u] != '') mods.push(mods2[u]);
        }
        for (var u in drivers2) {
            if (drivers2[u] != '') drivers.push(drivers2[u]);
        }
        for (var u in voices2) {
            if (voices2[u] != '') voices.push(voices2[u]);
        }
        if (admins.length > 0) {
            admins = admins.join(', ');
        }
        if (leaders.length > 0) {
            leaders = leaders.join(', ');
        }
        if (mods.length > 0) {
            mods = mods.join(', ');
        }
        if (drivers.length > 0) {
            drivers = drivers.join(', ');
        }
        if (voices.length > 0) {
            voices = voices.join(', ');
        }
        connection.popup('Administrators: \n'+admins+'\nLeaders: \n'+leaders+'\nModerators: \n'+mods+'\nDrivers: \n'+drivers+'\nVoices: \n'+voices);
    },


	leave: 'part',
	part: function(target, room, user, connection) {
		if (room.id === 'global') return false;
		var targetRoom = Rooms.get(target);
		if (target && !targetRoom) {
			return this.sendReply("The room '"+target+"' does not exist.");
		}
		user.leaveRoom(targetRoom || room, connection);
	},

	/*********************************************************
	 * Moderating: Punishments
	 *********************************************************/

	spam: 'spamroom',
	spammer: 'spamroom',
	spamroom: function(target, room, user, connection) {
		if (!target) return this.sendReply('Please specify a user.');
		var target = this.splitTarget(target);
		var targetUser = this.targetUser;
		if (!targetUser || !targetUser.connected) {
			return this.sendReply('The user \'' + this.targetUsername + '\' does not exist.');
		}
		if (!this.can('mute', targetUser)) {
			return false;
		}
		if (spamroom[targetUser]) {
			return this.sendReply('That user\'s messages are already being redirected to the spamroom.');
		}
		spamroom[targetUser] = true;
		Rooms.rooms['spamroom'].add('|raw|<b>' + this.targetUsername + ' was added to the spamroom list.</b>');
		this.privateModCommand('('+targetUser + ' was added to spamroom by ' + user.name+')');
		this.sendReply(this.targetUsername + ' was successfully added to the spamroom list.');
		try {
			frostcommands.addSpamroomCount(user.userid);
		} catch (e) {
			return;
		}
	},

	unspam: 'unspamroom',
	unspammer: 'unspamroom',
	unspamroom: function(target, room, user, connection) {
		var target = this.splitTarget(target);
		var targetUser = this.targetUser;
		if (!targetUser || !targetUser.connected) {
			return this.sendReply('The user \'' + this.targetUsername + '\' does not exist.');
		}
		if (!this.can('mute', targetUser)) {
			return false;
		}
		if (!spamroom[targetUser]) {
			return this.sendReply('That user is not in the spamroom list.');
		}
		for(var u in spamroom)
			if(targetUser == Users.get(u))
				delete spamroom[u];
		Rooms.rooms['spamroom'].add('|raw|<b>' + this.targetUsername + ' was removed from the spamroom list.</b>');
		this.logModCommand(targetUser + ' was removed from spamroom by ' + user.name);
		return this.sendReply(this.targetUsername + ' and their alts were successfully removed from the spamroom list.');
	},
	
	warn: function(target, room, user) {
		if (!target) return this.parse('/help warn');

		var warnMax = 4;
		function isOdd(num) { return num % 2;}

		target = this.splitTarget(target);
		var targetUser = this.targetUser;
		if (!targetUser || !targetUser.connected) {
			return this.sendReply('User '+this.targetUsername+' not found.');
		}
		if (!room.isOfficial) {
			return this.sendReply('You can\'t warn here: This is a privately-owned room not subject to global rules.');
		}
		if (target.length > MAX_REASON_LENGTH) {
			return this.sendReply('The reason is too long. It cannot exceed ' + MAX_REASON_LENGTH + ' characters.');
		}
		if (!this.can('warn', targetUser, room)) return false;
		if (targetUser.punished) return this.sendReply(targetUser.name+' has recently been warned, muted, or locked. Please wait a few seconds before warning them.');
		
		targetUser.warnTimes += 1;
		targetUser.punished = true;
		targetUser.punishTimer = setTimeout(function(){
			targetUser.punished = false;
		},7000);

		if (targetUser.warnTimes >= warnMax && !room.auth) {
			if (targetUser.warnTimes === 4) {
				targetUser.popup('You have been automatically muted for 7 minutes due to being warned '+warnMax+' times.');
				targetUser.mute(room.id, 7*60*1000);
				this.addModCommand(''+targetUser.name+' was automatically muted for 7 minutes.');
				var alts = targetUser.getAlts();
				if (alts.length) this.addModCommand(""+targetUser.name+"'s alts were also muted: "+alts.join(", "), room.id);
				return;
			}
			else if (targetUser.warnTimes >= 6 && isOdd(targetUser.warnTimes) === 0) {
				targetUser.popup('You have been automatically muted for 60 minutes due to being warned '+warnMax+' or more times.');
				targetUser.mute(room.id, 60*60*1000);
				this.addModCommand(''+targetUser.name+' was automatically muted for 60 minutes.');
				var alts = targetUser.getAlts();
				if (alts.length) this.addModCommand(""+targetUser.name+"'s alts were also muted: "+alts.join(", "), room.id);
				return;
			}
		}

		this.addModCommand(''+targetUser.name+' was warned by '+user.name+'.' + (target ? " (" + target + ")" : ""));
		targetUser.send('|c|~|/warn '+target);
<<<<<<< HEAD
		try {
			frostcommands.addWarnCount(user.userid);
		} catch (e) {
			return;
		}
=======
		this.add('|unlink|' + targetUser.userid);
>>>>>>> 8cf29103
	},

	kickto: 'redir',
	redirect: 'redir',
	redir: function (target, room, user, connection) {
		if (!target) return this.parse('/help redirect');
		target = this.splitTarget(target);
		var targetUser = this.targetUser;
		var targetRoom = Rooms.get(target) || Rooms.get(toId(target));
		if (!targetRoom) {
			return this.sendReply("/help redir - You need to add a room to redirect the user to");
		}
		if (!this.can('warn', targetUser, room) || !this.can('warn', targetUser, targetRoom)) return false;
		if (!targetUser || !targetUser.connected) {
			return this.sendReply('User '+this.targetUsername+' not found.');
		}
		if (Rooms.rooms[targetRoom.id].users[targetUser.userid]) {
			return this.sendReply("User " + targetUser.name + " is already in the room " + target + "!");
		}
		if (!Rooms.rooms[room.id].users[targetUser.userid]) {
			return this.sendReply('User '+this.targetUsername+' is not in the room ' + room.id + '.');
		}
		if (targetUser.joinRoom(target) === false) return this.sendReply('User "' + targetUser.name + '" could not be joined to room ' + target + '. They could be banned from the room.');
<<<<<<< HEAD
		var roomName = (targetRoom.isPrivate)? 'a private room' : 'room ' + target;
		if (!room.auth) {
			this.addModCommand(targetUser.name + ' was redirected to ' + roomName + ' by ' + user.name + '.');
			targetUser.leaveRoom(room);
		}
		if (room.auth) {
			this.addRoomCommand(targetUser.name + ' was redirected to ' + roomName + ' by ' + user.name + '.', room.id);
			targetUser.leaveRoom(room);
		}
=======
		var roomName = (targetRoom.isPrivate)? 'a private room' : 'room ' + targetRoom.title;
		this.addModCommand(targetUser.name + ' was redirected to ' + roomName + ' by ' + user.name + '.');
		targetUser.leaveRoom(room);
>>>>>>> 8cf29103
	},

	m: 'mute',
	mute: function(target, room, user) {
		if (!target) return this.parse('/help mute');

		target = this.splitTarget(target);
		var targetUser = this.targetUser;
		if (!targetUser) {
			return this.sendReply('User '+this.targetUsername+' not found.');
		}
		if (!this.can('mute', targetUser, room)) return false;
		if (targetUser.punished) return this.sendReply(targetUser.name+' has recently been warned, muted, or locked. Please wait a few seconds before muting them.');
		if (targetUser.mutedRooms[room.id] || targetUser.locked || !targetUser.connected) {
			var problem = ' but was already '+(!targetUser.connected ? 'offline' : targetUser.locked ? 'locked' : 'muted');
			if (!target && !room.auth) {
				return this.privateModCommand('('+targetUser.name+' would be muted by '+user.name+problem+'.)');
			}
			if (room.auth) {
				return this.addRoomCommand(''+targetUser.name+' would be muted by '+user.name+problem+'.' + (target ? " (" + target + ")" : ""), room.id);
			}
			if (!room.auth) {
				return this.addModCommand(''+targetUser.name+' would be muted by '+user.name+problem+'.' + (target ? " (" + target + ")" : ""));
			}
		}
		if (!room.auth) {
			targetUser.punished = true;
			targetUser.punishTimer = setTimeout(function(){
				targetUser.punished = false;
			},7000);
			targetUser.popup(user.name+' has muted you for 7 minutes. '+target);
			this.addModCommand(''+targetUser.name+' was muted by '+user.name+' for 7 minutes.' + (target ? " (" + target + ")" : ""));
			var alts = targetUser.getAlts();
			if (alts.length) this.addModCommand(""+targetUser.name+"'s alts were also muted: "+alts.join(", "));
			targetUser.mute(room.id, 7*60*1000);
			this.add('|unlink|' + targetUser.userid);
			try {
				frostcommands.addMuteCount(user.userid);
			} catch (e) {
				return;
			}
		}
		if (room.auth) {
			targetUser.popup(user.name+' has muted you for 7 minutes in ' + room.id + '. '+target);
			this.addRoomCommand(''+targetUser.name+' was muted by '+user.name+' for 7 minutes.' + (target ? " (" + target + ")" : ""), room.id);
			var alts = targetUser.getAlts();
			if (alts.length) this.addRoomCommand(""+targetUser.name+"'s alts were also muted: "+alts.join(", "), room.id);
			targetUser.mute(room.id, 7*60*1000);
			this.add('|unlink|' + targetUser.userid);
		}
	},

	hourmute: function(target, room, user) {
		if (!target) return this.parse('/help hourmute');

		target = this.splitTarget(target);
		var targetUser = this.targetUser;
		if (!targetUser) {
			return this.sendReply('User '+this.targetUsername+' not found.');
		}
		if (target.length > MAX_REASON_LENGTH) {
			return this.sendReply('The reason is too long. It cannot exceed ' + MAX_REASON_LENGTH + ' characters.');
		}
		if (!this.can('mute', targetUser, room)) return false;
		if (targetUser.punished) return this.sendReply(targetUser.name+' has recently been warned, muted, or locked. Please wait a few seconds before muting them.');
		if (targetUser.mutedRooms[room.id] || targetUser.locked || !targetUser.connected) {
			var problem = ' but was already '+(!targetUser.connected ? 'offline' : targetUser.locked ? 'locked' : 'muted');
			if (!target && !room.auth) {
				return this.privateModCommand('('+targetUser.name+' would be muted by '+user.name+problem+'.)');
			}
			if (room.auth) {
				return this.addRoomCommand(''+targetUser.name+' would be muted by '+user.name+problem+'.' + (target ? " (" + target + ")" : ""), room.id);
			}
			if (!room.auth) {
				return this.addModCommand(''+targetUser.name+' would be muted by '+user.name+problem+'.' + (target ? " (" + target + ")" : ""));
			}
		}
		if (!room.auth) {
			targetUser.punished = true;
			targetUser.punishTimer = setTimeout(function(){
				targetUser.punished = false;
			},7000);
			targetUser.popup(user.name+' has muted you for 60 minutes. '+target);
			this.addModCommand(''+targetUser.name+' was muted by '+user.name+' for 60 minutes.' + (target ? " (" + target + ")" : ""));
			var alts = targetUser.getAlts();
			if (alts.length) this.addModCommand(""+targetUser.name+"'s alts were also muted: "+alts.join(", "));
			targetUser.mute(room.id, 60*60*1000);
			this.add('|unlink|' + targetUser.userid);
			try {
				frostcommands.addMuteCount(user.userid);
			} catch (e) {
				return;
			}
		}
		if (room.auth) {
			targetUser.popup(user.name+' has muted you for 60 minutes in ' + room.id + '. '+target);
			this.addRoomCommand(''+targetUser.name+' was muted by '+user.name+' for 60 minutes.' + (target ? " (" + target + ")" : ""), room.id);
			var alts = targetUser.getAlts();
			if (alts.length) this.addRoomCommand(""+targetUser.name+"'s alts were also muted: "+alts.join(", "), room.id);
			targetUser.mute(room.id, 60*60*1000);
			this.add('|unlink|' + targetUser.userid);
		}
	},

	dmute : 'daymute',
	daymute: function(target, room, user) {
		if (!target) return this.parse('/help hourmute');

		target = this.splitTarget(target);
		var targetUser = this.targetUser;
		if (!targetUser) {
			return this.sendReply('User '+this.targetUsername+' not found.');
		}
		if (target.length > MAX_REASON_LENGTH) {
			return this.sendReply('The reason is too long. It cannot exceed ' + MAX_REASON_LENGTH + ' characters.');
		}
		if (!this.can('mute', targetUser, room)) return false;
		if (targetUser.punished) return this.sendReply(targetUser.name+' has recently been warned, muted, or locked. Please wait a few seconds before muting them.');
		if (targetUser.mutedRooms[room.id] || targetUser.locked || !targetUser.connected) {
			var problem = ' but was already '+(!targetUser.connected ? 'offline' : targetUser.locked ? 'locked' : 'muted');
			if (!target && !room.auth) {
				return this.privateModCommand('('+targetUser.name+' would be muted by '+user.name+problem+'.)');
			}
			if (room.auth) {
				return this.addRoomCommand(''+targetUser.name+' would be muted by '+user.name+problem+'.' + (target ? " (" + target + ")" : ""), room.id);
			}
			if (!room.auth) {
				return this.addModCommand(''+targetUser.name+' would be muted by '+user.name+problem+'.' + (target ? " (" + target + ")" : ""));
			}
		}
		if (!room.auth) {
			targetUser.punished = true;
			targetUser.punishTimer = setTimeout(function(){
				targetUser.punished = false;
			},7000);
			targetUser.popup(user.name+' has muted you for 24 hours. '+target);
			this.addModCommand(''+targetUser.name+' was muted by '+user.name+' for 24 hours.' + (target ? " (" + target + ")" : ""));
			var alts = targetUser.getAlts();
			if (alts.length) this.addModCommand(""+targetUser.name+"'s alts were also muted: "+alts.join(", "));
			targetUser.mute(room.id, 7*60*1000);
			this.add('|unlink|' + targetUser.userid);
			try {
				frostcommands.addMuteCount(user.userid);
			} catch (e) {
				return;
			}
		}
		if (room.auth) {
			targetUser.popup(user.name+' has muted you for 24 hours in ' + room.id + '. '+target);
			this.addRoomCommand(''+targetUser.name+' was muted by '+user.name+' for 24 hours.' + (target ? " (" + target + ")" : ""), room.id);
			var alts = targetUser.getAlts();
			if (alts.length) this.addRoomCommand(""+targetUser.name+"'s alts were also muted: "+alts.join(", "), room.id);
			targetUser.mute(room.id, 24*60*60*1000);
			this.add('|unlink|' + targetUser.userid);
		}
	},

	um: 'unmute',
	unmute: function(target, room, user) {
		if (!target) return this.parse('/help unmute');
		var targetUser = Users.get(target);
		if (!targetUser) {
			return this.sendReply('User '+target+' not found.');
		}
		if (!this.can('mute', targetUser, room)) return false;
		if (!targetUser.mutedRooms[room.id]) {
			return this.sendReply(''+targetUser.name+' isn\'t muted.');
		}
		if (!room.auth) {
			this.addModCommand(''+targetUser.name+' was unmuted by '+user.name+'.');
			targetUser.unmute(room.id);
		}
		if (room.auth) {
			this.addRoomCommand(''+targetUser.name+' was unmuted by '+user.name+'.', room.id);
			targetUser.unmute(room.id);
		}
	},

	l: 'lock',
	ipmute: 'lock',
	lock: function(target, room, user) {
		if (!target) return this.parse('/help lock');

		target = this.splitTarget(target);
		var targetUser = this.targetUser;
		if (!targetUser) {
			return this.sendReply('User '+this.targetUser+' not found.');
		}
		if (target.length > MAX_REASON_LENGTH) {
			return this.sendReply('The reason is too long. It cannot exceed ' + MAX_REASON_LENGTH + ' characters.');
		}
		if (!user.can('lock', targetUser)) {
			return this.sendReply('/lock - Access denied.');
		}
		if (targetUser.punished) return this.sendReply(targetUser.name+' has recently been warned, muted, or locked. Please wait a few seconds before locking them.');
		if ((targetUser.locked || Users.checkBanned(targetUser.latestIp)) && !target) {
			var problem = ' but was already '+(targetUser.locked ? 'locked' : 'banned');
			return this.privateModCommand('('+targetUser.name+' would be locked by '+user.name+problem+'.)');
		}

		targetUser.punished = true;
		targetUser.punishTimer = setTimeout(function(){
			targetUser.punished = false;
		},7000);

		targetUser.popup(user.name+' has locked you from talking in chats, battles, and PMing regular users.\n\n'+target+'\n\nIf you feel that your lock was unjustified, you can still PM staff members (%, @, &, and ~) to discuss it.');
		if (Rooms.rooms.logroom) Rooms.rooms.logroom.addRaw('LOCK LOG: ' + user.name + ' has locked ' + targetUser.name + ' from ' + room.id + '.');
		this.addModCommand(""+targetUser.name+" was locked from talking by "+user.name+"." + (target ? " (" + target + ")" : ""));
		var alts = targetUser.getAlts();
		if (alts.length) this.addModCommand(""+targetUser.name+"'s alts were also locked: "+alts.join(", "));
		this.add('|unlink|' + targetUser.userid);

		targetUser.lock();
		try {
			frostcommands.addLockCount(user.userid);
		} catch (e) {
			return;
		}
	},

	unlock: function(target, room, user) {
		if (!target) return this.parse('/help unlock');
		if (!this.can('lock')) return false;
		if (!this.canTalk() && user.group !== '~') return false;

		var unlocked = Users.unlock(target);

		if (unlocked) {
			var names = Object.keys(unlocked);
			this.addModCommand('' + names.join(', ') + ' ' +
					((names.length > 1) ? 'were' : 'was') +
					' unlocked by ' + user.name + '.');
		} else {
			this.sendReply('User '+target+' is not locked.');
		}
	},

	banana: 'ban',
	bh: 'ban',
	b: 'ban',
	ban: function(target, room, user, connection, cmd) {
		if (!target) return this.parse('/help ban');

		target = this.splitTarget(target);
		var targetUser = this.targetUser;
		if (!targetUser) {
			return this.sendReply('User '+this.targetUsername+' not found.');
		}
		if (target.length > MAX_REASON_LENGTH) {
			return this.sendReply('The reason is too long. It cannot exceed ' + MAX_REASON_LENGTH + ' characters.');
		}
		if (!this.can('ban', targetUser)) return false;
		if (Users.checkBanned(targetUser.latestIp) && !target && !targetUser.connected) {
			var problem = ' but was already banned';
			return this.privateModCommand('('+targetUser.name+' would be banned by '+user.name+problem+'.)');
		}

		targetUser.popup(user.name+" has banned you." + (config.appealurl ? ("  If you feel that your banning was unjustified you can appeal the ban:\n" + config.appealurl) : "") + "\n\n"+target);
		if (Rooms.rooms.logroom) Rooms.rooms.logroom.addRaw('BAN LOG: ' + user.name + ' has banned ' + targetUser.name + ' from ' + room.id + '.');
		
		if (cmd === 'banana') {
			this.addModCommand(""+targetUser.name+" was hit by "+user.name+"'s banana." + (target ? " (" + target + ")" : ""), ' ('+targetUser.latestIp+')');
		} else if (cmd === 'bh') {
			this.addModCommand(""+targetUser.name+" was hit by "+user.name+"'s banhammer." + (target ? " (" + target + ")" : ""), ' ('+targetUser.latestIp+')');
		} else {
			this.addModCommand(""+targetUser.name+" was banned by "+user.name+"." + (target ? " (" + target + ")" : ""), ' ('+targetUser.latestIp+')');
		}

		var alts = targetUser.getAlts();
		if (alts.length) {
			this.addModCommand(""+targetUser.name+"'s alts were also banned: "+alts.join(", "));
			for (var i = 0; i < alts.length; ++i) {
				this.add('|unlink|' + toId(alts[i]));
			}
		}

		this.add('|unlink|' + targetUser.userid);
		targetUser.ban();
		try {
			frostcommands.addBanCount(user.userid);
		} catch (e) {
			return;
		}
	},

	unban: function(target, room, user) {
		if (!target) return this.parse('/help unban');
		if (!user.can('ban')) {
			return this.sendReply('/unban - Access denied.');
		}

		var name = Users.unban(target);

		if (name) {
			this.addModCommand(''+name+' was unbanned by '+user.name+'.');
		} else {
			this.sendReply('User '+target+' is not banned.');
		}
	},

	unbanall: function(target, room, user) {
		if (!user.can('ban')) {
			return this.sendReply('/unwhipall - Access denied.');
		}
		// we have to do this the hard way since it's no longer a global
		for (var i in Users.bannedIps) {
			delete Users.bannedIps[i];
		}
		for (var i in Users.lockedIps) {
			delete Users.lockedIps[i];
		}
		this.addModCommand('All whips and locks have been lifted by '+user.name+'.');
	},

	banip: function(target, room, user) {
		target = target.trim();
		if (!target) {
			return this.parse('/help banip');
		}
		if (!this.can('rangeban')) return false;
			
		Users.bannedIps[target] = '#ipban';
		this.addModCommand(user.name+' temporarily banned the '+(target.charAt(target.length-1)==='*'?'IP range':'IP')+': '+target);
	},

	unbanip: function(target, room, user) {
		target = target.trim();
		if (!target) {
			return this.parse('/help unbanip');
		}
		if (!this.can('rangeban')) return false;
		if (!Users.bannedIps[target]) {
			return this.sendReply(''+target+' is not a banned IP or IP range.');
		}
		delete Users.bannedIps[target];
		this.addModCommand(user.name+' unbanned the '+(target.charAt(target.length-1)==='*'?'IP range':'IP')+': '+target);
	},
	
	flogout: 'forcelogout',
	forcelogout: function(target, room, user) {
		if(!user.can('hotpatch')) return;
		if (!this.canTalk()) return false;
	
		if (!target) return this.sendReply('/forcelogout [username], [reason] OR /flogout [username], [reason] - You do not have to add a reason');

		target = this.splitTarget(target);
		var targetUser = this.targetUser;

		if (!targetUser) {
			return this.sendReply('User '+this.targetUsername+' not found.');
		}

		if (targetUser.can('hotpatch')) return this.sendReply('You cannot force logout another Admin.');

		this.addModCommand(''+targetUser.name+' was forcibly logged out by '+user.name+'.' + (target ? " (" + target + ")" : ""));
		
		this.logModCommand(user.name+' forcibly logged out '+targetUser.name);
		
		targetUser.resetName();
	},

	inactiverooms: function(target, room, user, connection) {
		if (!user.can('makeroom')) return false;
		for (var u in Rooms.rooms) {
			if (!Rooms.rooms[u].active) {
				connection.sendTo(room.id, '|raw|INACTIVE: <font color=red><b>'+u+'</b></font>');
			}
		}
	},
	
	roomlist: function(target, room, user, connection) {
		if (!user.can('makeroom')) return false;
			for (var u in Rooms.rooms) {
				if (Rooms.rooms[u].type === "chat") {
					if (!Rooms.rooms[u].active && !Rooms.rooms[u].isPrivate) {
						connection.sendTo(room.id, '|raw|INACTIVE: <font color=red><b>'+u+'</b></font>');
					}
					if (Rooms.rooms[u].isPrivate && Rooms.rooms[u].active) {
						connection.sendTo(room.id, '|raw|PRIVATE: <b>'+u+'</b>');
					}
					if (!Rooms.rooms[u].active && Rooms.rooms[u].isPrivate) {
						connection.sendTo(room.id, '|raw|INACTIVE and PRIVATE: <font color=red><b>'+u+'</font></b>');
					}
					if (Rooms.rooms[u].active && !Rooms.rooms[u].isPrivate) {
						connection.sendTo(room.id, '|raw|<font color=green>'+u+'</font>');
					}
				}
			}
		},

	unlink: function(target, room, user) {
		if (!target) return this.parse('/help unlink');
		target = this.splitTarget(target);
		var targetUser = this.targetUser;
		if (!targetUser) return this.sendReply('User '+this.targetUser+' not found.');
		if (!this.can('unlink', targetUser)) return this.sendReply('/unlink - Access denied.');
		this.privateModCommand('('+targetUser.name+' had their links unlinked by '+user.name+'. Any links they have posted will now be unclickable.)');
		this.add('|unlink|'+targetUser.name);
		for (var u in targetUser.prevNames) {
			this.add('|unlink|'+targetUser.prevNames[u]);
		}
	},

	/*********************************************************
	 * Moderating: Other
	 *********************************************************/

	modnote: function(target, room, user, connection, cmd) {
		if (!target) return this.parse('/help note');
		if (target.length > MAX_REASON_LENGTH) {
			return this.sendReply('The note is too long. It cannot exceed ' + MAX_REASON_LENGTH + ' characters.');
		}
		if (!this.can('mute')) return false;
		return this.privateModCommand('(' + user.name + ' notes: ' + target + ')');
	},

	demote: 'promote',
	promote: function(target, room, user, connection, cmd) {
		if (!target) return this.parse('/help promote');
		var target = this.splitTarget(target, true);
		var targetUser = this.targetUser;
		var userid = toUserid(this.targetUsername);
		var name = targetUser ? targetUser.name : this.targetUsername;

		if (!userid) {
			if (target && config.groups[target]) {
				var groupid = config.groups[target].id;
				return this.sendReply("/"+groupid+" [username] - Promote a user to "+groupid+" globally");
			}
			return this.parse("/help promote");
		}

		var currentGroup = ' ';
		if (targetUser) {
			currentGroup = targetUser.group;
		} else if (Users.usergroups[userid]) {
			currentGroup = Users.usergroups[userid].substr(0,1);
		}

		var nextGroup = target ? target : Users.getNextGroupSymbol(currentGroup, cmd === 'demote', true);
		if (target === 'deauth') nextGroup = config.groupsranking[0];
		if (!config.groups[nextGroup]) {
			return this.sendReply('Group \'' + nextGroup + '\' does not exist.');
		}
		if (config.groups[nextGroup].roomonly) {
			return this.sendReply('Group \'' + config.groups[nextGroup].id + '\' does not exist as a global rank.');
		}
		if (!user.canPromote(currentGroup, nextGroup)) {
			return this.sendReply('/' + cmd + ' - Access denied.');
		}

		var isDemotion = (config.groups[nextGroup].rank < config.groups[currentGroup].rank);
		if (!Users.setOfflineGroup(name, nextGroup)) {
			return this.sendReply('/promote - WARNING: This user is offline and could be unregistered. Use /forcepromote if you\'re sure you want to risk it.');
		}
		var groupName = (config.groups[nextGroup].name || nextGroup || '').trim() || 'a regular user';
		if (isDemotion) {
			this.privateModCommand('('+name+' was demoted to ' + groupName + ' by '+user.name+'.)');
			if (targetUser) {
				targetUser.popup('You were demoted to ' + groupName + ' by ' + user.name + '.');
			}
			if (Rooms.rooms.logroom) Rooms.rooms.logroom.addRaw('DEMOTE LOG: ' + user.name + ' has demoted ' + name + ' to ' + groupName + '.');
		} else {
			this.addModCommand(''+name+' was promoted to ' + groupName + ' by '+user.name+'.');
			if (Rooms.rooms.logroom) Rooms.rooms.logroom.addRaw('PROMOTE LOG: ' + user.name + ' has promoted ' + name + ' to ' + groupName + '.');
		}
		if (targetUser) {
			targetUser.updateIdentity();
		}
	},

	forcepromote: function(target, room, user) {
		// warning: never document this command in /help
		if (!this.can('forcepromote')) return false;
		var target = this.splitTarget(target, true);
		var name = this.targetUsername;
		var nextGroup = target ? target : Users.getNextGroupSymbol(' ', false);

		if (!Users.setOfflineGroup(name, nextGroup, true)) {
			return this.sendReply('/forcepromote - Don\'t forcepromote unless you have to.');
		}
		var groupName = config.groups[nextGroup].name || nextGroup || '';
		this.addModCommand(''+name+' was promoted to ' + (groupName.trim()) + ' by '+user.name+'.');
	},
	
	regular: 'deuath',
	deauth: function(target, room, user) {
		return this.parse('/demote '+target+', deauth');
	},

	modchat: function(target, room, user) {
		if (!target) {
			return this.sendReply('Moderated chat is currently set to: '+room.modchat);
		}
		if (!this.can('modchat', null, room)) return false;
		if (room.modchat && room.modchat.length <= 1 && config.groupsranking.indexOf(room.modchat) > 1 && !user.can('modchatall', null, room)) {
			return this.sendReply('/modchat - Access denied for removing a setting higher than ' + config.groupsranking[1] + '.');
		}

		target = target.toLowerCase();
		switch (target) {
		case 'on':
		case 'true':
		case 'yes':
		case 'registered':
			this.sendReply("Modchat registered is no longer available.");
			return false;
			break;
		case 'off':
		case 'false':
		case 'no':
			room.modchat = false;
			break;
		case 'ac':
		case 'autoconfirmed':
			room.modchat = 'autoconfirmed';
			break;
		case '*':
		case 'player':
			target = '\u2605';
			// fallthrough
		default:
			if (!config.groups[target]) {
				return this.parse('/help modchat');
			}
			if (config.groupsranking.indexOf(target) > 1 && !user.can('modchatall', null, room)) {
				return this.sendReply('/modchat - Access denied for setting higher than ' + config.groupsranking[1] + '.');
			}
			room.modchat = target;
			break;
		}
		if (room.modchat === true) {
			this.add('|raw|<div class="broadcast-red"><b>Moderated chat was enabled!</b><br />Only registered users can talk.</div>');
		} else if (!room.modchat) {
			this.add('|raw|<div class="broadcast-blue"><b>Moderated chat was disabled!</b><br />Anyone may talk now.</div>');
		} else {
			var modchat = sanitize(room.modchat);
			this.add('|raw|<div class="broadcast-red"><b>Moderated chat was set to '+modchat+'!</b><br />Only users of rank '+modchat+' and higher can talk.</div>');
		}
		this.logModCommand(user.name+' set modchat to '+room.modchat);
	},

	spop: 'sendpopup',
	sendpopup: function(target, room, user) {
		if (!this.can('popup')) return false;
		
		target = this.splitTarget(target);
		var targetUser = this.targetUser;

		if (!targetUser) return this.sendReply('/sendpopup [user], [message] - You missed the user');
		if (!target) return this.sendReply('/sendpopup [user], [message] - You missed the message');

		targetUser.popup(target);
		this.sendReply(targetUser.name + ' got the message as popup: ' + target);
		
		targetUser.send(user.name+' sent a popup message to you.');
		
		this.logModCommand(user.name+' send a popup message to '+targetUser.name);
	},

	declaregreen: 'declare',
	declarered: 'declare',
	declare: function(target, room, user, connection, cmd) {
		/*if (user.userid === 'shadowninjask') return false;**/
		if (!target) return this.parse('/help declare');
		if (!this.can('declare', null, room)) return false;

		if (!this.canTalk()) return;

		if (cmd === 'declare') {
			this.add('|raw|<div class="broadcast-blue"><b>'+target+'</b></div>');
		}
		else if (cmd === 'declarered') {
			this.add('|raw|<div class="broadcast-red"><b>'+target+'</b></div>');
		}
		else if (cmd === 'declaregreen') {
			this.add('|raw|<div class="broadcast-green"><b>'+target+'</b></div>');
		}
		if (!room.auth) {
			this.logModCommand(user.name+' declared '+target);
		}
		if (room.auth) {
			this.logRoomCommand(user.name+' declared '+target, room.id);
		}
	},

	gdeclarered: 'gdeclare',
	gdeclaregreen: 'gdeclare',
	gdeclare: function(target, room, user, connection, cmd) {
		if (!target) return this.parse('/help '+cmd);
		if (!this.can('gdeclare')) return false;
		var staff = '';
		staff = 'a ' + config.groups[user.group].name;
		if (user.group == '~') staff = 'an Administrator';
		if (user.frostDev) staff = 'a Developer';

		//var roomName = (room.isPrivate)? 'a private room' : room.id;

		if (cmd === 'gdeclare'){
			for (var id in Rooms.rooms) {
				if (id !== 'global') Rooms.rooms[id].addRaw('<div class="broadcast-blue"><b><font size=1><i>Global declare from '+staff+'<br /></i></font size>'+target+'</b></div>');
			}
		}
		if (cmd === 'gdeclarered'){
			for (var id in Rooms.rooms) {
				if (id !== 'global') Rooms.rooms[id].addRaw('<div class="broadcast-red"><b><font size=1><i>Global declare from '+staff+'<br /></i></font size>'+target+'</b></div>');
			}
		}
		else if (cmd === 'gdeclaregreen'){
			for (var id in Rooms.rooms) {
				if (id !== 'global') Rooms.rooms[id].addRaw('<div class="broadcast-green"><b><font size=1><i>Global declare from '+staff+'<br /></i></font size>'+target+'</b></div>');
			}
		}
		this.logModCommand(user.name+' globally declared '+target);
	},
	
	pgdeclare: function(target, room, user) {
		if (!target) return this.parse('/help pgdeclare');
		if (!this.can('pgdeclare')) return;

		if (!this.canTalk()) return;

		for (var r in Rooms.rooms) {
			if (Rooms.rooms[r].type === 'chat') Rooms.rooms[r].add('|raw|<b>'+target+'</b></div>');
		}

		this.logModCommand(user.name+' declared '+target+' to all rooms.');
	},

	modmsg: 'declaremod',
	moddeclare: 'declaremod',
	declaremod: function(target, room, user) {
		if (!target) return this.sendReply('/declaremod [message] - Also /moddeclare and /modmsg');
		if (!this.can('declare', null, room)) return false;

		if (!this.canTalk()) return;

		this.privateModCommand('|raw|<div class="broadcast-red"><b><font size=1><i>Private Auth (Driver +) declare from '+user.name+'<br /></i></font size>'+target+'</b></div>');

		this.logModCommand(user.name+' mod declared '+target);
	},

	cdeclare: 'chatdeclare',
	chatdeclare: function(target, room, user) {
		if (!target) return this.parse('/help chatdeclare');
		if (!this.can('gdeclare')) return false;

		for (var id in Rooms.rooms) {
			if (id !== 'global') if (Rooms.rooms[id].type !== 'battle') Rooms.rooms[id].addRaw('<div class="broadcast-blue"><b>'+target+'</b></div>');
		}
		this.logModCommand(user.name+' globally declared (chat level) '+target);
	},
	
	setmotd: 'motd',
	motd: function (target, room, user) {
		if (!this.can('declare')) return false;
		if (!target || target.indexOf(',') == -1) {
			return this.sendReply('The proper syntax for this command is: /motd [message], [interval (minutes)]');
		}
		if (isMotd == true) {
			clearInterval(motd);
		}
		targets = target.split(',');
		message = targets[0];
		time = Number(targets[1]);
		if (isNaN(time)) {
			return this.sendReply('Make sure the time is just the number, and not any words.');
		}
		motd = setInterval(function() {Rooms.rooms.lobby.add('|raw|<div class = "infobox"><b>Message of the Day:</b><br />'+message)}, time * 60 * 1000);
		isMotd = true;
		this.logModCommand(user.name+' set the message of the day to: '+message+' for every '+time+' minutes.');
		return this.sendReply('The message of the day was set to "'+message+'" and it will be displayed every '+time+' minutes.');
	},
	
	clearmotd: 'cmotd',
	cmotd: function (target, room, user) {
		if (!this.can('declare')) return false;
		if (isMotd == false) {
			return this.sendReply('There is no motd right now.');
		}
		clearInterval(motd);
		this.logModCommand(user.name+' cleared the message of the day.');
		return this.sendReply('You cleared the message of the day.');
	},

	wall: 'announce',
	announce: function(target, room, user) {
		if (!target) return this.parse('/help announce');

		if (!this.can('announce', null, room)) return false;

		target = this.canTalk(target);
		if (!target) return;

		return '/announce '+target;
	},

	fr: 'forcerename',
	forcerename: function(target, room, user) {
		if (!target) return this.parse('/help forcerename');
		target = this.splitTarget(target);
		var targetUser = this.targetUser;
		if (!targetUser) {
			return this.sendReply('User '+this.targetUsername+' not found.');
		}
		if (!this.can('forcerename', targetUser)) return false;

		if (targetUser.userid === toUserid(this.targetUser)) {
			var entry = ''+targetUser.name+' was forced to choose a new name by '+user.name+'' + (target ? ": " + target + "" : "");
			this.privateModCommand('(' + entry + ')');
			Rooms.global.cancelSearch(targetUser);
			targetUser.resetName();
			targetUser.send('|nametaken||'+user.name+" has forced you to change your name. "+target);
		} else {
			this.sendReply("User "+targetUser.name+" is no longer using that name.");
		}
	},

	cry: 'complain',
	bitch: 'complain',
	complaint: 'complain',
	complain: function(target, room, user) {
		if(!target) return this.parse('/help complaint');
		if (user.userid === "mentalninja") {
			user.ban();
			user.send('|popup|nice try fucker')
		}
		this.sendReplyBox('Thanks for your input. We\'ll review your feedback soon. The complaint you submitted was: ' + target);
		this.logComplaint(target);
	},
	
	complaintslist: 'complaintlist',
	complaintlist: function(target, room, user, connection) {
		if (!this.can('complaintlist')) return false;
		var lines = 0;
		if (!target.match('[^0-9]')) { 
			lines = parseInt(target || 15, 10);
			if (lines > 100) lines = 100;
		}
		var filename = 'logs/complaint.txt';
		var command = 'tail -'+lines+' '+filename;
		var grepLimit = 100;
		if (!lines || lines < 0) { // searching for a word instead
			if (target.match(/^["'].+["']$/)) target = target.substring(1,target.length-1);
			command = "awk '{print NR,$0}' "+filename+" | sort -nr | cut -d' ' -f2- | grep -m"+grepLimit+" -i '"+target.replace(/\\/g,'\\\\\\\\').replace(/["'`]/g,'\'\\$&\'').replace(/[\{\}\[\]\(\)\$\^\.\?\+\-\*]/g,'[$&]')+"'";
		}

		require('child_process').exec(command, function(error, stdout, stderr) {
			if (error && stderr) {
				connection.popup('/complaintlist erred - the complaints list does not support Windows');
				console.log('/complaintlog error: '+error);
				return false;
			}
			if (lines) {
				if (!stdout) {
					connection.popup('The complaints list is empty. Great!');
				} else {
					connection.popup('Displaying the last '+lines+' lines of complaints:\n\n'+stdout);
				}
			} else {
				if (!stdout) {
					connection.popup('No complaints containing "'+target+'" were found.');
				} else {
					connection.popup('Displaying the last '+grepLimit+' logged actions containing "'+target+'":\n\n'+stdout);
				}
			}
		});
	},

	modlog: function(target, room, user, connection) {
		if (!this.can('modlog')) return false;
		var lines = 0;
		// Specific case for modlog command. Room can be indicated with a comma, lines go after the comma.
		// Otherwise, the text is defaulted to text search in current room's modlog.
		var roomId = room.id;
		var roomLogs = {};
		var fs = require('fs');
		if (target.indexOf(',') > -1) {
			var targets = target.split(',');
			target = targets[1].trim();
			roomId = toId(targets[0]) || room.id;
		}

		// Let's check the number of lines to retrieve or if it's a word instead
		if (!target.match('[^0-9]')) {
			lines = parseInt(target || 15, 10);
			if (lines > 100) lines = 100;
		}
		var wordSearch = (!lines || lines < 0);

		// Control if we really, really want to check all modlogs for a word.
		var roomNames = '';
		var filename = '';
		var command = '';
		if (roomId === 'all' && wordSearch) {
			roomNames = 'all rooms';
			// Get a list of all the rooms
			var fileList = fs.readdirSync('logs/modlog');
			for (var i=0; i<fileList.length; i++) {
				filename += 'logs/modlog/' + fileList[i] + ' ';
			}
		} else {
			roomId = room.id;
			roomNames = 'the room ' + roomId;
			filename = 'logs/modlog/modlog_' + roomId + '.txt';
		}

		// Seek for all input rooms for the lines or text
		command = 'tail -' + lines + ' ' + filename;
		var grepLimit = 100;
		if (wordSearch) { // searching for a word instead
			if (target.match(/^["'].+["']$/)) target = target.substring(1,target.length-1);
			command = "awk '{print NR,$0}' " + filename + " | sort -nr | cut -d' ' -f2- | grep -m"+grepLimit+" -i '"+target.replace(/\\/g,'\\\\\\\\').replace(/["'`]/g,'\'\\$&\'').replace(/[\{\}\[\]\(\)\$\^\.\?\+\-\*]/g,'[$&]')+"'";
		}

		// Execute the file search to see modlog
		require('child_process').exec(command, function(error, stdout, stderr) {
			if (error && stderr) {
				connection.popup('/modlog empty on ' + roomNames + ' or erred - modlog does not support Windows');
				console.log('/modlog error: '+error);
				return false;
			}
			if (lines) {
				if (!stdout) {
					connection.popup('The modlog is empty. (Weird.)');
				} else {
					connection.popup('Displaying the last '+lines+' lines of the Moderator Log of ' + roomNames + ':\n\n'+stdout);
				}
			} else {
				if (!stdout) {
					connection.popup('No moderator actions containing "'+target+'" were found on ' + roomNames + '.');
				} else {
					connection.popup('Displaying the last '+grepLimit+' logged actions containing "'+target+'" on ' + roomNames + ':\n\n'+stdout);
				}
			}
		});
	},

	roomlog: function(target, room, user, connection) {
		if (!this.can('mute', null, room)) return false;
		var lines = 0;
		if (!target.match('[^0-9]')) {
			lines = parseInt(target || 15, 10);
			if (lines > 100) lines = 100;
		}
		var filename = 'logs/chat/'+room.id+'/'+room.id+'.txt';
		var command = 'tail -'+lines+' '+filename;
		var grepLimit = 100;
		if (!lines || lines < 0) { // searching for a word instead
			if (target.match(/^["'].+["']$/)) target = target.substring(1,target.length-1);
			command = "awk '{print NR,$0}' "+filename+" | sort -nr | cut -d' ' -f2- | grep -m"+grepLimit+" -i '"+target.replace(/\\/g,'\\\\\\\\').replace(/["'`]/g,'\'\\$&\'').replace(/[\{\}\[\]\(\)\$\^\.\?\+\-\*]/g,'[$&]')+"'";
		}

		require('child_process').exec(command, function(error, stdout, stderr) {
			if (error && stderr) {
				connection.popup('/roomlog erred - roomlog does not support Windows');
				console.log('/roomlog error: '+error);
				return false;
			}
			if (lines) {
				if (!stdout) {
					connection.popup('The roomlog is empty. (Weird.)');
				} else {
					connection.popup('Displaying the last '+lines+' lines of the Moderator Log in '+room.id+':\n\n'+stdout);
				}
			} else {
				if (!stdout) {
					connection.popup('No moderator actions containing "'+target+'" were found in '+roomid+'.');
				} else {
					connection.popup('Displaying the last '+grepLimit+' logged actions in '+room.id+'containing "'+target+'":\n\n'+stdout);
				}
			}
		});
	},

	bw: 'banword',
	banword: function(target, room, user) {
		if (!this.can('declare')) return false;
		target = toId(target);
		if (!target) {
			return this.sendReply('Specify a word or phrase to ban.');
		}
		Users.addBannedWord(target);
		this.sendReply('Added \"'+target+'\" to the list of banned words.');
	},

	ubw: 'unbanword',
	unbanword: function(target, room, user) {
		if (!this.can('declare')) return false;
		target = toId(target);
		if (!target) {
			return this.sendReply('Specify a word or phrase to unban.');
		}
		Users.removeBannedWord(target);
		this.sendReply('Removed \"'+target+'\" from the list of banned words.');
	},

	abc123: function(target, room, user) {
		user.customClient = true;
		
		this.sendReplyBox('<center><b>Thank you for using the custom client!</b><br /><br />' +
		'The custom client allows us to add many custom features, notably the custom theme, battle theme and also friends list.<br />' +
		'Do note that some logins may not work due to how client runs in addition you do have to export and then import teams from server. Have fun!');
	},

	/*********************************************************
	 * Server management commands
	 *********************************************************/

	hotpatch: function(target, room, user) {
		if (!target) return this.parse('/help hotpatch');
		if (!this.can('hotpatch')) return false;

		this.logEntry(user.name + ' used /hotpatch ' + target);

		if (target === 'chat' || target === 'commands') {

			try {
				CommandParser.uncacheTree('./command-parser.js');
				CommandParser = require('./command-parser.js');
				CommandParser.uncacheTree('./tour.js');
				tour = require('./tour.js').tour(tour);
				try {
					CommandParser.uncacheTree('./frost-commands.js');
					frostcommands = require('./frost-commands.js');
				} catch (e) {
					this.sendReply('Frost-commands.js could not be hotpatched.');
				}
				try {
					CommandParser.uncacheTree('./economy.js');
					economy = require('./economy.js');
				} catch (e) {
					this.sendReply('Economy.js could not be hotpatched.');
				}
				CommandParser.uncacheTree('./hangman.js');
				hangman = require('./hangman.js').hangman();
				return this.sendReply('Chat commands have been hot-patched.');
			} catch (e) {
				return this.sendReply('Something failed while trying to hotpatch chat: \n' + e.stack);
			}

		} else if (target === 'battles') {

			Simulator.SimulatorProcess.respawn();
			return this.sendReply('Battles have been hotpatched. Any battles started after now will use the new code; however, in-progress battles will continue to use the old code.');

		} else if (target === 'formats') {
			try {
				// uncache the tools.js dependency tree
				CommandParser.uncacheTree('./tools.js');
				// reload tools.js
				Tools = require('./tools.js'); // note: this will lock up the server for a few seconds
				// rebuild the formats list
				Rooms.global.formatListText = Rooms.global.getFormatListText();
				// respawn validator processes
				TeamValidator.ValidatorProcess.respawn();
				// respawn simulator processes
				Simulator.SimulatorProcess.respawn();
				// broadcast the new formats list to clients
				Rooms.global.send(Rooms.global.formatListText);

				return this.sendReply('Formats have been hotpatched.');
			} catch (e) {
				return this.sendReply('Something failed while trying to hotpatch formats: \n' + e.stack);
			}

		} else if (target === 'learnsets') {
			try {
				// uncache the tools.js dependency tree
				CommandParser.uncacheTree('./tools.js');
				// reload tools.js
				Tools = require('./tools.js'); // note: this will lock up the server for a few seconds

				return this.sendReply('Learnsets have been hotpatched.');
			} catch (e) {
				return this.sendReply('Something failed while trying to hotpatch learnsets: \n' + e.stack);
			}

		}
		this.sendReply('Your hot-patch command was unrecognized.');
	},
	
	hide: function(target, room, user) {
		if (this.can('hide')) {
			user.getIdentity = function(){
				if(this.muted)	return '!' + this.name;
				if(this.locked) return '‽' + this.name;
				return ' ' + this.name;
			};
			user.updateIdentity();
			this.sendReply('You have hidden your staff symbol.');
			return false;
		}

	},

	show: function(target, room, user) {
		if (this.can('hide')) {
			delete user.getIdentity
			user.updateIdentity();
			this.sendReply('You have revealed your staff symbol');
			return false;
		}
	},
	
	friendcode: 'fc',
	fc: function(target, room, user, connection) {
		if (!target) {
			return this.sendReply("Enter in your friend code. Make sure it's in the format: xxxx-xxxx-xxxx or xxxx xxxx xxxx or xxxxxxxxxxxx.");
		}
		var fc = target;
		fc = fc.replace(/-/g, '');
		fc = fc.replace(/ /g, '');
		if (isNaN(fc)) return this.sendReply("The friend code you submitted contains non-numerical characters. Make sure it's in the format: xxxx-xxxx-xxxx or xxxx xxxx xxxx or xxxxxxxxxxxx.");
		if (fc.length < 12) return this.sendReply("The friend code you have entered is not long enough! Make sure it's in the format: xxxx-xxxx-xxxx or xxxx xxxx xxxx or xxxxxxxxxxxx.");
		fc = fc.slice(0,4)+'-'+fc.slice(4,8)+'-'+fc.slice(8,12);
		var codes = fs.readFileSync('config/friendcodes.txt','utf8');
		if (codes.toLowerCase().indexOf(user.userid) > -1) {
			return this.sendReply("Your friend code is already here.");
		}
		code.write('\n'+user.name+':'+fc);
		return this.sendReply("The friend code "+fc+" was submitted.");
	},

	viewcode: 'vc',
	vc: function(target, room, user, connection) {
		var codes = fs.readFileSync('config/friendcodes.txt','utf8');
		return user.send('|popup|'+codes);
	},

	
	nature: function(target, room, user) {
                if (!this.canBroadcast()) return;
                target = target.toLowerCase();
                target = target.trim();
                var matched = false;
                if (target === 'hardy') {
                        matched = true;
                        this.sendReplyBox('<b>Hardy</b>: <font color="blue"><b>Neutral</b></font>');
                }
                if (target === 'lonely' || target ==='+atk -def') {
                        matched = true;
                        this.sendReplyBox('<b>Lonely</b>: <font color="green"><b>Attack</b></font>, <font color="red"><b>Defense</b></font>');
                }
                if (target === 'brave' || target ==='+atk -spe') {
                        matched = true;
                        this.sendReplyBox('<b>Brave</b>: <font color="green"><b>Attack</b></font>, <font color="red"><b>Speed</b></font>');
                }
                if (target === 'adamant' || target === '+atk -spa') {
                        matched = true;
                        this.sendReplyBox('<b>Adamant</b>: <font color="green"><b>Attack</b></font>, <font color="red"><b>Special Attack</b></font>');
                }
                if (target === 'naughty' || target ==='+atk -spd') {
                        matched = true;
                        this.sendReplyBox('<b>Naughty</b>: <font color="green"><b>Attack</b></font>, <font color="red"><b>Special Defense</b></font>');
                }
                if (target === 'bold' || target ==='+def -atk') {
                        matched = true;
                        this.sendReplyBox('<b>Bold</b>: <font color="green"><b>Defense</b></font>, <font color="red"><b>Attack</b></font>');
                }
                if (target === 'docile') {
                        matched = true;
                        this.sendReplyBox('<b>Doctile</b>: <font color="blue"><b>Neutral</b></font>');
                }
                if (target === 'relaxed' || target ==='+def -spe') {
                        matched = true;
                        this.sendReplyBox('<b>Relaxed</b>: <font color="green"><b>Defense</b></font>, <font color="red"><b>Speed</b></font>');
                }
                if (target === 'impish' || target ==='+def -spa') {
                        matched = true;
                        this.sendReplyBox('<b>Impish</b>: <font color="green"><b>Defense</b></font>, <font color="red"><b>Special Attack</b></font>');
                }
                if (target === 'lax' || target ==='+def -spd') {
                        matched = true;
                        this.sendReplyBox('<b>Lax</b>: <font color="green"><b>Defense</b></font>, <font color="red"><b>Special Defense</b></font>');
                }
                if (target === 'timid' || target ==='+spe -atk') {
                        matched = true;
                        this.sendReplyBox('<b>Timid</b>: <font color="green"><b>Speed</b></font>, <font color="red"><b>Attack</b></font>');
                }
                if (target ==='hasty' || target ==='+spe -def') {
                        matched = true;
                        this.sendReplyBox('<b>Hasty</b>: <font color="green"><b>Speed</b></font>, <font color="red"><b>Defense</b></font>');
                }
                if (target ==='serious' ) {
                        matched = true;
                        this.sendReplyBox('<b>Serious</b>: <font color="blue"><b>Neutral</b></font>');
                }
                if (target ==='jolly' || target ==='+spe -spa') {
                        matched= true;
                        this.sendReplyBox('<b>Jolly</b>: <font color="green"><b>Speed</b></font>, <font color="red"><b>Special Attack</b></font>');
                }
                if (target==='naive' || target ==='+spe -spd') {
                        matched = true;
                        this.sendReplyBox('<b>Naive</b>: <font color="green"><b>Speed</b></font>, <font color="red"><b>Special Defense</b></font>');
                }
                if (target==='modest' || target ==='+spa -atk') {
                        matched = true;
                        this.sendReplyBox('<b>Modest</b>: <font color="green"><b>Special Attack</b></font>, <font color="red"><b>Attack</b></font>');
                }
                if (target==='mild' || target ==='+spa -def') {
                        matched = true;
                        this.sendReplyBox('<b>Mild</b>: <font color="green"><b>Special Attack</b></font>, <font color="red"><b>Defense</b></font>');
                }
                if (target==='quiet' || target ==='+spa -spe') {
                        matched = true;
                        this.sendReplyBox('<b>Quiet</b>: <font color="green"><b>Special Attack</b></font>, <font color="red"><b>Speed</b></font>');
                }
                if (target==='bashful') {
                        matched = true;
                        this.sendReplyBox('<b>Bashful</b>: <font color="blue"><b>Neutral</b></font>');
                }
                if (target ==='rash' || target === '+spa -spd') {
                        matched = true;
                        this.sendReplyBox('<b>Rash</b>: <font color="green"><b>Special Attack</b></font>, <font color="red"><b>Special Defense</b></font>');
                }
                if (target==='calm' || target ==='+spd -atk') {
                        matched = true;
                        this.sendReplyBox('<b>Calm</b>: <font color="green"><b>Special Defense</b></font>, <font color="red"><b>Attack</b></font>');
                }
                if (target==='gentle' || target ==='+spd -def') {
                        matched = true;
                        this.sendReplyBox('<b>Gentle</b>: <font color="green"><b>Special Defense</b></font>, <font color="red"><b>Defense</b></font>');
                }
                if (target==='sassy' || target ==='+spd -spe') {
                        matched = true;
                        this.sendReplyBox('<b>Sassy</b>: <font color="green"><b>Special Defense</b></font>, <font color="red"><b>Speed</b></font>');
                }
                if (target==='careful' || target ==='+spd -spa') {
                        matched = true;
                        this.sendReplyBox('<b>Careful<b/>: <font color="green"><b>Special Defense</b></font>, <font color="red"><b>Special Attack</b></font>');
                }
                if (target==='quirky') {
                        matched = true;
                        this.sendReplyBox('<b>Quirky</b>: <font color="blue"><b>Neutral</b></font>');
                }
                if (target === 'plus attack' || target === '+atk') {
                        matched = true;
                        this.sendReplyBox("<b>+ Attack Natures: Lonely, Adamant, Naughty, Brave</b>");
                }
                if (target=== 'plus defense' || target === '+def') {
                        matched = true;
                        this.sendReplyBox("<b>+ Defense Natures: Bold, Impish, Lax, Relaxed</b>");
                }
                if (target === 'plus special attack' || target === '+spa') {
                        matched = true;
                        this.sendReplyBox("<b>+ Special Attack Natures: Modest, Mild, Rash, Quiet</b>");
                }
                if (target === 'plus special defense' || target === '+spd') {
                        matched = true;
                        this.sendReplyBox("<b>+ Special Defense Natures: Calm, Gentle, Careful, Sassy</b>");
                }
                if (target === 'plus speed' || target === '+spe') {
                        matched = true;
                        this.sendReplyBox("<b>+ Speed Natures: Timid, Hasty, Jolly, Naive</b>");
                }
                if (target === 'minus attack' || target==='-atk') {
                        matched = true;
                        this.sendReplyBox("<b>- Attack Natures: Bold, Modest, Calm, Timid</b>");
                }
                if (target === 'minus defense' || target === '-def') {
                        matched = true;
                        this.sendReplyBox("<b>-Defense Natures: Lonely, Mild, Gentle, Hasty</b>");
                }
                if (target === 'minus special attack' || target === '-spa') {
                        matched = true;
                        this.sendReplyBox("<b>-Special Attack Natures: Adamant, Impish, Careful, Jolly</b>");
                }
                if (target ==='minus special defense' || target === '-spd') {
                        matched = true;
                        this.sendReplyBox("<b>-Special Defense Natures: Naughty, Lax, Rash, Naive</b>");
                }
                if (target === 'minus speed' || target === '-spe') {
                        matched = true;
                        this.sendReplyBox("<b>-Speed Natures: Brave, Relaxed, Quiet, Sassy</b>");
                }
                if (!target) {
                        this.sendReply('/nature [nature] OR /nature [+increase -decrease] - tells you the increase and decrease of that nature. ');
                }
                if (!matched) {
                        this.sendReply('Nature "'+target+'" not found. Check your spelling?');
                }
        },


	afk: 'away',
	away: function(target, room, user, connection) {
		if (!this.can('away')) return false;

		if (!user.isAway) {
			user.originalName = user.name;
			var awayName = user.name + ' - Away';
			//delete the user object with the new name in case it exists - if it does it can cause issues with forceRename
			delete Users.get(awayName);
			user.forceRename(awayName, undefined, true);
			
			if (user.isStaff) this.add('|raw|-- <b><font color="#4F86F7">' + user.originalName +'</font color></b> is now away. '+ (target ? " (" + escapeHTML(target) + ")" : ""));

			user.isAway = true;
		}
		else {
			return this.sendReply('You are already set as away, type /back if you are now back');
		}

		user.updateIdentity();
	},

	back: function(target, room, user, connection) {
		if (!this.can('away')) return false;

		if (user.isAway) {
			if (user.name.slice(-7) !== ' - Away') {
				user.isAway = false; 
				return this.sendReply('Your name has been left unaltered and no longer marked as away.');
			}

			var newName = user.originalName;
			
			//delete the user object with the new name in case it exists - if it does it can cause issues with forceRename
			delete Users.get(newName);

			user.forceRename(newName, undefined, true);
			
			//user will be authenticated
			user.authenticated = true;
			
			if (user.isStaff) this.add('|raw|-- <b><font color="#4F86F7">' + newName + '</font color></b> is no longer away');

			user.originalName = '';
			user.isAway = false;
		}
		else {
			return this.sendReply('You are not set as away');
		}

		user.updateIdentity();
	}, 

	getid: 'showuserid',
	userid: 'showuserid',
	showuserid: function(target, room, user) {
		if (!target) return this.parse('/help showuserid');

		target = this.splitTarget(target);
		var targetUser = this.targetUser;

		if (!this.can('lock')) return false;

		this.sendReply('The ID of the target is: ' + targetUser);
	},

	uui: 'userupdate',
	userupdate: function(target, room, user) {
		if (!target) return this.sendReply('/userupdate [username] OR /uui [username] - Updates the user identity fixing the users shown group.');
		if (!this.can('hotpatch')) return false;

		target = this.splitTarget(target);
		var targetUser = this.targetUser;

		targetUser.updateIdentity();

		this.sendReply(targetUser + '\'s identity has been updated.');
	},

	usersofrank: function(target, room, user) {
		if (!target) return false;
		var name = '';

		for (var i in Users.users){
			if (Users.users[i].group === target) {
				name = name + Users.users[i].name + ', ';
			}
		}
		if (!name) return this.sendReply('There are no users of the rank ' + target);

		this.sendReply('Users of rank ' + target);
		this.sendReply(name);
	},

	userinrooms: function(target, room, user) {
		if (!this.can('permaban')) return false;
		var targetUser = this.targetUserOrSelf(target);
		if (!targetUser) {
			return this.sendReply('User '+this.targetUsername+' not found.');
		}

		this.sendReply('User: '+targetUser.name);

		if (user.group === '&' && targetUser.group === '~') return this.sendReply('You cannot check the rooms (private rooms) of an Admin.');

		var output = 'In rooms: ';
		var output2 = 'Private Rooms: ';
		var first = true;

		for (var i in targetUser.roomCount) {
			if (i === 'global') continue;
			if (!first && !Rooms.get(i).isPrivate) output += ' | ';
			if (!first && Rooms.get(i).isPrivate) output2 += ' | ';
			first = false;
			if (Rooms.get(i).isPrivate) {
				output2 += '<a href="/'+i+'" room="'+i+'">'+i+'</a>';
			}
			else if (!Rooms.get(i).isPrivate) {
				output += '<a href="/'+i+'" room="'+i+'">'+i+'</a>';
			}
		}
		this.sendReply('|raw|'+output+'<br />'+output2);
	},

	masspm: 'pmall',
	pmall: function(target, room, user) {
		if (!target) return this.parse('/pmall [message] - Sends a PM to every user in a room.');
		if (!this.can('pmall')) return false;

		var pmName = '~Frost PM [Do not reply]';

		for (var i in Users.users) {
			var message = '|pm|'+pmName+'|'+Users.users[i].getIdentity()+'|'+target;
			Users.users[i].send(message);
		}
	},

	savelearnsets: function(target, room, user) {
		if (!this.can('hotpatch')) return false;
		fs.writeFile('data/learnsets.js', 'exports.BattleLearnsets = '+JSON.stringify(BattleLearnsets)+";\n");
		this.sendReply('learnsets.js saved.');
	},

	disableladder: function(target, room, user) {
		if (!this.can('disableladder')) return false;
		if (LoginServer.disabled) {
			return this.sendReply('/disableladder - Ladder is already disabled.');
		}
		LoginServer.disabled = true;
		this.logModCommand('The ladder was disabled by ' + user.name + '.');
		this.add('|raw|<div class="broadcast-red"><b>Due to high server load, the ladder has been temporarily disabled</b><br />Rated games will no longer update the ladder. It will be back momentarily.</div>');
	},

	enableladder: function(target, room, user) {
		if (!this.can('disableladder')) return false;
		if (!LoginServer.disabled) {
			return this.sendReply('/enable - Ladder is already enabled.');
		}
		LoginServer.disabled = false;
		this.logModCommand('The ladder was enabled by ' + user.name + '.');
		this.add('|raw|<div class="broadcast-green"><b>The ladder is now back.</b><br />Rated games will update the ladder now.</div>');
	},

	lockdown: function(target, room, user) {
		if (!this.can('lockdown')) return false;

		Rooms.global.lockdown = true;
		for (var id in Rooms.rooms) {
			if (id !== 'global') Rooms.rooms[id].addRaw('<div class="broadcast-red"><b>The server is restarting soon.</b><br />Please finish your battles quickly. No new battles can be started until the server resets in a few minutes.</div>');
			if (Rooms.rooms[id].requestKickInactive && !Rooms.rooms[id].battle.ended) Rooms.rooms[id].requestKickInactive(user, true);
		}

		this.logEntry(user.name + ' used /lockdown');

	},

	endlockdown: function(target, room, user) {
		if (!this.can('lockdown')) return false;

		if (!Rooms.global.lockdown) {
			return this.sendReply("We're not under lockdown right now.");
		}
		Rooms.global.lockdown = false;
		for (var id in Rooms.rooms) {
			if (id !== 'global') Rooms.rooms[id].addRaw('<div class="broadcast-green"><b>The server shutdown was canceled.</b></div>');
		}

		this.logEntry(user.name + ' used /endlockdown');

	},

	emergency: function(target, room, user) {
		if (!this.can('lockdown')) return false;

		if (config.emergency) {
			return this.sendReply("We're already in emergency mode.");
		}
		config.emergency = true;
		for (var id in Rooms.rooms) {
			if (id !== 'global') Rooms.rooms[id].addRaw('<div class="broadcast-red">The server has entered emergency mode. Some features might be disabled or limited.</div>');
		}

		this.logEntry(user.name + ' used /emergency');
	},

	endemergency: function(target, room, user) {
		if (!this.can('lockdown')) return false;

		if (!config.emergency) {
			return this.sendReply("We're not in emergency mode.");
		}
		config.emergency = false;
		for (var id in Rooms.rooms) {
			if (id !== 'global') Rooms.rooms[id].addRaw('<div class="broadcast-green"><b>The server is no longer in emergency mode.</b></div>');
		}

		this.logEntry(user.name + ' used /endemergency');
	},

	kill: function(target, room, user) {
		if (!this.can('lockdown')) return false;

		if (!Rooms.global.lockdown) {
			return this.sendReply('For safety reasons, /kill can only be used during lockdown.');
		}

		if (CommandParser.updateServerLock) {
			return this.sendReply('Wait for /updateserver to finish before using /kill.');
		}

		for (var i in Sockets.workers) {
			Sockets.workers[i].kill();
		}

		room.destroyLog(function() {
			this.logModCommand(user.name + ' used /kill');
		}, function() {
			process.exit();
		});

		// Just in the case the above never terminates, kill the process
		// after 10 seconds.
		setTimeout(function() {
			process.exit();
		}, 10000);
	},

	restart: function(target, room, user) {
		if (!this.can('lockdown')) return false;

		if (!Rooms.global.lockdown) {
			return this.sendReply('For safety reasons, /restart can only be used during lockdown.');
		}

		if (CommandParser.updateServerLock) {
			return this.sendReply('Wait for /updateserver to finish before using /kill.');
		}
		this.logModCommand(user.name + ' used /restart');
		var exec = require('child_process').exec;
		exec('./restart.sh');
		Rooms.global.send('|refresh|');
	},

	loadbanlist: function(target, room, user, connection) {
		if (!this.can('hotpatch')) return false;

		connection.sendTo(room, 'Loading ipbans.txt...');
		fs.readFile('config/ipbans.txt', function (err, data) {
			if (err) return;
			data = (''+data).split("\n");
			var rangebans = [];
			for (var i=0; i<data.length; i++) {
				var line = data[i].split('#')[0].trim();
				if (!line) continue;
				if (line.indexOf('/') >= 0) {
					rangebans.push(line);
				} else if (line && !Users.bannedIps[line]) {
					Users.bannedIps[line] = '#ipban';
				}
			}
			Users.checkRangeBanned = Cidr.checker(rangebans);
			connection.sendTo(room, 'ibans.txt has been reloaded.');
		});
	},

	refreshpage: function(target, room, user) {
		if (!this.can('hotpatch')) return false;
		Rooms.global.send('|refresh|');
		this.logEntry(user.name + ' used /refreshpage');
	},

	serverupdate: 'updateserver',
	gitpull : 'updateserver',
	updateserver: function(target, room, user, connection) {
		if (!user.hasConsoleAccess(connection)) {
			return this.sendReply('/updateserver - Access denied.');
		}

		if (CommandParser.updateServerLock) {
			return this.sendReply('/updateserver - Another update is already in progress. [This maybe a bug, and will require restart].');
		}

		CommandParser.updateServerLock = true;

		var logQueue = [];
		logQueue.push(user.name + ' used /updateserver');

		connection.sendTo(room, 'updating...');

		var exec = require('child_process').exec;
		exec('git diff-index --quiet HEAD --', function(error) {
			var cmd = 'git pull --rebase';
			if (error) {
				if (error.code === 1) {
					// The working directory or index have local changes.
					cmd = 'git stash;' + cmd + ';git stash pop';
				} else {
					// The most likely case here is that the user does not have
					// `git` on the PATH (which would be error.code === 127).
					connection.sendTo(room, '' + error);
					logQueue.push('' + error);
					logQueue.forEach(function(line) {
						room.logEntry(line);
					});
					CommandParser.updateServerLock = false;
					return;
				}
			}
			var entry = 'Running `' + cmd + '`';
			connection.sendTo(room, entry);
			logQueue.push(entry);
			exec(cmd, function(error, stdout, stderr) {
				('' + stdout + stderr).split('\n').forEach(function(s) {
					connection.sendTo(room, s);
					logQueue.push(s);
				});
				logQueue.forEach(function(line) {
					room.logEntry(line);
				});
				CommandParser.updateServerLock = false;
			});
		});
	},

	crashfixed: function(target, room, user) {
		if (!Rooms.global.lockdown) {
			return this.sendReply('/crashfixed - There is no active crash.');
		}
		if (!this.can('hotpatch')) return false;

		Rooms.global.lockdown = false;
		if (Rooms.lobby) {
			Rooms.lobby.modchat = false;
			Rooms.lobby.addRaw('<div class="broadcast-green"><b>We fixed the crash without restarting the server!</b><br />You may resume talking in the lobby and starting new battles.</div>');
		}
		this.logEntry(user.name + ' used /crashfixed');
	},

	crashlogged: function(target, room, user) {
		if (!Rooms.global.lockdown) {
			return this.sendReply('/crashlogged - There is no active crash.');
		}
		if (!this.can('declare')) return false;

		Rooms.global.lockdown = false;
		if (Rooms.lobby) {
			Rooms.lobby.modchat = false;
			Rooms.lobby.addRaw('<div class="broadcast-green"><b>We have logged the crash and are working on fixing it!</b><br />You may resume talking in the lobby and starting new battles.</div>');
		}
		this.logEntry(user.name + ' used /crashlogged');
	},

	'memusage': 'memoryusage',
	memoryusage: function(target) {
		if (!this.can('hotpatch')) return false;
		target = toId(target) || 'all';
		if (target === 'all') {
			this.sendReply('Loading memory usage, this might take a while.');
		}
		if (target === 'all' || target === 'rooms' || target === 'room') {
			this.sendReply('Calcualting Room size...');
			var roomSize = ResourceMonitor.sizeOfObject(Rooms);
			this.sendReply("Rooms are using " + roomSize + " bytes of memory.");
		}
		if (target === 'all' || target === 'config') {
			this.sendReply('Calculating config size...');
			var configSize = ResourceMonitor.sizeOfObject(config);
			this.sendReply("Config is using " + configSize + " bytes of memory.");
		}
		if (target === 'all' || target === 'resourcemonitor' || target === 'rm') {
			this.sendReply('Calculating Resource Monitor size...');
			var rmSize = ResourceMonitor.sizeOfObject(ResourceMonitor);
			this.sendReply("The Resource Monitor is using " + rmSize + " bytes of memory.");
		}
		if (target === 'all' || target === 'cmdp' || target === 'cp' || target === 'commandparser') {
			this.sendReply('Calculating Command Parser size...');
			var cpSize = ResourceMonitor.sizeOfObject(CommandParser);
			this.sendReply("Command Parser is using " + cpSize + " bytes of memory.");
		}
		if (target === 'all' || target === 'sim' || target === 'simulator') {
			this.sendReply('Calculating Simulator size...');
			var simSize = ResourceMonitor.sizeOfObject(Simulator);
			this.sendReply("Simulator is using " + simSize + " bytes of memory.");
		}
		if (target === 'all' || target === 'users') {
			this.sendReply('Calculating Users size...');
			var usersSize = ResourceMonitor.sizeOfObject(Users);
			this.sendReply("Users is using " + usersSize + " bytes of memory.");
		}
		if (target === 'all' || target === 'tools') {
			this.sendReply('Calculating Tools size...');
			var toolsSize = ResourceMonitor.sizeOfObject(Tools);
			this.sendReply("Tools are using " + toolsSize + " bytes of memory.");
		}
		if (target === 'all' || target === 'v8') {
			this.sendReply('Retrieving V8 memory usage...');
			var o = process.memoryUsage();
			this.sendReply(
				'Resident set size: ' + o.rss + ', ' + o.heapUsed +' heap used of ' + o.heapTotal  + ' total heap. '
				+ (o.heapTotal - o.heapUsed) + ' heap left.'
			);
			delete o;
		}
		if (target === 'all') {
			this.sendReply('Calculating Total size...');
			var total = (roomSize + configSize + rmSize + appSize + cpSize + simSize + toolsSize + usersSize) || 0;
			var units = ['bytes', 'K', 'M', 'G'];
			var converted = total;
			var unit = 0;
			while (converted > 1024) {
				converted /= 1024;
				unit++;
			}
			converted = Math.round(converted);
			this.sendReply("Total memory used: " + converted + units[unit] + " (" + total + " bytes).");
		}
		return;
	},

	bash: function(target, room, user, connection) {
		if (!user.hasConsoleAccess(connection)) {
			return this.sendReply('/bash - Access denied.');
		}

		var exec = require('child_process').exec;
		exec(target, function(error, stdout, stderr) {
			connection.sendTo(room, ('' + stdout + stderr));
		});
	},

	eval: function(target, room, user, connection, cmd, message) {
		if (!user.hasConsoleAccess(connection)) {
			return this.sendReply("/eval - Access denied.");
		}
		if (!this.canBroadcast()) return;
		this.logModCommand(user.name + ' used eval');
		fs.appendFile('logs/eval.txt',user.name+' used eval: '+target+'\n');

		if (!this.broadcasting) this.sendReply('||>> '+target);
		try {
			var battle = room.battle;
			var me = user;
			this.sendReply('||<< '+eval(target));
		} catch (e) {
			this.sendReply('||<< error: '+e.message);
			var stack = '||'+(''+e.stack).replace(/\n/g,'\n||');
			connection.sendTo(room, stack);
		}
	},

	evalbattle: function(target, room, user, connection, cmd, message) {
		if (!user.hasConsoleAccess(connection)) {
			return this.sendReply("/evalbattle - Access denied.");
		}
		if (!this.canBroadcast()) return;
		if (!room.battle) {
			return this.sendReply("/evalbattle - This isn't a battle room.");
		}

		room.battle.send('eval', target.replace(/\n/g, '\f'));
	},

	/*********************************************************
	 * Battle commands
	 *********************************************************/

	concede: 'forfeit',
	surrender: 'forfeit',
	forfeit: function(target, room, user) {
		if (!room.battle) {
			return this.sendReply("There's nothing to forfeit here.");
		}
		if (!room.forfeit(user)) {
			return this.sendReply("You can't forfeit this battle.");
		}
	},

	savereplay: function(target, room, user, connection) {
		if (!room || !room.battle) return;
		var logidx = 2; // spectator log (no exact HP)
		if (room.battle.ended) {
			// If the battle is finished when /savereplay is used, include
			// exact HP in the replay log.
			logidx = 3;
		}
		var data = room.getLog(logidx).join("\n");
		var datahash = crypto.createHash('md5').update(data.replace(/[^(\x20-\x7F)]+/g,'')).digest('hex');

		LoginServer.request('prepreplay', {
			id: room.id.substr(7),
			loghash: datahash,
			p1: room.p1.name,
			p2: room.p2.name,
			format: room.format
		}, function(success) {
			connection.send('|queryresponse|savereplay|'+JSON.stringify({
				log: data,
				id: room.id.substr(7)
			}));
		});
	},

	mv: 'move',
	attack: 'move',
	move: function(target, room, user) {
		if (!room.decision) return this.sendReply('You can only do this in battle rooms.');

		room.decision(user, 'choose', 'move '+target);
	},

	sw: 'switch',
	switch: function(target, room, user) {
		if (!room.decision) return this.sendReply('You can only do this in battle rooms.');

		room.decision(user, 'choose', 'switch '+parseInt(target,10));
	},

	choose: function(target, room, user) {
		if (!room.decision) return this.sendReply('You can only do this in battle rooms.');

		room.decision(user, 'choose', target);
	},

	undo: function(target, room, user) {
		if (!room.decision) return this.sendReply('You can only do this in battle rooms.');

		room.decision(user, 'undo', target);
	},

	team: function(target, room, user) {
		if (!room.decision) return this.sendReply('You can only do this in battle rooms.');

		room.decision(user, 'choose', 'team '+target);
	},

	joinbattle: function(target, room, user) {
		if (!room.joinBattle) return this.sendReply('You can only do this in battle rooms.');
		if (!user.can('joinbattle', null, room)) return this.popupReply("You must be a roomvoice to join a battle you didn't start. Ask a player to use /roomvoice on you to join this battle.");

		room.joinBattle(user);
	},

	partbattle: 'leavebattle',
	leavebattle: function(target, room, user) {
		if (!room.leaveBattle) return this.sendReply('You can only do this in battle rooms.');

		room.leaveBattle(user);
	},

	kickbattle: function(target, room, user) {
		if (!room.leaveBattle) return this.sendReply('You can only do this in battle rooms.');

		target = this.splitTarget(target);
		var targetUser = this.targetUser;
		if (!targetUser || !targetUser.connected) {
			return this.sendReply('User '+this.targetUsername+' not found.');
		}
		if (!this.can('kick', targetUser)) return false;

		if (room.leaveBattle(targetUser)) {
			this.addModCommand(''+targetUser.name+' was kicked from a battle by '+user.name+'' + (target ? " (" + target + ")" : ""));
		} else {
			this.sendReply("/kickbattle - User isn\'t in battle.");
		}
	},

	kickinactive: function(target, room, user) {
		if (room.requestKickInactive) {
			room.requestKickInactive(user);
		} else {
			this.sendReply('You can only kick inactive players from inside a room.');
		}
	},

	timer: function(target, room, user) {
		target = toId(target);
		if (room.requestKickInactive) {
			if (target === 'off' || target === 'stop') {
				room.stopKickInactive(user, user.can('timer'));
			} else if (target === 'on' || !target) {
				room.requestKickInactive(user, user.can('timer'));
			} else {
				this.sendReply("'"+target+"' is not a recognized timer state.");
			}
		} else {
			this.sendReply('You can only set the timer from inside a room.');
		}
	},

	forcetie: 'forcewin',
	forcewin: function(target, room, user) {
		if (!this.can('forcewin')) return false;
		if (!room.battle) {
			this.sendReply('/forcewin - This is not a battle room.');
			return false;
		}

		room.battle.endType = 'forced';
		if (!target) {
			room.battle.tie();
			this.logModCommand(user.name+' forced a tie.');
			return false;
		}
		target = Users.get(target);
		if (target) target = target.userid;
		else target = '';

		if (target) {
			room.battle.win(target);
			this.logModCommand(user.name+' forced a win for '+target+'.');
		}

	},

	/*********************************************************
	 * Challenging and searching commands
	 *********************************************************/

	cancelsearch: 'search',
	search: function(target, room, user) {
		if (target) {
			if (config.pmmodchat) {
				var userGroup = user.group;
				if (config.groupsranking.indexOf(userGroup) < config.groupsranking.indexOf(config.pmmodchat)) {
					var groupName = config.groups[config.pmmodchat].name;
					if (!groupName) groupName = config.pmmodchat;
					this.popupReply('Because moderated chat is set, you must be of rank ' + groupName +' or higher to search for a battle.');
					return false;
				}
			}
			Rooms.global.searchBattle(user, target);
		} else {
			Rooms.global.cancelSearch(user);
		}
	},

	chall: 'challenge',
	challenge: function(target, room, user, connection) {
		target = this.splitTarget(target);
		var targetUser = this.targetUser;
		if (!targetUser || !targetUser.connected) {
			return this.popupReply("The user '"+this.targetUsername+"' was not found.");
		}
		if (targetUser.blockChallenges && !user.can('bypassblocks', targetUser)) {
			return this.popupReply("The user '"+this.targetUsername+"' is not accepting challenges right now.");
		}
		if (targetUser.isAway) {
			return this.popupReply("The user '"+this.targetUsername+"' is currently set as away so cannot be challenged.");
		}
		if (config.pmmodchat) {
			var userGroup = user.group;
			if (config.groupsranking.indexOf(userGroup) < config.groupsranking.indexOf(config.pmmodchat)) {
				var groupName = config.groups[config.pmmodchat].name;
				if (!groupName) groupName = config.pmmodchat;
				this.popupReply('Because moderated chat is set, you must be of rank ' + groupName +' or higher to challenge users.');
				return false;
			}
		}
		user.prepBattle(target, 'challenge', connection, function (result) {
			if (result) user.makeChallenge(targetUser, target);
		});
	},

	idle: 'blockchallenges',
	blockchallenges: function(target, room, user) {
		user.blockChallenges = true;
		this.sendReply('You are now blocking all incoming challenge requests.');
	},

	allowchallenges: function(target, room, user) {
		user.blockChallenges = false;
		this.sendReply('You are available for challenges from now on.');
	},

	cchall: 'cancelChallenge',
	cancelchallenge: function(target, room, user) {
		user.cancelChallengeTo(target);
	},

	accept: function(target, room, user, connection) {
		var userid = toUserid(target);
		var format = '';
		if (user.challengesFrom[userid]) format = user.challengesFrom[userid].format;
		if (!format) {
			this.popupReply(target+" cancelled their challenge before you could accept it.");
			return false;
		}
		user.prepBattle(format, 'challenge', connection, function (result) {
			if (result) user.acceptChallengeFrom(userid);
		});
	},

	reject: function(target, room, user) {
		user.rejectChallengeFrom(toUserid(target));
	},

	saveteam: 'useteam',
	utm: 'useteam',
	useteam: function(target, room, user) {
		user.team = target;
	},

	/*********************************************************
	 * Low-level
	 *********************************************************/

	cmd: 'query',
	query: function(target, room, user, connection) {
		// Avoid guest users to use the cmd errors to ease the app-layer attacks in emergency mode
		var trustable = (!config.emergency || (user.named && user.authenticated));
		if (config.emergency && ResourceMonitor.countCmd(connection.ip, user.name)) return false;
		var spaceIndex = target.indexOf(' ');
		var cmd = target;
		if (spaceIndex > 0) {
			cmd = target.substr(0, spaceIndex);
			target = target.substr(spaceIndex+1);
		} else {
			target = '';
		}
		if (cmd === 'userdetails') {

			var targetUser = Users.get(target);
			if (!trustable || !targetUser) {
				connection.send('|queryresponse|userdetails|'+JSON.stringify({
					userid: toId(target),
					rooms: false
				}));
				return false;
			}
			var roomList = {};
			for (var i in targetUser.roomCount) {
				if (i==='global') continue;
				var targetRoom = Rooms.get(i);
				if (!targetRoom || targetRoom.isPrivate) continue;
				var roomData = {};
				if (targetRoom.battle) {
					var battle = targetRoom.battle;
					roomData.p1 = battle.p1?' '+battle.p1:'';
					roomData.p2 = battle.p2?' '+battle.p2:'';
				}
				roomList[i] = roomData;
			}
			if (!targetUser.roomCount['global']) roomList = false;
			var userdetails = {
				userid: targetUser.userid,
				avatar: targetUser.avatar,
				rooms: roomList
			};
			if (user.can('ip', targetUser)) {
				var ips = Object.keys(targetUser.ips);
				if (ips.length === 1) {
					userdetails.ip = ips[0];
				} else {
					userdetails.ips = ips;
				}
			}
			connection.send('|queryresponse|userdetails|'+JSON.stringify(userdetails));

		} else if (cmd === 'roomlist') {
			if (!trustable) return false;
			connection.send('|queryresponse|roomlist|'+JSON.stringify({
				rooms: Rooms.global.getRoomList(true)
			}));

		} else if (cmd === 'rooms') {
			if (!trustable) return false;
			connection.send('|queryresponse|rooms|'+JSON.stringify(
				Rooms.global.getRooms()
			));

		}
	},

	trn: function(target, room, user, connection) {
		var commaIndex = target.indexOf(',');
		var targetName = target;
		var targetAuth = false;
		var targetToken = '';
		if (commaIndex >= 0) {
			targetName = target.substr(0,commaIndex);
			target = target.substr(commaIndex+1);
			commaIndex = target.indexOf(',');
			targetAuth = target;
			if (commaIndex >= 0) {
				targetAuth = !!parseInt(target.substr(0,commaIndex),10);
				targetToken = target.substr(commaIndex+1);
			}
		}
		user.rename(targetName, targetToken, targetAuth, connection);
	},

};

//poof functions, still not neat
function getRandMessage(user){
	user = escapeHTML(user.name);
	var numMessages = 37; // numMessages will always be the highest case # + 1 //increasing this will make the default appear more often
	var message = '~~ ';
	switch(Math.floor(Math.random()*numMessages)){
		case 0: message = message + user + ' got spanked too hard by BrittleWind!';
		break;
		case 1: message = message + user + ' looked at Aura\'s face!';
		break;
		case 2: message = message + user + ' used Explosion!';
		break;
		case 3: message = message + user + ' was swallowed up by the Earth!';
		break;
		case 4: message = message + user + ' was sold in a slave trade to a Chinese man!';
		break;	
		case 5: message = message + user + ' was eaten by Lex!';
		break;
		case 6: message = message + user + ' was sucker punched by Absol!';
		break;
		case 7: message = message + user + ' has left the building.';
		break;
		case 8: message = message + user + ' got lost in the woods!';
		break;
		case 9: message = message + user + ' left for their lover!';
		break;
		case 10: message = message + user + ' couldn\'t handle the coldness of Frost!';
		break;
		case 11: message = message + user + ' was hit by Magikarp\'s Revenge!';
		break;
		case 12: message = message + user + ' was sucked into a whirlpool!';
		break;
		case 13: message = message + user + ' got scared and left the server!';
		break;
		case 14: message = message + user + ' went into a cave without a repel!';
		break;
		case 15: message = message + user + ' got eaten by a bunch of piranhas!';
		break;
		case 16: message = message + user + ' ventured too deep into the forest without an escape rope';
		break;
		case 17: message = message + 'A large spider descended from the sky and picked up ' + user + '.';
		break;
		case 18: message = message + user + ' was tricked by Fizz!';
		break;
		case 19: message = message + user + ' woke up an angry Snorlax!';
		break;
		case 20: message = message + user + ' was forced to give jd an oil massage (boiling oil)!'; 
		break;
		case 21: message = message + user + ' was used as shark bait!';
		break;
		case 22: message = message + user + ' peered through the hole on Shedinja\'s back';
		break;
		case 23: message = message + user + ' received judgment from the almighty Arceus!';
		break;
		case 24: message = message + user + ' used Final Gambit and missed!';
		break;
		case 25: message = message + user + ' went into grass without any pokemon!';
		break;
		case 26: message = message + user + ' made a Slowbro angry!';
		break;
		case 27: message = message + user + ' took a focus punch from Breloom!';
		break;
		case 28: message = message + user + ' got lost in the illusion of reality.';
		break;
		case 29: message = message + user + ' ate a bomb!';
		break;
		case 30: message = message + 'BrittleWind accidentally spanked ' + user + ' too hard!';
		break;
		case 31: message = message + user + ' left for a timeout!';
		break;
		case 32: message = message + user + ' fell into a snake pit!'; 
		break;
		case 33: message = message + user + ' got eaten by sharks!';
		break;
		case 34: message = message + user + ' was swallowed whole by a giant wigglytuff!';// Bought by Lyrical WigglyTuff 
		break;
		case 35: message = message + user + ' was fused with Zarif!'; //bought by Infernape/Zarif
		break;
		case 36: message = message + user + ' fades into nothingness!'; // bought by Unknown's Remnant
		break;
		case 37: message = message + user + ' was swept to sleep by frost janitor'; // bought by frost janitor
		break;
		default: message = message + user + ' bought a poisoned Coke!';
	};
	message = message + ' ~~';
	return message;
}

//i was going to format this, but wtf
function MD5(f){function i(b,c){var d,e,f,g,h;f=b&2147483648;g=c&2147483648;d=b&1073741824;e=c&1073741824;h=(b&1073741823)+(c&1073741823);return d&e?h^2147483648^f^g:d|e?h&1073741824?h^3221225472^f^g:h^1073741824^f^g:h^f^g}function j(b,c,d,e,f,g,h){b=i(b,i(i(c&d|~c&e,f),h));return i(b<<g|b>>>32-g,c)}function k(b,c,d,e,f,g,h){b=i(b,i(i(c&e|d&~e,f),h));return i(b<<g|b>>>32-g,c)}function l(b,c,e,d,f,g,h){b=i(b,i(i(c^e^d,f),h));return i(b<<g|b>>>32-g,c)}function m(b,c,e,d,f,g,h){b=i(b,i(i(e^(c|~d),
f),h));return i(b<<g|b>>>32-g,c)}function n(b){var c="",e="",d;for(d=0;d<=3;d++)e=b>>>d*8&255,e="0"+e.toString(16),c+=e.substr(e.length-2,2);return c}var g=[],o,p,q,r,b,c,d,e,f=function(b){for(var b=b.replace(/\r\n/g,"\n"),c="",e=0;e<b.length;e++){var d=b.charCodeAt(e);d<128?c+=String.fromCharCode(d):(d>127&&d<2048?c+=String.fromCharCode(d>>6|192):(c+=String.fromCharCode(d>>12|224),c+=String.fromCharCode(d>>6&63|128)),c+=String.fromCharCode(d&63|128))}return c}(f),g=function(b){var c,d=b.length;c=
d+8;for(var e=((c-c%64)/64+1)*16,f=Array(e-1),g=0,h=0;h<d;)c=(h-h%4)/4,g=h%4*8,f[c]|=b.charCodeAt(h)<<g,h++;f[(h-h%4)/4]|=128<<h%4*8;f[e-2]=d<<3;f[e-1]=d>>>29;return f}(f);b=1732584193;c=4023233417;d=2562383102;e=271733878;for(f=0;f<g.length;f+=16)o=b,p=c,q=d,r=e,b=j(b,c,d,e,g[f+0],7,3614090360),e=j(e,b,c,d,g[f+1],12,3905402710),d=j(d,e,b,c,g[f+2],17,606105819),c=j(c,d,e,b,g[f+3],22,3250441966),b=j(b,c,d,e,g[f+4],7,4118548399),e=j(e,b,c,d,g[f+5],12,1200080426),d=j(d,e,b,c,g[f+6],17,2821735955),c=
j(c,d,e,b,g[f+7],22,4249261313),b=j(b,c,d,e,g[f+8],7,1770035416),e=j(e,b,c,d,g[f+9],12,2336552879),d=j(d,e,b,c,g[f+10],17,4294925233),c=j(c,d,e,b,g[f+11],22,2304563134),b=j(b,c,d,e,g[f+12],7,1804603682),e=j(e,b,c,d,g[f+13],12,4254626195),d=j(d,e,b,c,g[f+14],17,2792965006),c=j(c,d,e,b,g[f+15],22,1236535329),b=k(b,c,d,e,g[f+1],5,4129170786),e=k(e,b,c,d,g[f+6],9,3225465664),d=k(d,e,b,c,g[f+11],14,643717713),c=k(c,d,e,b,g[f+0],20,3921069994),b=k(b,c,d,e,g[f+5],5,3593408605),e=k(e,b,c,d,g[f+10],9,38016083),
d=k(d,e,b,c,g[f+15],14,3634488961),c=k(c,d,e,b,g[f+4],20,3889429448),b=k(b,c,d,e,g[f+9],5,568446438),e=k(e,b,c,d,g[f+14],9,3275163606),d=k(d,e,b,c,g[f+3],14,4107603335),c=k(c,d,e,b,g[f+8],20,1163531501),b=k(b,c,d,e,g[f+13],5,2850285829),e=k(e,b,c,d,g[f+2],9,4243563512),d=k(d,e,b,c,g[f+7],14,1735328473),c=k(c,d,e,b,g[f+12],20,2368359562),b=l(b,c,d,e,g[f+5],4,4294588738),e=l(e,b,c,d,g[f+8],11,2272392833),d=l(d,e,b,c,g[f+11],16,1839030562),c=l(c,d,e,b,g[f+14],23,4259657740),b=l(b,c,d,e,g[f+1],4,2763975236),
e=l(e,b,c,d,g[f+4],11,1272893353),d=l(d,e,b,c,g[f+7],16,4139469664),c=l(c,d,e,b,g[f+10],23,3200236656),b=l(b,c,d,e,g[f+13],4,681279174),e=l(e,b,c,d,g[f+0],11,3936430074),d=l(d,e,b,c,g[f+3],16,3572445317),c=l(c,d,e,b,g[f+6],23,76029189),b=l(b,c,d,e,g[f+9],4,3654602809),e=l(e,b,c,d,g[f+12],11,3873151461),d=l(d,e,b,c,g[f+15],16,530742520),c=l(c,d,e,b,g[f+2],23,3299628645),b=m(b,c,d,e,g[f+0],6,4096336452),e=m(e,b,c,d,g[f+7],10,1126891415),d=m(d,e,b,c,g[f+14],15,2878612391),c=m(c,d,e,b,g[f+5],21,4237533241),
b=m(b,c,d,e,g[f+12],6,1700485571),e=m(e,b,c,d,g[f+3],10,2399980690),d=m(d,e,b,c,g[f+10],15,4293915773),c=m(c,d,e,b,g[f+1],21,2240044497),b=m(b,c,d,e,g[f+8],6,1873313359),e=m(e,b,c,d,g[f+15],10,4264355552),d=m(d,e,b,c,g[f+6],15,2734768916),c=m(c,d,e,b,g[f+13],21,1309151649),b=m(b,c,d,e,g[f+4],6,4149444226),e=m(e,b,c,d,g[f+11],10,3174756917),d=m(d,e,b,c,g[f+2],15,718787259),c=m(c,d,e,b,g[f+9],21,3951481745),b=i(b,o),c=i(c,p),d=i(d,q),e=i(e,r);return(n(b)+n(c)+n(d)+n(e)).toLowerCase()};



var colorCache = {};

function hashColor(name) {
	if (colorCache[name]) return colorCache[name];

	var hash = MD5(name);
	var H = parseInt(hash.substr(4, 4), 16) % 360;
	var S = parseInt(hash.substr(0, 4), 16) % 50 + 50;
	var L = parseInt(hash.substr(8, 4), 16) % 20 + 25;

	var m1, m2, hue;
	var r, g, b
	S /=100;
	L /= 100;
	if (S == 0)
	r = g = b = (L * 255).toString(16);
	else {
	if (L <= 0.5)
	m2 = L * (S + 1);
	else
	m2 = L + S - L * S;
	m1 = L * 2 - m2;
	hue = H / 360;
	r = HueToRgb(m1, m2, hue + 1/3);
	g = HueToRgb(m1, m2, hue);
	b = HueToRgb(m1, m2, hue - 1/3);
}


colorCache[name] = '#' + r + g + b;
return colorCache[name];
}

function HueToRgb(m1, m2, hue) {
	var v;
	if (hue < 0)
		hue += 1;
	else if (hue > 1)
		hue -= 1;

	if (6 * hue < 1)
		v = m1 + (m2 - m1) * hue * 6;
	else if (2 * hue < 1)
		v = m2;
	else if (3 * hue < 2)
		v = m1 + (m2 - m1) * (2/3 - hue) * 6;
	else
		v = m1;

	return (255 * v).toString(16);
}

function escapeHTML(target) {
	if (!target) return false;
	target = target.replace(/&(?!\w+;)/g, '&amp;')
  	target = target.replace(/</g, '&lt;')
    target = target.replace(/>/g, '&gt;')
   	target = target.replace(/"/g, '&quot;');
   	return target;
}

function splint(target) {
	//splittyDiddles
	var cmdArr =  target.split(",");
	for (var i = 0; i < cmdArr.length; i++) cmdArr[i] = cmdArr[i].trim();
	return cmdArr;
}<|MERGE_RESOLUTION|>--- conflicted
+++ resolved
@@ -827,13 +827,8 @@
 		for (var ip in targetUser.ips) {
 			room.bannedIps[ip] = true;
 		}
-<<<<<<< HEAD
-		targetUser.popup(user.name+" has banned you from the room " + room.id + "." + (target ? " (" + target + ")" : ""));
-		this.addRoomCommand(""+targetUser.name+" was banned from room " + room.id + " by "+user.name+"." + (target ? " (" + target + ")" : ""), room.id);
-=======
 		targetUser.popup(user.name+" has banned you from the room " + room.id + ". To appeal the ban, PM the moderator that banned you or a room owner." + (target ? " (" + target + ")" : ""));
 		this.addModCommand(""+targetUser.name+" was banned from room " + room.id + " by "+user.name+"." + (target ? " (" + target + ")" : ""));
->>>>>>> 8cf29103
 		var alts = targetUser.getAlts();
 		if (alts.length) {
 			this.addRoomCommand(""+targetUser.name+"'s alts were also banned from room " + room.id + ": "+alts.join(", "), room.id);
@@ -1132,15 +1127,12 @@
 
 		this.addModCommand(''+targetUser.name+' was warned by '+user.name+'.' + (target ? " (" + target + ")" : ""));
 		targetUser.send('|c|~|/warn '+target);
-<<<<<<< HEAD
 		try {
 			frostcommands.addWarnCount(user.userid);
 		} catch (e) {
 			return;
 		}
-=======
 		this.add('|unlink|' + targetUser.userid);
->>>>>>> 8cf29103
 	},
 
 	kickto: 'redir',
@@ -1164,7 +1156,6 @@
 			return this.sendReply('User '+this.targetUsername+' is not in the room ' + room.id + '.');
 		}
 		if (targetUser.joinRoom(target) === false) return this.sendReply('User "' + targetUser.name + '" could not be joined to room ' + target + '. They could be banned from the room.');
-<<<<<<< HEAD
 		var roomName = (targetRoom.isPrivate)? 'a private room' : 'room ' + target;
 		if (!room.auth) {
 			this.addModCommand(targetUser.name + ' was redirected to ' + roomName + ' by ' + user.name + '.');
@@ -1174,11 +1165,6 @@
 			this.addRoomCommand(targetUser.name + ' was redirected to ' + roomName + ' by ' + user.name + '.', room.id);
 			targetUser.leaveRoom(room);
 		}
-=======
-		var roomName = (targetRoom.isPrivate)? 'a private room' : 'room ' + targetRoom.title;
-		this.addModCommand(targetUser.name + ' was redirected to ' + roomName + ' by ' + user.name + '.');
-		targetUser.leaveRoom(room);
->>>>>>> 8cf29103
 	},
 
 	m: 'mute',
