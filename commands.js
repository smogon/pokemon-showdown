--- conflicted
+++ resolved
@@ -2226,13 +2226,8 @@
 			this.sendReply("/help OR /h OR /? - Gives you help.");
 		} else if (!target) {
 			this.sendReply("COMMANDS: /nick, /avatar, /rating, /whois, /msg, /reply, /ignore, /away, /back, /timestamps, /highlight");
-<<<<<<< HEAD
-			this.sendReply("INFORMATIONAL COMMANDS: /data, /dexsearch, /movesearch, /groups, /faq, /rules, /intro, /tiers, /othermetas, /learn, /analysis, /calc (replace / with ! to broadcast. Broadcasting requires: " + Users.getGroupsThatCan('broadcast', room).join(" ") + ")");
+			this.sendReply("INFORMATIONAL COMMANDS: /data, /dexsearch, /movesearch, /groups, /faq, /rules, /intro, /formatshelp, /othermetas, /learn, /analysis, /calc (replace / with ! to broadcast. Broadcasting requires: " + Users.getGroupsThatCan('broadcast', room).join(" ") + ")");
 			if (user.group !== Config.groups.default[room.auth ? room.type + 'Room' : 'global']) {
-=======
-			this.sendReply("INFORMATIONAL COMMANDS: /data, /dexsearch, /movesearch, /groups, /faq, /rules, /intro, /formatshelp, /othermetas, /learn, /analysis, /calc (replace / with ! to broadcast. Broadcasting requires: + % @ # & ~)");
-			if (user.group !== Config.groupsranking[0]) {
->>>>>>> c1a16230
 				this.sendReply("DRIVER COMMANDS: /warn, /mute, /hourmute, /unmute, /alts, /forcerename, /modlog, /modnote, /lock, /unlock, /announce, /redirect");
 				this.sendReply("MODERATOR COMMANDS: /ban, /unban, /ip, /modchat");
 				this.sendReply("LEADER COMMANDS: /declare, /forcetie, /forcewin, /promote, /demote, /banip, /unbanall");
