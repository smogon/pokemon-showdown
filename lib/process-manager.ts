/**
 * Process Manager
 * Pokemon Showdown - http://pokemonshowdown.com/
 *
 * This file abstract out multiprocess logic involved in several tasks.
 *
 * Child processes can be queried.
 *
 * @license MIT
 */

import * as child_process from 'child_process';
import * as cluster from 'cluster';
import * as path from 'path';
import * as Streams from './streams';

type ChildProcess = child_process.ChildProcess;
type Worker = cluster.Worker;

const ROOT_DIR = path.resolve(__dirname, '..');

export const processManagers: ProcessManager[] = [];
export const disabled = false;

export function exec(args: string, execOptions?: child_process.ExecOptions): Promise<{stderr: string, stdout: string}>;
export function exec(
	args: [string, ...string[]], execOptions?: child_process.ExecFileOptions
): Promise<{stderr: string, stdout: string}>;
export function exec(args: string | string[], execOptions?: AnyObject) {
	if (Array.isArray(args)) {
		const cmd = args.shift();
		if (!cmd) throw new Error(`You must pass a command to ProcessManager.exec.`);
		return new Promise<{stderr: string, stdout: string}>((resolve, reject) => {
			child_process.execFile(cmd, args, execOptions, (err, stdout, stderr) => {
				if (err) reject(err);
				if (typeof stdout !== 'string') stdout = stdout.toString();
				if (typeof stderr !== 'string') stderr = stderr.toString();
				resolve({stdout, stderr});
			});
		});
	} else {
		return new Promise<string>((resolve, reject) => {
			child_process.exec(args, execOptions, (error, stdout, stderr) => {
				if (error) reject(error);
				if (typeof stdout !== 'string') stdout = stdout.toString();
				resolve(stdout);
			});
		});
	}
}

class SubprocessStream extends Streams.ObjectReadWriteStream<string> {
	process: StreamProcessWrapper;
	taskId: number;
	constructor(process: StreamProcessWrapper, taskId: number) {
		super();
		this.process = process;
		this.taskId = taskId;
		this.process.process.send(`${taskId}\nNEW`);
	}
	_write(message: string) {
		if (!this.process.process.connected) {
			this.pushError(new Error(`Process disconnected (possibly crashed?)`));
			return;
		}
		this.process.process.send(`${this.taskId}\nWRITE\n${message}`);
		// responses are handled in ProcessWrapper
	}
	_writeEnd() {
		this.process.process.send(`${this.taskId}\nWRITEEND`);
	}
	_destroy() {
		if (!this.process.process.connected) return;
		this.process.process.send(`${this.taskId}\nDESTROY`);
		this.process.deleteStream(this.taskId);
		this.process = null!;
	}
}

class RawSubprocessStream extends Streams.ObjectReadWriteStream<string> {
	process: RawProcessWrapper;
	constructor(process: RawProcessWrapper) {
		super();
		this.process = process;
	}
	_write(message: string) {
		if (!this.process.getProcess().connected) {
			// no error because the crash handler should already have shown an error, and
			// sometimes harmless messages are sent during cleanup
			return;
		}
		this.process.process.send(message);
		// responses are handled in ProcessWrapper
	}
}

<<<<<<< HEAD
export interface ProcessWrapper {
	load: number;
=======
interface ProcessWrapper {
	getLoad: () => number;
>>>>>>> 965eaff8
	process: ChildProcess | Worker;
	release: () => Promise<void>;
	getProcess: () => ChildProcess;
}

/** Wraps the process object in the PARENT process. */
export class QueryProcessWrapper<T, U> implements ProcessWrapper {
	process: ChildProcess;
	taskId: number;
	pendingTasks: Map<number, (resp: U) => void>;
	messageCallback: ((message: string) => any) | null;
	pendingRelease: Promise<void> | null;
	resolveRelease: (() => void) | null;
	debug?: string;

	constructor(file: string, messageCallback?: (message: string) => any) {
		this.process = child_process.fork(file, [], {cwd: ROOT_DIR});
		this.taskId = 0;
		this.pendingTasks = new Map();
		this.pendingRelease = null;
		this.resolveRelease = null;
		this.messageCallback = messageCallback || null;

		this.process.on('message', (message: string) => {
			if (message.startsWith('THROW\n')) {
				const error = new Error();
				error.stack = message.slice(6);
				throw error;
			}

			if (message.startsWith('DEBUG\n')) {
				this.debug = message.slice(6);
				return;
			}

			if (this.messageCallback && message.startsWith(`CALLBACK\n`)) {
				this.messageCallback(message.slice(9));
				return;
			}

			const nlLoc = message.indexOf('\n');
			if (nlLoc <= 0) throw new Error(`Invalid response ${message}`);
			const taskId = parseInt(message.slice(0, nlLoc));
			const resolve = this.pendingTasks.get(taskId);
			if (!resolve) throw new Error(`Invalid taskId ${message.slice(0, nlLoc)}`);
			this.pendingTasks.delete(taskId);
			resolve(JSON.parse(message.slice(nlLoc + 1)));

			if (this.resolveRelease && !this.getLoad()) this.destroy();
		});
	}

	getProcess() {
		return this.process;
	}

	getLoad() {
		return this.pendingTasks.size;
	}

	query(input: T): Promise<U> {
		this.taskId++;
		const taskId = this.taskId;
		this.process.send(`${taskId}\n${JSON.stringify(input)}`);
		return new Promise(resolve => {
			this.pendingTasks.set(taskId, resolve);
		});
	}

	release(): Promise<void> {
		if (this.pendingRelease) return this.pendingRelease;
		if (!this.getLoad()) {
			this.destroy();
		} else {
			this.pendingRelease = new Promise(resolve => {
				this.resolveRelease = resolve;
			});
		}
		return this.pendingRelease as Promise<void>;
	}

	destroy() {
		if (this.pendingRelease && !this.resolveRelease) {
			// already destroyed
			return;
		}
		this.process.disconnect();
		for (const resolver of this.pendingTasks.values()) {
			// maybe we should track reject functions too...
			resolver('' as any);
		}
		this.pendingTasks.clear();
		if (this.resolveRelease) {
			this.resolveRelease();
			this.resolveRelease = null;
		} else if (!this.pendingRelease) {
			this.pendingRelease = Promise.resolve();
		}
	}
}

/** Wraps the process object in the PARENT process. */
export class StreamProcessWrapper implements ProcessWrapper {
	process: ChildProcess;
	taskId = 0;
	activeStreams = new Map<number, SubprocessStream>();
	pendingRelease: Promise<void> | null = null;
	resolveRelease: (() => void) | null = null;
	debug?: string;

	setDebug(message: string) {
		this.debug = (this.debug || '').slice(-32768) + '\n=====\n' + message;
	}
	messageCallback?: (message: string) => any;

	constructor(file: string, messageCallback?: (message: string) => any) {
		this.process = child_process.fork(file, [], {cwd: ROOT_DIR});
		this.messageCallback = messageCallback;

		this.process.on('message', (message: string) => {
			if (message.startsWith('THROW\n')) {
				const error = new Error();
				error.stack = message.slice(6);
				throw error;
			}

			if (this.messageCallback && message.startsWith(`CALLBACK\n`)) {
				this.messageCallback(message.slice(9));
				return;
			}

			if (message.startsWith('DEBUG\n')) {
				this.setDebug(message.slice(6));
				return;
			}

			let nlLoc = message.indexOf('\n');
			if (nlLoc <= 0) throw new Error(`Invalid response ${message}`);
			const taskId = parseInt(message.slice(0, nlLoc));
			const stream = this.activeStreams.get(taskId);
			if (!stream) return; // stream already destroyed

			message = message.slice(nlLoc + 1);
			nlLoc = message.indexOf('\n');
			if (nlLoc < 0) nlLoc = message.length;
			const messageType = message.slice(0, nlLoc);
			message = message.slice(nlLoc + 1);

			if (messageType === 'END') {
				stream.pushEnd();
				this.deleteStream(taskId);
				return;
			} else if (messageType === 'PUSH') {
				stream.push(message);
			} else if (messageType === 'THROW') {
				const error = new Error();
				error.stack = message;
				stream.pushError(error, true);
			} else {
				throw new Error(`Unrecognized messageType ${messageType}`);
			}
		});
	}

	getLoad() {
		return this.activeStreams.size;
	}

	getProcess() {
		return this.process;
	}

	deleteStream(taskId: number) {
		this.activeStreams.delete(taskId);
		// try to release
		if (this.resolveRelease && !this.getLoad()) void this.destroy();
	}

	createStream(): SubprocessStream {
		this.taskId++;
		const taskId = this.taskId;
		const stream = new SubprocessStream(this, taskId);
		this.activeStreams.set(taskId, stream);
		return stream;
	}

	release(): Promise<void> {
		if (this.pendingRelease) return this.pendingRelease;
		if (!this.getLoad()) {
			void this.destroy();
		} else {
			this.pendingRelease = new Promise(resolve => {
				this.resolveRelease = resolve;
			});
		}
		return this.pendingRelease as Promise<void>;
	}

	destroy() {
		if (this.pendingRelease && !this.resolveRelease) {
			// already destroyed
			return;
		}
		this.process.disconnect();
		const destroyed = [];
		for (const stream of this.activeStreams.values()) {
			destroyed.push(stream.destroy());
		}
		this.activeStreams.clear();
		if (this.resolveRelease) {
			this.resolveRelease();
			this.resolveRelease = null;
		} else if (!this.pendingRelease) {
			this.pendingRelease = Promise.resolve();
		}
		return Promise.all(destroyed);
	}
}

/**
 * A container for a RawProcessManager stream. This is usually the
 * RawProcessWrapper, but it can also be a fake RawProcessWrapper if the PM is
 * told to spawn 0 worker processes.
 */
export class StreamWorker {
	load = 0;
	workerid = 0;
	stream: Streams.ObjectReadWriteStream<string>;
	constructor(stream: Streams.ObjectReadWriteStream<string>) {
		this.stream = stream;
	}
}

/** Wraps the process object in the PARENT process. */
export class RawProcessWrapper implements ProcessWrapper, StreamWorker {
	process: ChildProcess & {process: undefined} | Worker;
	taskId = 0;
	stream: RawSubprocessStream;
	pendingRelease: Promise<void> | null = null;
	resolveRelease: (() => void) | null = null;
	debug?: string;
	workerid = 0;

	/** Not managed by RawProcessWrapper itself */
	load = 0;

	setDebug(message: string) {
		this.debug = (this.debug || '').slice(-32768) + '\n=====\n' + message;
	}

	constructor(file: string, isCluster?: boolean, env?: AnyObject) {
		if (isCluster) {
			this.process = cluster.fork(env);
			this.workerid = this.process.id;
		} else {
			this.process = child_process.fork(file, [], {cwd: ROOT_DIR, env}) as any;
		}

		this.process.on('message', (message: string) => {
			this.stream.push(message);
		});

		this.stream = new RawSubprocessStream(this);
	}

	getLoad() {
		return this.load;
	}
	getProcess() {
		return this.process.process ? this.process.process : this.process;
	}

	release(): Promise<void> {
		if (this.pendingRelease) return this.pendingRelease;
		if (!this.getLoad()) {
			void this.destroy();
		} else {
			this.pendingRelease = new Promise(resolve => {
				this.resolveRelease = resolve;
			});
		}
		return this.pendingRelease as Promise<void>;
	}

	destroy() {
		if (this.pendingRelease && !this.resolveRelease) {
			// already destroyed
			return;
		}
		this.stream.destroy();
		this.process.disconnect();
		return;
	}
}

/**
 * A ProcessManager wraps a query function: A function that takes a
 * string and returns a string or Promise<string>.
 */
export abstract class ProcessManager<T extends ProcessWrapper = ProcessWrapper> {
	processes: T[] = [];
	releasingProcesses: T[] = [];
	crashedProcesses: T[] = [];
	readonly module: NodeJS.Module;
	readonly filename: string;
	readonly basename: string;
	readonly isParentProcess: boolean;
	crashTime = 0;
	crashRespawnCount = 0;

	constructor(module: NodeJS.Module) {
		this.module = module;
		this.filename = module.filename;
		this.basename = path.basename(module.filename);
		this.isParentProcess = (process.mainModule !== module || !process.send);

		this.listen();
	}
	acquire() {
		if (!this.processes.length) {
			return null;
		}
		let lowestLoad = this.processes[0];
		for (const process of this.processes) {
			if (process.getLoad() < lowestLoad.getLoad()) {
				lowestLoad = process;
			}
		}
		return lowestLoad;
	}
	releaseCrashed(process: T) {
		const index = this.processes.indexOf(process);

		// The process was shut down sanely, not crashed
		if (index < 0) return;

		this.processes.splice(index, 1);

		this.destroyProcess(process);
		void process.release().then(() => {
			const releasingIndex = this.releasingProcesses.indexOf(process);
			if (releasingIndex >= 0) {
				this.releasingProcesses.splice(releasingIndex, 1);
			}
		});

		const now = Date.now();
		if (this.crashTime && now - this.crashTime > 30 * 60 * 1000) {
			this.crashTime = 0;
			this.crashRespawnCount = 0;
		}
		if (!this.crashTime) this.crashTime = now;
		this.crashRespawnCount += 1;
		// Notify any global crash logger
		void Promise.reject(
			new Error(`Process ${this.basename} ${process.getProcess().pid} crashed and had to be restarted`)
		);
		this.releasingProcesses.push(process);
		this.crashedProcesses.push(process);

		// only respawn processes if there have been fewer than 5 crashes in 30 minutes
		if (this.crashRespawnCount <= 5) {
			this.spawn(this.processes.length + 1);
		}
	}
	unspawn() {
		return Promise.all([...this.processes].map(
			process => this.unspawnOne(process)
		));
	}
	async unspawnOne(process: T | null) {
		if (!process) return;
		this.destroyProcess(process);
		const processIndex = this.processes.indexOf(process);
		if (processIndex < 0) throw new Error('Process inactive');
		this.processes.splice(this.processes.indexOf(process), 1);
		this.releasingProcesses.push(process);

		await process.release();

		const index = this.releasingProcesses.indexOf(process);
		if (index < 0) return; // can happen if process crashed while releasing
		this.releasingProcesses.splice(index, 1);
	}
	spawn(count = 1, force?: boolean) {
		if (!this.isParentProcess) return;
		if (disabled && !force) return;
		const spawnCount = count - this.processes.length;
		for (let i = 0; i < spawnCount; i++) {
			this.spawnOne(force);
		}
	}
	spawnOne(force?: boolean) {
		if (!this.isParentProcess) throw new Error('Must use in parent process');
		if (disabled && !force) return null;
		const process = this.createProcess();
		process.process.on('disconnect', () => this.releaseCrashed(process));
		this.processes.push(process);
		return process;
	}
	respawn(count: number | null = null) {
		if (count === null) count = this.processes.length;
		const unspawned = this.unspawn();
		this.spawn(count);
		return unspawned;
	}
	abstract listen(): void;
<<<<<<< HEAD
	abstract createProcess(...args: any): ProcessWrapper;
	destroyProcess(process: ProcessWrapper) {}
=======
	abstract createProcess(): T;
	destroyProcess(process: T) {}
>>>>>>> 965eaff8
	destroy() {
		const index = processManagers.indexOf(this);
		if (index >= 0) processManagers.splice(index, 1);
		return this.unspawn();
	}
}

export class QueryProcessManager<T = string, U = string> extends ProcessManager<QueryProcessWrapper<T, U>> {
	_query: (input: T) => U | Promise<U>;
	messageCallback?: (message: string) => any;
	timeout: number;

	/**
	 * @param timeout The number of milliseconds to wait before terminating a query. Defaults to 900000 ms (15 minutes).
	 */
	constructor(
		module: NodeJS.Module, query: (input: T) => U | Promise<U>,
		timeout = 15 * 60 * 1000, debugCallback?: (message: string) => any
	) {
		super(module);
		this._query = query;
		this.timeout = timeout;
		this.messageCallback = debugCallback;

		processManagers.push(this);
	}
	async query(input: T, process = this.acquire()) {
		if (!process) return this._query(input);

		const timeout = setTimeout(() => {
			const debugInfo = process.debug || "No debug information found.";
			process.destroy();
			throw new Error(
				`A query originating in ${this.basename} took too long to complete; the process has been killed.\n${debugInfo}`
			);
		}, this.timeout);

		const result = await process.query(input);

		clearTimeout(timeout);
		return result;
	}
	queryTemporaryProcess(input: T, force?: boolean) {
		const process = this.spawnOne(force);
		const result = this.query(input, process);
		void this.unspawnOne(process);
		return result;
	}
	createProcess() {
		return new QueryProcessWrapper<T, U>(this.filename, this.messageCallback);
	}
	listen() {
		if (this.isParentProcess) return;
		// child process
		process.on('message', (message: string) => {
			const nlLoc = message.indexOf('\n');
			if (nlLoc <= 0) throw new Error(`Invalid response ${message}`);
			const taskId = message.slice(0, nlLoc);
			message = message.slice(nlLoc + 1);

			if (taskId.startsWith('EVAL')) {
				// eslint-disable-next-line no-eval
				process.send!(`${taskId}\n` + eval(message));
				return;
			}

			void Promise.resolve(this._query(JSON.parse(message))).then(
				response => process.send!(`${taskId}\n${JSON.stringify(response)}`)
			);
		});
		process.on('disconnect', () => {
			process.exit();
		});
	}
}

export class StreamProcessManager extends ProcessManager<StreamProcessWrapper> {
	/* taskid: stream used only in child process */
	activeStreams: Map<string, Streams.ObjectReadWriteStream<string>>;
	_createStream: () => Streams.ObjectReadWriteStream<string>;
	messageCallback?: (message: string) => any;

	constructor(
		module: NodeJS.Module,
		createStream: () => Streams.ObjectReadWriteStream<string>,
		messageCallback?: (message: string) => any
	) {
		super(module);
		this.activeStreams = new Map();
		this._createStream = createStream;
		this.messageCallback = messageCallback;

		processManagers.push(this);
	}
	createStream() {
		const process = this.acquire();
		if (!process) return this._createStream();
		return process.createStream();
	}
	createProcess() {
		return new StreamProcessWrapper(this.filename, this.messageCallback);
	}
	async pipeStream(taskId: string, stream: Streams.ObjectReadStream<string>) {
		let done = false;
		while (!done) {
			try {
				let value;
				({value, done} = await stream.next());
				process.send!(`${taskId}\nPUSH\n${value}`);
			} catch (err) {
				process.send!(`${taskId}\nTHROW\n${err.stack}`);
			}
		}
		if (!this.activeStreams.has(taskId)) {
			// stream.destroy() was called, don't send an END message
			return;
		}
		process.send!(`${taskId}\nEND`);
		this.activeStreams.delete(taskId);
	}
	listen() {
		if (this.isParentProcess) return;
		// child process
		process.on('message', (message: string) => {
			let nlLoc = message.indexOf('\n');
			if (nlLoc <= 0) throw new Error(`Invalid request ${message}`);
			const taskId = message.slice(0, nlLoc);
			const stream = this.activeStreams.get(taskId);

			message = message.slice(nlLoc + 1);
			nlLoc = message.indexOf('\n');
			if (nlLoc < 0) nlLoc = message.length;
			const messageType = message.slice(0, nlLoc);
			message = message.slice(nlLoc + 1);

			if (taskId.startsWith('EVAL')) {
				// eslint-disable-next-line no-eval
				process.send!(`${taskId}\n` + eval(message));
				return;
			}

			if (messageType === 'NEW') {
				if (stream) throw new Error(`NEW: taskId ${taskId} already exists`);
				const newStream = this._createStream();
				this.activeStreams.set(taskId, newStream);
				void this.pipeStream(taskId, newStream);
			} else if (messageType === 'DESTROY') {
				if (!stream) throw new Error(`DESTROY: Invalid taskId ${taskId}`);
				void stream.destroy();
				this.activeStreams.delete(taskId);
			} else if (messageType === 'WRITE') {
				if (!stream) throw new Error(`WRITE: Invalid taskId ${taskId}`);
				void stream.write(message);
			} else if (messageType === 'WRITEEND') {
				if (!stream) throw new Error(`WRITEEND: Invalid taskId ${taskId}`);
				void stream.writeEnd();
			} else {
				throw new Error(`Unrecognized messageType ${messageType}`);
			}
		});
		process.on('disconnect', () => {
			process.exit();
		});
	}
}

export class RawProcessManager extends ProcessManager<RawProcessWrapper> {
	/** full list of processes - parent process only */
	workers: StreamWorker[] = [];
	/** if spawning 0 worker processes, the worker is instead stored here in the parent process */
	masterWorker: StreamWorker | null = null;
	/** stream used only in the child process */
	activeStream: Streams.ObjectReadWriteStream<string> | null = null;
	isCluster: boolean;
	spawnSubscription: ((worker: StreamWorker) => void) | null = null;
	unspawnSubscription: ((worker: StreamWorker) => void) | null = null;
	_setupChild: () => Streams.ObjectReadWriteStream<string>;
	/** worker ID of cluster worker - cluster child process only (0 otherwise) */
	readonly workerid = cluster.worker?.id || 0;
	env: AnyObject | undefined;

	constructor(options: {
		module: NodeJS.Module,
		setupChild: () => Streams.ObjectReadWriteStream<string>,
		isCluster?: boolean,
		env?: AnyObject,
	}) {
		super(options.module);
		this.isCluster = !!options.isCluster;
		this._setupChild = options.setupChild;
		this.env = options.env;

		if (this.isCluster && this.isParentProcess) {
			cluster.setupMaster({
				exec: this.filename,
				// @ts-ignore TODO: update type definition
				cwd: ROOT_DIR,
			});
		}

		processManagers.push(this);
	}
	subscribeSpawn(callback: (worker: StreamWorker) => void) {
		this.spawnSubscription = callback;
	}
	subscribeUnspawn(callback: (worker: StreamWorker) => void) {
		this.unspawnSubscription = callback;
	}
	spawn(count?: number) {
		super.spawn(count);
		if (!this.workers.length) {
			this.masterWorker = new StreamWorker(this._setupChild());
			this.workers.push(this.masterWorker);
			this.spawnSubscription?.(this.masterWorker);
		}
	}
	createProcess() {
		const process = new RawProcessWrapper(this.filename, this.isCluster, this.env);
		this.workers.push(process);
		this.spawnSubscription?.(process);
		return process;
	}
	destroyProcess(process: RawProcessWrapper) {
		const index = this.workers.indexOf(process);
		if (index >= 0) this.workers.splice(index, 1);

		this.unspawnSubscription?.(process);
	}
	async pipeStream(stream: Streams.ObjectReadStream<string>) {
		let done = false;
		while (!done) {
			try {
				let value;
				({value, done} = await stream.next());
				process.send!(value);
			} catch (err) {
				process.send!(`THROW\n${err.stack}`);
			}
		}
	}
	listen() {
		if (this.isParentProcess) return;

		setImmediate(() => {
			this.activeStream = this._setupChild();
			void this.pipeStream(this.activeStream);
		});

		// child process
		process.on('message', (message: string) => {
			void this.activeStream!.write(message);
		});
		process.on('disconnect', () => {
			process.exit();
		});
	}
}<|MERGE_RESOLUTION|>--- conflicted
+++ resolved
@@ -94,13 +94,8 @@
 	}
 }
 
-<<<<<<< HEAD
 export interface ProcessWrapper {
-	load: number;
-=======
-interface ProcessWrapper {
 	getLoad: () => number;
->>>>>>> 965eaff8
 	process: ChildProcess | Worker;
 	release: () => Promise<void>;
 	getProcess: () => ChildProcess;
@@ -508,13 +503,8 @@
 		return unspawned;
 	}
 	abstract listen(): void;
-<<<<<<< HEAD
-	abstract createProcess(...args: any): ProcessWrapper;
-	destroyProcess(process: ProcessWrapper) {}
-=======
-	abstract createProcess(): T;
+	abstract createProcess(...args: any): T;
 	destroyProcess(process: T) {}
->>>>>>> 965eaff8
 	destroy() {
 		const index = processManagers.indexOf(this);
 		if (index >= 0) processManagers.splice(index, 1);
