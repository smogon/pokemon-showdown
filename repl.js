--- conflicted
+++ resolved
@@ -1,16 +1,8 @@
-<<<<<<< HEAD
-var fs = require('fs');
-var path = require('path');
-var net = require('net');
-=======
 'use strict';
-
-const REPL_ENABLED = false;
 
 const fs = require('fs');
 const path = require('path');
 const net = require('net');
->>>>>>> 436dd0c2
 
 let sockets = [];
 
@@ -35,11 +27,7 @@
 exports.start = function (prefix, suffix, evalFunction) {
 	if (process.platform === 'win32') return; // Windows doesn't support sockets mounted in the filesystem
 
-<<<<<<< HEAD
-	var resolvedPrefix = path.resolve(__dirname, Config.replSocketPrefix || 'logs/repl', prefix);
-=======
-	let resolvedPrefix = path.resolve(__dirname, Config.replsocketprefix || 'logs/repl', prefix);
->>>>>>> 436dd0c2
+	let resolvedPrefix = path.resolve(__dirname, Config.replSocketPrefix || 'logs/repl', prefix);
 	if (!evalFunction) {
 		evalFunction = suffix;
 		suffix = "";
@@ -78,11 +66,7 @@
 		}).on('exit', socket.end.bind(socket));
 		socket.on('error', socket.destroy.bind(socket));
 	}).listen(name, function () {
-<<<<<<< HEAD
-		fs.chmodSync(name, Config.replSocketMode || 0600);
-=======
-		fs.chmodSync(name, Config.replsocketmode || 0o600);
->>>>>>> 436dd0c2
+		fs.chmodSync(name, Config.replSocketMode || 0o600);
 		sockets.push(name);
 	}).on('error', function (e) {
 		if (e.code === "EADDRINUSE") {
