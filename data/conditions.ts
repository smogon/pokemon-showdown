export const Conditions: import('../sim/dex-conditions').ConditionDataTable = {
	brn: {
		name: 'brn',
		effectType: 'Status',
		onStart(target, source, sourceEffect) {
			if (sourceEffect && sourceEffect.id === 'flameorb') {
				this.add('-status', target, 'brn', '[from] item: Flame Orb');
			} else if (sourceEffect && sourceEffect.effectType === 'Ability') {
				this.add('-status', target, 'brn', '[from] ability: ' + sourceEffect.name, `[of] ${source}`);
			} else {
				this.add('-status', target, 'brn');
			}
		},
		// Damage reduction is handled directly in the sim/battle.js damage function
		onResidualOrder: 10,
		onResidual(pokemon) {
			this.damage(pokemon.baseMaxhp / 16);
		},
	},
	par: {
		name: 'par',
		effectType: 'Status',
		onStart(target, source, sourceEffect) {
			this.effectState.time = 1;
			if (sourceEffect && sourceEffect.effectType === 'Ability') {
				this.add('-status', target, 'par', '[from] ability: ' + sourceEffect.name, `[of] ${source}`);
			} else {
				this.add('-status', target, 'par');
			}
		},
		onModifySpePriority: -101,
		onModifySpe(spe, pokemon) {
			// Paralysis occurs after all other Speed modifiers, so evaluate all modifiers up to this point first
			spe = this.finalModify(spe);
			if (!pokemon.hasAbility('quickfeet') && !pokemon.hasAbility('plumawatt')) {
				spe = Math.floor(spe * 50 / 100);
			}
			return spe;
		},
		onBeforeMovePriority: 1,
		onBeforeMove(pokemon) {
			pokemon.statusState.time += 1;
			if (pokemon.statusState.time >= 4 && !pokemon.hasAbility('quickfeet')) {
				this.add('cant', pokemon, 'par');
				pokemon.statusState.time = 1;
				return false;
			}
		},
	},
	slp: {
		name: 'slp',
		effectType: 'Status',
		onStart(target, source, sourceEffect) {
			if (sourceEffect && sourceEffect.effectType === 'Ability') {
				this.add('-status', target, 'slp', '[from] ability: ' + sourceEffect.name, `[of] ${source}`);
			} else if (sourceEffect && sourceEffect.effectType === 'Move') {
				this.add('-status', target, 'slp', `[from] move: ${sourceEffect.name}`);
			} else {
				this.add('-status', target, 'slp');
			}
			// 1-3 turns
			if (target.hasAbility('earlybird')) {
				this.effectState.startTime = 2;
			} else {
			this.effectState.startTime = 3;
		}
			this.effectState.time = this.effectState.startTime;

			if (target.removeVolatile('nightmare')) {
				this.add('-end', target, 'Nightmare', '[silent]');
			}
		},
		onBeforeMovePriority: 10,
		onBeforeMove(pokemon, target, move) {
			pokemon.statusState.time--;
			if (pokemon.statusState.time <= 0) {
				pokemon.cureStatus();
				return;
			}
			this.add('cant', pokemon, 'slp');
			if (move.sleepUsable) {
				return;
			}
			return false;
		},
	},
	frz: {
		name: 'frz',
		effectType: 'Status',
		onStart(target, source, sourceEffect) {
			if (sourceEffect && sourceEffect.effectType === 'Ability') {
				this.add('-status', target, 'frz', '[from] ability: ' + sourceEffect.name, `[of] ${source}`);
			} else {
				this.add('-status', target, 'frz');
			}
<<<<<<< HEAD
=======
			if (target.species.name === 'Shaymin-Sky' && target.baseSpecies.baseSpecies === 'Shaymin') {
				target.formeChange('Shaymin', this.effect, true);
				target.regressionForme = false;
			}
		},
		onBeforeMovePriority: 10,
		onBeforeMove(pokemon, target, move) {
			if (move.flags['defrost']) return;
			if (this.randomChance(1, 5)) {
				pokemon.cureStatus();
				return;
			}
			this.add('cant', pokemon, 'frz');
			return false;
		},
		onModifyMove(move, pokemon) {
			if (move.flags['defrost']) {
				this.add('-curestatus', pokemon, 'frz', `[from] move: ${move}`);
				pokemon.clearStatus();
			}
>>>>>>> 7979ef12
		},
		// Damage reduction is handled directly in the sim/battle.js damage function
		onResidualOrder: 10,
		onResidual(pokemon) {
			this.damage(pokemon.baseMaxhp / 16);
		},
	},
	psn: {
		name: 'psn',
		effectType: 'Status',
		onStart(target, source, sourceEffect) {
			if (sourceEffect && sourceEffect.effectType === 'Ability') {
				this.add('-status', target, 'psn', '[from] ability: ' + sourceEffect.name, `[of] ${source}`);
			} else {
				this.add('-status', target, 'psn');
			}
		},
		onResidualOrder: 9,
		onResidual(pokemon) {
			this.damage(pokemon.baseMaxhp / 8);
		},
	},
	tox: {
		name: 'tox',
		effectType: 'Status',
		onStart(target, source, sourceEffect) {
			this.effectState.stage = 0;
			if (sourceEffect && sourceEffect.id === 'toxicorb') {
				this.add('-status', target, 'tox', '[from] item: Toxic Orb');
			} else if (sourceEffect && sourceEffect.effectType === 'Ability') {
				this.add('-status', target, 'tox', '[from] ability: ' + sourceEffect.name, `[of] ${source}`);
			} else {
				this.add('-status', target, 'tox');
			}
		},
		onSwitchIn() {
			this.effectState.stage = 0;
		},
		onResidualOrder: 9,
		onResidual(pokemon) {
			if (this.effectState.stage < 15) {
				this.effectState.stage++;
			}
			this.damage(this.clampIntRange(pokemon.baseMaxhp / 16, 1) * this.effectState.stage);
		},
	},
	confusion: {
		name: 'confusion',
		// this is a volatile status
		onStart(target, source, sourceEffect) {
			if (sourceEffect?.id === 'lockedmove') {
				this.add('-start', target, 'confusion', '[fatigue]');
			} else if (sourceEffect?.effectType === 'Ability') {
				this.add('-start', target, 'confusion', '[from] ability: ' + sourceEffect.name, `[of] ${source}`);
			} else {
				this.add('-start', target, 'confusion');
			}
			const min = sourceEffect?.id === 'axekick' ? 3 : 2;
			this.effectState.time = this.random(min, 6);
		},
		onEnd(target) {
			this.add('-end', target, 'confusion');
		},
<<<<<<< HEAD
		onModifyMove(move, pokemon, target) {
			 move.recoil = [25, 100];
=======
		onBeforeMovePriority: 3,
		onBeforeMove(pokemon) {
			pokemon.volatiles['confusion'].time--;
			if (!pokemon.volatiles['confusion'].time) {
				pokemon.removeVolatile('confusion');
				return;
			}
			this.add('-activate', pokemon, 'confusion');
			if (!this.randomChance(33, 100)) {
				return;
			}
			this.activeTarget = pokemon;
			const damage = this.actions.getConfusionDamage(pokemon, 40);
			if (typeof damage !== 'number') throw new Error("Confusion damage not dealt");
			const activeMove = { id: this.toID('confused'), effectType: 'Move', type: '???' };
			this.damage(damage, pokemon, pokemon, activeMove as ActiveMove);
			return false;
>>>>>>> 7979ef12
		},
	},
	flinch: {
		name: 'flinch',
		duration: 1,
		onBeforeMovePriority: 8,
		onBeforeMove(pokemon) {
			this.add('cant', pokemon, 'flinch');
			this.runEvent('Flinch', pokemon);
			return false;
		},
	},
	trapped: {
		name: 'trapped',
		noCopy: true,
		onTrapPokemon(pokemon) {
			pokemon.tryTrap();
		},
		onStart(target) {
			this.add('-activate', target, 'trapped');
		},
	},
	trapper: {
		name: 'trapper',
		noCopy: true,
	},
	partiallytrapped: {
		name: 'partiallytrapped',
		duration: 5,
		durationCallback(target, source) {
			if (source?.hasItem('gripclaw')) return 11;
			return this.random(5, 7);
		},
		onStart(pokemon, source) {
<<<<<<< HEAD
			this.add('-activate', pokemon, 'move: ' + this.effectState.sourceEffect, '[of] ' + source);
			this.effectState.boundDivisor = source.hasItem('bindingband') ? 4 : 8;
=======
			this.add('-activate', pokemon, 'move: ' + this.effectState.sourceEffect, `[of] ${source}`);
			this.effectState.boundDivisor = source.hasItem('bindingband') ? 6 : 8;
>>>>>>> 7979ef12
		},
		onResidualOrder: 13,
		onResidual(pokemon) {
			const source = this.effectState.source;
			// G-Max Centiferno and G-Max Sandblast continue even after the user leaves the field
			const gmaxEffect = ['gmaxcentiferno', 'gmaxsandblast'].includes(this.effectState.sourceEffect.id);
			if (source && (!source.isActive || source.hp <= 0 || !source.activeTurns) && !gmaxEffect) {
				delete pokemon.volatiles['partiallytrapped'];
				this.add('-end', pokemon, this.effectState.sourceEffect, '[partiallytrapped]', '[silent]');
				return;
			}
			this.damage(pokemon.baseMaxhp / this.effectState.boundDivisor);
		},
		onEnd(pokemon) {
			this.add('-end', pokemon, this.effectState.sourceEffect, '[partiallytrapped]');
		},
		onTrapPokemon(pokemon) {
			const gmaxEffect = ['gmaxcentiferno', 'gmaxsandblast'].includes(this.effectState.sourceEffect.id);
			if (this.effectState.source?.isActive || gmaxEffect) pokemon.tryTrap();
		},
	},
	lockedmove: {
		// Outrage, Thrash, Petal Dance...
		name: 'lockedmove',
		duration: 2,
		onResidual(target) {
			if (target.status === 'slp') {
				// don't lock, and bypass confusion for calming
				delete target.volatiles['lockedmove'];
			}
			this.effectState.trueDuration--;
		},
		onStart(target, source, effect) {
			this.effectState.trueDuration = this.random(2, 4);
			this.effectState.move = effect.id;
		},
		onRestart() {
			if (this.effectState.trueDuration >= 2) {
				this.effectState.duration = 2;
			}
		},
		onEnd(target) {
			if (this.effectState.trueDuration > 1) return;
			target.addVolatile('confusion');
		},
		onLockMove(pokemon) {
			if (pokemon.volatiles['dynamax']) return;
			return this.effectState.move;
		},
	},
	twoturnmove: {
		// Skull Bash, SolarBeam, Sky Drop...
		name: 'twoturnmove',
		duration: 2,
		onStart(attacker, defender, effect) {
			// ("attacker" is the Pokemon using the two turn move and the Pokemon this condition is being applied to)
			this.effectState.move = effect.id;
			attacker.addVolatile(effect.id);
			// lastMoveTargetLoc is the location of the originally targeted slot before any redirection
			// note that this is not updated for moves called by other moves
			// i.e. if Dig is called by Metronome, lastMoveTargetLoc will still be the user's location
			let moveTargetLoc: number = attacker.lastMoveTargetLoc!;
			if (effect.sourceEffect && this.dex.moves.get(effect.id).target !== 'self') {
				// this move was called by another move such as Metronome
				// and needs a random target to be determined this turn
				// it will already have one by now if there is any valid target
				// but if there isn't one we need to choose a random slot now
				if (defender.fainted) {
					defender = this.sample(attacker.foes(true));
				}
				moveTargetLoc = attacker.getLocOf(defender);
			}
			attacker.volatiles[effect.id].targetLoc = moveTargetLoc;
			this.attrLastMove('[still]');
			// Run side-effects normally associated with hitting (e.g., Protean, Libero)
			this.runEvent('PrepareHit', attacker, defender, effect);
		},
		onEnd(target) {
			target.removeVolatile(this.effectState.move);
		},
		onLockMove() {
			return this.effectState.move;
		},
		onMoveAborted(pokemon) {
			pokemon.removeVolatile('twoturnmove');
		},
	},
	choicelock: {
		name: 'choicelock',
		noCopy: true,
		onStart(pokemon) {
			if (!this.activeMove) throw new Error("Battle.activeMove is null");
			if (!this.activeMove.id || this.activeMove.hasBounced || this.activeMove.sourceEffect === 'snatch') return false;
			this.effectState.move = this.activeMove.id;
		},
		onBeforeMove(pokemon, target, move) {
			if (!pokemon.getItem().isChoice) {
				pokemon.removeVolatile('choicelock');
				return;
			}
			if (
				!pokemon.ignoringItem() && !pokemon.volatiles['dynamax'] &&
				move.id !== this.effectState.move && move.id !== 'struggle'
			) {
				// Fails unless the Choice item is being ignored, and no PP is lost
				this.addMove('move', pokemon, move.name);
				this.attrLastMove('[still]');
				this.debug("Disabled by Choice item lock");
				this.add('-fail', pokemon);
				return false;
			}
		},
		onDisableMove(pokemon) {
			if (!pokemon.getItem().isChoice || !pokemon.hasMove(this.effectState.move)) {
				pokemon.removeVolatile('choicelock');
				return;
			}
			if (pokemon.ignoringItem() || pokemon.volatiles['dynamax']) {
				return;
			}
			for (const moveSlot of pokemon.moveSlots) {
				if (moveSlot.id !== this.effectState.move) {
					pokemon.disableMove(moveSlot.id, false, this.effectState.sourceEffect);
				}
			}
		},
	},
	mustrecharge: {
		name: 'mustrecharge',
		duration: 2,
		onBeforeMovePriority: 11,
		onBeforeMove(pokemon) {
			this.add('cant', pokemon, 'recharge');
			pokemon.removeVolatile('mustrecharge');
			pokemon.removeVolatile('truant');
			return null;
		},
		onStart(pokemon) {
			this.add('-mustrecharge', pokemon);
		},
		onLockMove: 'recharge',
	},
	futuremove: {
		// this is a slot condition
		name: 'futuremove',
		onStart(target) {
			this.effectState.targetSlot = target.getSlot();
			this.effectState.endingTurn = (this.turn - 1) + 2;
			if (this.effectState.endingTurn >= 254) {
				this.hint(`In Gen 8+, Future attacks will never resolve when used on the 255th turn or later.`);
			}
		},
		onResidualOrder: 3,
		onResidual(target: Pokemon) {
			if (this.getOverflowedTurnCount() < this.effectState.endingTurn) return;
			target.side.removeSlotCondition(this.getAtSlot(this.effectState.targetSlot), 'futuremove');
		},
		onEnd(target) {
			const data = this.effectState;
			// time's up; time to hit! :D
			const move = this.dex.moves.get(data.move);
			if (target.fainted || target === data.source) {
				this.hint(`${move.name} did not hit because the target is ${(target.fainted ? 'fainted' : 'the user')}.`);
				return;
			}

			this.add('-end', target, 'move: ' + move.name);
			target.removeVolatile('Protect');
			target.removeVolatile('Endure');

			if (data.source.hasAbility('infiltrator') && this.gen >= 6) {
				data.moveData.infiltrates = true;
			}
			if (data.source.hasAbility('normalize') && this.gen >= 6) {
				data.moveData.type = 'Normal';
			}
			const hitMove = new this.dex.Move(data.moveData) as ActiveMove;

			this.actions.trySpreadMoveHit([target], data.source, hitMove, true);
			if (data.source.isActive && data.source.hasItem('lifeorb') && this.gen >= 5) {
				this.singleEvent('AfterMoveSecondarySelf', data.source.getItem(), data.source.itemState, data.source, target, data.source.getItem());
			}
			this.activeMove = null;

			this.checkWin();
		},
	},
	healreplacement: {
		// this is a slot condition
		name: 'healreplacement',
		onStart(target, source, sourceEffect) {
			this.effectState.sourceEffect = sourceEffect;
			this.add('-activate', source, 'healreplacement');
		},
		onSwitchIn(target) {
			if (!target.fainted) {
				target.heal(target.maxhp);
				this.add('-heal', target, target.getHealth, '[from] move: ' + this.effectState.sourceEffect, '[zeffect]');
				target.side.removeSlotCondition(target, 'healreplacement');
			}
		},
	},
	stall: {
		// Protect, Detect, Endure counter
		name: 'stall',
		duration: 2,
		counterMax: 729,
		onStart() {
			this.effectState.counter = 3;
		},
		onStallMove(pokemon) {
			// this.effectState.counter should never be undefined here.
			// However, just in case, use 1 if it is undefined.
			const counter = this.effectState.counter || 1;
			this.debug(`Success chance: ${Math.round(100 / counter)}%`);
			const success = this.randomChance(1, counter);
			if (!success) delete pokemon.volatiles['stall'];
			return success;
		},
		onRestart() {
			if (this.effectState.counter < (this.effect as Condition).counterMax!) {
				this.effectState.counter *= 3;
			}
			this.effectState.duration = 2;
		},
	},
	gem: {
		name: 'gem',
		duration: 1,
		affectsFainted: true,
		onBasePowerPriority: 14,
		onBasePower(basePower, user, target, move) {
			this.debug('Gem Boost');
			return this.chainModify([6144, 4096]);
		},
	},
	incense: {
		name: 'incense',
		duration: 1,
		affectsFainted: true,
		onBasePowerPriority: 14,
		onBasePower(basePower, user, target, move) {
			this.debug('Incense Boost');
			return this.chainModify([8192, 4096]);
		},
	},

	// weather is implemented here since it's so important to the game

	raindance: {
		name: 'RainDance',
		effectType: 'Weather',
		duration: 5,
		durationCallback(source, effect) {
			if (source?.hasItem('damprock')) {
				return 8;
			}
			return 5;
		},
		onWeatherModifyDamage(damage, attacker, defender, move) {
			if (defender.hasItem('utilityumbrella')) return;
			if (move.type === 'Water') {
				this.debug('rain water boost');
				return this.chainModify(1.5);
			}
			if (move.type === 'Fire') {
				this.debug('rain fire suppress');
				return this.chainModify(0.5);
			}
		},
		onFieldStart(field, source, effect) {
			if (effect?.effectType === 'Ability') {
				if (this.gen <= 5) this.effectState.duration = 0;
				this.add('-weather', 'RainDance', '[from] ability: ' + effect.name, `[of] ${source}`);
			} else {
				this.add('-weather', 'RainDance');
			}
		},
		onFieldResidualOrder: 1,
		onFieldResidual() {
			this.add('-weather', 'RainDance', '[upkeep]');
			this.eachEvent('Weather');
		},
		onFieldEnd() {
			this.add('-weather', 'none');
		},
	},
	primordialsea: {
		name: 'PrimordialSea',
		effectType: 'Weather',
		duration: 0,
		onTryMovePriority: 1,
		onTryMove(attacker, defender, move) {
			if (move.type === 'Fire' && move.category !== 'Status') {
				this.debug('Primordial Sea fire suppress');
				this.add('-fail', attacker, move, '[from] Primordial Sea');
				this.attrLastMove('[still]');
				return null;
			}
		},
		onWeatherModifyDamage(damage, attacker, defender, move) {
			if (defender.hasItem('utilityumbrella')) return;
			if (move.type === 'Water') {
				this.debug('Rain water boost');
				return this.chainModify(1.5);
			}
		},
		onFieldStart(field, source, effect) {
			this.add('-weather', 'PrimordialSea', '[from] ability: ' + effect.name, `[of] ${source}`);
		},
		onFieldResidualOrder: 1,
		onFieldResidual() {
			this.add('-weather', 'PrimordialSea', '[upkeep]');
			this.eachEvent('Weather');
		},
		onFieldEnd() {
			this.add('-weather', 'none');
		},
	},
	sunnyday: {
		name: 'SunnyDay',
		effectType: 'Weather',
		duration: 5,
		durationCallback(source, effect) {
			if (source?.hasItem('heatrock')) {
				return 8;
			}
			return 5;
		},
		onWeatherModifyDamage(damage, attacker, defender, move) {
			if (move.id === 'hydrosteam' && !attacker.hasItem('utilityumbrella')) {
				this.debug('Sunny Day Hydro Steam boost');
				return this.chainModify(1.5);
			}
			if (defender.hasItem('utilityumbrella')) return;
			if (move.type === 'Fire') {
				this.debug('Sunny Day fire boost');
				return this.chainModify(1.5);
			}
			if (move.type === 'Water') {
				this.debug('Sunny Day water suppress');
				return this.chainModify(0.5);
			}
		},
		onFieldStart(battle, source, effect) {
			if (effect?.effectType === 'Ability') {
				if (this.gen <= 5) this.effectState.duration = 0;
				this.add('-weather', 'SunnyDay', '[from] ability: ' + effect.name, `[of] ${source}`);
			} else {
				this.add('-weather', 'SunnyDay');
			}
		},
		onImmunity(type, pokemon) {
			if (pokemon.hasItem('utilityumbrella')) return;
			if (type === 'frz') return false;
		},
		onFieldResidualOrder: 1,
		onFieldResidual() {
			this.add('-weather', 'SunnyDay', '[upkeep]');
			this.eachEvent('Weather');
		},
		onFieldEnd() {
			this.add('-weather', 'none');
		},
	},
	desolateland: {
		name: 'DesolateLand',
		effectType: 'Weather',
		duration: 0,
		onTryMovePriority: 1,
		onTryMove(attacker, defender, move) {
			if (move.type === 'Water' && move.category !== 'Status') {
				this.debug('Desolate Land water suppress');
				this.add('-fail', attacker, move, '[from] Desolate Land');
				this.attrLastMove('[still]');
				return null;
			}
		},
		onWeatherModifyDamage(damage, attacker, defender, move) {
			if (defender.hasItem('utilityumbrella')) return;
			if (move.type === 'Fire') {
				this.debug('Sunny Day fire boost');
				return this.chainModify(1.5);
			}
		},
		onFieldStart(field, source, effect) {
			this.add('-weather', 'DesolateLand', '[from] ability: ' + effect.name, `[of] ${source}`);
		},
		onImmunity(type, pokemon) {
			if (pokemon.hasItem('utilityumbrella')) return;
			if (type === 'frz') return false;
		},
		onFieldResidualOrder: 1,
		onFieldResidual() {
			this.add('-weather', 'DesolateLand', '[upkeep]');
			this.eachEvent('Weather');
		},
		onFieldEnd() {
			this.add('-weather', 'none');
		},
	},
	sandstorm: {
		name: 'Sandstorm',
		effectType: 'Weather',
		duration: 5,
		durationCallback(source, effect) {
			if (source?.hasItem('smoothrock')) {
				return 8;
			}
			return 5;
		},
		// This should be applied directly to the stat before any of the other modifiers are chained
		// So we give it increased priority.
		onModifySpDPriority: 10,
		onModifySpD(spd, pokemon) {
			if (pokemon.hasType('Rock') && this.field.isWeather('sandstorm')) {
				return this.modify(spd, 1.5);
			}
		},
		onFieldStart(field, source, effect) {
			if (effect?.effectType === 'Ability') {
				if (this.gen <= 5) this.effectState.duration = 0;
				this.add('-weather', 'Sandstorm', '[from] ability: ' + effect.name, `[of] ${source}`);
			} else {
				this.add('-weather', 'Sandstorm');
			}
		},
		onFieldResidualOrder: 1,
		onFieldResidual() {
			this.add('-weather', 'Sandstorm', '[upkeep]');
			if (this.field.isWeather('sandstorm')) this.eachEvent('Weather');
		},
		onWeather(target) {
			this.damage(target.baseMaxhp / 16);
		},
		onFieldEnd() {
			this.add('-weather', 'none');
		},
	},
	hail: {
		name: 'Hail',
		effectType: 'Weather',
		duration: 5,
		durationCallback(source, effect) {
			if (source?.hasItem('icyrock')) {
				return 8;
			}
			return 5;
		},
		onFieldStart(field, source, effect) {
			if (effect?.effectType === 'Ability') {
				if (this.gen <= 5) this.effectState.duration = 0;
				this.add('-weather', 'Hail', '[from] ability: ' + effect.name, `[of] ${source}`);
			} else {
				this.add('-weather', 'Hail');
			}
		},
		onFieldResidualOrder: 1,
		onFieldResidual() {
			this.add('-weather', 'Hail', '[upkeep]');
			if (this.field.isWeather('hail')) this.eachEvent('Weather');
		},
		onWeather(target) {
			this.damage(target.baseMaxhp / 16);
		},
		onFieldEnd() {
			this.add('-weather', 'none');
		},
	},
	snowscape: {
		name: 'Snowscape',
		effectType: 'Weather',
		duration: 5,
		durationCallback(source, effect) {
			if (source?.hasItem('icyrock')) {
				return 8;
			}
			return 5;
		},
		onModifyDefPriority: 10,
		onModifyDef(def, pokemon) {
			if (pokemon.hasType('Ice') && this.field.isWeather('snowscape')) {
				return this.modify(def, 1.5);
			}
		},
		onFieldStart(field, source, effect) {
			if (effect?.effectType === 'Ability') {
				if (this.gen <= 5) this.effectState.duration = 0;
				this.add('-weather', 'Snowscape', '[from] ability: ' + effect.name, `[of] ${source}`);
			} else {
				this.add('-weather', 'Snowscape');
			}
		},
		onFieldResidualOrder: 1,
		onFieldResidual() {
			this.add('-weather', 'Snowscape', '[upkeep]');
			if (this.field.isWeather('snowscape')) this.eachEvent('Weather');
		},
		onFieldEnd() {
			this.add('-weather', 'none');
		},
	},
	deltastream: {
		name: 'DeltaStream',
		effectType: 'Weather',
		duration: 0,
		onEffectivenessPriority: -1,
		onEffectiveness(typeMod, target, type, move) {
			if (move && move.effectType === 'Move' && move.category !== 'Status' && type === 'Flying' && typeMod > 0) {
				this.add('-fieldactivate', 'Delta Stream');
				return 0;
			}
		},
		onFieldStart(field, source, effect) {
			this.add('-weather', 'DeltaStream', '[from] ability: ' + effect.name, `[of] ${source}`);
		},
		onFieldResidualOrder: 1,
		onFieldResidual() {
			this.add('-weather', 'DeltaStream', '[upkeep]');
			this.eachEvent('Weather');
		},
		onFieldEnd() {
			this.add('-weather', 'none');
		},
	},

	dynamax: {
		name: 'Dynamax',
		noCopy: true,
		onStart(pokemon) {
			this.effectState.turns = 0;
			pokemon.removeVolatile('minimize');
			pokemon.removeVolatile('substitute');
			if (pokemon.volatiles['torment']) {
				delete pokemon.volatiles['torment'];
				this.add('-end', pokemon, 'Torment', '[silent]');
			}
			if (['cramorantgulping', 'cramorantgorging'].includes(pokemon.species.id) && !pokemon.transformed) {
				pokemon.formeChange('cramorant');
			}
			this.add('-start', pokemon, 'Dynamax', pokemon.gigantamax ? 'Gmax' : '');
			if (pokemon.baseSpecies.name === 'Shedinja') return;

			// Changes based on dynamax level, 2 is max (at LVL 10)
			const ratio = 1.5 + (pokemon.dynamaxLevel * 0.05);

			pokemon.maxhp = Math.floor(pokemon.maxhp * ratio);
			pokemon.hp = Math.floor(pokemon.hp * ratio);
			this.add('-heal', pokemon, pokemon.getHealth, '[silent]');
		},
		onTryAddVolatile(status, pokemon) {
			if (status.id === 'flinch') return null;
		},
		onBeforeSwitchOutPriority: -1,
		onBeforeSwitchOut(pokemon) {
			pokemon.removeVolatile('dynamax');
		},
		onSourceModifyDamage(damage, source, target, move) {
			if (move.id === 'behemothbash' || move.id === 'behemothblade' || move.id === 'dynamaxcannon') {
				return this.chainModify(2);
			}
		},
		onDragOutPriority: 2,
		onDragOut(pokemon) {
			this.add('-block', pokemon, 'Dynamax');
			return null;
		},
		onResidualPriority: -100,
		onResidual() {
			this.effectState.turns++;
		},
		onEnd(pokemon) {
			this.add('-end', pokemon, 'Dynamax');
			if (pokemon.baseSpecies.name === 'Shedinja') return;
			pokemon.hp = pokemon.getUndynamaxedHP();
			pokemon.maxhp = pokemon.baseMaxhp;
			this.add('-heal', pokemon, pokemon.getHealth, '[silent]');
		},
	},

	// Commander needs two conditions so they are implemented here
	// Dondozo
	commanded: {
		name: "Commanded",
		noCopy: true,
		onStart(pokemon) {
			this.boost({ atk: 2, spa: 2, spe: 2, def: 2, spd: 2 }, pokemon);
		},
		onDragOutPriority: 2,
		onDragOut() {
			return false;
		},
		// Prevents Shed Shell allowing a swap
		onTrapPokemonPriority: -11,
		onTrapPokemon(pokemon) {
			pokemon.trapped = true;
		},
	},
	// Tatsugiri
	commanding: {
		name: "Commanding",
		noCopy: true,
		onDragOutPriority: 2,
		onDragOut() {
			return false;
		},
		// Prevents Shed Shell allowing a swap
		onTrapPokemonPriority: -11,
		onTrapPokemon(pokemon) {
			pokemon.trapped = true;
		},
		// Dodging moves is handled in BattleActions#hitStepInvulnerabilityEvent
		// This is here for moves that manually call this event like Perish Song
		onInvulnerability: false,
		onBeforeTurn(pokemon) {
			this.queue.cancelAction(pokemon);
		},
	},

	// Arceus and Silvally's actual typing is implemented here.
	// Their true typing for all their formes is Normal, and it's only
	// Multitype and RKS System, respectively, that changes their type,
	// but their formes are specified to be their corresponding type
	// in the Pokedex, so that needs to be overridden.
	// This is mainly relevant for Hackmons Cup and Balanced Hackmons.
	arceus: {
		name: 'Arceus',
		onTypePriority: 1,
		onType(types, pokemon) {
			if (pokemon.transformed || pokemon.ability !== 'multitype' && this.gen >= 8) return types;
			let type: string | undefined = 'Normal';
			if (pokemon.ability === 'multitype') {
				type = pokemon.getItem().onPlate;
				if (!type) {
					type = 'Normal';
				}
			}
			return [type];
		},
	},
	silvally: {
		name: 'Silvally',
		onTypePriority: 1,
		onType(types, pokemon) {
			if (pokemon.transformed || pokemon.ability !== 'rkssystem' && this.gen >= 8) return types;
			let type: string | undefined = 'Normal';
			if (pokemon.ability === 'rkssystem') {
				type = pokemon.getItem().onMemory;
				if (!type) {
					type = 'Normal';
				}
			}
			return [type];
		},
	},
	rolloutstorage: {
		name: 'rolloutstorage',
		duration: 2,
		onBasePower(relayVar, source, target, move) {
			let bp = Math.max(1, move.basePower);
			bp *= 2 ** source.volatiles['rolloutstorage'].contactHitCount;
			if (source.volatiles['defensecurl']) {
				bp *= 2;
			}
			source.removeVolatile('rolloutstorage');
			return bp;
		},
	},
};<|MERGE_RESOLUTION|>--- conflicted
+++ resolved
@@ -93,34 +93,12 @@
 			} else {
 				this.add('-status', target, 'frz');
 			}
-<<<<<<< HEAD
-=======
-			if (target.species.name === 'Shaymin-Sky' && target.baseSpecies.baseSpecies === 'Shaymin') {
-				target.formeChange('Shaymin', this.effect, true);
-				target.regressionForme = false;
-			}
-		},
-		onBeforeMovePriority: 10,
-		onBeforeMove(pokemon, target, move) {
-			if (move.flags['defrost']) return;
-			if (this.randomChance(1, 5)) {
-				pokemon.cureStatus();
-				return;
-			}
-			this.add('cant', pokemon, 'frz');
-			return false;
-		},
-		onModifyMove(move, pokemon) {
-			if (move.flags['defrost']) {
-				this.add('-curestatus', pokemon, 'frz', `[from] move: ${move}`);
-				pokemon.clearStatus();
-			}
->>>>>>> 7979ef12
 		},
 		// Damage reduction is handled directly in the sim/battle.js damage function
 		onResidualOrder: 10,
 		onResidual(pokemon) {
 			this.damage(pokemon.baseMaxhp / 16);
+
 		},
 	},
 	psn: {
@@ -179,28 +157,9 @@
 		onEnd(target) {
 			this.add('-end', target, 'confusion');
 		},
-<<<<<<< HEAD
 		onModifyMove(move, pokemon, target) {
 			 move.recoil = [25, 100];
-=======
-		onBeforeMovePriority: 3,
-		onBeforeMove(pokemon) {
-			pokemon.volatiles['confusion'].time--;
-			if (!pokemon.volatiles['confusion'].time) {
-				pokemon.removeVolatile('confusion');
-				return;
-			}
-			this.add('-activate', pokemon, 'confusion');
-			if (!this.randomChance(33, 100)) {
-				return;
-			}
-			this.activeTarget = pokemon;
-			const damage = this.actions.getConfusionDamage(pokemon, 40);
-			if (typeof damage !== 'number') throw new Error("Confusion damage not dealt");
-			const activeMove = { id: this.toID('confused'), effectType: 'Move', type: '???' };
-			this.damage(damage, pokemon, pokemon, activeMove as ActiveMove);
-			return false;
->>>>>>> 7979ef12
+
 		},
 	},
 	flinch: {
@@ -235,13 +194,8 @@
 			return this.random(5, 7);
 		},
 		onStart(pokemon, source) {
-<<<<<<< HEAD
 			this.add('-activate', pokemon, 'move: ' + this.effectState.sourceEffect, '[of] ' + source);
 			this.effectState.boundDivisor = source.hasItem('bindingband') ? 4 : 8;
-=======
-			this.add('-activate', pokemon, 'move: ' + this.effectState.sourceEffect, `[of] ${source}`);
-			this.effectState.boundDivisor = source.hasItem('bindingband') ? 6 : 8;
->>>>>>> 7979ef12
 		},
 		onResidualOrder: 13,
 		onResidual(pokemon) {
