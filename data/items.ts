--- conflicted
+++ resolved
@@ -4222,10 +4222,6 @@
 			"Mimikyu-Busted-Totem",
 		],
 		num: 924,
-<<<<<<< HEAD
-
-=======
->>>>>>> 473b61dd
 		gen: 7,
 	},
 	mindplate: {
@@ -4771,10 +4767,6 @@
 			"Pikachu-Partner",
 		],
 		num: 836,
-<<<<<<< HEAD
-
-=======
->>>>>>> 473b61dd
 		gen: 7,
 	},
 	pinapberry: {
