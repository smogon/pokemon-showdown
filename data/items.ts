export const Items: import('../sim/dex-items').ItemDataTable = {
	abilityshield: {
		name: "Ability Shield",
		spritenum: 746,
		fling: {
			basePower: 30,
		},
		ignoreKlutz: true,
		// Neutralizing Gas protection implemented in Pokemon.ignoringAbility() within sim/pokemon.ts
		// and in Neutralizing Gas itself within data/abilities.ts
		onSetAbility(ability, target, source, effect) {
			if (effect && effect.effectType === 'Ability' && effect.name !== 'Trace') {
				this.add('-ability', source, effect);
			}
			this.add('-block', target, 'item: Ability Shield');
			return null;
		},
		// Mold Breaker protection implemented in Battle.suppressingAbility() within sim/battle.ts
		num: 1881,
		gen: 9,
	},
	abomasite: {
		name: "Abomasite",
		spritenum: 575,
		megaStone: "Abomasnow-Mega",
		megaEvolves: "Abomasnow",
		itemUser: ["Abomasnow"],
		onTakeItem(item, source) {
			if (item.megaEvolves === source.baseSpecies.baseSpecies) return false;
			return true;
		},
		num: 674,
		gen: 6,
		isNonstandard: "Past",
	},
	absolite: {
		name: "Absolite",
		spritenum: 576,
		megaStone: "Absol-Mega",
		megaEvolves: "Absol",
		itemUser: ["Absol"],
		onTakeItem(item, source) {
			if (item.megaEvolves === source.baseSpecies.baseSpecies) return false;
			return true;
		},
		num: 677,
		gen: 6,
		isNonstandard: "Past",
	},
	absorbbulb: {
		name: "Absorb Bulb",
		spritenum: 2,
		fling: {
			basePower: 30,
		},
		onDamagingHit(damage, target, source, move) {
			if (move.type === 'Water') {
				target.useItem();
			}
		},
		boosts: {
			spa: 1,
		},
		num: 545,
		gen: 5,
	},
	adamantcrystal: {
		name: "Adamant Crystal",
		spritenum: 741,
		onBasePowerPriority: 15,
		onBasePower(basePower, user, target, move) {
			if (user.baseSpecies.num === 483 && (move.type === 'Steel' || move.type === 'Dragon')) {
				return this.chainModify([4915, 4096]);
			}
		},
		onTakeItem(item, pokemon, source) {
			if (source?.baseSpecies.num === 483 || pokemon.baseSpecies.num === 483) {
				return false;
			}
			return true;
		},
		forcedForme: "Dialga-Origin",
		itemUser: ["Dialga-Origin"],
		num: 1777,
		gen: 8,
	},
	adamantorb: {
		name: "Adamant Orb",
		spritenum: 4,
		fling: {
			basePower: 60,
		},
		onBasePowerPriority: 15,
		onBasePower(basePower, user, target, move) {
			if (user.baseSpecies.num === 483 && (move.type === 'Steel' || move.type === 'Dragon')) {
				return this.chainModify([4915, 4096]);
			}
		},
		itemUser: ["Dialga"],
		num: 135,
		gen: 4,
	},
	adrenalineorb: {
		name: "Adrenaline Orb",
		spritenum: 660,
		fling: {
			basePower: 30,
		},
		onAfterBoost(boost, target, source, effect) {
			// Adrenaline Orb activates if Intimidate is blocked by an ability like Hyper Cutter,
			// which deletes boost.atk,
			// but not if the holder's attack is already at -6 (or +6 if it has Contrary),
			// which sets boost.atk to 0
			if (target.boosts['spe'] === 6 || boost.atk === 0) {
				return;
			}
			if (effect.name === 'Intimidate') {
				target.useItem();
			}
		},
		boosts: {
			spe: 1,
		},
		num: 846,
		gen: 7,
	},
	aerodactylite: {
		name: "Aerodactylite",
		spritenum: 577,
		megaStone: "Aerodactyl-Mega",
		megaEvolves: "Aerodactyl",
		itemUser: ["Aerodactyl"],
		onTakeItem(item, source) {
			if (item.megaEvolves === source.baseSpecies.baseSpecies) return false;
			return true;
		},
		num: 672,
		gen: 6,
		isNonstandard: "Past",
	},
	aggronite: {
		name: "Aggronite",
		spritenum: 578,
		megaStone: "Aggron-Mega",
		megaEvolves: "Aggron",
		itemUser: ["Aggron"],
		onTakeItem(item, source) {
			if (item.megaEvolves === source.baseSpecies.baseSpecies) return false;
			return true;
		},
		num: 667,
		gen: 6,
		isNonstandard: "Past",
	},
	aguavberry: {
		name: "Aguav Berry",
		spritenum: 5,
		isBerry: true,
		naturalGift: {
			basePower: 80,
			type: "Dragon",
		},
		onUpdate(pokemon) {
			if (pokemon.hp <= pokemon.maxhp / 4 || (pokemon.hp <= pokemon.maxhp / 2 &&
				pokemon.hasAbility('gluttony') && pokemon.abilityState.gluttony)) {
				pokemon.eatItem();
			}
		},
		onTryEatItem(item, pokemon) {
			if (!this.runEvent('TryHeal', pokemon, null, this.effect, pokemon.baseMaxhp / 3)) return false;
		},
		onEat(pokemon) {
			this.heal(pokemon.baseMaxhp / 3);
			if (pokemon.getNature().minus === 'spd') {
				pokemon.addVolatile('confusion');
			}
		},
		num: 162,
		gen: 3,
	},
	airballoon: {
		name: "Air Balloon",
		spritenum: 6,
		fling: {
			basePower: 10,
		},
		onStart(target) {
			if (!target.ignoringItem() && !this.field.getPseudoWeather('gravity')) {
				this.add('-item', target, 'Air Balloon');
			}
		},
		// airborneness implemented in sim/pokemon.js:Pokemon#isGrounded
		onDamagingHit(damage, target, source, move) {
			this.add('-enditem', target, 'Air Balloon');
			target.item = '';
			this.clearEffectState(target.itemState);
			this.runEvent('AfterUseItem', target, null, null, this.dex.items.get('airballoon'));
		},
		onAfterSubDamage(damage, target, source, effect) {
			this.debug('effect: ' + effect.id);
			if (effect.effectType === 'Move') {
				this.add('-enditem', target, 'Air Balloon');
				target.item = '';
				this.clearEffectState(target.itemState);
				this.runEvent('AfterUseItem', target, null, null, this.dex.items.get('airballoon'));
			}
		},
		num: 541,
		gen: 5,
	},
	alakazite: {
		name: "Alakazite",
		spritenum: 579,
		megaStone: "Alakazam-Mega",
		megaEvolves: "Alakazam",
		itemUser: ["Alakazam"],
		onTakeItem(item, source) {
			if (item.megaEvolves === source.baseSpecies.baseSpecies) return false;
			return true;
		},
		num: 679,
		gen: 6,
		isNonstandard: "Past",
	},
	aloraichiumz: {
		name: "Aloraichium Z",
		spritenum: 655,
		onTakeItem: false,
		zMove: "Stoked Sparksurfer",
		zMoveFrom: "Thunderbolt",
		itemUser: ["Raichu-Alola"],
		num: 803,
		gen: 7,
		isNonstandard: "Past",
	},
	altarianite: {
		name: "Altarianite",
		spritenum: 615,
		megaStone: "Altaria-Mega",
		megaEvolves: "Altaria",
		itemUser: ["Altaria"],
		onTakeItem(item, source) {
			if (item.megaEvolves === source.baseSpecies.baseSpecies) return false;
			return true;
		},
		num: 755,
		gen: 6,
		isNonstandard: "Past",
	},
	ampharosite: {
		name: "Ampharosite",
		spritenum: 580,
		megaStone: "Ampharos-Mega",
		megaEvolves: "Ampharos",
		itemUser: ["Ampharos"],
		onTakeItem(item, source) {
			if (item.megaEvolves === source.baseSpecies.baseSpecies) return false;
			return true;
		},
		num: 658,
		gen: 6,
		isNonstandard: "Past",
	},
	apicotberry: {
		name: "Apicot Berry",
		spritenum: 10,
		isBerry: true,
		naturalGift: {
			basePower: 100,
			type: "Ground",
		},
		onUpdate(pokemon) {
			if (pokemon.hp <= pokemon.maxhp / 4 || (pokemon.hp <= pokemon.maxhp / 2 &&
				pokemon.hasAbility('gluttony') && pokemon.abilityState.gluttony)) {
				pokemon.eatItem();
			}
		},
		onEat(pokemon) {
			this.boost({ spd: 1 });
		},
		num: 205,
		gen: 3,
	},
	armorfossil: {
		name: "Armor Fossil",
		spritenum: 12,
		fling: {
			basePower: 100,
		},
		num: 104,
		gen: 4,
		isNonstandard: "Past",
	},
	aspearberry: {
		name: "Aspear Berry",
		spritenum: 13,
		isBerry: true,
		naturalGift: {
			basePower: 80,
			type: "Ice",
		},
		onUpdate(pokemon) {
			if (pokemon.status === 'frz') {
				pokemon.eatItem();
			}
		},
		onEat(pokemon) {
			if (pokemon.status === 'frz') {
				pokemon.cureStatus();
			}
		},
		num: 153,
		gen: 3,
	},
	assaultvest: {
		name: "Assault Vest",
		spritenum: 581,
		fling: {
			basePower: 80,
		},
		onModifySpDPriority: 1,
		onModifySpD(spd) {
			return this.chainModify(1.5);
		},
		onDisableMove(pokemon) {
			for (const moveSlot of pokemon.moveSlots) {
				const move = this.dex.moves.get(moveSlot.id);
				if (move.category === 'Status' && move.id !== 'mefirst') {
					pokemon.disableMove(moveSlot.id);
				}
			}
		},
		num: 640,
		gen: 6,
	},
	audinite: {
		name: "Audinite",
		spritenum: 617,
		megaStone: "Audino-Mega",
		megaEvolves: "Audino",
		itemUser: ["Audino"],
		onTakeItem(item, source) {
			if (item.megaEvolves === source.baseSpecies.baseSpecies) return false;
			return true;
		},
		num: 757,
		gen: 6,
		isNonstandard: "Past",
	},
	auspiciousarmor: {
		name: "Auspicious Armor",
		spritenum: 753,
		fling: {
			basePower: 30,
		},
		num: 2344,
		gen: 9,
	},
	babiriberry: {
		name: "Babiri Berry",
		spritenum: 17,
		isBerry: true,
		naturalGift: {
			basePower: 80,
			type: "Steel",
		},
		onSourceModifyDamage(damage, source, target, move) {
			if (move.type === 'Steel' && target.getMoveHitData(move).typeMod > 0) {
				const hitSub = target.volatiles['substitute'] && !move.flags['bypasssub'] && !(move.infiltrates && this.gen >= 6);
				if (hitSub) return;

				if (target.eatItem()) {
					this.debug('-50% reduction');
					this.add('-enditem', target, this.effect, '[weaken]');
					return this.chainModify(0.5);
				}
			}
		},
		onEat() { },
		num: 199,
		gen: 4,
	},
	banettite: {
		name: "Banettite",
		spritenum: 582,
		megaStone: "Banette-Mega",
		megaEvolves: "Banette",
		itemUser: ["Banette"],
		onTakeItem(item, source) {
			if (item.megaEvolves === source.baseSpecies.baseSpecies) return false;
			return true;
		},
		num: 668,
		gen: 6,
		isNonstandard: "Past",
	},
	barbaracite: {
		name: "Barbaracite",
		spritenum: 0,
		megaStone: "Barbaracle-Mega",
		megaEvolves: "Barbaracle",
		itemUser: ["Barbaracle"],
		onTakeItem(item, source) {
			if (item.megaEvolves === source.baseSpecies.baseSpecies) return false;
			return true;
		},
		num: 2581,
		gen: 9,
		isNonstandard: "Future",
	},
	beastball: {
		name: "Beast Ball",
		spritenum: 661,
		num: 851,
		gen: 7,
		isPokeball: true,
	},
	beedrillite: {
		name: "Beedrillite",
		spritenum: 628,
		megaStone: "Beedrill-Mega",
		megaEvolves: "Beedrill",
		itemUser: ["Beedrill"],
		onTakeItem(item, source) {
			if (item.megaEvolves === source.baseSpecies.baseSpecies) return false;
			return true;
		},
		num: 770,
		gen: 6,
		isNonstandard: "Past",
	},
	belueberry: {
		name: "Belue Berry",
		spritenum: 21,
		isBerry: true,
		naturalGift: {
			basePower: 100,
			type: "Electric",
		},
		onEat: false,
		num: 183,
		gen: 3,
		isNonstandard: "Past",
	},
	berryjuice: {
		name: "Berry Juice",
		spritenum: 22,
		fling: {
			basePower: 30,
		},
		onUpdate(pokemon) {
			if (pokemon.hp <= pokemon.maxhp / 2) {
				if (this.runEvent('TryHeal', pokemon, null, this.effect, 20) && pokemon.useItem()) {
					this.heal(20);
				}
			}
		},
		num: 43,
		gen: 2,
		isNonstandard: "Past",
	},
	berrysweet: {
		name: "Berry Sweet",
		spritenum: 706,
		fling: {
			basePower: 10,
		},
		num: 1111,
		gen: 8,
	},
	bignugget: {
		name: "Big Nugget",
		spritenum: 27,
		fling: {
			basePower: 130,
		},
		num: 581,
		gen: 5,
	},
	bigroot: {
		name: "Big Root",
		spritenum: 29,
		fling: {
			basePower: 10,
		},
		onTryHealPriority: 1,
		onTryHeal(damage, target, source, effect) {
			const heals = ['drain', 'leechseed', 'ingrain', 'aquaring', 'strengthsap'];
			if (heals.includes(effect.id)) {
				return this.chainModify([5324, 4096]);
			}
		},
		num: 296,
		gen: 4,
	},
	bindingband: {
		name: "Binding Band",
		spritenum: 31,
		fling: {
			basePower: 30,
		},
		// implemented in statuses
		num: 544,
		gen: 5,
	},
	blackbelt: {
		name: "Black Belt",
		spritenum: 32,
		fling: {
			basePower: 30,
		},
		onBasePowerPriority: 15,
		onBasePower(basePower, user, target, move) {
			if (move && move.type === 'Fighting') {
				return this.chainModify([4915, 4096]);
			}
		},
		num: 241,
		gen: 2,
	},
	blackglasses: {
		name: "Black Glasses",
		spritenum: 35,
		fling: {
			basePower: 30,
		},
		onBasePowerPriority: 15,
		onBasePower(basePower, user, target, move) {
			if (move && move.type === 'Dark') {
				return this.chainModify([4915, 4096]);
			}
		},
		num: 240,
		gen: 2,
	},
	blacksludge: {
		name: "Black Sludge",
		spritenum: 34,
		fling: {
			basePower: 30,
		},
		onResidualOrder: 5,
		onResidualSubOrder: 4,
		onResidual(pokemon) {
			if (pokemon.hasType('Poison')) {
				this.heal(pokemon.baseMaxhp / 16);
			} else {
				this.damage(pokemon.baseMaxhp / 8);
			}
		},
		num: 281,
		gen: 4,
	},
	blastoisinite: {
		name: "Blastoisinite",
		spritenum: 583,
		megaStone: "Blastoise-Mega",
		megaEvolves: "Blastoise",
		itemUser: ["Blastoise"],
		onTakeItem(item, source) {
			if (item.megaEvolves === source.baseSpecies.baseSpecies) return false;
			return true;
		},
		num: 661,
		gen: 6,
		isNonstandard: "Past",
	},
	blazikenite: {
		name: "Blazikenite",
		spritenum: 584,
		megaStone: "Blaziken-Mega",
		megaEvolves: "Blaziken",
		itemUser: ["Blaziken"],
		onTakeItem(item, source) {
			if (item.megaEvolves === source.baseSpecies.baseSpecies) return false;
			return true;
		},
		num: 664,
		gen: 6,
		isNonstandard: "Past",
	},
	blueorb: {
		name: "Blue Orb",
		spritenum: 41,
		onSwitchInPriority: -1,
		onSwitchIn(pokemon) {
			if (pokemon.isActive && pokemon.baseSpecies.name === 'Kyogre' && !pokemon.transformed) {
				pokemon.formeChange('Kyogre-Primal', this.effect, true);
			}
		},
		onTakeItem(item, source) {
			if (source.baseSpecies.baseSpecies === 'Kyogre') return false;
			return true;
		},
		itemUser: ["Kyogre"],
		isPrimalOrb: true,
		num: 535,
		gen: 6,
		isNonstandard: "Past",
	},
	blukberry: {
		name: "Bluk Berry",
		spritenum: 44,
		isBerry: true,
		naturalGift: {
			basePower: 90,
			type: "Fire",
		},
		onEat: false,
		num: 165,
		gen: 3,
		isNonstandard: "Past",
	},
	blunderpolicy: {
		name: "Blunder Policy",
		spritenum: 716,
		fling: {
			basePower: 80,
		},
		// Item activation located in scripts.js
		num: 1121,
		gen: 8,
	},
	boosterenergy: {
		name: "Booster Energy",
		spritenum: 745,
		fling: {
			basePower: 30,
		},
		onSwitchInPriority: -2,
		onStart(pokemon) {
			this.effectState.started = true;
			((this.effect as any).onUpdate as (p: Pokemon) => void).call(this, pokemon);
		},
		onUpdate(pokemon) {
			if (!this.effectState.started || pokemon.transformed) return;

			if (pokemon.hasAbility('protosynthesis') && !this.field.isWeather('sunnyday') && pokemon.useItem()) {
				pokemon.addVolatile('protosynthesis');
			}
			if (pokemon.hasAbility('quarkdrive') && !this.field.isTerrain('electricterrain') && pokemon.useItem()) {
				pokemon.addVolatile('quarkdrive');
			}
		},
		onTakeItem(item, source) {
			if (source.baseSpecies.tags.includes("Paradox")) return false;
			return true;
		},
		num: 1880,
		gen: 9,
	},
	bottlecap: {
		name: "Bottle Cap",
		spritenum: 696,
		fling: {
			basePower: 30,
		},
		num: 795,
		gen: 7,
	},
	brightpowder: {
		name: "Bright Powder",
		spritenum: 51,
		fling: {
			basePower: 10,
		},
		onModifyAccuracyPriority: -2,
		onModifyAccuracy(accuracy) {
			if (typeof accuracy !== 'number') return;
			this.debug('brightpowder - decreasing accuracy');
			return this.chainModify([3686, 4096]);
		},
		num: 213,
		gen: 2,
	},
	buggem: {
		name: "Bug Gem",
		spritenum: 53,
		isGem: true,
		onSourceTryPrimaryHit(target, source, move) {
			if (target === source || move.category === 'Status') return;
			if (move.type === 'Bug' && source.useItem()) {
				source.addVolatile('gem');
			}
		},
		num: 558,
		gen: 5,
		isNonstandard: "Past",
	},
	bugmemory: {
		name: "Bug Memory",
		spritenum: 673,
		onMemory: 'Bug',
		onTakeItem(item, pokemon, source) {
			if ((source && source.baseSpecies.num === 773) || pokemon.baseSpecies.num === 773) {
				return false;
			}
			return true;
		},
		forcedForme: "Silvally-Bug",
		itemUser: ["Silvally-Bug"],
		num: 909,
		gen: 7,
		isNonstandard: "Past",
	},
	buginiumz: {
		name: "Buginium Z",
		spritenum: 642,
		onPlate: 'Bug',
		onTakeItem: false,
		zMove: true,
		zMoveType: "Bug",
		forcedForme: "Arceus-Bug",
		num: 787,
		gen: 7,
		isNonstandard: "Past",
	},
	burndrive: {
		name: "Burn Drive",
		spritenum: 54,
		onTakeItem(item, pokemon, source) {
			if ((source && source.baseSpecies.num === 649) || pokemon.baseSpecies.num === 649) {
				return false;
			}
			return true;
		},
		onDrive: 'Fire',
		forcedForme: "Genesect-Burn",
		itemUser: ["Genesect-Burn"],
		num: 118,
		gen: 5,
		isNonstandard: "Past",
	},
	cameruptite: {
		name: "Cameruptite",
		spritenum: 625,
		megaStone: "Camerupt-Mega",
		megaEvolves: "Camerupt",
		itemUser: ["Camerupt"],
		onTakeItem(item, source) {
			if (item.megaEvolves === source.baseSpecies.baseSpecies) return false;
			return true;
		},
		num: 767,
		gen: 6,
		isNonstandard: "Past",
	},
	cellbattery: {
		name: "Cell Battery",
		spritenum: 60,
		fling: {
			basePower: 30,
		},
		onDamagingHit(damage, target, source, move) {
			if (move.type === 'Electric') {
				target.useItem();
			}
		},
		boosts: {
			atk: 1,
		},
		num: 546,
		gen: 5,
	},
	chandelurite: {
		name: "Chandelurite",
		spritenum: 0,
		megaStone: "Chandelure-Mega",
		megaEvolves: "Chandelure",
		itemUser: ["Chandelure"],
		onTakeItem(item, source) {
			if (item.megaEvolves === source.baseSpecies.baseSpecies) return false;
			return true;
		},
		num: 2574,
		gen: 9,
		isNonstandard: "Future",
	},
	charcoal: {
		name: "Charcoal",
		spritenum: 61,
		fling: {
			basePower: 30,
		},
		onBasePowerPriority: 15,
		onBasePower(basePower, user, target, move) {
			if (move && move.type === 'Fire') {
				return this.chainModify([4915, 4096]);
			}
		},
		num: 249,
		gen: 2,
	},
	charizarditex: {
		name: "Charizardite X",
		spritenum: 585,
		megaStone: "Charizard-Mega-X",
		megaEvolves: "Charizard",
		itemUser: ["Charizard"],
		onTakeItem(item, source) {
			if (item.megaEvolves === source.baseSpecies.baseSpecies) return false;
			return true;
		},
		num: 660,
		gen: 6,
		isNonstandard: "Past",
	},
	charizarditey: {
		name: "Charizardite Y",
		spritenum: 586,
		megaStone: "Charizard-Mega-Y",
		megaEvolves: "Charizard",
		itemUser: ["Charizard"],
		onTakeItem(item, source) {
			if (item.megaEvolves === source.baseSpecies.baseSpecies) return false;
			return true;
		},
		num: 678,
		gen: 6,
		isNonstandard: "Past",
	},
	chartiberry: {
		name: "Charti Berry",
		spritenum: 62,
		isBerry: true,
		naturalGift: {
			basePower: 80,
			type: "Rock",
		},
		onSourceModifyDamage(damage, source, target, move) {
			if (move.type === 'Rock' && target.getMoveHitData(move).typeMod > 0) {
				const hitSub = target.volatiles['substitute'] && !move.flags['bypasssub'] && !(move.infiltrates && this.gen >= 6);
				if (hitSub) return;

				if (target.eatItem()) {
					this.debug('-50% reduction');
					this.add('-enditem', target, this.effect, '[weaken]');
					return this.chainModify(0.5);
				}
			}
		},
		onEat() { },
		num: 195,
		gen: 4,
	},
	cheriberry: {
		name: "Cheri Berry",
		spritenum: 63,
		isBerry: true,
		naturalGift: {
			basePower: 80,
			type: "Fire",
		},
		onUpdate(pokemon) {
			if (pokemon.status === 'par') {
				pokemon.eatItem();
			}
		},
		onEat(pokemon) {
			if (pokemon.status === 'par') {
				pokemon.cureStatus();
			}
		},
		num: 149,
		gen: 3,
	},
	cherishball: {
		name: "Cherish Ball",
		spritenum: 64,
		num: 16,
		gen: 4,
		isPokeball: true,
		isNonstandard: "Unobtainable",
	},
	chesnaughtite: {
		name: "Chesnaughtite",
		spritenum: 0,
		megaStone: "Chesnaught-Mega",
		megaEvolves: "Chesnaught",
		itemUser: ["Chesnaught"],
		onTakeItem(item, source) {
			if (item.megaEvolves === source.baseSpecies.baseSpecies) return false;
			return true;
		},
		num: 2575,
		gen: 9,
		isNonstandard: "Future",
	},
	chestoberry: {
		name: "Chesto Berry",
		spritenum: 65,
		isBerry: true,
		naturalGift: {
			basePower: 80,
			type: "Water",
		},
		onUpdate(pokemon) {
			if (pokemon.status === 'slp') {
				pokemon.eatItem();
			}
		},
		onEat(pokemon) {
			if (pokemon.status === 'slp') {
				pokemon.cureStatus();
			}
		},
		num: 150,
		gen: 3,
	},
	chilanberry: {
		name: "Chilan Berry",
		spritenum: 66,
		isBerry: true,
		naturalGift: {
			basePower: 80,
			type: "Normal",
		},
		onSourceModifyDamage(damage, source, target, move) {
			if (
				move.type === 'Normal' &&
				(!target.volatiles['substitute'] || move.flags['bypasssub'] || (move.infiltrates && this.gen >= 6))
			) {
				if (target.eatItem()) {
					this.debug('-50% reduction');
					this.add('-enditem', target, this.effect, '[weaken]');
					return this.chainModify(0.5);
				}
			}
		},
		onEat() { },
		num: 200,
		gen: 4,
	},
	chilldrive: {
		name: "Chill Drive",
		spritenum: 67,
		onTakeItem(item, pokemon, source) {
			if ((source && source.baseSpecies.num === 649) || pokemon.baseSpecies.num === 649) {
				return false;
			}
			return true;
		},
		onDrive: 'Ice',
		forcedForme: "Genesect-Chill",
		itemUser: ["Genesect-Chill"],
		num: 119,
		gen: 5,
		isNonstandard: "Past",
	},
	chippedpot: {
		name: "Chipped Pot",
		spritenum: 720,
		fling: {
			basePower: 80,
		},
		num: 1254,
		gen: 8,
	},
	choiceband: {
		name: "Choice Band",
		spritenum: 68,
		fling: {
			basePower: 10,
		},
		onStart(pokemon) {
			if (pokemon.volatiles['choicelock']) {
				this.debug('removing choicelock');
			}
			pokemon.removeVolatile('choicelock');
		},
		onModifyMove(move, pokemon) {
			pokemon.addVolatile('choicelock');
		},
		onModifyAtkPriority: 1,
		onModifyAtk(atk, pokemon) {
			if (pokemon.volatiles['dynamax']) return;
			return this.chainModify(1.5);
		},
		isChoice: true,
		num: 220,
		gen: 3,
	},
	choicescarf: {
		name: "Choice Scarf",
		spritenum: 69,
		fling: {
			basePower: 10,
		},
		onStart(pokemon) {
			if (pokemon.volatiles['choicelock']) {
				this.debug('removing choicelock');
			}
			pokemon.removeVolatile('choicelock');
		},
		onModifyMove(move, pokemon) {
			pokemon.addVolatile('choicelock');
		},
		onModifySpe(spe, pokemon) {
			if (pokemon.volatiles['dynamax']) return;
			return this.chainModify(1.5);
		},
		isChoice: true,
		num: 287,
		gen: 4,
	},
	choicespecs: {
		name: "Choice Specs",
		spritenum: 70,
		fling: {
			basePower: 10,
		},
		onStart(pokemon) {
			if (pokemon.volatiles['choicelock']) {
				this.debug('removing choicelock');
			}
			pokemon.removeVolatile('choicelock');
		},
		onModifyMove(move, pokemon) {
			pokemon.addVolatile('choicelock');
		},
		onModifySpAPriority: 1,
		onModifySpA(spa, pokemon) {
			if (pokemon.volatiles['dynamax']) return;
			return this.chainModify(1.5);
		},
		isChoice: true,
		num: 297,
		gen: 4,
	},
	chopleberry: {
		name: "Chople Berry",
		spritenum: 71,
		isBerry: true,
		naturalGift: {
			basePower: 80,
			type: "Fighting",
		},
		onSourceModifyDamage(damage, source, target, move) {
			if (move.type === 'Fighting' && target.getMoveHitData(move).typeMod > 0) {
				const hitSub = target.volatiles['substitute'] && !move.flags['bypasssub'] && !(move.infiltrates && this.gen >= 6);
				if (hitSub) return;

				if (target.eatItem()) {
					this.debug('-50% reduction');
					this.add('-enditem', target, this.effect, '[weaken]');
					return this.chainModify(0.5);
				}
			}
		},
		onEat() { },
		num: 189,
		gen: 4,
	},
	clawfossil: {
		name: "Claw Fossil",
		spritenum: 72,
		fling: {
			basePower: 100,
		},
		num: 100,
		gen: 3,
		isNonstandard: "Past",
	},
	clearamulet: {
		name: "Clear Amulet",
		spritenum: 747,
		fling: {
			basePower: 30,
		},
		onTryBoostPriority: 1,
		onTryBoost(boost, target, source, effect) {
			if (source && target === source) return;
			let showMsg = false;
			let i: BoostID;
			for (i in boost) {
				if (boost[i]! < 0) {
					delete boost[i];
					showMsg = true;
				}
			}
			if (showMsg && !(effect as ActiveMove).secondaries && effect.id !== 'octolock') {
				this.add('-fail', target, 'unboost', '[from] item: Clear Amulet', `[of] ${target}`);
			}
		},
		num: 1882,
		gen: 9,
	},
<<<<<<< HEAD
	cleverfeather: {
		name: "Clever Feather",
		spritenum: 754, // placeholder
		fling: {
			basePower: 20,
		},
		num: 569,
		gen: 5,
=======
	clefablite: {
		name: "Clefablite",
		spritenum: 0,
		megaStone: "Clefable-Mega",
		megaEvolves: "Clefable",
		itemUser: ["Clefable"],
		onTakeItem(item, source) {
			if (item.megaEvolves === source.baseSpecies.baseSpecies) return false;
			return true;
		},
		num: 2559,
		gen: 9,
		isNonstandard: "Future",
>>>>>>> 558a799c
	},
	cloversweet: {
		name: "Clover Sweet",
		spritenum: 707,
		fling: {
			basePower: 10,
		},
		num: 1112,
		gen: 8,
	},
	cobaberry: {
		name: "Coba Berry",
		spritenum: 76,
		isBerry: true,
		naturalGift: {
			basePower: 80,
			type: "Flying",
		},
		onSourceModifyDamage(damage, source, target, move) {
			if (move.type === 'Flying' && target.getMoveHitData(move).typeMod > 0) {
				const hitSub = target.volatiles['substitute'] && !move.flags['bypasssub'] && !(move.infiltrates && this.gen >= 6);
				if (hitSub) return;

				if (target.eatItem()) {
					this.debug('-50% reduction');
					this.add('-enditem', target, this.effect, '[weaken]');
					return this.chainModify(0.5);
				}
			}
		},
		onEat() { },
		num: 192,
		gen: 4,
	},
	colburberry: {
		name: "Colbur Berry",
		spritenum: 78,
		isBerry: true,
		naturalGift: {
			basePower: 80,
			type: "Dark",
		},
		onSourceModifyDamage(damage, source, target, move) {
			if (move.type === 'Dark' && target.getMoveHitData(move).typeMod > 0) {
				const hitSub = target.volatiles['substitute'] && !move.flags['bypasssub'] && !(move.infiltrates && this.gen >= 6);
				if (hitSub) return;

				if (target.eatItem()) {
					this.debug('-50% reduction');
					this.add('-enditem', target, this.effect, '[weaken]');
					return this.chainModify(0.5);
				}
			}
		},
		onEat() { },
		num: 198,
		gen: 4,
	},
	cornerstonemask: {
		name: "Cornerstone Mask",
		spritenum: 758,
		fling: {
			basePower: 60,
		},
		onBasePowerPriority: 15,
		onBasePower(basePower, user, target, move) {
			if (user.baseSpecies.name.startsWith('Ogerpon-Cornerstone')) {
				return this.chainModify([4915, 4096]);
			}
		},
		onTakeItem(item, source) {
			if (source.baseSpecies.baseSpecies === 'Ogerpon') return false;
			return true;
		},
		forcedForme: "Ogerpon-Cornerstone",
		itemUser: ["Ogerpon-Cornerstone"],
		num: 2406,
		gen: 9,
	},
	cornnberry: {
		name: "Cornn Berry",
		spritenum: 81,
		isBerry: true,
		naturalGift: {
			basePower: 90,
			type: "Bug",
		},
		onEat: false,
		num: 175,
		gen: 3,
		isNonstandard: "Past",
	},
	coverfossil: {
		name: "Cover Fossil",
		spritenum: 85,
		fling: {
			basePower: 100,
		},
		num: 572,
		gen: 5,
		isNonstandard: "Past",
	},
	covertcloak: {
		name: "Covert Cloak",
		spritenum: 750,
		fling: {
			basePower: 30,
		},
		onModifySecondaries(secondaries) {
			this.debug('Covert Cloak prevent secondary');
			return secondaries.filter(effect => !!effect.self);
		},
		num: 1885,
		gen: 9,
	},
	crackedpot: {
		name: "Cracked Pot",
		spritenum: 719,
		fling: {
			basePower: 80,
		},
		num: 1253,
		gen: 8,
	},
	custapberry: {
		name: "Custap Berry",
		spritenum: 86,
		isBerry: true,
		naturalGift: {
			basePower: 100,
			type: "Ghost",
		},
		onFractionalPriorityPriority: -2,
		onFractionalPriority(priority, pokemon) {
			if (
				priority <= 0 &&
				(pokemon.hp <= pokemon.maxhp / 4 || (pokemon.hp <= pokemon.maxhp / 2 &&
					pokemon.hasAbility('gluttony') && pokemon.abilityState.gluttony))
			) {
				if (pokemon.eatItem()) {
					this.add('-activate', pokemon, 'item: Custap Berry', '[consumed]');
					return 0.1;
				}
			}
		},
		onEat() { },
		num: 210,
		gen: 4,
	},
	damprock: {
		name: "Damp Rock",
		spritenum: 88,
		fling: {
			basePower: 60,
		},
		num: 285,
		gen: 4,
	},
	darkgem: {
		name: "Dark Gem",
		spritenum: 89,
		isGem: true,
		onSourceTryPrimaryHit(target, source, move) {
			if (target === source || move.category === 'Status') return;
			if (move.type === 'Dark' && source.useItem()) {
				source.addVolatile('gem');
			}
		},
		num: 562,
		gen: 5,
		isNonstandard: "Past",
	},
	darkmemory: {
		name: "Dark Memory",
		spritenum: 683,
		onMemory: 'Dark',
		onTakeItem(item, pokemon, source) {
			if ((source && source.baseSpecies.num === 773) || pokemon.baseSpecies.num === 773) {
				return false;
			}
			return true;
		},
		forcedForme: "Silvally-Dark",
		itemUser: ["Silvally-Dark"],
		num: 919,
		gen: 7,
		isNonstandard: "Past",
	},
	darkiniumz: {
		name: "Darkinium Z",
		spritenum: 646,
		onPlate: 'Dark',
		onTakeItem: false,
		zMove: true,
		zMoveType: "Dark",
		forcedForme: "Arceus-Dark",
		num: 791,
		gen: 7,
		isNonstandard: "Past",
	},
	dawnstone: {
		name: "Dawn Stone",
		spritenum: 92,
		fling: {
			basePower: 80,
		},
		num: 109,
		gen: 4,
	},
	decidiumz: {
		name: "Decidium Z",
		spritenum: 650,
		onTakeItem: false,
		zMove: "Sinister Arrow Raid",
		zMoveFrom: "Spirit Shackle",
		itemUser: ["Decidueye"],
		num: 798,
		gen: 7,
		isNonstandard: "Past",
	},
	deepseascale: {
		name: "Deep Sea Scale",
		spritenum: 93,
		fling: {
			basePower: 30,
		},
		onModifySpDPriority: 2,
		onModifySpD(spd, pokemon) {
			if (pokemon.baseSpecies.name === 'Clamperl') {
				return this.chainModify(2);
			}
		},
		itemUser: ["Clamperl"],
		num: 227,
		gen: 3,
		isNonstandard: "Past",
	},
	deepseatooth: {
		name: "Deep Sea Tooth",
		spritenum: 94,
		fling: {
			basePower: 90,
		},
		onModifySpAPriority: 1,
		onModifySpA(spa, pokemon) {
			if (pokemon.baseSpecies.name === 'Clamperl') {
				return this.chainModify(2);
			}
		},
		itemUser: ["Clamperl"],
		num: 226,
		gen: 3,
		isNonstandard: "Past",
	},
	delphoxite: {
		name: "Delphoxite",
		spritenum: 0,
		megaStone: "Delphox-Mega",
		megaEvolves: "Delphox",
		itemUser: ["Delphox"],
		onTakeItem(item, source) {
			if (item.megaEvolves === source.baseSpecies.baseSpecies) return false;
			return true;
		},
		num: 2576,
		gen: 9,
		isNonstandard: "Future",
	},
	destinyknot: {
		name: "Destiny Knot",
		spritenum: 95,
		fling: {
			basePower: 10,
		},
		onAttractPriority: -100,
		onAttract(target, source) {
			this.debug(`attract intercepted: ${target} from ${source}`);
			if (!source || source === target) return;
			if (!source.volatiles['attract']) source.addVolatile('attract', target);
		},
		num: 280,
		gen: 4,
	},
	diancite: {
		name: "Diancite",
		spritenum: 624,
		megaStone: "Diancie-Mega",
		megaEvolves: "Diancie",
		itemUser: ["Diancie"],
		onTakeItem(item, source) {
			if (item.megaEvolves === source.baseSpecies.baseSpecies) return false;
			return true;
		},
		num: 764,
		gen: 6,
		isNonstandard: "Past",
	},
	diveball: {
		name: "Dive Ball",
		spritenum: 101,
		num: 7,
		gen: 3,
		isPokeball: true,
	},
	domefossil: {
		name: "Dome Fossil",
		spritenum: 102,
		fling: {
			basePower: 100,
		},
		num: 102,
		gen: 3,
		isNonstandard: "Past",
	},
	dousedrive: {
		name: "Douse Drive",
		spritenum: 103,
		onTakeItem(item, pokemon, source) {
			if ((source && source.baseSpecies.num === 649) || pokemon.baseSpecies.num === 649) {
				return false;
			}
			return true;
		},
		onDrive: 'Water',
		forcedForme: "Genesect-Douse",
		itemUser: ["Genesect-Douse"],
		num: 116,
		gen: 5,
		isNonstandard: "Past",
	},
	dracoplate: {
		name: "Draco Plate",
		spritenum: 105,
		onPlate: 'Dragon',
		onBasePowerPriority: 15,
		onBasePower(basePower, user, target, move) {
			if (move && move.type === 'Dragon') {
				return this.chainModify([4915, 4096]);
			}
		},
		onTakeItem(item, pokemon, source) {
			if ((source && source.baseSpecies.num === 493) || pokemon.baseSpecies.num === 493) {
				return false;
			}
			return true;
		},
		forcedForme: "Arceus-Dragon",
		num: 311,
		gen: 4,
	},
	dragalgite: {
		name: "Dragalgite",
		spritenum: 0,
		megaStone: "Dragalge-Mega",
		megaEvolves: "Dragalge",
		itemUser: ["Dragalge"],
		onTakeItem(item, source) {
			if (item.megaEvolves === source.baseSpecies.baseSpecies) return false;
			return true;
		},
		num: 2582,
		gen: 9,
		isNonstandard: "Future",
	},
	dragonfang: {
		name: "Dragon Fang",
		spritenum: 106,
		fling: {
			basePower: 70,
		},
		onBasePowerPriority: 15,
		onBasePower(basePower, user, target, move) {
			if (move && move.type === 'Dragon') {
				return this.chainModify([4915, 4096]);
			}
		},
		num: 250,
		gen: 2,
	},
	dragongem: {
		name: "Dragon Gem",
		spritenum: 107,
		isGem: true,
		onSourceTryPrimaryHit(target, source, move) {
			if (target === source || move.category === 'Status') return;
			if (move.type === 'Dragon' && source.useItem()) {
				source.addVolatile('gem');
			}
		},
		num: 561,
		gen: 5,
		isNonstandard: "Past",
	},
	dragonmemory: {
		name: "Dragon Memory",
		spritenum: 682,
		onMemory: 'Dragon',
		onTakeItem(item, pokemon, source) {
			if ((source && source.baseSpecies.num === 773) || pokemon.baseSpecies.num === 773) {
				return false;
			}
			return true;
		},
		forcedForme: "Silvally-Dragon",
		itemUser: ["Silvally-Dragon"],
		num: 918,
		gen: 7,
		isNonstandard: "Past",
	},
	dragonscale: {
		name: "Dragon Scale",
		spritenum: 108,
		fling: {
			basePower: 30,
		},
		num: 235,
		gen: 2,
	},
	dragoninite: {
		name: "Dragoninite",
		spritenum: 0,
		megaStone: "Dragonite-Mega",
		megaEvolves: "Dragonite",
		itemUser: ["Dragonite"],
		onTakeItem(item, source) {
			if (item.megaEvolves === source.baseSpecies.baseSpecies) return false;
			return true;
		},
		num: 2562,
		gen: 9,
		isNonstandard: "Future",
	},
	dragoniumz: {
		name: "Dragonium Z",
		spritenum: 645,
		onPlate: 'Dragon',
		onTakeItem: false,
		zMove: true,
		zMoveType: "Dragon",
		forcedForme: "Arceus-Dragon",
		num: 790,
		gen: 7,
		isNonstandard: "Past",
	},
	drampanite: {
		name: "Drampanite",
		spritenum: 0,
		megaStone: "Drampa-Mega",
		megaEvolves: "Drampa",
		itemUser: ["Drampa"],
		onTakeItem(item, source) {
			if (item.megaEvolves === source.baseSpecies.baseSpecies) return false;
			return true;
		},
		num: 2585,
		gen: 9,
		isNonstandard: "Future",
	},
	dreadplate: {
		name: "Dread Plate",
		spritenum: 110,
		onPlate: 'Dark',
		onBasePowerPriority: 15,
		onBasePower(basePower, user, target, move) {
			if (move && move.type === 'Dark') {
				return this.chainModify([4915, 4096]);
			}
		},
		onTakeItem(item, pokemon, source) {
			if ((source && source.baseSpecies.num === 493) || pokemon.baseSpecies.num === 493) {
				return false;
			}
			return true;
		},
		forcedForme: "Arceus-Dark",
		num: 312,
		gen: 4,
	},
	dreamball: {
		name: "Dream Ball",
		spritenum: 111,
		num: 576,
		gen: 5,
		isPokeball: true,
	},
	dubiousdisc: {
		name: "Dubious Disc",
		spritenum: 113,
		fling: {
			basePower: 50,
		},
		num: 324,
		gen: 4,
	},
	durinberry: {
		name: "Durin Berry",
		spritenum: 114,
		isBerry: true,
		naturalGift: {
			basePower: 100,
			type: "Water",
		},
		onEat: false,
		num: 182,
		gen: 3,
		isNonstandard: "Past",
	},
	duskball: {
		name: "Dusk Ball",
		spritenum: 115,
		num: 13,
		gen: 4,
		isPokeball: true,
	},
	duskstone: {
		name: "Dusk Stone",
		spritenum: 116,
		fling: {
			basePower: 80,
		},
		num: 108,
		gen: 4,
	},
	earthplate: {
		name: "Earth Plate",
		spritenum: 117,
		onPlate: 'Ground',
		onBasePowerPriority: 15,
		onBasePower(basePower, user, target, move) {
			if (move && move.type === 'Ground') {
				return this.chainModify([4915, 4096]);
			}
		},
		onTakeItem(item, pokemon, source) {
			if ((source && source.baseSpecies.num === 493) || pokemon.baseSpecies.num === 493) {
				return false;
			}
			return true;
		},
		forcedForme: "Arceus-Ground",
		num: 305,
		gen: 4,
	},
	eelektrossite: {
		name: "Eelektrossite",
		spritenum: 0,
		megaStone: "Eelektross-Mega",
		megaEvolves: "Eelektross",
		itemUser: ["Eelektross"],
		onTakeItem(item, source) {
			if (item.megaEvolves === source.baseSpecies.baseSpecies) return false;
			return true;
		},
		num: 2573,
		gen: 9,
		isNonstandard: "Future",
	},
	eeviumz: {
		name: "Eevium Z",
		spritenum: 657,
		onTakeItem: false,
		zMove: "Extreme Evoboost",
		zMoveFrom: "Last Resort",
		itemUser: ["Eevee"],
		num: 805,
		gen: 7,
		isNonstandard: "Past",
	},
	ejectbutton: {
		name: "Eject Button",
		spritenum: 118,
		fling: {
			basePower: 30,
		},
		onAfterMoveSecondaryPriority: 2,
		onAfterMoveSecondary(target, source, move) {
			if (source && source !== target && target.hp && move && move.category !== 'Status' && !move.flags['futuremove']) {
				if (!this.canSwitch(target.side) || target.forceSwitchFlag || target.beingCalledBack || target.isSkyDropped()) return;
				if (target.volatiles['commanding'] || target.volatiles['commanded']) return;
				for (const pokemon of this.getAllActive()) {
					if (pokemon.switchFlag === true) return;
				}
				target.switchFlag = true;
				if (target.useItem()) {
					source.switchFlag = false;
				} else {
					target.switchFlag = false;
				}
			}
		},
		num: 547,
		gen: 5,
	},
	ejectpack: {
		name: "Eject Pack",
		spritenum: 714,
		fling: {
			basePower: 50,
		},
		onAfterBoost(boost, pokemon) {
			if (this.effectState.eject || this.activeMove?.id === 'partingshot') return;
			let i: BoostID;
			for (i in boost) {
				if (boost[i]! < 0) {
					this.effectState.eject = true;
					break;
				}
			}
		},
		onAnySwitchInPriority: -4,
		onAnySwitchIn() {
			if (!this.effectState.eject) return;
			(this.effectState.target as Pokemon).useItem();
		},
		onAnyAfterMega() {
			if (!this.effectState.eject) return;
			(this.effectState.target as Pokemon).useItem();
		},
		onAnyAfterMove() {
			if (!this.effectState.eject) return;
			(this.effectState.target as Pokemon).useItem();
		},
		onResidualOrder: 29,
		onResidual(pokemon) {
			if (!this.effectState.eject) return;
			(this.effectState.target as Pokemon).useItem();
		},
		onUseItem(item, pokemon) {
			if (!this.canSwitch(pokemon.side)) return false;
			if (pokemon.volatiles['commanding'] || pokemon.volatiles['commanded']) return false;
			for (const active of this.getAllActive()) {
				if (active.switchFlag === true) return false;
			}
			return true;
		},
		onUse(pokemon) {
			pokemon.switchFlag = true;
		},
		onEnd() {
			delete this.effectState.eject;
		},
		num: 1119,
		gen: 8,
	},
	electirizer: {
		name: "Electirizer",
		spritenum: 119,
		fling: {
			basePower: 80,
		},
		num: 322,
		gen: 4,
	},
	electricgem: {
		name: "Electric Gem",
		spritenum: 120,
		isGem: true,
		onSourceTryPrimaryHit(target, source, move) {
			if (target === source || move.category === 'Status' || move.flags['pledgecombo']) return;
			if (move.type === 'Electric' && source.useItem()) {
				source.addVolatile('gem');
			}
		},
		num: 550,
		gen: 5,
		isNonstandard: "Past",
	},
	electricmemory: {
		name: "Electric Memory",
		spritenum: 679,
		onMemory: 'Electric',
		onTakeItem(item, pokemon, source) {
			if ((source && source.baseSpecies.num === 773) || pokemon.baseSpecies.num === 773) {
				return false;
			}
			return true;
		},
		forcedForme: "Silvally-Electric",
		itemUser: ["Silvally-Electric"],
		num: 915,
		gen: 7,
		isNonstandard: "Past",
	},
	electricseed: {
		name: "Electric Seed",
		spritenum: 664,
		fling: {
			basePower: 10,
		},
		onSwitchInPriority: -1,
		onStart(pokemon) {
			if (!pokemon.ignoringItem() && this.field.isTerrain('electricterrain')) {
				pokemon.useItem();
			}
		},
		onTerrainChange(pokemon) {
			if (this.field.isTerrain('electricterrain')) {
				pokemon.useItem();
			}
		},
		boosts: {
			def: 1,
		},
		num: 881,
		gen: 7,
	},
	electriumz: {
		name: "Electrium Z",
		spritenum: 634,
		onPlate: 'Electric',
		onTakeItem: false,
		zMove: true,
		zMoveType: "Electric",
		forcedForme: "Arceus-Electric",
		num: 779,
		gen: 7,
		isNonstandard: "Past",
	},
	emboarite: {
		name: "Emboarite",
		spritenum: 0,
		megaStone: "Emboar-Mega",
		megaEvolves: "Emboar",
		itemUser: ["Emboar"],
		onTakeItem(item, source) {
			if (item.megaEvolves === source.baseSpecies.baseSpecies) return false;
			return true;
		},
		num: 2569,
		gen: 9,
		isNonstandard: "Future",
	},
	enigmaberry: {
		name: "Enigma Berry",
		spritenum: 124,
		isBerry: true,
		naturalGift: {
			basePower: 100,
			type: "Bug",
		},
		onHit(target, source, move) {
			if (move && target.getMoveHitData(move).typeMod > 0) {
				if (target.eatItem()) {
					this.heal(target.baseMaxhp / 4);
				}
			}
		},
		onTryEatItem(item, pokemon) {
			if (!this.runEvent('TryHeal', pokemon, null, this.effect, pokemon.baseMaxhp / 4)) return false;
		},
		onEat() { },
		num: 208,
		gen: 3,
	},
	eviolite: {
		name: "Eviolite",
		spritenum: 130,
		fling: {
			basePower: 40,
		},
		onModifyDefPriority: 2,
		onModifyDef(def, pokemon) {
			if (pokemon.baseSpecies.nfe) {
				return this.chainModify(1.5);
			}
		},
		onModifySpDPriority: 2,
		onModifySpD(spd, pokemon) {
			if (pokemon.baseSpecies.nfe) {
				return this.chainModify(1.5);
			}
		},
		num: 538,
		gen: 5,
	},
	excadrite: {
		name: "Excadrite",
		spritenum: 0,
		megaStone: "Excadrill-Mega",
		megaEvolves: "Excadrill",
		itemUser: ["Excadrill"],
		onTakeItem(item, source) {
			if (item.megaEvolves === source.baseSpecies.baseSpecies) return false;
			return true;
		},
		num: 2570,
		gen: 9,
		isNonstandard: "Future",
	},
	expertbelt: {
		name: "Expert Belt",
		spritenum: 132,
		fling: {
			basePower: 10,
		},
		onModifyDamage(damage, source, target, move) {
			if (move && target.getMoveHitData(move).typeMod > 0) {
				return this.chainModify([4915, 4096]);
			}
		},
		num: 268,
		gen: 4,
	},
	fairiumz: {
		name: "Fairium Z",
		spritenum: 648,
		onPlate: 'Fairy',
		onTakeItem: false,
		zMove: true,
		zMoveType: "Fairy",
		forcedForme: "Arceus-Fairy",
		num: 793,
		gen: 7,
		isNonstandard: "Past",
	},
	fairyfeather: {
		name: "Fairy Feather",
		spritenum: 754,
		fling: {
			basePower: 10,
		},
		onBasePowerPriority: 15,
		onBasePower(basePower, user, target, move) {
			if (move && move.type === 'Fairy') {
				return this.chainModify([4915, 4096]);
			}
		},
		num: 2401,
		gen: 9,
	},
	fairygem: {
		name: "Fairy Gem",
		spritenum: 611,
		isGem: true,
		onSourceTryPrimaryHit(target, source, move) {
			if (target === source || move.category === 'Status') return;
			if (move.type === 'Fairy' && source.useItem()) {
				source.addVolatile('gem');
			}
		},
		num: 715,
		gen: 6,
		isNonstandard: "Past",
	},
	fairymemory: {
		name: "Fairy Memory",
		spritenum: 684,
		onMemory: 'Fairy',
		onTakeItem(item, pokemon, source) {
			if ((source && source.baseSpecies.num === 773) || pokemon.baseSpecies.num === 773) {
				return false;
			}
			return true;
		},
		forcedForme: "Silvally-Fairy",
		itemUser: ["Silvally-Fairy"],
		num: 920,
		gen: 7,
		isNonstandard: "Past",
	},
	falinksite: {
		name: "Falinksite",
		spritenum: 0,
		megaStone: "Falinks-Mega",
		megaEvolves: "Falinks",
		itemUser: ["Falinks"],
		onTakeItem(item, source) {
			if (item.megaEvolves === source.baseSpecies.baseSpecies) return false;
			return true;
		},
		num: 2586,
		gen: 9,
		isNonstandard: "Future",
	},
	fastball: {
		name: "Fast Ball",
		spritenum: 137,
		num: 492,
		gen: 2,
		isPokeball: true,
	},
	feraligite: {
		name: "Feraligite",
		spritenum: 0,
		megaStone: "Feraligatr-Mega",
		megaEvolves: "Feraligatr",
		itemUser: ["Feraligatr"],
		onTakeItem(item, source) {
			if (item.megaEvolves === source.baseSpecies.baseSpecies) return false;
			return true;
		},
		num: 2564,
		gen: 9,
		isNonstandard: "Future",
	},
	fightinggem: {
		name: "Fighting Gem",
		spritenum: 139,
		isGem: true,
		onSourceTryPrimaryHit(target, source, move) {
			if (target === source || move.category === 'Status') return;
			if (move.type === 'Fighting' && source.useItem()) {
				source.addVolatile('gem');
			}
		},
		num: 553,
		gen: 5,
		isNonstandard: "Past",
	},
	fightingmemory: {
		name: "Fighting Memory",
		spritenum: 668,
		onMemory: 'Fighting',
		onTakeItem(item, pokemon, source) {
			if ((source && source.baseSpecies.num === 773) || pokemon.baseSpecies.num === 773) {
				return false;
			}
			return true;
		},
		forcedForme: "Silvally-Fighting",
		itemUser: ["Silvally-Fighting"],
		num: 904,
		gen: 7,
		isNonstandard: "Past",
	},
	fightiniumz: {
		name: "Fightinium Z",
		spritenum: 637,
		onPlate: 'Fighting',
		onTakeItem: false,
		zMove: true,
		zMoveType: "Fighting",
		forcedForme: "Arceus-Fighting",
		num: 782,
		gen: 7,
		isNonstandard: "Past",
	},
	figyberry: {
		name: "Figy Berry",
		spritenum: 140,
		isBerry: true,
		naturalGift: {
			basePower: 80,
			type: "Bug",
		},
		onUpdate(pokemon) {
			if (pokemon.hp <= pokemon.maxhp / 4 || (pokemon.hp <= pokemon.maxhp / 2 &&
				pokemon.hasAbility('gluttony') && pokemon.abilityState.gluttony)) {
				pokemon.eatItem();
			}
		},
		onTryEatItem(item, pokemon) {
			if (!this.runEvent('TryHeal', pokemon, null, this.effect, pokemon.baseMaxhp / 3)) return false;
		},
		onEat(pokemon) {
			this.heal(pokemon.baseMaxhp / 3);
			if (pokemon.getNature().minus === 'atk') {
				pokemon.addVolatile('confusion');
			}
		},
		num: 159,
		gen: 3,
	},
	firegem: {
		name: "Fire Gem",
		spritenum: 141,
		isGem: true,
		onSourceTryPrimaryHit(target, source, move) {
			if (target === source || move.category === 'Status' || move.flags['pledgecombo']) return;
			if (move.type === 'Fire' && source.useItem()) {
				source.addVolatile('gem');
			}
		},
		num: 548,
		gen: 5,
		isNonstandard: "Past",
	},
	firememory: {
		name: "Fire Memory",
		spritenum: 676,
		onMemory: 'Fire',
		onTakeItem(item, pokemon, source) {
			if ((source && source.baseSpecies.num === 773) || pokemon.baseSpecies.num === 773) {
				return false;
			}
			return true;
		},
		forcedForme: "Silvally-Fire",
		itemUser: ["Silvally-Fire"],
		num: 912,
		gen: 7,
		isNonstandard: "Past",
	},
	firestone: {
		name: "Fire Stone",
		spritenum: 142,
		fling: {
			basePower: 30,
		},
		num: 82,
		gen: 1,
	},
	firiumz: {
		name: "Firium Z",
		spritenum: 632,
		onPlate: 'Fire',
		onTakeItem: false,
		zMove: true,
		zMoveType: "Fire",
		forcedForme: "Arceus-Fire",
		num: 777,
		gen: 7,
		isNonstandard: "Past",
	},
	fistplate: {
		name: "Fist Plate",
		spritenum: 143,
		onPlate: 'Fighting',
		onBasePowerPriority: 15,
		onBasePower(basePower, user, target, move) {
			if (move && move.type === 'Fighting') {
				return this.chainModify([4915, 4096]);
			}
		},
		onTakeItem(item, pokemon, source) {
			if ((source && source.baseSpecies.num === 493) || pokemon.baseSpecies.num === 493) {
				return false;
			}
			return true;
		},
		forcedForme: "Arceus-Fighting",
		num: 303,
		gen: 4,
	},
	flameorb: {
		name: "Flame Orb",
		spritenum: 145,
		fling: {
			basePower: 30,
			status: 'brn',
		},
		onResidualOrder: 28,
		onResidualSubOrder: 3,
		onResidual(pokemon) {
			pokemon.trySetStatus('brn', pokemon);
		},
		num: 273,
		gen: 4,
	},
	flameplate: {
		name: "Flame Plate",
		spritenum: 146,
		onPlate: 'Fire',
		onBasePowerPriority: 15,
		onBasePower(basePower, user, target, move) {
			if (move && move.type === 'Fire') {
				return this.chainModify([4915, 4096]);
			}
		},
		onTakeItem(item, pokemon, source) {
			if ((source && source.baseSpecies.num === 493) || pokemon.baseSpecies.num === 493) {
				return false;
			}
			return true;
		},
		forcedForme: "Arceus-Fire",
		num: 298,
		gen: 4,
	},
	floatstone: {
		name: "Float Stone",
		spritenum: 147,
		fling: {
			basePower: 30,
		},
		onModifyWeight(weighthg) {
			return this.trunc(weighthg / 2);
		},
		num: 539,
		gen: 5,
	},
	floettite: {
		name: "Floettite",
		spritenum: 0,
		megaStone: "Floette-Mega",
		megaEvolves: "Floette-Eternal",
		itemUser: ["Floette-Eternal"],
		onTakeItem(item, source) {
			if (item.megaEvolves === source.baseSpecies.name) return false;
			return true;
		},
		num: 2579,
		gen: 9,
		isNonstandard: "Future",
	},
	flowersweet: {
		name: "Flower Sweet",
		spritenum: 708,
		fling: {
			basePower: 0,
		},
		num: 1113,
		gen: 8,
	},
	flyinggem: {
		name: "Flying Gem",
		spritenum: 149,
		isGem: true,
		onSourceTryPrimaryHit(target, source, move) {
			if (target === source || move.category === 'Status') return;
			if (move.type === 'Flying' && source.useItem()) {
				source.addVolatile('gem');
			}
		},
		num: 556,
		gen: 5,
		isNonstandard: "Past",
	},
	flyingmemory: {
		name: "Flying Memory",
		spritenum: 669,
		onMemory: 'Flying',
		onTakeItem(item, pokemon, source) {
			if ((source && source.baseSpecies.num === 773) || pokemon.baseSpecies.num === 773) {
				return false;
			}
			return true;
		},
		forcedForme: "Silvally-Flying",
		itemUser: ["Silvally-Flying"],
		num: 905,
		gen: 7,
		isNonstandard: "Past",
	},
	flyiniumz: {
		name: "Flyinium Z",
		spritenum: 640,
		onPlate: 'Flying',
		onTakeItem: false,
		zMove: true,
		zMoveType: "Flying",
		forcedForme: "Arceus-Flying",
		num: 785,
		gen: 7,
		isNonstandard: "Past",
	},
	focusband: {
		name: "Focus Band",
		spritenum: 150,
		fling: {
			basePower: 10,
		},
		onDamagePriority: -40,
		onDamage(damage, target, source, effect) {
			if (this.randomChance(1, 10) && damage >= target.hp && effect && effect.effectType === 'Move') {
				this.add("-activate", target, "item: Focus Band");
				return target.hp - 1;
			}
		},
		num: 230,
		gen: 2,
	},
	focussash: {
		name: "Focus Sash",
		spritenum: 151,
		fling: {
			basePower: 10,
		},
		onDamagePriority: -40,
		onDamage(damage, target, source, effect) {
			if (target.hp === target.maxhp && damage >= target.hp && effect && effect.effectType === 'Move') {
				if (target.useItem()) {
					return target.hp - 1;
				}
			}
		},
		num: 275,
		gen: 4,
	},
	fossilizedbird: {
		name: "Fossilized Bird",
		spritenum: 700,
		fling: {
			basePower: 100,
		},
		num: 1105,
		gen: 8,
		isNonstandard: "Past",
	},
	fossilizeddino: {
		name: "Fossilized Dino",
		spritenum: 703,
		fling: {
			basePower: 100,
		},
		num: 1108,
		gen: 8,
		isNonstandard: "Past",
	},
	fossilizeddrake: {
		name: "Fossilized Drake",
		spritenum: 702,
		fling: {
			basePower: 100,
		},
		num: 1107,
		gen: 8,
		isNonstandard: "Past",
	},
	fossilizedfish: {
		name: "Fossilized Fish",
		spritenum: 701,
		fling: {
			basePower: 100,
		},
		num: 1106,
		gen: 8,
		isNonstandard: "Past",
	},
	friendball: {
		name: "Friend Ball",
		spritenum: 153,
		num: 497,
		gen: 2,
		isPokeball: true,
	},
	froslassite: {
		name: "Froslassite",
		spritenum: 0,
		megaStone: "Froslass-Mega",
		megaEvolves: "Froslass",
		itemUser: ["Froslass"],
		onTakeItem(item, source) {
			if (item.megaEvolves === source.baseSpecies.baseSpecies) return false;
			return true;
		},
		num: 2566,
		gen: 9,
		isNonstandard: "Future",
	},
	fullincense: {
		name: "Full Incense",
		spritenum: 155,
		fling: {
			basePower: 10,
		},
		onFractionalPriority: -0.1,
		num: 316,
		gen: 4,
		isNonstandard: "Past",
	},
	galaricacuff: {
		name: "Galarica Cuff",
		spritenum: 739,
		fling: {
			basePower: 30,
		},
		num: 1582,
		gen: 8,
	},
	galaricawreath: {
		name: "Galarica Wreath",
		spritenum: 740,
		fling: {
			basePower: 30,
		},
		num: 1592,
		gen: 8,
	},
	galladite: {
		name: "Galladite",
		spritenum: 616,
		megaStone: "Gallade-Mega",
		megaEvolves: "Gallade",
		itemUser: ["Gallade"],
		onTakeItem(item, source) {
			if (item.megaEvolves === source.baseSpecies.baseSpecies) return false;
			return true;
		},
		num: 756,
		gen: 6,
		isNonstandard: "Past",
	},
	ganlonberry: {
		name: "Ganlon Berry",
		spritenum: 158,
		isBerry: true,
		naturalGift: {
			basePower: 100,
			type: "Ice",
		},
		onUpdate(pokemon) {
			if (pokemon.hp <= pokemon.maxhp / 4 || (pokemon.hp <= pokemon.maxhp / 2 &&
				pokemon.hasAbility('gluttony') && pokemon.abilityState.gluttony)) {
				pokemon.eatItem();
			}
		},
		onEat(pokemon) {
			this.boost({ def: 1 });
		},
		num: 202,
		gen: 3,
	},
	garchompite: {
		name: "Garchompite",
		spritenum: 589,
		megaStone: "Garchomp-Mega",
		megaEvolves: "Garchomp",
		itemUser: ["Garchomp"],
		onTakeItem(item, source) {
			if (item.megaEvolves === source.baseSpecies.baseSpecies) return false;
			return true;
		},
		num: 683,
		gen: 6,
		isNonstandard: "Past",
	},
	gardevoirite: {
		name: "Gardevoirite",
		spritenum: 587,
		megaStone: "Gardevoir-Mega",
		megaEvolves: "Gardevoir",
		itemUser: ["Gardevoir"],
		onTakeItem(item, source) {
			if (item.megaEvolves === source.baseSpecies.baseSpecies) return false;
			return true;
		},
		num: 657,
		gen: 6,
		isNonstandard: "Past",
	},
	geniusfeather: {
		name: "Genius Feather",
		spritenum: 754, // placeholder
		fling: {
			basePower: 20,
		},
		num: 568,
		gen: 5,
	},
	gengarite: {
		name: "Gengarite",
		spritenum: 588,
		megaStone: "Gengar-Mega",
		megaEvolves: "Gengar",
		itemUser: ["Gengar"],
		onTakeItem(item, source) {
			if (item.megaEvolves === source.baseSpecies.baseSpecies) return false;
			return true;
		},
		num: 656,
		gen: 6,
		isNonstandard: "Past",
	},
	ghostgem: {
		name: "Ghost Gem",
		spritenum: 161,
		isGem: true,
		onSourceTryPrimaryHit(target, source, move) {
			if (target === source || move.category === 'Status') return;
			if (move.type === 'Ghost' && source.useItem()) {
				source.addVolatile('gem');
			}
		},
		num: 560,
		gen: 5,
		isNonstandard: "Past",
	},
	ghostmemory: {
		name: "Ghost Memory",
		spritenum: 674,
		onMemory: 'Ghost',
		onTakeItem(item, pokemon, source) {
			if ((source && source.baseSpecies.num === 773) || pokemon.baseSpecies.num === 773) {
				return false;
			}
			return true;
		},
		forcedForme: "Silvally-Ghost",
		itemUser: ["Silvally-Ghost"],
		num: 910,
		gen: 7,
		isNonstandard: "Past",
	},
	ghostiumz: {
		name: "Ghostium Z",
		spritenum: 644,
		onPlate: 'Ghost',
		onTakeItem: false,
		zMove: true,
		zMoveType: "Ghost",
		forcedForme: "Arceus-Ghost",
		num: 789,
		gen: 7,
		isNonstandard: "Past",
	},
	glalitite: {
		name: "Glalitite",
		spritenum: 623,
		megaStone: "Glalie-Mega",
		megaEvolves: "Glalie",
		itemUser: ["Glalie"],
		onTakeItem(item, source) {
			if (item.megaEvolves === source.baseSpecies.baseSpecies) return false;
			return true;
		},
		num: 763,
		gen: 6,
		isNonstandard: "Past",
	},
	goldbottlecap: {
		name: "Gold Bottle Cap",
		spritenum: 697,
		fling: {
			basePower: 30,
		},
		num: 796,
		gen: 7,
	},
	grassgem: {
		name: "Grass Gem",
		spritenum: 172,
		isGem: true,
		onSourceTryPrimaryHit(target, source, move) {
			if (target === source || move.category === 'Status' || move.flags['pledgecombo']) return;
			if (move.type === 'Grass' && source.useItem()) {
				source.addVolatile('gem');
			}
		},
		num: 551,
		gen: 5,
		isNonstandard: "Past",
	},
	grassmemory: {
		name: "Grass Memory",
		spritenum: 678,
		onMemory: 'Grass',
		onTakeItem(item, pokemon, source) {
			if ((source && source.baseSpecies.num === 773) || pokemon.baseSpecies.num === 773) {
				return false;
			}
			return true;
		},
		forcedForme: "Silvally-Grass",
		itemUser: ["Silvally-Grass"],
		num: 914,
		gen: 7,
		isNonstandard: "Past",
	},
	grassiumz: {
		name: "Grassium Z",
		spritenum: 635,
		onPlate: 'Grass',
		onTakeItem: false,
		zMove: true,
		zMoveType: "Grass",
		forcedForme: "Arceus-Grass",
		num: 780,
		gen: 7,
		isNonstandard: "Past",
	},
	grassyseed: {
		name: "Grassy Seed",
		spritenum: 667,
		fling: {
			basePower: 10,
		},
		onSwitchInPriority: -1,
		onStart(pokemon) {
			if (!pokemon.ignoringItem() && this.field.isTerrain('grassyterrain')) {
				pokemon.useItem();
			}
		},
		onTerrainChange(pokemon) {
			if (this.field.isTerrain('grassyterrain')) {
				pokemon.useItem();
			}
		},
		boosts: {
			def: 1,
		},
		num: 884,
		gen: 7,
	},
	greatball: {
		name: "Great Ball",
		spritenum: 174,
		num: 3,
		gen: 1,
		isPokeball: true,
	},
	greninjite: {
		name: "Greninjite",
		spritenum: 0,
		megaStone: "Greninja-Mega",
		megaEvolves: "Greninja",
		itemUser: ["Greninja"],
		onTakeItem(item, source) {
			// TODO: Figure out if this works on Greninja-Bond
			if (item.megaEvolves === source.baseSpecies.baseSpecies) return false;
			return true;
		},
		num: 2577,
		gen: 9,
		isNonstandard: "Future",
	},
	grepaberry: {
		name: "Grepa Berry",
		spritenum: 178,
		isBerry: true,
		naturalGift: {
			basePower: 90,
			type: "Flying",
		},
		onEat: false,
		num: 173,
		gen: 3,
	},
	gripclaw: {
		name: "Grip Claw",
		spritenum: 179,
		fling: {
			basePower: 90,
		},
		// implemented in statuses
		num: 286,
		gen: 4,
	},
	griseouscore: {
		name: "Griseous Core",
		spritenum: 743,
		onBasePowerPriority: 15,
		onBasePower(basePower, user, target, move) {
			if (user.baseSpecies.num === 487 && (move.type === 'Ghost' || move.type === 'Dragon')) {
				return this.chainModify([4915, 4096]);
			}
		},
		onTakeItem(item, pokemon, source) {
			if (source?.baseSpecies.num === 487 || pokemon.baseSpecies.num === 487) {
				return false;
			}
			return true;
		},
		forcedForme: "Giratina-Origin",
		itemUser: ["Giratina-Origin"],
		num: 1779,
		gen: 8,
	},
	griseousorb: {
		name: "Griseous Orb",
		spritenum: 180,
		fling: {
			basePower: 60,
		},
		onBasePowerPriority: 15,
		onBasePower(basePower, user, target, move) {
			if (user.baseSpecies.num === 487 && (move.type === 'Ghost' || move.type === 'Dragon')) {
				return this.chainModify([4915, 4096]);
			}
		},
		itemUser: ["Giratina"],
		num: 112,
		gen: 4,
	},
	groundgem: {
		name: "Ground Gem",
		spritenum: 182,
		isGem: true,
		onSourceTryPrimaryHit(target, source, move) {
			if (target === source || move.category === 'Status') return;
			if (move.type === 'Ground' && source.useItem()) {
				source.addVolatile('gem');
			}
		},
		num: 555,
		gen: 5,
		isNonstandard: "Past",
	},
	groundmemory: {
		name: "Ground Memory",
		spritenum: 671,
		onMemory: 'Ground',
		onTakeItem(item, pokemon, source) {
			if ((source && source.baseSpecies.num === 773) || pokemon.baseSpecies.num === 773) {
				return false;
			}
			return true;
		},
		forcedForme: "Silvally-Ground",
		itemUser: ["Silvally-Ground"],
		num: 907,
		gen: 7,
		isNonstandard: "Past",
	},
	groundiumz: {
		name: "Groundium Z",
		spritenum: 639,
		onPlate: 'Ground',
		onTakeItem: false,
		zMove: true,
		zMoveType: "Ground",
		forcedForme: "Arceus-Ground",
		num: 784,
		gen: 7,
		isNonstandard: "Past",
	},
	gyaradosite: {
		name: "Gyaradosite",
		spritenum: 589,
		megaStone: "Gyarados-Mega",
		megaEvolves: "Gyarados",
		itemUser: ["Gyarados"],
		onTakeItem(item, source) {
			if (item.megaEvolves === source.baseSpecies.baseSpecies) return false;
			return true;
		},
		num: 676,
		gen: 6,
		isNonstandard: "Past",
	},
	habanberry: {
		name: "Haban Berry",
		spritenum: 185,
		isBerry: true,
		naturalGift: {
			basePower: 80,
			type: "Dragon",
		},
		onSourceModifyDamage(damage, source, target, move) {
			if (move.type === 'Dragon' && target.getMoveHitData(move).typeMod > 0) {
				const hitSub = target.volatiles['substitute'] && !move.flags['bypasssub'] && !(move.infiltrates && this.gen >= 6);
				if (hitSub) return;

				if (target.eatItem()) {
					this.debug('-50% reduction');
					this.add('-enditem', target, this.effect, '[weaken]');
					return this.chainModify(0.5);
				}
			}
		},
		onEat() { },
		num: 197,
		gen: 4,
	},
	hardstone: {
		name: "Hard Stone",
		spritenum: 187,
		fling: {
			basePower: 100,
		},
		onBasePowerPriority: 15,
		onBasePower(basePower, user, target, move) {
			if (move && move.type === 'Rock') {
				return this.chainModify([4915, 4096]);
			}
		},
		num: 238,
		gen: 2,
	},
	hawluchanite: {
		name: "Hawluchanite",
		spritenum: 0,
		megaStone: "Hawlucha-Mega",
		megaEvolves: "Hawlucha",
		itemUser: ["Hawlucha"],
		onTakeItem(item, source) {
			if (item.megaEvolves === source.baseSpecies.baseSpecies) return false;
			return true;
		},
		num: 2583,
		gen: 9,
		isNonstandard: "Future",
	},
	healball: {
		name: "Heal Ball",
		spritenum: 188,
		num: 14,
		gen: 4,
		isPokeball: true,
	},
	healtheather: {
		name: "Health Feather",
		spritenum: 754, // placeholder
		fling: {
			basePower: 20,
		},
		num: 565,
		gen: 5,
	},
	hearthflamemask: {
		name: "Hearthflame Mask",
		spritenum: 760,
		fling: {
			basePower: 60,
		},
		onBasePowerPriority: 15,
		onBasePower(basePower, user, target, move) {
			if (user.baseSpecies.name.startsWith('Ogerpon-Hearthflame')) {
				return this.chainModify([4915, 4096]);
			}
		},
		onTakeItem(item, source) {
			if (source.baseSpecies.baseSpecies === 'Ogerpon') return false;
			return true;
		},
		forcedForme: "Ogerpon-Hearthflame",
		itemUser: ["Ogerpon-Hearthflame"],
		num: 2408,
		gen: 9,
	},
	heatrock: {
		name: "Heat Rock",
		spritenum: 193,
		fling: {
			basePower: 60,
		},
		num: 284,
		gen: 4,
	},
	heavyball: {
		name: "Heavy Ball",
		spritenum: 194,
		num: 495,
		gen: 2,
		isPokeball: true,
	},
	heavydutyboots: {
		name: "Heavy-Duty Boots",
		spritenum: 715,
		fling: {
			basePower: 80,
		},
		num: 1120,
		gen: 8,
		// Hazard Immunity implemented in moves.ts
	},
	helixfossil: {
		name: "Helix Fossil",
		spritenum: 195,
		fling: {
			basePower: 100,
		},
		num: 101,
		gen: 3,
		isNonstandard: "Past",
	},
	heracronite: {
		name: "Heracronite",
		spritenum: 590,
		megaStone: "Heracross-Mega",
		megaEvolves: "Heracross",
		itemUser: ["Heracross"],
		onTakeItem(item, source) {
			if (item.megaEvolves === source.baseSpecies.baseSpecies) return false;
			return true;
		},
		num: 680,
		gen: 6,
		isNonstandard: "Past",
	},
	hondewberry: {
		name: "Hondew Berry",
		spritenum: 213,
		isBerry: true,
		naturalGift: {
			basePower: 90,
			type: "Ground",
		},
		onEat: false,
		num: 172,
		gen: 3,
	},
	houndoominite: {
		name: "Houndoominite",
		spritenum: 591,
		megaStone: "Houndoom-Mega",
		megaEvolves: "Houndoom",
		itemUser: ["Houndoom"],
		onTakeItem(item, source) {
			if (item.megaEvolves === source.baseSpecies.baseSpecies) return false;
			return true;
		},
		num: 666,
		gen: 6,
		isNonstandard: "Past",
	},
	iapapaberry: {
		name: "Iapapa Berry",
		spritenum: 217,
		isBerry: true,
		naturalGift: {
			basePower: 80,
			type: "Dark",
		},
		onUpdate(pokemon) {
			if (pokemon.hp <= pokemon.maxhp / 4 || (pokemon.hp <= pokemon.maxhp / 2 &&
				pokemon.hasAbility('gluttony') && pokemon.abilityState.gluttony)) {
				pokemon.eatItem();
			}
		},
		onTryEatItem(item, pokemon) {
			if (!this.runEvent('TryHeal', pokemon, null, this.effect, pokemon.baseMaxhp / 3)) return false;
		},
		onEat(pokemon) {
			this.heal(pokemon.baseMaxhp / 3);
			if (pokemon.getNature().minus === 'def') {
				pokemon.addVolatile('confusion');
			}
		},
		num: 163,
		gen: 3,
	},
	icegem: {
		name: "Ice Gem",
		spritenum: 218,
		isGem: true,
		onSourceTryPrimaryHit(target, source, move) {
			if (target === source || move.category === 'Status') return;
			if (move.type === 'Ice' && source.useItem()) {
				source.addVolatile('gem');
			}
		},
		num: 552,
		gen: 5,
		isNonstandard: "Past",
	},
	icememory: {
		name: "Ice Memory",
		spritenum: 681,
		onMemory: 'Ice',
		onTakeItem(item, pokemon, source) {
			if ((source && source.baseSpecies.num === 773) || pokemon.baseSpecies.num === 773) {
				return false;
			}
			return true;
		},
		forcedForme: "Silvally-Ice",
		itemUser: ["Silvally-Ice"],
		num: 917,
		gen: 7,
		isNonstandard: "Past",
	},
	icestone: {
		name: "Ice Stone",
		spritenum: 693,
		fling: {
			basePower: 30,
		},
		num: 849,
		gen: 7,
	},
	icicleplate: {
		name: "Icicle Plate",
		spritenum: 220,
		onPlate: 'Ice',
		onBasePowerPriority: 15,
		onBasePower(basePower, user, target, move) {
			if (move.type === 'Ice') {
				return this.chainModify([4915, 4096]);
			}
		},
		onTakeItem(item, pokemon, source) {
			if ((source && source.baseSpecies.num === 493) || pokemon.baseSpecies.num === 493) {
				return false;
			}
			return true;
		},
		forcedForme: "Arceus-Ice",
		num: 302,
		gen: 4,
	},
	iciumz: {
		name: "Icium Z",
		spritenum: 636,
		onPlate: 'Ice',
		onTakeItem: false,
		zMove: true,
		zMoveType: "Ice",
		forcedForme: "Arceus-Ice",
		num: 781,
		gen: 7,
		isNonstandard: "Past",
	},
	icyrock: {
		name: "Icy Rock",
		spritenum: 221,
		fling: {
			basePower: 40,
		},
		num: 282,
		gen: 4,
	},
	inciniumz: {
		name: "Incinium Z",
		spritenum: 651,
		onTakeItem: false,
		zMove: "Malicious Moonsault",
		zMoveFrom: "Darkest Lariat",
		itemUser: ["Incineroar"],
		num: 799,
		gen: 7,
		isNonstandard: "Past",
	},
	insectplate: {
		name: "Insect Plate",
		spritenum: 223,
		onPlate: 'Bug',
		onBasePowerPriority: 15,
		onBasePower(basePower, user, target, move) {
			if (move.type === 'Bug') {
				return this.chainModify([4915, 4096]);
			}
		},
		onTakeItem(item, pokemon, source) {
			if ((source && source.baseSpecies.num === 493) || pokemon.baseSpecies.num === 493) {
				return false;
			}
			return true;
		},
		forcedForme: "Arceus-Bug",
		num: 308,
		gen: 4,
	},
	ironball: {
		name: "Iron Ball",
		spritenum: 224,
		fling: {
			basePower: 130,
		},
		onEffectiveness(typeMod, target, type, move) {
			if (!target) return;
			if (target.volatiles['ingrain'] || target.volatiles['smackdown'] || this.field.getPseudoWeather('gravity')) return;
			if (move.type === 'Ground' && target.hasType('Flying')) return 0;
		},
		// airborneness negation implemented in sim/pokemon.js:Pokemon#isGrounded
		onModifySpe(spe) {
			return this.chainModify(0.5);
		},
		num: 278,
		gen: 4,
	},
	ironplate: {
		name: "Iron Plate",
		spritenum: 225,
		onPlate: 'Steel',
		onBasePowerPriority: 15,
		onBasePower(basePower, user, target, move) {
			if (move.type === 'Steel') {
				return this.chainModify([4915, 4096]);
			}
		},
		onTakeItem(item, pokemon, source) {
			if ((source && source.baseSpecies.num === 493) || pokemon.baseSpecies.num === 493) {
				return false;
			}
			return true;
		},
		forcedForme: "Arceus-Steel",
		num: 313,
		gen: 4,
	},
	jabocaberry: {
		name: "Jaboca Berry",
		spritenum: 230,
		isBerry: true,
		naturalGift: {
			basePower: 100,
			type: "Dragon",
		},
		onDamagingHit(damage, target, source, move) {
			if (move.category === 'Physical' && source.hp && source.isActive && !source.hasAbility('magicguard')) {
				if (target.eatItem()) {
					this.damage(source.baseMaxhp / (target.hasAbility('ripen') ? 4 : 8), source, target);
				}
			}
		},
		onEat() { },
		num: 211,
		gen: 4,
	},
	jawfossil: {
		name: "Jaw Fossil",
		spritenum: 694,
		fling: {
			basePower: 100,
		},
		num: 710,
		gen: 6,
		isNonstandard: "Past",
	},
	kasibberry: {
		name: "Kasib Berry",
		spritenum: 233,
		isBerry: true,
		naturalGift: {
			basePower: 80,
			type: "Ghost",
		},
		onSourceModifyDamage(damage, source, target, move) {
			if (move.type === 'Ghost' && target.getMoveHitData(move).typeMod > 0) {
				const hitSub = target.volatiles['substitute'] && !move.flags['bypasssub'] && !(move.infiltrates && this.gen >= 6);
				if (hitSub) return;

				if (target.eatItem()) {
					this.debug('-50% reduction');
					this.add('-enditem', target, this.effect, '[weaken]');
					return this.chainModify(0.5);
				}
			}
		},
		onEat() { },
		num: 196,
		gen: 4,
	},
	kebiaberry: {
		name: "Kebia Berry",
		spritenum: 234,
		isBerry: true,
		naturalGift: {
			basePower: 80,
			type: "Poison",
		},
		onSourceModifyDamage(damage, source, target, move) {
			if (move.type === 'Poison' && target.getMoveHitData(move).typeMod > 0) {
				const hitSub = target.volatiles['substitute'] && !move.flags['bypasssub'] && !(move.infiltrates && this.gen >= 6);
				if (hitSub) return;

				if (target.eatItem()) {
					this.debug('-50% reduction');
					this.add('-enditem', target, this.effect, '[weaken]');
					return this.chainModify(0.5);
				}
			}
		},
		onEat() { },
		num: 190,
		gen: 4,
	},
	keeberry: {
		name: "Kee Berry",
		spritenum: 593,
		isBerry: true,
		naturalGift: {
			basePower: 100,
			type: "Fairy",
		},
		onAfterMoveSecondary(target, source, move) {
			if (move.category === 'Physical') {
				if (move.id === 'present' && move.heal) return;
				target.eatItem();
			}
		},
		onEat(pokemon) {
			this.boost({ def: 1 });
		},
		num: 687,
		gen: 6,
	},
	kelpsyberry: {
		name: "Kelpsy Berry",
		spritenum: 235,
		isBerry: true,
		naturalGift: {
			basePower: 90,
			type: "Fighting",
		},
		onEat: false,
		num: 170,
		gen: 3,
	},
	kangaskhanite: {
		name: "Kangaskhanite",
		spritenum: 592,
		megaStone: "Kangaskhan-Mega",
		megaEvolves: "Kangaskhan",
		itemUser: ["Kangaskhan"],
		onTakeItem(item, source) {
			if (item.megaEvolves === source.baseSpecies.baseSpecies) return false;
			return true;
		},
		num: 675,
		gen: 6,
		isNonstandard: "Past",
	},
	kingsrock: {
		name: "King's Rock",
		spritenum: 236,
		fling: {
			basePower: 30,
			volatileStatus: 'flinch',
		},
		onModifyMovePriority: -1,
		onModifyMove(move) {
			if (move.category !== "Status") {
				if (!move.secondaries) move.secondaries = [];
				for (const secondary of move.secondaries) {
					if (secondary.volatileStatus === 'flinch') return;
				}
				move.secondaries.push({
					chance: 10,
					volatileStatus: 'flinch',
				});
			}
		},
		num: 221,
		gen: 2,
	},
	kommoniumz: {
		name: "Kommonium Z",
		spritenum: 690,
		onTakeItem: false,
		zMove: "Clangorous Soulblaze",
		zMoveFrom: "Clanging Scales",
		itemUser: ["Kommo-o", "Kommo-o-Totem"],
		num: 926,
		gen: 7,
		isNonstandard: "Past",
	},
	laggingtail: {
		name: "Lagging Tail",
		spritenum: 237,
		fling: {
			basePower: 10,
		},
		onFractionalPriority: -0.1,
		num: 279,
		gen: 4,
	},
	lansatberry: {
		name: "Lansat Berry",
		spritenum: 238,
		isBerry: true,
		naturalGift: {
			basePower: 100,
			type: "Flying",
		},
		onUpdate(pokemon) {
			if (pokemon.hp <= pokemon.maxhp / 4 || (pokemon.hp <= pokemon.maxhp / 2 &&
				pokemon.hasAbility('gluttony') && pokemon.abilityState.gluttony)) {
				pokemon.eatItem();
			}
		},
		onEat(pokemon) {
			pokemon.addVolatile('focusenergy');
		},
		num: 206,
		gen: 3,
	},
	latiasite: {
		name: "Latiasite",
		spritenum: 629,
		megaStone: "Latias-Mega",
		megaEvolves: "Latias",
		itemUser: ["Latias"],
		onTakeItem(item, source) {
			if (item.megaEvolves === source.baseSpecies.baseSpecies) return false;
			return true;
		},
		num: 684,
		gen: 6,
		isNonstandard: "Past",
	},
	latiosite: {
		name: "Latiosite",
		spritenum: 630,
		megaStone: "Latios-Mega",
		megaEvolves: "Latios",
		itemUser: ["Latios"],
		onTakeItem(item, source) {
			if (item.megaEvolves === source.baseSpecies.baseSpecies) return false;
			return true;
		},
		num: 685,
		gen: 6,
		isNonstandard: "Past",
	},
	laxincense: {
		name: "Lax Incense",
		spritenum: 240,
		fling: {
			basePower: 10,
		},
		onModifyAccuracyPriority: -2,
		onModifyAccuracy(accuracy) {
			if (typeof accuracy !== 'number') return;
			this.debug('lax incense - decreasing accuracy');
			return this.chainModify([3686, 4096]);
		},
		num: 255,
		gen: 3,
		isNonstandard: "Past",
	},
	leafstone: {
		name: "Leaf Stone",
		spritenum: 241,
		fling: {
			basePower: 30,
		},
		num: 85,
		gen: 1,
	},
	leek: {
		name: "Leek",
		fling: {
			basePower: 60,
		},
		spritenum: 475,
		onModifyCritRatio(critRatio, user) {
			if (["farfetchd", "sirfetchd"].includes(this.toID(user.baseSpecies.baseSpecies))) {
				return critRatio + 2;
			}
		},
		itemUser: ["Farfetch\u2019d", "Farfetch\u2019d-Galar", "Sirfetch\u2019d"],
		num: 259,
		gen: 8,
		isNonstandard: "Past",
	},
	leftovers: {
		name: "Leftovers",
		spritenum: 242,
		fling: {
			basePower: 10,
		},
		onResidualOrder: 5,
		onResidualSubOrder: 4,
		onResidual(pokemon) {
			this.heal(pokemon.baseMaxhp / 16);
		},
		num: 234,
		gen: 2,
	},
	leppaberry: {
		name: "Leppa Berry",
		spritenum: 244,
		isBerry: true,
		naturalGift: {
			basePower: 80,
			type: "Fighting",
		},
		onUpdate(pokemon) {
			if (!pokemon.hp) return;
			if (pokemon.moveSlots.some(move => move.pp === 0)) {
				pokemon.eatItem();
			}
		},
		onEat(pokemon) {
			const moveSlot = pokemon.moveSlots.find(move => move.pp === 0) ||
				pokemon.moveSlots.find(move => move.pp < move.maxpp);
			if (!moveSlot) return;
			moveSlot.pp += 10;
			if (moveSlot.pp > moveSlot.maxpp) moveSlot.pp = moveSlot.maxpp;
			this.add('-activate', pokemon, 'item: Leppa Berry', moveSlot.move, '[consumed]');
		},
		num: 154,
		gen: 3,
	},
	levelball: {
		name: "Level Ball",
		spritenum: 246,
		num: 493,
		gen: 2,
		isPokeball: true,
	},
	liechiberry: {
		name: "Liechi Berry",
		spritenum: 248,
		isBerry: true,
		naturalGift: {
			basePower: 100,
			type: "Grass",
		},
		onUpdate(pokemon) {
			if (pokemon.hp <= pokemon.maxhp / 4 || (pokemon.hp <= pokemon.maxhp / 2 &&
				pokemon.hasAbility('gluttony') && pokemon.abilityState.gluttony)) {
				pokemon.eatItem();
			}
		},
		onEat(pokemon) {
			this.boost({ atk: 1 });
		},
		num: 201,
		gen: 3,
	},
	lifeorb: {
		name: "Life Orb",
		spritenum: 249,
		fling: {
			basePower: 30,
		},
		onModifyDamage(damage, source, target, move) {
			return this.chainModify([5324, 4096]);
		},
		onAfterMoveSecondarySelf(source, target, move) {
			if (source && source !== target && move && move.category !== 'Status' && !source.forceSwitchFlag) {
				this.damage(source.baseMaxhp / 10, source, source, this.dex.items.get('lifeorb'));
			}
		},
		num: 270,
		gen: 4,
	},
	lightball: {
		name: "Light Ball",
		spritenum: 251,
		fling: {
			basePower: 30,
			status: 'par',
		},
		onModifyAtkPriority: 1,
		onModifyAtk(atk, pokemon) {
			if (pokemon.baseSpecies.baseSpecies === 'Pikachu') {
				return this.chainModify(2);
			}
		},
		onModifySpAPriority: 1,
		onModifySpA(spa, pokemon) {
			if (pokemon.baseSpecies.baseSpecies === 'Pikachu') {
				return this.chainModify(2);
			}
		},
		itemUser: ["Pikachu", "Pikachu-Cosplay", "Pikachu-Rock-Star", "Pikachu-Belle", "Pikachu-Pop-Star", "Pikachu-PhD", "Pikachu-Libre", "Pikachu-Original", "Pikachu-Hoenn", "Pikachu-Sinnoh", "Pikachu-Unova", "Pikachu-Kalos", "Pikachu-Alola", "Pikachu-Partner", "Pikachu-Starter", "Pikachu-World"],
		num: 236,
		gen: 2,
	},
	lightclay: {
		name: "Light Clay",
		spritenum: 252,
		fling: {
			basePower: 30,
		},
		// implemented in the corresponding thing
		num: 269,
		gen: 4,
	},
	loadeddice: {
		name: "Loaded Dice",
		spritenum: 751,
		fling: {
			basePower: 30,
		},
		// partially implemented in sim/battle-actions.ts:BattleActions#hitStepMoveHitLoop
		onModifyMove(move) {
			if (move.multiaccuracy) {
				delete move.multiaccuracy;
			}
		},
		num: 1886,
		gen: 9,
	},
	lopunnite: {
		name: "Lopunnite",
		spritenum: 626,
		megaStone: "Lopunny-Mega",
		megaEvolves: "Lopunny",
		itemUser: ["Lopunny"],
		onTakeItem(item, source) {
			if (item.megaEvolves === source.baseSpecies.baseSpecies) return false;
			return true;
		},
		num: 768,
		gen: 6,
		isNonstandard: "Past",
	},
	loveball: {
		name: "Love Ball",
		spritenum: 258,
		num: 496,
		gen: 2,
		isPokeball: true,
	},
	lovesweet: {
		name: "Love Sweet",
		spritenum: 705,
		fling: {
			basePower: 10,
		},
		num: 1110,
		gen: 8,
	},
	lucarionite: {
		name: "Lucarionite",
		spritenum: 594,
		megaStone: "Lucario-Mega",
		megaEvolves: "Lucario",
		itemUser: ["Lucario"],
		onTakeItem(item, source) {
			if (item.megaEvolves === source.baseSpecies.baseSpecies) return false;
			return true;
		},
		num: 673,
		gen: 6,
		isNonstandard: "Past",
	},
	luckypunch: {
		name: "Lucky Punch",
		spritenum: 261,
		fling: {
			basePower: 40,
		},
		onModifyCritRatio(critRatio, user) {
			if (user.baseSpecies.name === 'Chansey') {
				return critRatio + 2;
			}
		},
		itemUser: ["Chansey"],
		num: 256,
		gen: 2,
		isNonstandard: "Past",
	},
	lumberry: {
		name: "Lum Berry",
		spritenum: 262,
		isBerry: true,
		naturalGift: {
			basePower: 80,
			type: "Flying",
		},
		onAfterSetStatusPriority: -1,
		onAfterSetStatus(status, pokemon) {
			pokemon.eatItem();
		},
		onUpdate(pokemon) {
			if (pokemon.status || pokemon.volatiles['confusion']) {
				pokemon.eatItem();
			}
		},
		onEat(pokemon) {
			pokemon.cureStatus();
			pokemon.removeVolatile('confusion');
		},
		num: 157,
		gen: 3,
	},
	luminousmoss: {
		name: "Luminous Moss",
		spritenum: 595,
		fling: {
			basePower: 30,
		},
		onDamagingHit(damage, target, source, move) {
			if (move.type === 'Water') {
				target.useItem();
			}
		},
		boosts: {
			spd: 1,
		},
		num: 648,
		gen: 6,
	},
	lunaliumz: {
		name: "Lunalium Z",
		spritenum: 686,
		onTakeItem: false,
		zMove: "Menacing Moonraze Maelstrom",
		zMoveFrom: "Moongeist Beam",
		itemUser: ["Lunala", "Necrozma-Dawn-Wings"],
		num: 922,
		gen: 7,
		isNonstandard: "Past",
	},
	lureball: {
		name: "Lure Ball",
		spritenum: 264,
		num: 494,
		gen: 2,
		isPokeball: true,
	},
	lustrousglobe: {
		name: "Lustrous Globe",
		spritenum: 742,
		onBasePowerPriority: 15,
		onBasePower(basePower, user, target, move) {
			if (user.baseSpecies.num === 484 && (move.type === 'Water' || move.type === 'Dragon')) {
				return this.chainModify([4915, 4096]);
			}
		},
		onTakeItem(item, pokemon, source) {
			if (source?.baseSpecies.num === 484 || pokemon.baseSpecies.num === 484) {
				return false;
			}
			return true;
		},
		forcedForme: "Palkia-Origin",
		itemUser: ["Palkia-Origin"],
		num: 1778,
		gen: 8,
	},
	lustrousorb: {
		name: "Lustrous Orb",
		spritenum: 265,
		fling: {
			basePower: 60,
		},
		onBasePowerPriority: 15,
		onBasePower(basePower, user, target, move) {
			if (user.baseSpecies.num === 484 && (move.type === 'Water' || move.type === 'Dragon')) {
				return this.chainModify([4915, 4096]);
			}
		},
		itemUser: ["Palkia"],
		num: 136,
		gen: 4,
	},
	luxuryball: {
		name: "Luxury Ball",
		spritenum: 266,
		num: 11,
		gen: 3,
		isPokeball: true,
	},
	lycaniumz: {
		name: "Lycanium Z",
		spritenum: 689,
		onTakeItem: false,
		zMove: "Splintered Stormshards",
		zMoveFrom: "Stone Edge",
		itemUser: ["Lycanroc", "Lycanroc-Midnight", "Lycanroc-Dusk"],
		num: 925,
		gen: 7,
		isNonstandard: "Past",
	},
	machobrace: {
		name: "Macho Brace",
		spritenum: 269,
		ignoreKlutz: true,
		fling: {
			basePower: 60,
		},
		onModifySpe(spe) {
			return this.chainModify(0.5);
		},
		num: 215,
		gen: 3,
		isNonstandard: "Past",
	},
	magmarizer: {
		name: "Magmarizer",
		spritenum: 272,
		fling: {
			basePower: 80,
		},
		num: 323,
		gen: 4,
	},
	magnet: {
		name: "Magnet",
		spritenum: 273,
		fling: {
			basePower: 30,
		},
		onBasePowerPriority: 15,
		onBasePower(basePower, user, target, move) {
			if (move.type === 'Electric') {
				return this.chainModify([4915, 4096]);
			}
		},
		num: 242,
		gen: 2,
	},
	magoberry: {
		name: "Mago Berry",
		spritenum: 274,
		isBerry: true,
		naturalGift: {
			basePower: 80,
			type: "Ghost",
		},
		onUpdate(pokemon) {
			if (pokemon.hp <= pokemon.maxhp / 4 || (pokemon.hp <= pokemon.maxhp / 2 &&
				pokemon.hasAbility('gluttony') && pokemon.abilityState.gluttony)) {
				pokemon.eatItem();
			}
		},
		onTryEatItem(item, pokemon) {
			if (!this.runEvent('TryHeal', pokemon, null, this.effect, pokemon.baseMaxhp / 3)) return false;
		},
		onEat(pokemon) {
			this.heal(pokemon.baseMaxhp / 3);
			if (pokemon.getNature().minus === 'spe') {
				pokemon.addVolatile('confusion');
			}
		},
		num: 161,
		gen: 3,
	},
	magostberry: {
		name: "Magost Berry",
		spritenum: 275,
		isBerry: true,
		naturalGift: {
			basePower: 90,
			type: "Rock",
		},
		onEat: false,
		num: 176,
		gen: 3,
		isNonstandard: "Past",
	},
	mail: {
		name: "Mail",
		spritenum: 403,
		onTakeItem(item, source) {
			if (!this.activeMove) return false;
			if (this.activeMove.id !== 'knockoff' && this.activeMove.id !== 'thief' && this.activeMove.id !== 'covet') return false;
		},
		num: 137,
		gen: 2,
		isNonstandard: "Past",
	},
	malamarite: {
		name: "Malamarite",
		spritenum: 0,
		megaStone: "Malamar-Mega",
		megaEvolves: "Malamar",
		itemUser: ["Malamar"],
		onTakeItem(item, source) {
			if (item.megaEvolves === source.baseSpecies.baseSpecies) return false;
			return true;
		},
		num: 2580,
		gen: 9,
		isNonstandard: "Future",
	},
	maliciousarmor: {
		name: "Malicious Armor",
		spritenum: 744,
		fling: {
			basePower: 30,
		},
		num: 1861,
		gen: 9,
	},
	manectite: {
		name: "Manectite",
		spritenum: 596,
		megaStone: "Manectric-Mega",
		megaEvolves: "Manectric",
		itemUser: ["Manectric"],
		onTakeItem(item, source) {
			if (item.megaEvolves === source.baseSpecies.baseSpecies) return false;
			return true;
		},
		num: 682,
		gen: 6,
		isNonstandard: "Past",
	},
	marangaberry: {
		name: "Maranga Berry",
		spritenum: 597,
		isBerry: true,
		naturalGift: {
			basePower: 100,
			type: "Dark",
		},
		onAfterMoveSecondary(target, source, move) {
			if (move.category === 'Special') {
				target.eatItem();
			}
		},
		onEat(pokemon) {
			this.boost({ spd: 1 });
		},
		num: 688,
		gen: 6,
	},
	marshadiumz: {
		name: "Marshadium Z",
		spritenum: 654,
		onTakeItem: false,
		zMove: "Soul-Stealing 7-Star Strike",
		zMoveFrom: "Spectral Thief",
		itemUser: ["Marshadow"],
		num: 802,
		gen: 7,
		isNonstandard: "Past",
	},
	masterball: {
		name: "Master Ball",
		spritenum: 276,
		num: 1,
		gen: 1,
		isPokeball: true,
	},
	masterpieceteacup: {
		name: "Masterpiece Teacup",
		spritenum: 757,
		fling: {
			basePower: 80,
		},
		num: 2404,
		gen: 9,
	},
	mawilite: {
		name: "Mawilite",
		spritenum: 598,
		megaStone: "Mawile-Mega",
		megaEvolves: "Mawile",
		itemUser: ["Mawile"],
		onTakeItem(item, source) {
			if (item.megaEvolves === source.baseSpecies.baseSpecies) return false;
			return true;
		},
		num: 681,
		gen: 6,
		isNonstandard: "Past",
	},
	meadowplate: {
		name: "Meadow Plate",
		spritenum: 282,
		onPlate: 'Grass',
		onBasePowerPriority: 15,
		onBasePower(basePower, user, target, move) {
			if (move.type === 'Grass') {
				return this.chainModify([4915, 4096]);
			}
		},
		onTakeItem(item, pokemon, source) {
			if ((source && source.baseSpecies.num === 493) || pokemon.baseSpecies.num === 493) {
				return false;
			}
			return true;
		},
		forcedForme: "Arceus-Grass",
		num: 301,
		gen: 4,
	},
	medichamite: {
		name: "Medichamite",
		spritenum: 599,
		megaStone: "Medicham-Mega",
		megaEvolves: "Medicham",
		itemUser: ["Medicham"],
		onTakeItem(item, source) {
			if (item.megaEvolves === source.baseSpecies.baseSpecies) return false;
			return true;
		},
		num: 665,
		gen: 6,
		isNonstandard: "Past",
	},
	meganiumite: {
		name: "Meganiumite",
		spritenum: 0,
		megaStone: "Meganium-Mega",
		megaEvolves: "Meganium",
		itemUser: ["Meganium"],
		onTakeItem(item, source) {
			if (item.megaEvolves === source.baseSpecies.baseSpecies) return false;
			return true;
		},
		num: 2563,
		gen: 9,
		isNonstandard: "Future",
	},
	mentalherb: {
		name: "Mental Herb",
		spritenum: 285,
		fling: {
			basePower: 10,
			effect(pokemon) {
				const conditions = ['attract', 'taunt', 'encore', 'torment', 'disable', 'healblock'];
				for (const firstCondition of conditions) {
					if (pokemon.volatiles[firstCondition]) {
						for (const secondCondition of conditions) {
							pokemon.removeVolatile(secondCondition);
							if (firstCondition === 'attract' && secondCondition === 'attract') {
								this.add('-end', pokemon, 'move: Attract', '[from] item: Mental Herb');
							}
						}
						return;
					}
				}
			},
		},
		onUpdate(pokemon) {
			const conditions = ['attract', 'taunt', 'encore', 'torment', 'disable', 'healblock'];
			for (const firstCondition of conditions) {
				if (pokemon.volatiles[firstCondition]) {
					if (!pokemon.useItem()) return;
					for (const secondCondition of conditions) {
						pokemon.removeVolatile(secondCondition);
						if (firstCondition === 'attract' && secondCondition === 'attract') {
							this.add('-end', pokemon, 'move: Attract', '[from] item: Mental Herb');
						}
					}
					return;
				}
			}
		},
		num: 219,
		gen: 3,
	},
	metagrossite: {
		name: "Metagrossite",
		spritenum: 618,
		megaStone: "Metagross-Mega",
		megaEvolves: "Metagross",
		itemUser: ["Metagross"],
		onTakeItem(item, source) {
			if (item.megaEvolves === source.baseSpecies.baseSpecies) return false;
			return true;
		},
		num: 758,
		gen: 6,
		isNonstandard: "Past",
	},
	metalalloy: {
		name: "Metal Alloy",
		spritenum: 761,
		num: 2482,
		gen: 9,
	},
	metalcoat: {
		name: "Metal Coat",
		spritenum: 286,
		fling: {
			basePower: 30,
		},
		onBasePowerPriority: 15,
		onBasePower(basePower, user, target, move) {
			if (move.type === 'Steel') {
				return this.chainModify([4915, 4096]);
			}
		},
		num: 233,
		gen: 2,
	},
	metalpowder: {
		name: "Metal Powder",
		fling: {
			basePower: 10,
		},
		spritenum: 287,
		onModifyDefPriority: 2,
		onModifyDef(def, pokemon) {
			if (pokemon.species.name === 'Ditto' && !pokemon.transformed) {
				return this.chainModify(2);
			}
		},
		itemUser: ["Ditto"],
		num: 257,
		gen: 2,
		isNonstandard: "Past",
	},
	metronome: {
		name: "Metronome",
		spritenum: 289,
		fling: {
			basePower: 30,
		},
		onStart(pokemon) {
			pokemon.addVolatile('metronome');
		},
		condition: {
			onStart(pokemon) {
				this.effectState.lastMove = '';
				this.effectState.numConsecutive = 0;
			},
			onTryMovePriority: -2,
			onTryMove(pokemon, target, move) {
				if (!pokemon.hasItem('metronome')) {
					pokemon.removeVolatile('metronome');
					return;
				}
				if (move.callsMove) return;
				if (this.effectState.lastMove === move.id && pokemon.moveLastTurnResult) {
					this.effectState.numConsecutive++;
				} else if (pokemon.volatiles['twoturnmove']) {
					if (this.effectState.lastMove !== move.id) {
						this.effectState.numConsecutive = 1;
					} else {
						this.effectState.numConsecutive++;
					}
				} else {
					this.effectState.numConsecutive = 0;
				}
				this.effectState.lastMove = move.id;
			},
			onModifyDamage(damage, source, target, move) {
				const dmgMod = [4096, 4915, 5734, 6553, 7372, 8192];
				const numConsecutive = this.effectState.numConsecutive > 5 ? 5 : this.effectState.numConsecutive;
				this.debug(`Current Metronome boost: ${dmgMod[numConsecutive]}/4096`);
				return this.chainModify([dmgMod[numConsecutive], 4096]);
			},
		},
		num: 277,
		gen: 4,
	},
	mewniumz: {
		name: "Mewnium Z",
		spritenum: 658,
		onTakeItem: false,
		zMove: "Genesis Supernova",
		zMoveFrom: "Psychic",
		itemUser: ["Mew"],
		num: 806,
		gen: 7,
		isNonstandard: "Past",
	},
	mewtwonitex: {
		name: "Mewtwonite X",
		spritenum: 600,
		megaStone: "Mewtwo-Mega-X",
		megaEvolves: "Mewtwo",
		itemUser: ["Mewtwo"],
		onTakeItem(item, source) {
			if (item.megaEvolves === source.baseSpecies.baseSpecies) return false;
			return true;
		},
		num: 662,
		gen: 6,
		isNonstandard: "Past",
	},
	mewtwonitey: {
		name: "Mewtwonite Y",
		spritenum: 601,
		megaStone: "Mewtwo-Mega-Y",
		megaEvolves: "Mewtwo",
		itemUser: ["Mewtwo"],
		onTakeItem(item, source) {
			if (item.megaEvolves === source.baseSpecies.baseSpecies) return false;
			return true;
		},
		num: 663,
		gen: 6,
		isNonstandard: "Past",
	},
	micleberry: {
		name: "Micle Berry",
		spritenum: 290,
		isBerry: true,
		naturalGift: {
			basePower: 100,
			type: "Rock",
		},
		onResidual(pokemon) {
			if (pokemon.hp <= pokemon.maxhp / 4 || (pokemon.hp <= pokemon.maxhp / 2 &&
				pokemon.hasAbility('gluttony') && pokemon.abilityState.gluttony)) {
				pokemon.eatItem();
			}
		},
		onEat(pokemon) {
			pokemon.addVolatile('micleberry');
		},
		condition: {
			duration: 2,
			onSourceAccuracy(accuracy, target, source, move) {
				if (!move.ohko) {
					this.add('-enditem', source, 'Micle Berry');
					source.removeVolatile('micleberry');
					if (typeof accuracy === 'number') {
						return this.chainModify([4915, 4096]);
					}
				}
			},
		},
		num: 209,
		gen: 4,
	},
	mimikiumz: {
		name: "Mimikium Z",
		spritenum: 688,
		onTakeItem: false,
		zMove: "Let's Snuggle Forever",
		zMoveFrom: "Play Rough",
		itemUser: ["Mimikyu", "Mimikyu-Busted", "Mimikyu-Totem", "Mimikyu-Busted-Totem"],
		num: 924,
		isNonstandard: "Past",
		gen: 7,
	},
	mindplate: {
		name: "Mind Plate",
		spritenum: 291,
		onPlate: 'Psychic',
		onBasePowerPriority: 15,
		onBasePower(basePower, user, target, move) {
			if (move.type === 'Psychic') {
				return this.chainModify([4915, 4096]);
			}
		},
		onTakeItem(item, pokemon, source) {
			if ((source && source.baseSpecies.num === 493) || pokemon.baseSpecies.num === 493) {
				return false;
			}
			return true;
		},
		forcedForme: "Arceus-Psychic",
		num: 307,
		gen: 4,
	},
	miracleseed: {
		name: "Miracle Seed",
		fling: {
			basePower: 30,
		},
		spritenum: 292,
		onBasePowerPriority: 15,
		onBasePower(basePower, user, target, move) {
			if (move.type === 'Grass') {
				return this.chainModify([4915, 4096]);
			}
		},
		num: 239,
		gen: 2,
	},
	mirrorherb: {
		name: "Mirror Herb",
		spritenum: 748,
		fling: {
			basePower: 30,
		},
		onFoeAfterBoost(boost, target, source, effect) {
			if (effect?.name === 'Opportunist' || effect?.name === 'Mirror Herb') return;
			if (!this.effectState.boosts) this.effectState.boosts = {} as SparseBoostsTable;
			const boostPlus = this.effectState.boosts;
			let i: BoostID;
			for (i in boost) {
				if (boost[i]! > 0) {
					boostPlus[i] = (boostPlus[i] || 0) + boost[i]!;
					this.effectState.ready = true;
				}
			}
		},
		onAnySwitchInPriority: -3,
		onAnySwitchIn() {
			if (!this.effectState.ready) return;
			(this.effectState.target as Pokemon).useItem();
		},
		onAnyAfterMega() {
			if (!this.effectState.ready) return;
			(this.effectState.target as Pokemon).useItem();
		},
		onAnyAfterTerastallization() {
			if (!this.effectState.ready) return;
			(this.effectState.target as Pokemon).useItem();
		},
		onAnyAfterMove() {
			if (!this.effectState.ready) return;
			(this.effectState.target as Pokemon).useItem();
		},
		onResidualOrder: 29,
		onResidual(pokemon) {
			if (!this.effectState.ready) return;
			(this.effectState.target as Pokemon).useItem();
		},
		onUse(pokemon) {
			this.boost(this.effectState.boosts, pokemon);
		},
		onEnd() {
			delete this.effectState.boosts;
			delete this.effectState.ready;
		},
		num: 1883,
		gen: 9,
	},
	mistyseed: {
		name: "Misty Seed",
		spritenum: 666,
		fling: {
			basePower: 10,
		},
		onSwitchInPriority: -1,
		onStart(pokemon) {
			if (!pokemon.ignoringItem() && this.field.isTerrain('mistyterrain')) {
				pokemon.useItem();
			}
		},
		onTerrainChange(pokemon) {
			if (this.field.isTerrain('mistyterrain')) {
				pokemon.useItem();
			}
		},
		boosts: {
			spd: 1,
		},
		num: 883,
		gen: 7,
	},
	moonball: {
		name: "Moon Ball",
		spritenum: 294,
		num: 498,
		gen: 2,
		isPokeball: true,
	},
	moonstone: {
		name: "Moon Stone",
		spritenum: 295,
		fling: {
			basePower: 30,
		},
		num: 81,
		gen: 1,
	},
	muscleband: {
		name: "Muscle Band",
		spritenum: 297,
		fling: {
			basePower: 10,
		},
		onBasePowerPriority: 16,
		onBasePower(basePower, user, target, move) {
			if (move.category === 'Physical') {
				return this.chainModify([4505, 4096]);
			}
		},
		num: 266,
		gen: 4,
	},
	musclefeather: {
		name: "Muscle Feather",
		spritenum: 754, // placeholder
		fling: {
			basePower: 20,
		},
		num: 566,
		gen: 5,
	},
	mysticwater: {
		name: "Mystic Water",
		spritenum: 300,
		fling: {
			basePower: 30,
		},
		onBasePowerPriority: 15,
		onBasePower(basePower, user, target, move) {
			if (move.type === 'Water') {
				return this.chainModify([4915, 4096]);
			}
		},
		num: 243,
		gen: 2,
	},
	nanabberry: {
		name: "Nanab Berry",
		spritenum: 302,
		isBerry: true,
		naturalGift: {
			basePower: 90,
			type: "Water",
		},
		onEat: false,
		num: 166,
		gen: 3,
		isNonstandard: "Past",
	},
	nestball: {
		name: "Nest Ball",
		spritenum: 303,
		num: 8,
		gen: 3,
		isPokeball: true,
	},
	netball: {
		name: "Net Ball",
		spritenum: 304,
		num: 6,
		gen: 3,
		isPokeball: true,
	},
	nevermeltice: {
		name: "Never-Melt Ice",
		spritenum: 305,
		fling: {
			basePower: 30,
		},
		onBasePowerPriority: 15,
		onBasePower(basePower, user, target, move) {
			if (move.type === 'Ice') {
				return this.chainModify([4915, 4096]);
			}
		},
		num: 246,
		gen: 2,
	},
	nomelberry: {
		name: "Nomel Berry",
		spritenum: 306,
		isBerry: true,
		naturalGift: {
			basePower: 90,
			type: "Dragon",
		},
		onEat: false,
		num: 178,
		gen: 3,
		isNonstandard: "Past",
	},
	normalgem: {
		name: "Normal Gem",
		spritenum: 307,
		isGem: true,
		onSourceTryPrimaryHit(target, source, move) {
			if (target === source || move.category === 'Status' || move.flags['pledgecombo']) return;
			if (move.type === 'Normal' && source.useItem()) {
				source.addVolatile('gem');
			}
		},
		num: 564,
		gen: 5,
	},
	normaliumz: {
		name: "Normalium Z",
		spritenum: 631,
		onTakeItem: false,
		zMove: true,
		zMoveType: "Normal",
		num: 776,
		gen: 7,
		isNonstandard: "Past",
	},
	occaberry: {
		name: "Occa Berry",
		spritenum: 311,
		isBerry: true,
		naturalGift: {
			basePower: 80,
			type: "Fire",
		},
		onSourceModifyDamage(damage, source, target, move) {
			if (move.type === 'Fire' && target.getMoveHitData(move).typeMod > 0) {
				const hitSub = target.volatiles['substitute'] && !move.flags['bypasssub'] && !(move.infiltrates && this.gen >= 6);
				if (hitSub) return;

				if (target.eatItem()) {
					this.debug('-50% reduction');
					this.add('-enditem', target, this.effect, '[weaken]');
					return this.chainModify(0.5);
				}
			}
		},
		onEat() { },
		num: 184,
		gen: 4,
	},
	oddincense: {
		name: "Odd Incense",
		spritenum: 312,
		fling: {
			basePower: 10,
		},
		onBasePowerPriority: 15,
		onBasePower(basePower, user, target, move) {
			if (move.type === 'Psychic') {
				return this.chainModify([4915, 4096]);
			}
		},
		num: 314,
		gen: 4,
		isNonstandard: "Past",
	},
	oldamber: {
		name: "Old Amber",
		spritenum: 314,
		fling: {
			basePower: 100,
		},
		num: 103,
		gen: 3,
		isNonstandard: "Past",
	},
	oranberry: {
		name: "Oran Berry",
		spritenum: 319,
		isBerry: true,
		naturalGift: {
			basePower: 80,
			type: "Poison",
		},
		onUpdate(pokemon) {
			if (pokemon.hp <= pokemon.maxhp / 2) {
				pokemon.eatItem();
			}
		},
		onTryEatItem(item, pokemon) {
			if (!this.runEvent('TryHeal', pokemon, null, this.effect, 10)) return false;
		},
		onEat(pokemon) {
			this.heal(10);
		},
		num: 155,
		gen: 3,
	},
	ovalstone: {
		name: "Oval Stone",
		spritenum: 321,
		fling: {
			basePower: 80,
		},
		num: 110,
		gen: 4,
	},
	pamtreberry: {
		name: "Pamtre Berry",
		spritenum: 323,
		isBerry: true,
		naturalGift: {
			basePower: 90,
			type: "Steel",
		},
		onEat: false,
		num: 180,
		gen: 3,
		isNonstandard: "Past",
	},
	parkball: {
		name: "Park Ball",
		spritenum: 325,
		num: 500,
		gen: 4,
		isPokeball: true,
		isNonstandard: "Unobtainable",
	},
	passhoberry: {
		name: "Passho Berry",
		spritenum: 329,
		isBerry: true,
		naturalGift: {
			basePower: 80,
			type: "Water",
		},
		onSourceModifyDamage(damage, source, target, move) {
			if (move.type === 'Water' && target.getMoveHitData(move).typeMod > 0) {
				const hitSub = target.volatiles['substitute'] && !move.flags['bypasssub'] && !(move.infiltrates && this.gen >= 6);
				if (hitSub) return;

				if (target.eatItem()) {
					this.debug('-50% reduction');
					this.add('-enditem', target, this.effect, '[weaken]');
					return this.chainModify(0.5);
				}
			}
		},
		onEat() { },
		num: 185,
		gen: 4,
	},
	payapaberry: {
		name: "Payapa Berry",
		spritenum: 330,
		isBerry: true,
		naturalGift: {
			basePower: 80,
			type: "Psychic",
		},
		onSourceModifyDamage(damage, source, target, move) {
			if (move.type === 'Psychic' && target.getMoveHitData(move).typeMod > 0) {
				const hitSub = target.volatiles['substitute'] && !move.flags['bypasssub'] && !(move.infiltrates && this.gen >= 6);
				if (hitSub) return;

				if (target.eatItem()) {
					this.debug('-50% reduction');
					this.add('-enditem', target, this.effect, '[weaken]');
					return this.chainModify(0.5);
				}
			}
		},
		onEat() { },
		num: 193,
		gen: 4,
	},
	pechaberry: {
		name: "Pecha Berry",
		spritenum: 333,
		isBerry: true,
		naturalGift: {
			basePower: 80,
			type: "Electric",
		},
		onUpdate(pokemon) {
			if (pokemon.status === 'psn' || pokemon.status === 'tox') {
				pokemon.eatItem();
			}
		},
		onEat(pokemon) {
			if (pokemon.status === 'psn' || pokemon.status === 'tox') {
				pokemon.cureStatus();
			}
		},
		num: 151,
		gen: 3,
	},
	persimberry: {
		name: "Persim Berry",
		spritenum: 334,
		isBerry: true,
		naturalGift: {
			basePower: 80,
			type: "Ground",
		},
		onUpdate(pokemon) {
			if (pokemon.volatiles['confusion']) {
				pokemon.eatItem();
			}
		},
		onEat(pokemon) {
			pokemon.removeVolatile('confusion');
		},
		num: 156,
		gen: 3,
	},
	petayaberry: {
		name: "Petaya Berry",
		spritenum: 335,
		isBerry: true,
		naturalGift: {
			basePower: 100,
			type: "Poison",
		},
		onUpdate(pokemon) {
			if (pokemon.hp <= pokemon.maxhp / 4 || (pokemon.hp <= pokemon.maxhp / 2 &&
				pokemon.hasAbility('gluttony') && pokemon.abilityState.gluttony)) {
				pokemon.eatItem();
			}
		},
		onEat(pokemon) {
			this.boost({ spa: 1 });
		},
		num: 204,
		gen: 3,
	},
	pidgeotite: {
		name: "Pidgeotite",
		spritenum: 622,
		megaStone: "Pidgeot-Mega",
		megaEvolves: "Pidgeot",
		itemUser: ["Pidgeot"],
		onTakeItem(item, source) {
			if (item.megaEvolves === source.baseSpecies.baseSpecies) return false;
			return true;
		},
		num: 762,
		gen: 6,
		isNonstandard: "Past",
	},
	pikaniumz: {
		name: "Pikanium Z",
		spritenum: 649,
		onTakeItem: false,
		zMove: "Catastropika",
		zMoveFrom: "Volt Tackle",
		itemUser: ["Pikachu"],
		num: 794,
		gen: 7,
		isNonstandard: "Past",
	},
	pikashuniumz: {
		name: "Pikashunium Z",
		spritenum: 659,
		onTakeItem: false,
		zMove: "10,000,000 Volt Thunderbolt",
		zMoveFrom: "Thunderbolt",
		itemUser: ["Pikachu-Original", "Pikachu-Hoenn", "Pikachu-Sinnoh", "Pikachu-Unova", "Pikachu-Kalos", "Pikachu-Alola", "Pikachu-Partner"],
		num: 836,
		isNonstandard: "Past",
		gen: 7,
	},
	pinapberry: {
		name: "Pinap Berry",
		spritenum: 337,
		isBerry: true,
		naturalGift: {
			basePower: 90,
			type: "Grass",
		},
		onEat: false,
		num: 168,
		gen: 3,
		isNonstandard: "Past",
	},
	pinsirite: {
		name: "Pinsirite",
		spritenum: 602,
		megaStone: "Pinsir-Mega",
		megaEvolves: "Pinsir",
		itemUser: ["Pinsir"],
		onTakeItem(item, source) {
			if (item.megaEvolves === source.baseSpecies.baseSpecies) return false;
			return true;
		},
		num: 671,
		gen: 6,
		isNonstandard: "Past",
	},
	pixieplate: {
		name: "Pixie Plate",
		spritenum: 610,
		onPlate: 'Fairy',
		onBasePowerPriority: 15,
		onBasePower(basePower, user, target, move) {
			if (move && move.type === 'Fairy') {
				return this.chainModify([4915, 4096]);
			}
		},
		onTakeItem(item, pokemon, source) {
			if ((source && source.baseSpecies.num === 493) || pokemon.baseSpecies.num === 493) {
				return false;
			}
			return true;
		},
		forcedForme: "Arceus-Fairy",
		num: 644,
		gen: 6,
	},
	plumefossil: {
		name: "Plume Fossil",
		spritenum: 339,
		fling: {
			basePower: 100,
		},
		num: 573,
		gen: 5,
		isNonstandard: "Past",
	},
	poisonbarb: {
		name: "Poison Barb",
		spritenum: 343,
		fling: {
			basePower: 70,
			status: 'psn',
		},
		onBasePowerPriority: 15,
		onBasePower(basePower, user, target, move) {
			if (move.type === 'Poison') {
				return this.chainModify([4915, 4096]);
			}
		},
		num: 245,
		gen: 2,
	},
	poisongem: {
		name: "Poison Gem",
		spritenum: 344,
		isGem: true,
		onSourceTryPrimaryHit(target, source, move) {
			if (target === source || move.category === 'Status') return;
			if (move.type === 'Poison' && source.useItem()) {
				source.addVolatile('gem');
			}
		},
		num: 554,
		gen: 5,
		isNonstandard: "Past",
	},
	poisonmemory: {
		name: "Poison Memory",
		spritenum: 670,
		onMemory: 'Poison',
		onTakeItem(item, pokemon, source) {
			if ((source && source.baseSpecies.num === 773) || pokemon.baseSpecies.num === 773) {
				return false;
			}
			return true;
		},
		forcedForme: "Silvally-Poison",
		itemUser: ["Silvally-Poison"],
		num: 906,
		gen: 7,
		isNonstandard: "Past",
	},
	poisoniumz: {
		name: "Poisonium Z",
		spritenum: 638,
		onPlate: 'Poison',
		onTakeItem: false,
		zMove: true,
		zMoveType: "Poison",
		forcedForme: "Arceus-Poison",
		num: 783,
		gen: 7,
		isNonstandard: "Past",
	},
	pokeball: {
		name: "Poke Ball",
		spritenum: 345,
		num: 4,
		gen: 1,
		isPokeball: true,
	},
	pomegberry: {
		name: "Pomeg Berry",
		spritenum: 351,
		isBerry: true,
		naturalGift: {
			basePower: 90,
			type: "Ice",
		},
		onEat: false,
		num: 169,
		gen: 3,
	},
	poweranklet: {
		name: "Power Anklet",
		spritenum: 354,
		ignoreKlutz: true,
		fling: {
			basePower: 70,
		},
		onModifySpe(spe) {
			return this.chainModify(0.5);
		},
		num: 293,
		gen: 4,
	},
	powerband: {
		name: "Power Band",
		spritenum: 355,
		ignoreKlutz: true,
		fling: {
			basePower: 70,
		},
		onModifySpe(spe) {
			return this.chainModify(0.5);
		},
		num: 292,
		gen: 4,
	},
	powerbelt: {
		name: "Power Belt",
		spritenum: 356,
		ignoreKlutz: true,
		fling: {
			basePower: 70,
		},
		onModifySpe(spe) {
			return this.chainModify(0.5);
		},
		num: 290,
		gen: 4,
	},
	powerbracer: {
		name: "Power Bracer",
		spritenum: 357,
		ignoreKlutz: true,
		fling: {
			basePower: 70,
		},
		onModifySpe(spe) {
			return this.chainModify(0.5);
		},
		num: 289,
		gen: 4,
	},
	powerherb: {
		onChargeMove(pokemon, target, move) {
			if (pokemon.useItem()) {
				this.debug('power herb - remove charge turn for ' + move.id);
				this.attrLastMove('[still]');
				this.addMove('-anim', pokemon, move.name, target);
				return false; // skip charge turn
			}
		},
		name: "Power Herb",
		spritenum: 358,
		fling: {
			basePower: 10,
		},
		num: 271,
		gen: 4,
	},
	powerlens: {
		name: "Power Lens",
		spritenum: 359,
		ignoreKlutz: true,
		fling: {
			basePower: 70,
		},
		onModifySpe(spe) {
			return this.chainModify(0.5);
		},
		num: 291,
		gen: 4,
	},
	powerweight: {
		name: "Power Weight",
		spritenum: 360,
		ignoreKlutz: true,
		fling: {
			basePower: 70,
		},
		onModifySpe(spe) {
			return this.chainModify(0.5);
		},
		num: 294,
		gen: 4,
	},
	premierball: {
		name: "Premier Ball",
		spritenum: 363,
		num: 12,
		gen: 3,
		isPokeball: true,
	},
	prettyfeather: {
		name: "Pretty Feather",
		spritenum: 754, // placeholder
		fling: {
			basePower: 20,
		},
		num: 571,
		gen: 5,
	},
	primariumz: {
		name: "Primarium Z",
		spritenum: 652,
		onTakeItem: false,
		zMove: "Oceanic Operetta",
		zMoveFrom: "Sparkling Aria",
		itemUser: ["Primarina"],
		num: 800,
		gen: 7,
		isNonstandard: "Past",
	},
	prismscale: {
		name: "Prism Scale",
		spritenum: 365,
		fling: {
			basePower: 30,
		},
		num: 537,
		gen: 5,
	},
	protectivepads: {
		name: "Protective Pads",
		spritenum: 663,
		fling: {
			basePower: 30,
		},
		// protective effect handled in Battle#checkMoveMakesContact
		num: 880,
		gen: 7,
	},
	protector: {
		name: "Protector",
		spritenum: 367,
		fling: {
			basePower: 80,
		},
		num: 321,
		gen: 4,
	},
	psychicgem: {
		name: "Psychic Gem",
		spritenum: 369,
		isGem: true,
		onSourceTryPrimaryHit(target, source, move) {
			if (target === source || move.category === 'Status') return;
			if (move.type === 'Psychic' && source.useItem()) {
				source.addVolatile('gem');
			}
		},
		num: 557,
		gen: 5,
		isNonstandard: "Past",
	},
	psychicmemory: {
		name: "Psychic Memory",
		spritenum: 680,
		onMemory: 'Psychic',
		onTakeItem(item, pokemon, source) {
			if ((source && source.baseSpecies.num === 773) || pokemon.baseSpecies.num === 773) {
				return false;
			}
			return true;
		},
		forcedForme: "Silvally-Psychic",
		itemUser: ["Silvally-Psychic"],
		num: 916,
		gen: 7,
		isNonstandard: "Past",
	},
	psychicseed: {
		name: "Psychic Seed",
		spritenum: 665,
		fling: {
			basePower: 10,
		},
		onSwitchInPriority: -1,
		onStart(pokemon) {
			if (!pokemon.ignoringItem() && this.field.isTerrain('psychicterrain')) {
				pokemon.useItem();
			}
		},
		onTerrainChange(pokemon) {
			if (this.field.isTerrain('psychicterrain')) {
				pokemon.useItem();
			}
		},
		boosts: {
			spd: 1,
		},
		num: 882,
		gen: 7,
	},
	psychiumz: {
		name: "Psychium Z",
		spritenum: 641,
		onPlate: 'Psychic',
		onTakeItem: false,
		zMove: true,
		zMoveType: "Psychic",
		forcedForme: "Arceus-Psychic",
		num: 786,
		gen: 7,
		isNonstandard: "Past",
	},
	punchingglove: {
		name: "Punching Glove",
		spritenum: 749,
		fling: {
			basePower: 30,
		},
		onBasePowerPriority: 23,
		onBasePower(basePower, attacker, defender, move) {
			if (move.flags['punch']) {
				this.debug('Punching Glove boost');
				return this.chainModify([4506, 4096]);
			}
		},
		onModifyMovePriority: 1,
		onModifyMove(move) {
			if (move.flags['punch']) delete move.flags['contact'];
		},
		num: 1884,
		gen: 9,
	},
	pyroarite: {
		name: "Pyroarite",
		spritenum: 0,
		megaStone: "Pyroar-Mega",
		megaEvolves: "Pyroar",
		itemUser: ["Pyroar"],
		onTakeItem(item, source) {
			if (item.megaEvolves === source.baseSpecies.baseSpecies) return false;
			return true;
		},
		num: 2578,
		gen: 9,
		isNonstandard: "Future",
	},
	qualotberry: {
		name: "Qualot Berry",
		spritenum: 371,
		isBerry: true,
		naturalGift: {
			basePower: 90,
			type: "Poison",
		},
		onEat: false,
		num: 171,
		gen: 3,
	},
	quickball: {
		name: "Quick Ball",
		spritenum: 372,
		num: 15,
		gen: 4,
		isPokeball: true,
	},
	quickclaw: {
		onFractionalPriorityPriority: -2,
		onFractionalPriority(priority, pokemon, target, move) {
			if (move.category === "Status" && pokemon.hasAbility("myceliummight")) return;
			if (priority <= 0 && this.randomChance(1, 5)) {
				this.add('-activate', pokemon, 'item: Quick Claw');
				return 0.1;
			}
		},
		name: "Quick Claw",
		spritenum: 373,
		fling: {
			basePower: 80,
		},
		num: 217,
		gen: 2,
	},
	quickpowder: {
		name: "Quick Powder",
		spritenum: 374,
		fling: {
			basePower: 10,
		},
		onModifySpe(spe, pokemon) {
			if (pokemon.species.name === 'Ditto' && !pokemon.transformed) {
				return this.chainModify(2);
			}
		},
		itemUser: ["Ditto"],
		num: 274,
		gen: 4,
		isNonstandard: "Past",
	},
	rabutaberry: {
		name: "Rabuta Berry",
		spritenum: 375,
		isBerry: true,
		naturalGift: {
			basePower: 90,
			type: "Ghost",
		},
		onEat: false,
		num: 177,
		gen: 3,
		isNonstandard: "Past",
	},
	rarebone: {
		name: "Rare Bone",
		spritenum: 379,
		fling: {
			basePower: 100,
		},
		num: 106,
		gen: 4,
	},
	rawstberry: {
		name: "Rawst Berry",
		spritenum: 381,
		isBerry: true,
		naturalGift: {
			basePower: 80,
			type: "Grass",
		},
		onUpdate(pokemon) {
			if (pokemon.status === 'brn') {
				pokemon.eatItem();
			}
		},
		onEat(pokemon) {
			if (pokemon.status === 'brn') {
				pokemon.cureStatus();
			}
		},
		num: 152,
		gen: 3,
	},
	razorclaw: {
		name: "Razor Claw",
		spritenum: 382,
		fling: {
			basePower: 80,
		},
		onModifyCritRatio(critRatio) {
			return critRatio + 1;
		},
		num: 326,
		gen: 4,
	},
	razorfang: {
		name: "Razor Fang",
		spritenum: 383,
		fling: {
			basePower: 30,
			volatileStatus: 'flinch',
		},
		onModifyMovePriority: -1,
		onModifyMove(move) {
			if (move.category !== "Status") {
				if (!move.secondaries) move.secondaries = [];
				for (const secondary of move.secondaries) {
					if (secondary.volatileStatus === 'flinch') return;
				}
				move.secondaries.push({
					chance: 10,
					volatileStatus: 'flinch',
				});
			}
		},
		num: 327,
		gen: 4,
	},
	razzberry: {
		name: "Razz Berry",
		spritenum: 384,
		isBerry: true,
		naturalGift: {
			basePower: 80,
			type: "Steel",
		},
		onEat: false,
		num: 164,
		gen: 3,
		isNonstandard: "Past",
	},
	reapercloth: {
		name: "Reaper Cloth",
		spritenum: 385,
		fling: {
			basePower: 10,
		},
		num: 325,
		gen: 4,
	},
	redcard: {
		name: "Red Card",
		spritenum: 387,
		fling: {
			basePower: 10,
		},
		onAfterMoveSecondary(target, source, move) {
			if (source && source !== target && source.hp && target.hp && move && move.category !== 'Status') {
				if (!source.isActive || !this.canSwitch(source.side) || source.forceSwitchFlag || target.forceSwitchFlag) {
					return;
				}
				// The item is used up even against a pokemon with Ingrain or that otherwise can't be forced out
				if (target.useItem(source)) {
					if (this.runEvent('DragOut', source, target, move)) {
						source.forceSwitchFlag = true;
					}
				}
			}
		},
		num: 542,
		gen: 5,
	},
	redorb: {
		name: "Red Orb",
		spritenum: 390,
		onSwitchInPriority: -1,
		onSwitchIn(pokemon) {
			if (pokemon.isActive && pokemon.baseSpecies.name === 'Groudon' && !pokemon.transformed) {
				pokemon.formeChange('Groudon-Primal', this.effect, true);
			}
		},
		onTakeItem(item, source) {
			if (source.baseSpecies.baseSpecies === 'Groudon') return false;
			return true;
		},
		itemUser: ["Groudon"],
		isPrimalOrb: true,
		num: 534,
		gen: 6,
		isNonstandard: "Past",
	},
	resistfeather: {
		name: "Resist Feather",
		spritenum: 754, // placeholder
		fling: {
			basePower: 20,
		},
		num: 567,
		gen: 5,
	},
	repeatball: {
		name: "Repeat Ball",
		spritenum: 401,
		num: 9,
		gen: 3,
		isPokeball: true,
	},
	ribbonsweet: {
		name: "Ribbon Sweet",
		spritenum: 710,
		fling: {
			basePower: 10,
		},
		num: 1115,
		gen: 8,
	},
	rindoberry: {
		name: "Rindo Berry",
		spritenum: 409,
		isBerry: true,
		naturalGift: {
			basePower: 80,
			type: "Grass",
		},
		onSourceModifyDamage(damage, source, target, move) {
			if (move.type === 'Grass' && target.getMoveHitData(move).typeMod > 0) {
				const hitSub = target.volatiles['substitute'] && !move.flags['bypasssub'] && !(move.infiltrates && this.gen >= 6);
				if (hitSub) return;

				if (target.eatItem()) {
					this.debug('-50% reduction');
					this.add('-enditem', target, this.effect, '[weaken]');
					return this.chainModify(0.5);
				}
			}
		},
		onEat() { },
		num: 187,
		gen: 4,
	},
	ringtarget: {
		name: "Ring Target",
		spritenum: 410,
		fling: {
			basePower: 10,
		},
		onNegateImmunity: false,
		num: 543,
		gen: 5,
	},
	rockgem: {
		name: "Rock Gem",
		spritenum: 415,
		isGem: true,
		onSourceTryPrimaryHit(target, source, move) {
			if (target === source || move.category === 'Status') return;
			if (move.type === 'Rock' && source.useItem()) {
				source.addVolatile('gem');
			}
		},
		num: 559,
		gen: 5,
		isNonstandard: "Past",
	},
	rockincense: {
		name: "Rock Incense",
		spritenum: 416,
		fling: {
			basePower: 10,
		},
		onBasePowerPriority: 15,
		onBasePower(basePower, user, target, move) {
			if (move.type === 'Rock') {
				return this.chainModify([4915, 4096]);
			}
		},
		num: 315,
		gen: 4,
		isNonstandard: "Past",
	},
	rockmemory: {
		name: "Rock Memory",
		spritenum: 672,
		onMemory: 'Rock',
		onTakeItem(item, pokemon, source) {
			if ((source && source.baseSpecies.num === 773) || pokemon.baseSpecies.num === 773) {
				return false;
			}
			return true;
		},
		forcedForme: "Silvally-Rock",
		itemUser: ["Silvally-Rock"],
		num: 908,
		gen: 7,
		isNonstandard: "Past",
	},
	rockiumz: {
		name: "Rockium Z",
		spritenum: 643,
		onPlate: 'Rock',
		onTakeItem: false,
		zMove: true,
		zMoveType: "Rock",
		forcedForme: "Arceus-Rock",
		num: 788,
		gen: 7,
		isNonstandard: "Past",
	},
	rockyhelmet: {
		name: "Rocky Helmet",
		spritenum: 417,
		fling: {
			basePower: 60,
		},
		onDamagingHitOrder: 2,
		onDamagingHit(damage, target, source, move) {
			if (this.checkMoveMakesContact(move, source, target)) {
				this.damage(source.baseMaxhp / 6, source, target);
			}
		},
		num: 540,
		gen: 5,
	},
	roomservice: {
		name: "Room Service",
		spritenum: 717,
		fling: {
			basePower: 100,
		},
		onSwitchInPriority: -1,
		onStart(pokemon) {
			if (!pokemon.ignoringItem() && this.field.getPseudoWeather('trickroom')) {
				pokemon.useItem();
			}
		},
		onAnyPseudoWeatherChange() {
			const pokemon = this.effectState.target;
			if (this.field.getPseudoWeather('trickroom')) {
				pokemon.useItem(pokemon);
			}
		},
		boosts: {
			spe: -1,
		},
		num: 1122,
		gen: 8,
	},
	rootfossil: {
		name: "Root Fossil",
		spritenum: 418,
		fling: {
			basePower: 100,
		},
		num: 99,
		gen: 3,
		isNonstandard: "Past",
	},
	roseincense: {
		name: "Rose Incense",
		spritenum: 419,
		fling: {
			basePower: 10,
		},
		onBasePowerPriority: 15,
		onBasePower(basePower, user, target, move) {
			if (move.type === 'Grass') {
				return this.chainModify([4915, 4096]);
			}
		},
		num: 318,
		gen: 4,
		isNonstandard: "Past",
	},
	roseliberry: {
		name: "Roseli Berry",
		spritenum: 603,
		isBerry: true,
		naturalGift: {
			basePower: 80,
			type: "Fairy",
		},
		onSourceModifyDamage(damage, source, target, move) {
			if (move.type === 'Fairy' && target.getMoveHitData(move).typeMod > 0) {
				const hitSub = target.volatiles['substitute'] && !move.flags['bypasssub'] && !(move.infiltrates && this.gen >= 6);
				if (hitSub) return;

				if (target.eatItem()) {
					this.debug('-50% reduction');
					this.add('-enditem', target, this.effect, '[weaken]');
					return this.chainModify(0.5);
				}
			}
		},
		onEat() { },
		num: 686,
		gen: 6,
	},
	rowapberry: {
		name: "Rowap Berry",
		spritenum: 420,
		isBerry: true,
		naturalGift: {
			basePower: 100,
			type: "Dark",
		},
		onDamagingHit(damage, target, source, move) {
			if (move.category === 'Special' && source.hp && source.isActive && !source.hasAbility('magicguard')) {
				if (target.eatItem()) {
					this.damage(source.baseMaxhp / (target.hasAbility('ripen') ? 4 : 8), source, target);
				}
			}
		},
		onEat() { },
		num: 212,
		gen: 4,
	},
	rustedshield: {
		name: "Rusted Shield",
		spritenum: 699,
		onTakeItem(item, pokemon, source) {
			if ((source && source.baseSpecies.num === 889) || pokemon.baseSpecies.num === 889) {
				return false;
			}
			return true;
		},
		itemUser: ["Zamazenta-Crowned"],
		num: 1104,
		gen: 8,
	},
	rustedsword: {
		name: "Rusted Sword",
		spritenum: 698,
		onTakeItem(item, pokemon, source) {
			if ((source && source.baseSpecies.num === 888) || pokemon.baseSpecies.num === 888) {
				return false;
			}
			return true;
		},
		itemUser: ["Zacian-Crowned"],
		num: 1103,
		gen: 8,
	},
	sablenite: {
		name: "Sablenite",
		spritenum: 614,
		megaStone: "Sableye-Mega",
		megaEvolves: "Sableye",
		itemUser: ["Sableye"],
		onTakeItem(item, source) {
			if (item.megaEvolves === source.baseSpecies.baseSpecies) return false;
			return true;
		},
		num: 754,
		gen: 6,
		isNonstandard: "Past",
	},
	sachet: {
		name: "Sachet",
		spritenum: 691,
		fling: {
			basePower: 80,
		},
		num: 647,
		gen: 6,
		isNonstandard: "Past",
	},
	safariball: {
		name: "Safari Ball",
		spritenum: 425,
		num: 5,
		gen: 1,
		isPokeball: true,
	},
	safetygoggles: {
		name: "Safety Goggles",
		spritenum: 604,
		fling: {
			basePower: 80,
		},
		onImmunity(type, pokemon) {
			if (type === 'sandstorm' || type === 'hail' || type === 'powder') return false;
		},
		onTryHit(pokemon, source, move) {
			if (move.flags['powder'] && pokemon !== source && this.dex.getImmunity('powder', pokemon)) {
				this.add('-activate', pokemon, 'item: Safety Goggles', move.name);
				return null;
			}
		},
		num: 650,
		gen: 6,
	},
	sailfossil: {
		name: "Sail Fossil",
		spritenum: 695,
		fling: {
			basePower: 100,
		},
		num: 711,
		gen: 6,
		isNonstandard: "Past",
	},
	salacberry: {
		name: "Salac Berry",
		spritenum: 426,
		isBerry: true,
		naturalGift: {
			basePower: 100,
			type: "Fighting",
		},
		onUpdate(pokemon) {
			if (pokemon.hp <= pokemon.maxhp / 4 || (pokemon.hp <= pokemon.maxhp / 2 &&
				pokemon.hasAbility('gluttony') && pokemon.abilityState.gluttony)) {
				pokemon.eatItem();
			}
		},
		onEat(pokemon) {
			this.boost({ spe: 1 });
		},
		num: 203,
		gen: 3,
	},
	salamencite: {
		name: "Salamencite",
		spritenum: 627,
		megaStone: "Salamence-Mega",
		megaEvolves: "Salamence",
		itemUser: ["Salamence"],
		onTakeItem(item, source) {
			if (item.megaEvolves === source.baseSpecies.baseSpecies) return false;
			return true;
		},
		num: 769,
		gen: 6,
		isNonstandard: "Past",
	},
	sceptilite: {
		name: "Sceptilite",
		spritenum: 613,
		megaStone: "Sceptile-Mega",
		megaEvolves: "Sceptile",
		itemUser: ["Sceptile"],
		onTakeItem(item, source) {
			if (item.megaEvolves === source.baseSpecies.baseSpecies) return false;
			return true;
		},
		num: 753,
		gen: 6,
		isNonstandard: "Past",
	},
	scizorite: {
		name: "Scizorite",
		spritenum: 605,
		megaStone: "Scizor-Mega",
		megaEvolves: "Scizor",
		itemUser: ["Scizor"],
		onTakeItem(item, source) {
			if (item.megaEvolves === source.baseSpecies.baseSpecies) return false;
			return true;
		},
		num: 670,
		gen: 6,
		isNonstandard: "Past",
	},
	scolipite: {
		name: "Scolipite",
		spritenum: 0,
		megaStone: "Scolipede-Mega",
		megaEvolves: "Scolipede",
		itemUser: ["Scolipede"],
		onTakeItem(item, source) {
			if (item.megaEvolves === source.baseSpecies.baseSpecies) return false;
			return true;
		},
		num: 2571,
		gen: 9,
		isNonstandard: "Future",
	},
	scopelens: {
		name: "Scope Lens",
		spritenum: 429,
		fling: {
			basePower: 30,
		},
		onModifyCritRatio(critRatio) {
			return critRatio + 1;
		},
		num: 232,
		gen: 2,
	},
	scraftinite: {
		name: "Scraftinite",
		spritenum: 0,
		megaStone: "Scrafty-Mega",
		megaEvolves: "Scrafty",
		itemUser: ["Scrafty"],
		onTakeItem(item, source) {
			if (item.megaEvolves === source.baseSpecies.baseSpecies) return false;
			return true;
		},
		num: 2572,
		gen: 9,
		isNonstandard: "Future",
	},
	seaincense: {
		name: "Sea Incense",
		spritenum: 430,
		fling: {
			basePower: 10,
		},
		onBasePowerPriority: 15,
		onBasePower(basePower, user, target, move) {
			if (move && move.type === 'Water') {
				return this.chainModify([4915, 4096]);
			}
		},
		num: 254,
		gen: 3,
		isNonstandard: "Past",
	},
	sharpbeak: {
		name: "Sharp Beak",
		spritenum: 436,
		fling: {
			basePower: 50,
		},
		onBasePowerPriority: 15,
		onBasePower(basePower, user, target, move) {
			if (move && move.type === 'Flying') {
				return this.chainModify([4915, 4096]);
			}
		},
		num: 244,
		gen: 2,
	},
	sharpedonite: {
		name: "Sharpedonite",
		spritenum: 619,
		megaStone: "Sharpedo-Mega",
		megaEvolves: "Sharpedo",
		itemUser: ["Sharpedo"],
		onTakeItem(item, source) {
			if (item.megaEvolves === source.baseSpecies.baseSpecies) return false;
			return true;
		},
		num: 759,
		gen: 6,
		isNonstandard: "Past",
	},
	shedshell: {
		name: "Shed Shell",
		spritenum: 437,
		fling: {
			basePower: 10,
		},
		onTrapPokemonPriority: -10,
		onTrapPokemon(pokemon) {
			pokemon.trapped = false;
		},
		onMaybeTrapPokemonPriority: -10,
		onMaybeTrapPokemon(pokemon) {
			pokemon.maybeTrapped = false;
		},
		num: 295,
		gen: 4,
	},
	shellbell: {
		name: "Shell Bell",
		spritenum: 438,
		fling: {
			basePower: 30,
		},
		onAfterMoveSecondarySelfPriority: -1,
		onAfterMoveSecondarySelf(pokemon, target, move) {
			if (move.totalDamage && !pokemon.forceSwitchFlag) {
				this.heal(move.totalDamage / 8, pokemon);
			}
		},
		num: 253,
		gen: 3,
	},
	shinystone: {
		name: "Shiny Stone",
		spritenum: 439,
		fling: {
			basePower: 80,
		},
		num: 107,
		gen: 4,
	},
	shockdrive: {
		name: "Shock Drive",
		spritenum: 442,
		onTakeItem(item, pokemon, source) {
			if ((source && source.baseSpecies.num === 649) || pokemon.baseSpecies.num === 649) {
				return false;
			}
			return true;
		},
		onDrive: 'Electric',
		forcedForme: "Genesect-Shock",
		itemUser: ["Genesect-Shock"],
		num: 117,
		gen: 5,
		isNonstandard: "Past",
	},
	shucaberry: {
		name: "Shuca Berry",
		spritenum: 443,
		isBerry: true,
		naturalGift: {
			basePower: 80,
			type: "Ground",
		},
		onSourceModifyDamage(damage, source, target, move) {
			if (move.type === 'Ground' && target.getMoveHitData(move).typeMod > 0) {
				const hitSub = target.volatiles['substitute'] && !move.flags['bypasssub'] && !(move.infiltrates && this.gen >= 6);
				if (hitSub) return;

				if (target.eatItem()) {
					this.debug('-50% reduction');
					this.add('-enditem', target, this.effect, '[weaken]');
					return this.chainModify(0.5);
				}
			}
		},
		onEat() { },
		num: 191,
		gen: 4,
	},
	silkscarf: {
		name: "Silk Scarf",
		spritenum: 444,
		fling: {
			basePower: 10,
		},
		onBasePowerPriority: 15,
		onBasePower(basePower, user, target, move) {
			if (move.type === 'Normal') {
				return this.chainModify([4915, 4096]);
			}
		},
		num: 251,
		gen: 3,
	},
	silverpowder: {
		name: "Silver Powder",
		spritenum: 447,
		fling: {
			basePower: 10,
		},
		onBasePowerPriority: 15,
		onBasePower(basePower, user, target, move) {
			if (move.type === 'Bug') {
				return this.chainModify([4915, 4096]);
			}
		},
		num: 222,
		gen: 2,
	},
	sitrusberry: {
		name: "Sitrus Berry",
		spritenum: 448,
		isBerry: true,
		naturalGift: {
			basePower: 80,
			type: "Psychic",
		},
		onUpdate(pokemon) {
			if (pokemon.hp <= pokemon.maxhp / 2) {
				pokemon.eatItem();
			}
		},
		onTryEatItem(item, pokemon) {
			if (!this.runEvent('TryHeal', pokemon, null, this.effect, pokemon.baseMaxhp / 4)) return false;
		},
		onEat(pokemon) {
			this.heal(pokemon.baseMaxhp / 4);
		},
		num: 158,
		gen: 3,
	},
	skarmorite: {
		name: "Skarmorite",
		spritenum: 0,
		megaStone: "Skarmory-Mega",
		megaEvolves: "Skarmory",
		itemUser: ["Skarmory"],
		onTakeItem(item, source) {
			if (item.megaEvolves === source.baseSpecies.baseSpecies) return false;
			return true;
		},
		num: 2565,
		gen: 9,
		isNonstandard: "Future",
	},
	skullfossil: {
		name: "Skull Fossil",
		spritenum: 449,
		fling: {
			basePower: 100,
		},
		num: 105,
		gen: 4,
		isNonstandard: "Past",
	},
	skyplate: {
		name: "Sky Plate",
		spritenum: 450,
		onPlate: 'Flying',
		onBasePowerPriority: 15,
		onBasePower(basePower, user, target, move) {
			if (move.type === 'Flying') {
				return this.chainModify([4915, 4096]);
			}
		},
		onTakeItem(item, pokemon, source) {
			if ((source && source.baseSpecies.num === 493) || pokemon.baseSpecies.num === 493) {
				return false;
			}
			return true;
		},
		forcedForme: "Arceus-Flying",
		num: 306,
		gen: 4,
	},
	slowbronite: {
		name: "Slowbronite",
		spritenum: 620,
		megaStone: "Slowbro-Mega",
		megaEvolves: "Slowbro",
		itemUser: ["Slowbro"],
		onTakeItem(item, source) {
			if (item.megaEvolves === source.baseSpecies.baseSpecies) return false;
			return true;
		},
		num: 760,
		gen: 6,
		isNonstandard: "Past",
	},
	smoothrock: {
		name: "Smooth Rock",
		spritenum: 453,
		fling: {
			basePower: 10,
		},
		num: 283,
		gen: 4,
	},
	snorliumz: {
		name: "Snorlium Z",
		spritenum: 656,
		onTakeItem: false,
		zMove: "Pulverizing Pancake",
		zMoveFrom: "Giga Impact",
		itemUser: ["Snorlax"],
		num: 804,
		gen: 7,
		isNonstandard: "Past",
	},
	snowball: {
		name: "Snowball",
		spritenum: 606,
		fling: {
			basePower: 30,
		},
		onDamagingHit(damage, target, source, move) {
			if (move.type === 'Ice') {
				target.useItem();
			}
		},
		boosts: {
			atk: 1,
		},
		num: 649,
		gen: 6,
	},
	softsand: {
		name: "Soft Sand",
		spritenum: 456,
		fling: {
			basePower: 10,
		},
		onBasePowerPriority: 15,
		onBasePower(basePower, user, target, move) {
			if (move.type === 'Ground') {
				return this.chainModify([4915, 4096]);
			}
		},
		num: 237,
		gen: 2,
	},
	solganiumz: {
		name: "Solganium Z",
		spritenum: 685,
		onTakeItem: false,
		zMove: "Searing Sunraze Smash",
		zMoveFrom: "Sunsteel Strike",
		itemUser: ["Solgaleo", "Necrozma-Dusk-Mane"],
		num: 921,
		gen: 7,
		isNonstandard: "Past",
	},
	souldew: {
		name: "Soul Dew",
		spritenum: 459,
		fling: {
			basePower: 30,
		},
		onBasePowerPriority: 15,
		onBasePower(basePower, user, target, move) {
			if (
				move && (user.baseSpecies.num === 380 || user.baseSpecies.num === 381) &&
				(move.type === 'Psychic' || move.type === 'Dragon')
			) {
				return this.chainModify([4915, 4096]);
			}
		},
		itemUser: ["Latios", "Latias"],
		num: 225,
		gen: 3,
	},
	spelltag: {
		name: "Spell Tag",
		spritenum: 461,
		fling: {
			basePower: 30,
		},
		onBasePowerPriority: 15,
		onBasePower(basePower, user, target, move) {
			if (move.type === 'Ghost') {
				return this.chainModify([4915, 4096]);
			}
		},
		num: 247,
		gen: 2,
	},
	spelonberry: {
		name: "Spelon Berry",
		spritenum: 462,
		isBerry: true,
		naturalGift: {
			basePower: 90,
			type: "Dark",
		},
		onEat: false,
		num: 179,
		gen: 3,
		isNonstandard: "Past",
	},
	splashplate: {
		name: "Splash Plate",
		spritenum: 463,
		onPlate: 'Water',
		onBasePowerPriority: 15,
		onBasePower(basePower, user, target, move) {
			if (move.type === 'Water') {
				return this.chainModify([4915, 4096]);
			}
		},
		onTakeItem(item, pokemon, source) {
			if ((source && source.baseSpecies.num === 493) || pokemon.baseSpecies.num === 493) {
				return false;
			}
			return true;
		},
		forcedForme: "Arceus-Water",
		num: 299,
		gen: 4,
	},
	spookyplate: {
		name: "Spooky Plate",
		spritenum: 464,
		onPlate: 'Ghost',
		onBasePowerPriority: 15,
		onBasePower(basePower, user, target, move) {
			if (move.type === 'Ghost') {
				return this.chainModify([4915, 4096]);
			}
		},
		onTakeItem(item, pokemon, source) {
			if ((source && source.baseSpecies.num === 493) || pokemon.baseSpecies.num === 493) {
				return false;
			}
			return true;
		},
		forcedForme: "Arceus-Ghost",
		num: 310,
		gen: 4,
	},
	sportball: {
		name: "Sport Ball",
		spritenum: 465,
		num: 499,
		gen: 2,
		isPokeball: true,
	},
	starfberry: {
		name: "Starf Berry",
		spritenum: 472,
		isBerry: true,
		naturalGift: {
			basePower: 100,
			type: "Psychic",
		},
		onUpdate(pokemon) {
			if (pokemon.hp <= pokemon.maxhp / 4 || (pokemon.hp <= pokemon.maxhp / 2 &&
				pokemon.hasAbility('gluttony') && pokemon.abilityState.gluttony)) {
				pokemon.eatItem();
			}
		},
		onEat(pokemon) {
			const stats: BoostID[] = [];
			let stat: BoostID;
			for (stat in pokemon.boosts) {
				if (stat !== 'accuracy' && stat !== 'evasion' && pokemon.boosts[stat] < 6) {
					stats.push(stat);
				}
			}
			if (stats.length) {
				const randomStat = this.sample(stats);
				const boost: SparseBoostsTable = {};
				boost[randomStat] = 2;
				this.boost(boost);
			}
		},
		num: 207,
		gen: 3,
	},
	starminite: {
		name: "Starminite",
		spritenum: 0,
		megaStone: "Starmie-Mega",
		megaEvolves: "Starmie",
		itemUser: ["Starmie"],
		onTakeItem(item, source) {
			if (item.megaEvolves === source.baseSpecies.baseSpecies) return false;
			return true;
		},
		num: 2561,
		gen: 9,
		isNonstandard: "Future",
	},
	starsweet: {
		name: "Star Sweet",
		spritenum: 709,
		fling: {
			basePower: 10,
		},
		num: 1114,
		gen: 8,
	},
	steelixite: {
		name: "Steelixite",
		spritenum: 621,
		megaStone: "Steelix-Mega",
		megaEvolves: "Steelix",
		itemUser: ["Steelix"],
		onTakeItem(item, source) {
			if (item.megaEvolves === source.baseSpecies.baseSpecies) return false;
			return true;
		},
		num: 761,
		gen: 6,
		isNonstandard: "Past",
	},
	steelgem: {
		name: "Steel Gem",
		spritenum: 473,
		isGem: true,
		onSourceTryPrimaryHit(target, source, move) {
			if (target === source || move.category === 'Status') return;
			if (move.type === 'Steel' && source.useItem()) {
				source.addVolatile('gem');
			}
		},
		num: 563,
		gen: 5,
		isNonstandard: "Past",
	},
	steelmemory: {
		name: "Steel Memory",
		spritenum: 675,
		onMemory: 'Steel',
		onTakeItem(item, pokemon, source) {
			if ((source && source.baseSpecies.num === 773) || pokemon.baseSpecies.num === 773) {
				return false;
			}
			return true;
		},
		forcedForme: "Silvally-Steel",
		itemUser: ["Silvally-Steel"],
		num: 911,
		gen: 7,
		isNonstandard: "Past",
	},
	steeliumz: {
		name: "Steelium Z",
		spritenum: 647,
		onPlate: 'Steel',
		onTakeItem: false,
		zMove: true,
		zMoveType: "Steel",
		forcedForme: "Arceus-Steel",
		num: 792,
		gen: 7,
		isNonstandard: "Past",
	},
	stick: {
		name: "Stick",
		fling: {
			basePower: 60,
		},
		spritenum: 475,
		onModifyCritRatio(critRatio, user) {
			if (this.toID(user.baseSpecies.baseSpecies) === 'farfetchd') {
				return critRatio + 2;
			}
		},
		itemUser: ["Farfetch\u2019d"],
		num: 259,
		gen: 2,
		isNonstandard: "Past",
	},
	stickybarb: {
		name: "Sticky Barb",
		spritenum: 476,
		fling: {
			basePower: 80,
		},
		onResidualOrder: 28,
		onResidualSubOrder: 3,
		onResidual(pokemon) {
			this.damage(pokemon.baseMaxhp / 8);
		},
		onHit(target, source, move) {
			if (source && source !== target && !source.item && move && this.checkMoveMakesContact(move, source, target)) {
				const barb = target.takeItem();
				if (!barb) return; // Gen 4 Multitype
				source.setItem(barb);
				// no message for Sticky Barb changing hands
			}
		},
		num: 288,
		gen: 4,
	},
	stoneplate: {
		name: "Stone Plate",
		spritenum: 477,
		onPlate: 'Rock',
		onBasePowerPriority: 15,
		onBasePower(basePower, user, target, move) {
			if (move.type === 'Rock') {
				return this.chainModify([4915, 4096]);
			}
		},
		onTakeItem(item, pokemon, source) {
			if ((source && source.baseSpecies.num === 493) || pokemon.baseSpecies.num === 493) {
				return false;
			}
			return true;
		},
		forcedForme: "Arceus-Rock",
		num: 309,
		gen: 4,
	},
	strangeball: {
		name: "Strange Ball",
		spritenum: 308,
		num: 1785,
		gen: 8,
		isPokeball: true,
		isNonstandard: "Unobtainable",
	},
	strawberrysweet: {
		name: "Strawberry Sweet",
		spritenum: 704,
		fling: {
			basePower: 10,
		},
		num: 1109,
		gen: 8,
	},
	sunstone: {
		name: "Sun Stone",
		spritenum: 480,
		fling: {
			basePower: 30,
		},
		num: 80,
		gen: 2,
	},
	swampertite: {
		name: "Swampertite",
		spritenum: 612,
		megaStone: "Swampert-Mega",
		megaEvolves: "Swampert",
		itemUser: ["Swampert"],
		onTakeItem(item, source) {
			if (item.megaEvolves === source.baseSpecies.baseSpecies) return false;
			return true;
		},
		num: 752,
		gen: 6,
		isNonstandard: "Past",
	},
	sweetapple: {
		name: "Sweet Apple",
		spritenum: 711,
		fling: {
			basePower: 30,
		},
		num: 1116,
		gen: 8,
	},
	swiftfeather: {
		name: "Swift Feather",
		spritenum: 754, // placeholder
		fling: {
			basePower: 20,
		},
		num: 570,
		gen: 5,
	},
	syrupyapple: {
		name: "Syrupy Apple",
		spritenum: 755,
		fling: {
			basePower: 30,
		},
		num: 2402,
		gen: 9,
	},
	tamatoberry: {
		name: "Tamato Berry",
		spritenum: 486,
		isBerry: true,
		naturalGift: {
			basePower: 90,
			type: "Psychic",
		},
		onEat: false,
		num: 174,
		gen: 3,
	},
	tangaberry: {
		name: "Tanga Berry",
		spritenum: 487,
		isBerry: true,
		naturalGift: {
			basePower: 80,
			type: "Bug",
		},
		onSourceModifyDamage(damage, source, target, move) {
			if (move.type === 'Bug' && target.getMoveHitData(move).typeMod > 0) {
				const hitSub = target.volatiles['substitute'] && !move.flags['bypasssub'] && !(move.infiltrates && this.gen >= 6);
				if (hitSub) return;

				if (target.eatItem()) {
					this.debug('-50% reduction');
					this.add('-enditem', target, this.effect, '[weaken]');
					return this.chainModify(0.5);
				}
			}
		},
		onEat() { },
		num: 194,
		gen: 4,
	},
	tapuniumz: {
		name: "Tapunium Z",
		spritenum: 653,
		onTakeItem: false,
		zMove: "Guardian of Alola",
		zMoveFrom: "Nature's Madness",
		itemUser: ["Tapu Koko", "Tapu Lele", "Tapu Bulu", "Tapu Fini"],
		num: 801,
		gen: 7,
		isNonstandard: "Past",
	},
	tartapple: {
		name: "Tart Apple",
		spritenum: 712,
		fling: {
			basePower: 30,
		},
		num: 1117,
		gen: 8,
	},
	terrainextender: {
		name: "Terrain Extender",
		spritenum: 662,
		fling: {
			basePower: 60,
		},
		num: 879,
		gen: 7,
	},
	thickclub: {
		name: "Thick Club",
		spritenum: 491,
		fling: {
			basePower: 90,
		},
		onModifyAtkPriority: 1,
		onModifyAtk(atk, pokemon) {
			if (pokemon.baseSpecies.baseSpecies === 'Cubone' || pokemon.baseSpecies.baseSpecies === 'Marowak') {
				return this.chainModify(2);
			}
		},
		itemUser: ["Marowak", "Marowak-Alola", "Marowak-Alola-Totem", "Cubone"],
		num: 258,
		gen: 2,
		isNonstandard: "Past",
	},
	throatspray: {
		name: "Throat Spray",
		spritenum: 713,
		fling: {
			basePower: 30,
		},
		onAfterMoveSecondarySelf(target, source, move) {
			if (move.flags['sound']) {
				target.useItem();
			}
		},
		boosts: {
			spa: 1,
		},
		num: 1118,
		gen: 8,
	},
	thunderstone: {
		name: "Thunder Stone",
		spritenum: 492,
		fling: {
			basePower: 30,
		},
		num: 83,
		gen: 1,
	},
	timerball: {
		name: "Timer Ball",
		spritenum: 494,
		num: 10,
		gen: 3,
		isPokeball: true,
	},
	toxicorb: {
		name: "Toxic Orb",
		spritenum: 515,
		fling: {
			basePower: 30,
			status: 'tox',
		},
		onResidualOrder: 28,
		onResidualSubOrder: 3,
		onResidual(pokemon) {
			pokemon.trySetStatus('tox', pokemon);
		},
		num: 272,
		gen: 4,
	},
	toxicplate: {
		name: "Toxic Plate",
		spritenum: 516,
		onPlate: 'Poison',
		onBasePowerPriority: 15,
		onBasePower(basePower, user, target, move) {
			if (move.type === 'Poison') {
				return this.chainModify([4915, 4096]);
			}
		},
		onTakeItem(item, pokemon, source) {
			if ((source && source.baseSpecies.num === 493) || pokemon.baseSpecies.num === 493) {
				return false;
			}
			return true;
		},
		forcedForme: "Arceus-Poison",
		num: 304,
		gen: 4,
	},
	tr00: {
		name: "TR00",
		fling: {
			basePower: 10,
		},
		spritenum: 721,
		num: 1130,
		gen: 8,
		isNonstandard: "Past",
	},
	tr01: {
		name: "TR01",
		fling: {
			basePower: 85,
		},
		spritenum: 721,
		num: 1131,
		gen: 8,
		isNonstandard: "Past",
	},
	tr02: {
		name: "TR02",
		fling: {
			basePower: 90,
		},
		spritenum: 730,
		num: 1132,
		gen: 8,
		isNonstandard: "Past",
	},
	tr03: {
		name: "TR03",
		fling: {
			basePower: 110,
		},
		spritenum: 731,
		num: 1133,
		gen: 8,
		isNonstandard: "Past",
	},
	tr04: {
		name: "TR04",
		fling: {
			basePower: 90,
		},
		spritenum: 731,
		num: 1134,
		gen: 8,
		isNonstandard: "Past",
	},
	tr05: {
		name: "TR05",
		fling: {
			basePower: 90,
		},
		spritenum: 735,
		num: 1135,
		gen: 8,
		isNonstandard: "Past",
	},
	tr06: {
		name: "TR06",
		fling: {
			basePower: 110,
		},
		spritenum: 735,
		num: 1136,
		gen: 8,
		isNonstandard: "Past",
	},
	tr07: {
		name: "TR07",
		fling: {
			basePower: 10,
		},
		spritenum: 722,
		num: 1137,
		gen: 8,
		isNonstandard: "Past",
	},
	tr08: {
		name: "TR08",
		fling: {
			basePower: 90,
		},
		spritenum: 733,
		num: 1138,
		gen: 8,
		isNonstandard: "Past",
	},
	tr09: {
		name: "TR09",
		fling: {
			basePower: 110,
		},
		spritenum: 733,
		num: 1139,
		gen: 8,
		isNonstandard: "Past",
	},
	tr10: {
		name: "TR10",
		fling: {
			basePower: 100,
		},
		spritenum: 725,
		num: 1140,
		gen: 8,
		isNonstandard: "Past",
	},
	tr11: {
		name: "TR11",
		fling: {
			basePower: 90,
		},
		spritenum: 734,
		num: 1141,
		gen: 8,
		isNonstandard: "Past",
	},
	tr12: {
		name: "TR12",
		fling: {
			basePower: 10,
		},
		spritenum: 734,
		num: 1142,
		gen: 8,
		isNonstandard: "Past",
	},
	tr13: {
		name: "TR13",
		fling: {
			basePower: 10,
		},
		spritenum: 721,
		num: 1143,
		gen: 8,
		isNonstandard: "Past",
	},
	tr14: {
		name: "TR14",
		fling: {
			basePower: 10,
		},
		spritenum: 721,
		num: 1144,
		gen: 8,
		isNonstandard: "Past",
	},
	tr15: {
		name: "TR15",
		fling: {
			basePower: 110,
		},
		spritenum: 730,
		num: 1145,
		gen: 8,
		isNonstandard: "Past",
	},
	tr16: {
		name: "TR16",
		fling: {
			basePower: 80,
		},
		spritenum: 731,
		num: 1146,
		gen: 8,
		isNonstandard: "Past",
	},
	tr17: {
		name: "TR17",
		fling: {
			basePower: 10,
		},
		spritenum: 734,
		num: 1147,
		gen: 8,
		isNonstandard: "Past",
	},
	tr18: {
		name: "TR18",
		fling: {
			basePower: 80,
		},
		spritenum: 727,
		num: 1148,
		gen: 8,
		isNonstandard: "Past",
	},
	tr19: {
		name: "TR19",
		fling: {
			basePower: 80,
		},
		spritenum: 721,
		num: 1149,
		gen: 8,
		isNonstandard: "Past",
	},
	tr20: {
		name: "TR20",
		fling: {
			basePower: 10,
		},
		spritenum: 721,
		num: 1150,
		gen: 8,
		isNonstandard: "Past",
	},
	tr21: {
		name: "TR21",
		fling: {
			basePower: 10,
		},
		spritenum: 722,
		num: 1151,
		gen: 8,
		isNonstandard: "Past",
	},
	tr22: {
		name: "TR22",
		fling: {
			basePower: 90,
		},
		spritenum: 724,
		num: 1152,
		gen: 8,
		isNonstandard: "Past",
	},
	tr23: {
		name: "TR23",
		fling: {
			basePower: 10,
		},
		spritenum: 725,
		num: 1153,
		gen: 8,
		isNonstandard: "Past",
	},
	tr24: {
		name: "TR24",
		fling: {
			basePower: 120,
		},
		spritenum: 736,
		num: 1154,
		gen: 8,
		isNonstandard: "Past",
	},
	tr25: {
		name: "TR25",
		fling: {
			basePower: 80,
		},
		spritenum: 734,
		num: 1155,
		gen: 8,
		isNonstandard: "Past",
	},
	tr26: {
		name: "TR26",
		fling: {
			basePower: 10,
		},
		spritenum: 721,
		num: 1156,
		gen: 8,
		isNonstandard: "Past",
	},
	tr27: {
		name: "TR27",
		fling: {
			basePower: 10,
		},
		spritenum: 721,
		num: 1157,
		gen: 8,
		isNonstandard: "Past",
	},
	tr28: {
		name: "TR28",
		fling: {
			basePower: 120,
		},
		spritenum: 727,
		num: 1158,
		gen: 8,
		isNonstandard: "Past",
	},
	tr29: {
		name: "TR29",
		fling: {
			basePower: 10,
		},
		spritenum: 721,
		num: 1159,
		gen: 8,
		isNonstandard: "Past",
	},
	tr30: {
		name: "TR30",
		fling: {
			basePower: 10,
		},
		spritenum: 721,
		num: 1160,
		gen: 8,
		isNonstandard: "Past",
	},
	tr31: {
		name: "TR31",
		fling: {
			basePower: 100,
		},
		spritenum: 729,
		num: 1161,
		gen: 8,
		isNonstandard: "Past",
	},
	tr32: {
		name: "TR32",
		fling: {
			basePower: 80,
		},
		spritenum: 737,
		num: 1162,
		gen: 8,
		isNonstandard: "Past",
	},
	tr33: {
		name: "TR33",
		fling: {
			basePower: 80,
		},
		spritenum: 728,
		num: 1163,
		gen: 8,
		isNonstandard: "Past",
	},
	tr34: {
		name: "TR34",
		fling: {
			basePower: 120,
		},
		spritenum: 734,
		num: 1164,
		gen: 8,
		isNonstandard: "Past",
	},
	tr35: {
		name: "TR35",
		fling: {
			basePower: 90,
		},
		spritenum: 721,
		num: 1165,
		gen: 8,
		isNonstandard: "Past",
	},
	tr36: {
		name: "TR36",
		fling: {
			basePower: 95,
		},
		spritenum: 730,
		num: 1166,
		gen: 8,
		isNonstandard: "Past",
	},
	tr37: {
		name: "TR37",
		fling: {
			basePower: 10,
		},
		spritenum: 737,
		num: 1167,
		gen: 8,
		isNonstandard: "Past",
	},
	tr38: {
		name: "TR38",
		fling: {
			basePower: 10,
		},
		spritenum: 734,
		num: 1168,
		gen: 8,
		isNonstandard: "Past",
	},
	tr39: {
		name: "TR39",
		fling: {
			basePower: 120,
		},
		spritenum: 722,
		num: 1169,
		gen: 8,
		isNonstandard: "Past",
	},
	tr40: {
		name: "TR40",
		fling: {
			basePower: 10,
		},
		spritenum: 734,
		num: 1170,
		gen: 8,
		isNonstandard: "Past",
	},
	tr41: {
		name: "TR41",
		fling: {
			basePower: 85,
		},
		spritenum: 730,
		num: 1171,
		gen: 8,
		isNonstandard: "Past",
	},
	tr42: {
		name: "TR42",
		fling: {
			basePower: 90,
		},
		spritenum: 721,
		num: 1172,
		gen: 8,
		isNonstandard: "Past",
	},
	tr43: {
		name: "TR43",
		fling: {
			basePower: 130,
		},
		spritenum: 730,
		num: 1173,
		gen: 8,
		isNonstandard: "Past",
	},
	tr44: {
		name: "TR44",
		fling: {
			basePower: 10,
		},
		spritenum: 734,
		num: 1174,
		gen: 8,
		isNonstandard: "Past",
	},
	tr45: {
		name: "TR45",
		fling: {
			basePower: 90,
		},
		spritenum: 731,
		num: 1175,
		gen: 8,
		isNonstandard: "Past",
	},
	tr46: {
		name: "TR46",
		fling: {
			basePower: 10,
		},
		spritenum: 729,
		num: 1176,
		gen: 8,
		isNonstandard: "Past",
	},
	tr47: {
		name: "TR47",
		fling: {
			basePower: 80,
		},
		spritenum: 736,
		num: 1177,
		gen: 8,
		isNonstandard: "Past",
	},
	tr48: {
		name: "TR48",
		fling: {
			basePower: 10,
		},
		spritenum: 722,
		num: 1178,
		gen: 8,
		isNonstandard: "Past",
	},
	tr49: {
		name: "TR49",
		fling: {
			basePower: 10,
		},
		spritenum: 734,
		num: 1179,
		gen: 8,
		isNonstandard: "Past",
	},
	tr50: {
		name: "TR50",
		fling: {
			basePower: 90,
		},
		spritenum: 732,
		num: 1180,
		gen: 8,
		isNonstandard: "Past",
	},
	tr51: {
		name: "TR51",
		fling: {
			basePower: 10,
		},
		spritenum: 736,
		num: 1181,
		gen: 8,
		isNonstandard: "Past",
	},
	tr52: {
		name: "TR52",
		fling: {
			basePower: 10,
		},
		spritenum: 729,
		num: 1182,
		gen: 8,
		isNonstandard: "Past",
	},
	tr53: {
		name: "TR53",
		fling: {
			basePower: 120,
		},
		spritenum: 722,
		num: 1183,
		gen: 8,
		isNonstandard: "Past",
	},
	tr54: {
		name: "TR54",
		fling: {
			basePower: 10,
		},
		spritenum: 724,
		num: 1184,
		gen: 8,
		isNonstandard: "Past",
	},
	tr55: {
		name: "TR55",
		fling: {
			basePower: 120,
		},
		spritenum: 730,
		num: 1185,
		gen: 8,
		isNonstandard: "Past",
	},
	tr56: {
		name: "TR56",
		fling: {
			basePower: 80,
		},
		spritenum: 722,
		num: 1186,
		gen: 8,
		isNonstandard: "Past",
	},
	tr57: {
		name: "TR57",
		fling: {
			basePower: 80,
		},
		spritenum: 724,
		num: 1187,
		gen: 8,
		isNonstandard: "Past",
	},
	tr58: {
		name: "TR58",
		fling: {
			basePower: 80,
		},
		spritenum: 737,
		num: 1188,
		gen: 8,
		isNonstandard: "Past",
	},
	tr59: {
		name: "TR59",
		fling: {
			basePower: 80,
		},
		spritenum: 732,
		num: 1189,
		gen: 8,
		isNonstandard: "Past",
	},
	tr60: {
		name: "TR60",
		fling: {
			basePower: 80,
		},
		spritenum: 727,
		num: 1190,
		gen: 8,
		isNonstandard: "Past",
	},
	tr61: {
		name: "TR61",
		fling: {
			basePower: 90,
		},
		spritenum: 727,
		num: 1191,
		gen: 8,
		isNonstandard: "Past",
	},
	tr62: {
		name: "TR62",
		fling: {
			basePower: 85,
		},
		spritenum: 736,
		num: 1192,
		gen: 8,
		isNonstandard: "Past",
	},
	tr63: {
		name: "TR63",
		fling: {
			basePower: 80,
		},
		spritenum: 726,
		num: 1193,
		gen: 8,
		isNonstandard: "Past",
	},
	tr64: {
		name: "TR64",
		fling: {
			basePower: 120,
		},
		spritenum: 722,
		num: 1194,
		gen: 8,
		isNonstandard: "Past",
	},
	tr65: {
		name: "TR65",
		fling: {
			basePower: 90,
		},
		spritenum: 732,
		num: 1195,
		gen: 8,
		isNonstandard: "Past",
	},
	tr66: {
		name: "TR66",
		fling: {
			basePower: 120,
		},
		spritenum: 723,
		num: 1196,
		gen: 8,
		isNonstandard: "Past",
	},
	tr67: {
		name: "TR67",
		fling: {
			basePower: 90,
		},
		spritenum: 725,
		num: 1197,
		gen: 8,
		isNonstandard: "Past",
	},
	tr68: {
		name: "TR68",
		fling: {
			basePower: 10,
		},
		spritenum: 737,
		num: 1198,
		gen: 8,
		isNonstandard: "Past",
	},
	tr69: {
		name: "TR69",
		fling: {
			basePower: 80,
		},
		spritenum: 734,
		num: 1199,
		gen: 8,
		isNonstandard: "Past",
	},
	tr70: {
		name: "TR70",
		fling: {
			basePower: 80,
		},
		spritenum: 729,
		num: 1200,
		gen: 8,
		isNonstandard: "Past",
	},
	tr71: {
		name: "TR71",
		fling: {
			basePower: 130,
		},
		spritenum: 732,
		num: 1201,
		gen: 8,
		isNonstandard: "Past",
	},
	tr72: {
		name: "TR72",
		fling: {
			basePower: 120,
		},
		spritenum: 732,
		num: 1202,
		gen: 8,
		isNonstandard: "Past",
	},
	tr73: {
		name: "TR73",
		fling: {
			basePower: 120,
		},
		spritenum: 724,
		num: 1203,
		gen: 8,
		isNonstandard: "Past",
	},
	tr74: {
		name: "TR74",
		fling: {
			basePower: 80,
		},
		spritenum: 729,
		num: 1204,
		gen: 8,
		isNonstandard: "Past",
	},
	tr75: {
		name: "TR75",
		fling: {
			basePower: 100,
		},
		spritenum: 726,
		num: 1205,
		gen: 8,
		isNonstandard: "Past",
	},
	tr76: {
		name: "TR76",
		fling: {
			basePower: 10,
		},
		spritenum: 726,
		num: 1206,
		gen: 8,
		isNonstandard: "Past",
	},
	tr77: {
		name: "TR77",
		fling: {
			basePower: 10,
		},
		spritenum: 732,
		num: 1207,
		gen: 8,
		isNonstandard: "Past",
	},
	tr78: {
		name: "TR78",
		fling: {
			basePower: 95,
		},
		spritenum: 724,
		num: 1208,
		gen: 8,
		isNonstandard: "Past",
	},
	tr79: {
		name: "TR79",
		fling: {
			basePower: 10,
		},
		spritenum: 729,
		num: 1209,
		gen: 8,
		isNonstandard: "Past",
	},
	tr80: {
		name: "TR80",
		fling: {
			basePower: 10,
		},
		spritenum: 733,
		num: 1210,
		gen: 8,
		isNonstandard: "Past",
	},
	tr81: {
		name: "TR81",
		fling: {
			basePower: 95,
		},
		spritenum: 737,
		num: 1211,
		gen: 8,
		isNonstandard: "Past",
	},
	tr82: {
		name: "TR82",
		fling: {
			basePower: 20,
		},
		spritenum: 734,
		num: 1212,
		gen: 8,
		isNonstandard: "Past",
	},
	tr83: {
		name: "TR83",
		fling: {
			basePower: 10,
		},
		spritenum: 734,
		num: 1213,
		gen: 8,
		isNonstandard: "Past",
	},
	tr84: {
		name: "TR84",
		fling: {
			basePower: 80,
		},
		spritenum: 731,
		num: 1214,
		gen: 8,
		isNonstandard: "Past",
	},
	tr85: {
		name: "TR85",
		fling: {
			basePower: 10,
		},
		spritenum: 721,
		num: 1215,
		gen: 8,
		isNonstandard: "Past",
	},
	tr86: {
		name: "TR86",
		fling: {
			basePower: 90,
		},
		spritenum: 733,
		num: 1216,
		gen: 8,
		isNonstandard: "Past",
	},
	tr87: {
		name: "TR87",
		fling: {
			basePower: 80,
		},
		spritenum: 725,
		num: 1217,
		gen: 8,
		isNonstandard: "Past",
	},
	tr88: {
		name: "TR88",
		fling: {
			basePower: 10,
		},
		spritenum: 730,
		num: 1218,
		gen: 8,
		isNonstandard: "Past",
	},
	tr89: {
		name: "TR89",
		fling: {
			basePower: 110,
		},
		spritenum: 723,
		num: 1219,
		gen: 8,
		isNonstandard: "Past",
	},
	tr90: {
		name: "TR90",
		fling: {
			basePower: 90,
		},
		spritenum: 738,
		num: 1220,
		gen: 8,
		isNonstandard: "Past",
	},
	tr91: {
		name: "TR91",
		fling: {
			basePower: 10,
		},
		spritenum: 724,
		num: 1221,
		gen: 8,
		isNonstandard: "Past",
	},
	tr92: {
		name: "TR92",
		fling: {
			basePower: 80,
		},
		spritenum: 738,
		num: 1222,
		gen: 8,
		isNonstandard: "Past",
	},
	tr93: {
		name: "TR93",
		fling: {
			basePower: 85,
		},
		spritenum: 737,
		num: 1223,
		gen: 8,
		isNonstandard: "Past",
	},
	tr94: {
		name: "TR94",
		fling: {
			basePower: 95,
		},
		spritenum: 725,
		num: 1224,
		gen: 8,
		isNonstandard: "Past",
	},
	tr95: {
		name: "TR95",
		fling: {
			basePower: 80,
		},
		spritenum: 737,
		num: 1225,
		gen: 8,
		isNonstandard: "Past",
	},
	tr96: {
		name: "TR96",
		fling: {
			basePower: 90,
		},
		spritenum: 727,
		num: 1226,
		gen: 8,
		isNonstandard: "Past",
	},
	tr97: {
		name: "TR97",
		fling: {
			basePower: 85,
		},
		spritenum: 734,
		num: 1227,
		gen: 8,
		isNonstandard: "Past",
	},
	tr98: {
		name: "TR98",
		fling: {
			basePower: 85,
		},
		spritenum: 731,
		num: 1228,
		gen: 8,
		isNonstandard: "Past",
	},
	tr99: {
		name: "TR99",
		fling: {
			basePower: 80,
		},
		spritenum: 722,
		num: 1229,
		gen: 8,
		isNonstandard: "Past",
	},
	twistedspoon: {
		name: "Twisted Spoon",
		spritenum: 520,
		fling: {
			basePower: 30,
		},
		onBasePowerPriority: 15,
		onBasePower(basePower, user, target, move) {
			if (move.type === 'Psychic') {
				return this.chainModify([4915, 4096]);
			}
		},
		num: 248,
		gen: 2,
	},
	tyranitarite: {
		name: "Tyranitarite",
		spritenum: 607,
		megaStone: "Tyranitar-Mega",
		megaEvolves: "Tyranitar",
		itemUser: ["Tyranitar"],
		onTakeItem(item, source) {
			if (item.megaEvolves === source.baseSpecies.baseSpecies) return false;
			return true;
		},
		num: 669,
		gen: 6,
		isNonstandard: "Past",
	},
	ultraball: {
		name: "Ultra Ball",
		spritenum: 521,
		num: 2,
		gen: 1,
		isPokeball: true,
	},
	ultranecroziumz: {
		name: "Ultranecrozium Z",
		spritenum: 687,
		onTakeItem: false,
		zMove: "Light That Burns the Sky",
		zMoveFrom: "Photon Geyser",
		itemUser: ["Necrozma-Ultra"],
		num: 923,
		gen: 7,
		isNonstandard: "Past",
	},
	unremarkableteacup: {
		name: "Unremarkable Teacup",
		spritenum: 756,
		fling: {
			basePower: 80,
		},
		num: 2403,
		gen: 9,
	},
	upgrade: {
		name: "Up-Grade",
		spritenum: 523,
		fling: {
			basePower: 30,
		},
		num: 252,
		gen: 2,
	},
	utilityumbrella: {
		name: "Utility Umbrella",
		spritenum: 718,
		fling: {
			basePower: 60,
		},
		// Partially implemented in Pokemon.effectiveWeather() in sim/pokemon.ts
		onStart(pokemon) {
			if (!pokemon.ignoringItem()) return;
			if (['sunnyday', 'raindance', 'desolateland', 'primordialsea'].includes(this.field.effectiveWeather())) {
				this.runEvent('WeatherChange', pokemon, pokemon, this.effect);
			}
		},
		onUpdate(pokemon) {
			if (!this.effectState.inactive) return;
			this.effectState.inactive = false;
			if (['sunnyday', 'raindance', 'desolateland', 'primordialsea'].includes(this.field.effectiveWeather())) {
				this.runEvent('WeatherChange', pokemon, pokemon, this.effect);
			}
		},
		onEnd(pokemon) {
			if (['sunnyday', 'raindance', 'desolateland', 'primordialsea'].includes(this.field.effectiveWeather())) {
				this.runEvent('WeatherChange', pokemon, pokemon, this.effect);
			}
			this.effectState.inactive = true;
		},
		num: 1123,
		gen: 8,
	},
	venusaurite: {
		name: "Venusaurite",
		spritenum: 608,
		megaStone: "Venusaur-Mega",
		megaEvolves: "Venusaur",
		itemUser: ["Venusaur"],
		onTakeItem(item, source) {
			if (item.megaEvolves === source.baseSpecies.baseSpecies) return false;
			return true;
		},
		num: 659,
		gen: 6,
		isNonstandard: "Past",
	},
	victreebelite: {
		name: "Victreebelite",
		spritenum: 0,
		megaStone: "Victreebel-Mega",
		megaEvolves: "Victreebel",
		itemUser: ["Victreebel"],
		onTakeItem(item, source) {
			if (item.megaEvolves === source.baseSpecies.baseSpecies) return false;
			return true;
		},
		num: 2560,
		gen: 9,
		isNonstandard: "Future",
	},
	wacanberry: {
		name: "Wacan Berry",
		spritenum: 526,
		isBerry: true,
		naturalGift: {
			basePower: 80,
			type: "Electric",
		},
		onSourceModifyDamage(damage, source, target, move) {
			if (move.type === 'Electric' && target.getMoveHitData(move).typeMod > 0) {
				const hitSub = target.volatiles['substitute'] && !move.flags['bypasssub'] && !(move.infiltrates && this.gen >= 6);
				if (hitSub) return;
				if (target.eatItem()) {
					this.debug('-50% reduction');
					this.add('-enditem', target, this.effect, '[weaken]');
					return this.chainModify(0.5);
				}
			}
		},
		onEat() { },
		num: 186,
		gen: 4,
	},
	watergem: {
		name: "Water Gem",
		spritenum: 528,
		isGem: true,
		onSourceTryPrimaryHit(target, source, move) {
			if (target === source || move.category === 'Status' || move.flags['pledgecombo']) return;
			if (move.type === 'Water' && source.useItem()) {
				source.addVolatile('gem');
			}
		},
		num: 549,
		gen: 5,
		isNonstandard: "Past",
	},
	watermemory: {
		name: "Water Memory",
		spritenum: 677,
		onMemory: 'Water',
		onTakeItem(item, pokemon, source) {
			if ((source && source.baseSpecies.num === 773) || pokemon.baseSpecies.num === 773) {
				return false;
			}
			return true;
		},
		forcedForme: "Silvally-Water",
		itemUser: ["Silvally-Water"],
		num: 913,
		gen: 7,
		isNonstandard: "Past",
	},
	waterstone: {
		name: "Water Stone",
		spritenum: 529,
		fling: {
			basePower: 30,
		},
		num: 84,
		gen: 1,
	},
	wateriumz: {
		name: "Waterium Z",
		spritenum: 633,
		onPlate: 'Water',
		onTakeItem: false,
		zMove: true,
		zMoveType: "Water",
		forcedForme: "Arceus-Water",
		num: 778,
		gen: 7,
		isNonstandard: "Past",
	},
	watmelberry: {
		name: "Watmel Berry",
		spritenum: 530,
		isBerry: true,
		naturalGift: {
			basePower: 100,
			type: "Fire",
		},
		onEat: false,
		num: 181,
		gen: 3,
		isNonstandard: "Past",
	},
	waveincense: {
		name: "Wave Incense",
		spritenum: 531,
		fling: {
			basePower: 10,
		},
		onBasePowerPriority: 15,
		onBasePower(basePower, user, target, move) {
			if (move.type === 'Water') {
				return this.chainModify([4915, 4096]);
			}
		},
		num: 317,
		gen: 4,
		isNonstandard: "Past",
	},
	weaknesspolicy: {
		name: "Weakness Policy",
		spritenum: 609,
		fling: {
			basePower: 80,
		},
		onDamagingHit(damage, target, source, move) {
			if (!move.damage && !move.damageCallback && target.getMoveHitData(move).typeMod > 0) {
				target.useItem();
			}
		},
		boosts: {
			atk: 2,
			spa: 2,
		},
		num: 639,
		gen: 6,
	},
	wellspringmask: {
		name: "Wellspring Mask",
		spritenum: 759,
		fling: {
			basePower: 60,
		},
		onBasePowerPriority: 15,
		onBasePower(basePower, user, target, move) {
			if (user.baseSpecies.name.startsWith('Ogerpon-Wellspring')) {
				return this.chainModify([4915, 4096]);
			}
		},
		onTakeItem(item, source) {
			if (source.baseSpecies.baseSpecies === 'Ogerpon') return false;
			return true;
		},
		forcedForme: "Ogerpon-Wellspring",
		itemUser: ["Ogerpon-Wellspring"],
		num: 2407,
		gen: 9,
	},
	wepearberry: {
		name: "Wepear Berry",
		spritenum: 533,
		isBerry: true,
		naturalGift: {
			basePower: 90,
			type: "Electric",
		},
		onEat: false,
		num: 167,
		gen: 3,
		isNonstandard: "Past",
	},
	whippeddream: {
		name: "Whipped Dream",
		spritenum: 692,
		fling: {
			basePower: 80,
		},
		num: 646,
		gen: 6,
		isNonstandard: "Past",
	},
	whiteherb: {
		name: "White Herb",
		spritenum: 535,
		fling: {
			basePower: 10,
			effect(pokemon) {
				let activate = false;
				const boosts: SparseBoostsTable = {};
				let i: BoostID;
				for (i in pokemon.boosts) {
					if (pokemon.boosts[i] < 0) {
						activate = true;
						boosts[i] = 0;
					}
				}
				if (activate) {
					pokemon.setBoost(boosts);
					this.add('-clearnegativeboost', pokemon, '[silent]');
				}
			},
		},
		onStart(pokemon) {
			this.effectState.boosts = {} as SparseBoostsTable;
			let ready = false;
			let i: BoostID;
			for (i in pokemon.boosts) {
				if (pokemon.boosts[i] < 0) {
					ready = true;
					this.effectState.boosts[i] = 0;
				}
			}
			if (ready) (this.effectState.target as Pokemon).useItem();
			delete this.effectState.boosts;
		},
		onAnySwitchInPriority: -2,
		onAnySwitchIn() {
			((this.effect as any).onStart as (p: Pokemon) => void).call(this, this.effectState.target);
		},
		onAnyAfterMega() {
			((this.effect as any).onStart as (p: Pokemon) => void).call(this, this.effectState.target);
		},
		onAnyAfterMove() {
			((this.effect as any).onStart as (p: Pokemon) => void).call(this, this.effectState.target);
		},
		onResidualOrder: 29,
		onResidual(pokemon) {
			((this.effect as any).onStart as (p: Pokemon) => void).call(this, pokemon);
		},
		onUse(pokemon) {
			pokemon.setBoost(this.effectState.boosts);
			this.add('-clearnegativeboost', pokemon, '[silent]');
		},
		num: 214,
		gen: 3,
	},
	widelens: {
		name: "Wide Lens",
		spritenum: 537,
		fling: {
			basePower: 10,
		},
		onSourceModifyAccuracyPriority: -2,
		onSourceModifyAccuracy(accuracy) {
			if (typeof accuracy === 'number') {
				return this.chainModify([4505, 4096]);
			}
		},
		num: 265,
		gen: 4,
	},
	wikiberry: {
		name: "Wiki Berry",
		spritenum: 538,
		isBerry: true,
		naturalGift: {
			basePower: 80,
			type: "Rock",
		},
		onUpdate(pokemon) {
			if (pokemon.hp <= pokemon.maxhp / 4 || (pokemon.hp <= pokemon.maxhp / 2 &&
				pokemon.hasAbility('gluttony') && pokemon.abilityState.gluttony)) {
				pokemon.eatItem();
			}
		},
		onTryEatItem(item, pokemon) {
			if (!this.runEvent('TryHeal', pokemon, null, this.effect, pokemon.baseMaxhp / 3)) return false;
		},
		onEat(pokemon) {
			this.heal(pokemon.baseMaxhp / 3);
			if (pokemon.getNature().minus === 'spa') {
				pokemon.addVolatile('confusion');
			}
		},
		num: 160,
		gen: 3,
	},
	wiseglasses: {
		name: "Wise Glasses",
		spritenum: 539,
		fling: {
			basePower: 10,
		},
		onBasePowerPriority: 16,
		onBasePower(basePower, user, target, move) {
			if (move.category === 'Special') {
				return this.chainModify([4505, 4096]);
			}
		},
		num: 267,
		gen: 4,
	},
	yacheberry: {
		name: "Yache Berry",
		spritenum: 567,
		isBerry: true,
		naturalGift: {
			basePower: 80,
			type: "Ice",
		},
		onSourceModifyDamage(damage, source, target, move) {
			if (move.type === 'Ice' && target.getMoveHitData(move).typeMod > 0) {
				const hitSub = target.volatiles['substitute'] && !move.flags['bypasssub'] && !(move.infiltrates && this.gen >= 6);
				if (hitSub) return;

				if (target.eatItem()) {
					this.debug('-50% reduction');
					this.add('-enditem', target, this.effect, '[weaken]');
					return this.chainModify(0.5);
				}
			}
		},
		onEat() { },
		num: 188,
		gen: 4,
	},
	zapplate: {
		name: "Zap Plate",
		spritenum: 572,
		onPlate: 'Electric',
		onBasePowerPriority: 15,
		onBasePower(basePower, user, target, move) {
			if (move.type === 'Electric') {
				return this.chainModify([4915, 4096]);
			}
		},
		onTakeItem(item, pokemon, source) {
			if ((source && source.baseSpecies.num === 493) || pokemon.baseSpecies.num === 493) {
				return false;
			}
			return true;
		},
		forcedForme: "Arceus-Electric",
		num: 300,
		gen: 4,
	},
	zoomlens: {
		name: "Zoom Lens",
		spritenum: 574,
		fling: {
			basePower: 10,
		},
		onSourceModifyAccuracyPriority: -2,
		onSourceModifyAccuracy(accuracy, target) {
			if (typeof accuracy === 'number' && !this.queue.willMove(target)) {
				this.debug('Zoom Lens boosting accuracy');
				return this.chainModify([4915, 4096]);
			}
		},
		num: 276,
		gen: 4,
	},
	zygardite: {
		name: "Zygardite",
		spritenum: 0,
		megaStone: "Zygarde-Mega",
		megaEvolves: "Zygarde-Complete",
		itemUser: ["Zygarde-Complete"],
		onTakeItem(item, source) {
			if (item.megaEvolves === source.baseSpecies.baseSpecies) return false;
			return true;
		},
		num: 2584,
		gen: 9,
		isNonstandard: "Future",
	},

	// Gen 2 items

	berserkgene: {
		name: "Berserk Gene",
		spritenum: 388,
		onUpdate(pokemon) {
			if (pokemon.useItem()) {
				pokemon.addVolatile('confusion');
			}
		},
		boosts: {
			atk: 2,
		},
		num: 0,
		gen: 2,
		isNonstandard: "Past",
	},
	berry: {
		name: "Berry",
		spritenum: 319,
		isBerry: true,
		naturalGift: {
			basePower: 80,
			type: "Poison",
		},
		onResidualOrder: 10,
		onResidual(pokemon) {
			if (pokemon.hp <= pokemon.maxhp / 2) {
				pokemon.eatItem();
			}
		},
		onTryEatItem(item, pokemon) {
			if (!this.runEvent('TryHeal', pokemon, null, this.effect, 10)) return false;
		},
		onEat(pokemon) {
			this.heal(10);
		},
		num: 155,
		gen: 2,
		isNonstandard: "Past",
	},
	bitterberry: {
		name: "Bitter Berry",
		spritenum: 334,
		isBerry: true,
		naturalGift: {
			basePower: 80,
			type: "Ground",
		},
		onUpdate(pokemon) {
			if (pokemon.volatiles['confusion']) {
				pokemon.eatItem();
			}
		},
		onEat(pokemon) {
			pokemon.removeVolatile('confusion');
		},
		num: 156,
		gen: 2,
		isNonstandard: "Past",
	},
	burntberry: {
		name: "Burnt Berry",
		spritenum: 13,
		isBerry: true,
		naturalGift: {
			basePower: 80,
			type: "Ice",
		},
		onUpdate(pokemon) {
			if (pokemon.status === 'frz') {
				pokemon.eatItem();
			}
		},
		onEat(pokemon) {
			if (pokemon.status === 'frz') {
				pokemon.cureStatus();
			}
		},
		num: 153,
		gen: 2,
		isNonstandard: "Past",
	},
	goldberry: {
		name: "Gold Berry",
		spritenum: 448,
		isBerry: true,
		naturalGift: {
			basePower: 80,
			type: "Psychic",
		},
		onResidualOrder: 10,
		onResidual(pokemon) {
			if (pokemon.hp <= pokemon.maxhp / 2) {
				pokemon.eatItem();
			}
		},
		onTryEatItem(item, pokemon) {
			if (!this.runEvent('TryHeal', pokemon, null, this.effect, 30)) return false;
		},
		onEat(pokemon) {
			this.heal(30);
		},
		num: 158,
		gen: 2,
		isNonstandard: "Past",
	},
	iceberry: {
		name: "Ice Berry",
		spritenum: 381,
		isBerry: true,
		naturalGift: {
			basePower: 80,
			type: "Grass",
		},
		onUpdate(pokemon) {
			if (pokemon.status === 'brn') {
				pokemon.eatItem();
			}
		},
		onEat(pokemon) {
			if (pokemon.status === 'brn') {
				pokemon.cureStatus();
			}
		},
		num: 152,
		gen: 2,
		isNonstandard: "Past",
	},
	mintberry: {
		name: "Mint Berry",
		spritenum: 65,
		isBerry: true,
		naturalGift: {
			basePower: 80,
			type: "Water",
		},
		onUpdate(pokemon) {
			if (pokemon.status === 'slp') {
				pokemon.eatItem();
			}
		},
		onEat(pokemon) {
			if (pokemon.status === 'slp') {
				pokemon.cureStatus();
			}
		},
		num: 150,
		gen: 2,
		isNonstandard: "Past",
	},
	miracleberry: {
		name: "Miracle Berry",
		spritenum: 262,
		isBerry: true,
		naturalGift: {
			basePower: 80,
			type: "Flying",
		},
		onUpdate(pokemon) {
			if (pokemon.status || pokemon.volatiles['confusion']) {
				pokemon.eatItem();
			}
		},
		onEat(pokemon) {
			pokemon.cureStatus();
			pokemon.removeVolatile('confusion');
		},
		num: 157,
		gen: 2,
		isNonstandard: "Past",
	},
	mysteryberry: {
		name: "Mystery Berry",
		spritenum: 244,
		isBerry: true,
		naturalGift: {
			basePower: 80,
			type: "Fighting",
		},
		onUpdate(pokemon) {
			if (!pokemon.hp) return;
			const moveSlot = pokemon.lastMove && pokemon.getMoveData(pokemon.lastMove.id);
			if (moveSlot && moveSlot.pp === 0) {
				pokemon.addVolatile('leppaberry');
				pokemon.volatiles['leppaberry'].moveSlot = moveSlot;
				pokemon.eatItem();
			}
		},
		onEat(pokemon) {
			let moveSlot;
			if (pokemon.volatiles['leppaberry']) {
				moveSlot = pokemon.volatiles['leppaberry'].moveSlot;
				pokemon.removeVolatile('leppaberry');
			} else {
				let pp = 99;
				for (const possibleMoveSlot of pokemon.moveSlots) {
					if (possibleMoveSlot.pp < pp) {
						moveSlot = possibleMoveSlot;
						pp = moveSlot.pp;
					}
				}
			}
			moveSlot.pp += 5;
			if (moveSlot.pp > moveSlot.maxpp) moveSlot.pp = moveSlot.maxpp;
			this.add('-activate', pokemon, 'item: Mystery Berry', moveSlot.move);
		},
		num: 154,
		gen: 2,
		isNonstandard: "Past",
	},
	pinkbow: {
		name: "Pink Bow",
		spritenum: 444,
		onBasePower(basePower, user, target, move) {
			if (move.type === 'Normal') {
				return basePower * 1.1;
			}
		},
		num: 251,
		gen: 2,
		isNonstandard: "Past",
	},
	polkadotbow: {
		name: "Polkadot Bow",
		spritenum: 444,
		onBasePower(basePower, user, target, move) {
			if (move.type === 'Normal') {
				return basePower * 1.1;
			}
		},
		num: 251,
		gen: 2,
		isNonstandard: "Past",
	},
	przcureberry: {
		name: "PRZ Cure Berry",
		spritenum: 63,
		isBerry: true,
		naturalGift: {
			basePower: 80,
			type: "Fire",
		},
		onUpdate(pokemon) {
			if (pokemon.status === 'par') {
				pokemon.eatItem();
			}
		},
		onEat(pokemon) {
			if (pokemon.status === 'par') {
				pokemon.cureStatus();
			}
		},
		num: 149,
		gen: 2,
		isNonstandard: "Past",
	},
	psncureberry: {
		name: "PSN Cure Berry",
		spritenum: 333,
		isBerry: true,
		naturalGift: {
			basePower: 80,
			type: "Electric",
		},
		onUpdate(pokemon) {
			if (pokemon.status === 'psn' || pokemon.status === 'tox') {
				pokemon.eatItem();
			}
		},
		onEat(pokemon) {
			if (pokemon.status === 'psn' || pokemon.status === 'tox') {
				pokemon.cureStatus();
			}
		},
		num: 151,
		gen: 2,
		isNonstandard: "Past",
	},

	// CAP items

	crucibellite: {
		name: "Crucibellite",
		spritenum: 577,
		megaStone: "Crucibelle-Mega",
		megaEvolves: "Crucibelle",
		itemUser: ["Crucibelle"],
		onTakeItem(item, source) {
			if (item.megaEvolves === source.baseSpecies.baseSpecies) return false;
			return true;
		},
		num: -1,
		gen: 6,
		isNonstandard: "CAP",
	},
	vilevial: {
		name: "Vile Vial",
		spritenum: 752,
		fling: {
			basePower: 60,
		},
		onBasePowerPriority: 15,
		onBasePower(basePower, user, target, move) {
			if (user.baseSpecies.num === -66 && ['Poison', 'Flying'].includes(move.type)) {
				return this.chainModify([4915, 4096]);
			}
		},
		onTakeItem(item, pokemon, source) {
			if (source?.baseSpecies.num === -66 || pokemon.baseSpecies.num === -66) {
				return false;
			}
			return true;
		},
		forcedForme: "Venomicon-Epilogue",
		itemUser: ["Venomicon-Epilogue"],
		num: -2,
		gen: 8,
		isNonstandard: "CAP",
	},
};<|MERGE_RESOLUTION|>--- conflicted
+++ resolved
@@ -1085,16 +1085,6 @@
 		num: 1882,
 		gen: 9,
 	},
-<<<<<<< HEAD
-	cleverfeather: {
-		name: "Clever Feather",
-		spritenum: 754, // placeholder
-		fling: {
-			basePower: 20,
-		},
-		num: 569,
-		gen: 5,
-=======
 	clefablite: {
 		name: "Clefablite",
 		spritenum: 0,
@@ -1108,8 +1098,16 @@
 		num: 2559,
 		gen: 9,
 		isNonstandard: "Future",
->>>>>>> 558a799c
-	},
+	},
+  cleverfeather: {
+		name: "Clever Feather",
+		spritenum: 754, // placeholder
+		fling: {
+			basePower: 20,
+		},
+		num: 569,
+		gen: 5,
+  },
 	cloversweet: {
 		name: "Clover Sweet",
 		spritenum: 707,
