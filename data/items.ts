export const Items: import('../sim/dex-items').ItemDataTable = {
	abilityshield: {
		name: "Ability Shield",
		spritenum: 746,
		fling: {
			basePower: 30,
		},
		ignoreKlutz: true,
		// Neutralizing Gas protection implemented in Pokemon.ignoringAbility() within sim/pokemon.ts
		// and in Neutralizing Gas itself within data/abilities.ts
		onSetAbility(ability, target, source, effect) {
			if (effect && effect.effectType === 'Ability' && effect.name !== 'Trace') {
				this.add('-ability', source, effect);
			}
			this.add('-block', target, 'item: Ability Shield');
			return null;
		},
		// Mold Breaker protection implemented in Battle.suppressingAbility() within sim/battle.ts
		num: 1881,
		gen: 9,
	},
	abomasite: {
		name: "Abomasite",
		spritenum: 575,
		megaStone: "Abomasnow-Mega",
		megaEvolves: "Abomasnow",
		itemUser: ["Abomasnow"],
		onTakeItem(item, source) {
			if (item.megaEvolves === source.baseSpecies.baseSpecies) return false;
			return true;
		},
		num: 674,
		gen: 6,

	},
	absolite: {
		name: "Absolite",
		spritenum: 576,
		megaStone: "Absol-Mega",
		megaEvolves: "Absol",
		itemUser: ["Absol"],
		onTakeItem(item, source) {
			if (item.megaEvolves === source.baseSpecies.baseSpecies) return false;
			return true;
		},
		num: 677,
		gen: 6,

	},
	absorbbulb: {
		name: "Absorb Bulb",
		spritenum: 2,
		fling: {
			basePower: 30,
		},
		onDamagingHit(damage, target, source, move) {
			if (move.type === 'Water') {
				target.useItem();
			}
		},
		boosts: {
			spa: 2,
			atk: 2,
		},
		num: 545,
		gen: 5,
	},
	adamantcrystal: {
		name: "Adamant Crystal",
		spritenum: 741,
		onBasePowerPriority: 15,
		onBasePower(basePower, user, target, move) {
			if (user.baseSpecies.num === 483 && (move.type === 'Steel' || move.type === 'Dragon')) {
				return this.chainModify([4915, 4096]);
			}
		},
		onTakeItem(item, pokemon, source) {
			if (source?.baseSpecies.num === 483 || pokemon.baseSpecies.num === 483) {
				return false;
			}
			return true;
		},
		forcedForme: "Dialga-Origin",
		itemUser: ["Dialga-Origin"],
		num: 1777,
		gen: 8,
	},
	adamantorb: {
		name: "Adamant Orb",
		spritenum: 4,
		fling: {
			basePower: 60,
		},
		onBasePowerPriority: 15,
		onBasePower(basePower, user, target, move) {
			if (user.baseSpecies.num === 483 && (move.type === 'Steel' || move.type === 'Dragon')) {
				return this.chainModify([4915, 4096]);
			}
		},
		itemUser: ["Dialga"],
		num: 135,
		gen: 4,
	},
	adrenalineorb: {
		name: "Adrenaline Orb",
		spritenum: 660,
		fling: {
			basePower: 30,
		},
		onAfterBoost(boost, target, source, effect) {
			if (source && target === source) return;
			let showMsg = false;
			let i: BoostID;
			for (i in boost) {
				if (boost[i]! < 0) {
					if (target.useItem(source)) {
						if (this.runEvent('DragOut', source, target, effect)) {
							source.forceSwitchFlag = true;
						}
						if (target.hp) {
							if (!this.canSwitch(target.side)) return;
							if (target.volatiles['commanding'] || target.volatiles['commanded']) return;
							for (const pokemon of this.getAllActive()) {
								if (pokemon.switchFlag === true) return;
							}
							target.switchFlag = true;
						}
					}
				}
			}
			if (showMsg && !(effect as ActiveMove).secondaries && effect.id !== 'octolock') {
				this.add("-fail", target, "unboost", "[from] ability: Clear Body", "[of] " + target);
			}
		},
		num: 846,
		gen: 7,
	},
	aerodactylite: {
		name: "Aerodactylite",
		spritenum: 577,
		megaStone: "Aerodactyl-Mega",
		megaEvolves: "Aerodactyl",
		itemUser: ["Aerodactyl"],
		onTakeItem(item, source) {
			if (item.megaEvolves === source.baseSpecies.baseSpecies) return false;
			return true;
		},
		num: 672,
		gen: 6,

	},
	aggronite: {
		name: "Aggronite",
		spritenum: 578,
		megaStone: "Aggron-Mega",
		megaEvolves: "Aggron",
		itemUser: ["Aggron"],
		onTakeItem(item, source) {
			if (item.megaEvolves === source.baseSpecies.baseSpecies) return false;
			return true;
		},
		num: 667,
		gen: 6,

	},
	aguavberry: {
		name: "Aguav Berry",
		spritenum: 5,
		isBerry: true,
		naturalGift: {
			basePower: 80,
			type: "Dragon",
		},
		onUpdate(pokemon) {
			if (pokemon.hp <= pokemon.maxhp / 4 || (pokemon.hp <= pokemon.maxhp / 2 &&
					pokemon.hasAbility('gluttony') && pokemon.abilityState.gluttony)) {
				pokemon.eatItem();
			}
		},
		onTryEatItem(item, pokemon) {
			if (!this.runEvent('TryHeal', pokemon, null, this.effect, pokemon.baseMaxhp / 3)) return false;
		},
		onEat(pokemon) {
			this.heal(pokemon.baseMaxhp / 3);
			if (pokemon.getNature().minus === 'spd') {
				pokemon.addVolatile('confusion');
			}
		},
		num: 162,
		gen: 3,
	},
	airballoon: {
		name: "Air Balloon",
		spritenum: 6,
		fling: {
			basePower: 10,
		},
		onStart(target) {
			if (!target.ignoringItem() && !this.field.getPseudoWeather('gravity')) {
				this.add('-item', target, 'Air Balloon');
			}
		},
		// airborneness implemented in sim/pokemon.js:Pokemon#isGrounded
		onDamagingHit(damage, target, source, move) {
			this.add('-enditem', target, 'Air Balloon');
			target.item = '';
			target.itemState = {id: '', target};
			this.runEvent('AfterUseItem', target, null, null, this.dex.items.get('airballoon'));
		},
		onAfterSubDamage(damage, target, source, effect) {
			this.debug('effect: ' + effect.id);
			if (effect.effectType === 'Move') {
				this.add('-enditem', target, 'Air Balloon');
				target.item = '';
				target.itemState = {id: '', target};
				this.runEvent('AfterUseItem', target, null, null, this.dex.items.get('airballoon'));
			}
		},
		num: 541,
		gen: 5,
	},
	alakazite: {
		name: "Alakazite",
		spritenum: 579,
		megaStone: "Alakazam-Mega",
		megaEvolves: "Alakazam",
		itemUser: ["Alakazam"],
		onTakeItem(item, source) {
			if (item.megaEvolves === source.baseSpecies.baseSpecies) return false;
			return true;
		},
		num: 679,
		gen: 6,

	},
	aloraichiumz: {
		name: "Aloraichium Z",
		spritenum: 655,
		onTakeItem: false,
		zMove: "Stoked Sparksurfer",
		zMoveFrom: "Electro Ball",
		itemUser: ["Raichu-Alola"],
		num: 803,
		gen: 7,

	},
	altarianite: {
		name: "Altarianite",
		spritenum: 615,
		megaStone: "Altaria-Mega",
		megaEvolves: "Altaria",
		itemUser: ["Altaria"],
		onTakeItem(item, source) {
			if (item.megaEvolves === source.baseSpecies.baseSpecies) return false;
			return true;
		},
		num: 755,
		gen: 6,

	},
	ampharosite: {
		name: "Ampharosite",
		spritenum: 580,
		megaStone: "Ampharos-Mega",
		megaEvolves: "Ampharos",
		itemUser: ["Ampharos"],
		onTakeItem(item, source) {
			if (item.megaEvolves === source.baseSpecies.baseSpecies) return false;
			return true;
		},
		num: 658,
		gen: 6,

	},
	apicotberry: {
		name: "Apicot Berry",
		spritenum: 10,
		isBerry: true,
		naturalGift: {
			basePower: 100,
			type: "Ground",
		},
		onUpdate(pokemon) {
			if (pokemon.hp <= pokemon.maxhp / 2 || (pokemon.hp <= pokemon.maxhp / 2 &&
					pokemon.hasAbility('gluttony') && pokemon.abilityState.gluttony)) {
				pokemon.eatItem();
			}
		},
		onEat(pokemon) {
			this.boost({spd: 1});
		},
		num: 205,
		gen: 3,
	},
	armorfossil: {
		name: "Armor Fossil",
		spritenum: 12,
		fling: {
			basePower: 100,
		},
		num: 104,
		gen: 4,

	},
	aspearberry: {
		name: "Aspear Berry",
		spritenum: 13,
		isBerry: true,
		naturalGift: {
			basePower: 80,
			type: "Ice",
		},
		onUpdate(pokemon) {
			if (pokemon.status === 'frz') {
				pokemon.eatItem();
			}
		},
		onEat(pokemon) {
			if (pokemon.status === 'frz') {
				pokemon.cureStatus();
			}
		},
		num: 153,
		gen: 3,
	},
	assaultvest: {
		name: "Assault Vest",
		spritenum: 581,
		fling: {
			basePower: 80,
		},
		onModifySpDPriority: 1,
		onModifySpD(spd) {
			return this.chainModify(1.5);
		},
		onDisableMove(pokemon) {
			for (const moveSlot of pokemon.moveSlots) {
				const move = this.dex.moves.get(moveSlot.id);
				if (move.category === 'Status' && move.id !== 'mefirst') {
					pokemon.disableMove(moveSlot.id);
				}
			}
		},
		num: 640,
		gen: 6,
	},
	audinite: {
		name: "Audinite",
		spritenum: 617,
		megaStone: "Audino-Mega",
		megaEvolves: "Audino",
		itemUser: ["Audino"],
		onTakeItem(item, source) {
			if (item.megaEvolves === source.baseSpecies.baseSpecies) return false;
			return true;
		},
		num: 757,
		gen: 6,

	},
	auspiciousarmor: {
		name: "Auspicious Armor",
		spritenum: 753,
		fling: {
			basePower: 30,
		},
		num: 2344,
		gen: 9,
	},
	babiriberry: {
		name: "Babiri Berry",
		spritenum: 17,
		isBerry: true,
		naturalGift: {
			basePower: 80,
			type: "Steel",
		},
		onSourceModifyDamage(damage, source, target, move) {
			if (move.type === 'Steel' && target.getMoveHitData(move).typeMod > 0) {
				const hitSub = target.volatiles['substitute'] && !move.flags['bypasssub'] && !(move.infiltrates && this.gen >= 6);
				if (hitSub) return;

				if (target.eatItem()) {
					this.debug('-50% reduction');
					this.add('-enditem', target, this.effect, '[weaken]');
					return this.chainModify(0.5);
				}
			}
		},
		onEat() { },
		num: 199,
		gen: 4,
	},
	banettite: {
		name: "Banettite",
		spritenum: 582,
		megaStone: "Banette-Mega",
		megaEvolves: "Banette",
		itemUser: ["Banette"],
		onTakeItem(item, source) {
			if (item.megaEvolves === source.baseSpecies.baseSpecies) return false;
			return true;
		},
		num: 668,
		gen: 6,

	},
	beastball: {
		name: "Beast Ball",
		spritenum: 661,
		num: 851,
		gen: 7,
		isPokeball: true,
	},
	beedrillite: {
		name: "Beedrillite",
		spritenum: 628,
		megaStone: "Beedrill-Mega",
		megaEvolves: "Beedrill",
		itemUser: ["Beedrill"],
		onTakeItem(item, source) {
			if (item.megaEvolves === source.baseSpecies.baseSpecies) return false;
			return true;
		},
		num: 770,
		gen: 6,

	},
	belueberry: {
		name: "Belue Berry",
		spritenum: 21,
		isBerry: true,
		naturalGift: {
			basePower: 100,
			type: "Electric",
		},
		onEat: false,
		num: 183,
		gen: 3,

	},
	berryjuice: {
		name: "Berry Juice",
		spritenum: 22,
		fling: {
			basePower: 30,
		},
		onResidualOrder: 5,
		onResidualSubOrder: 4,
		onStart(pokemon) {
			pokemon.addVolatile('berryjuice')
		},
		onResidual(pokemon) {
			if(pokemon.maxhp !== pokemon.hp && pokemon.volatiles['berryjuice'].turns < 5){
				this.heal(pokemon.baseMaxhp / 8);
				pokemon.volatiles['berryjuice'].turns += 1
			}
			if (pokemon.volatiles['berryjuice'].turns >= 5){
				pokemon.useItem();
			}
		},
		condition: {
			onStart() {
				this.effectState.turns = 0;
			},
		},
		num: 43,
		gen: 2,

	},
	berrysweet: {
		name: "Berry Sweet",
		spritenum: 706,
		fling: {
			basePower: 10,
		},
		num: 1111,
		gen: 8,
	},
	bignugget: {
		name: "Big Nugget",
		spritenum: 27,
		fling: {
			basePower: 130,
		},
		num: 581,
		gen: 5,
	},
	bigroot: {
		name: "Big Root",
		spritenum: 29,
		fling: {
			basePower: 10,
		},
		onTryHealPriority: 1,
		onTryHeal(damage, target, source, effect) {
			const heals = ['drain', 'leechseed', 'ingrain', 'aquaring', 'strengthsap'];
			if (heals.includes(effect.id)) {
				return this.chainModify([5324, 4096]);
			}
		},
		num: 296,
		gen: 4,
	},
	bindingband: {
		name: "Binding Band",
		spritenum: 31,
		fling: {
			basePower: 30,
		},
		// implemented in statuses
		num: 544,
		gen: 5,
	},
	blackbelt: {
		name: "Black Belt",
		spritenum: 32,
		fling: {
			basePower: 30,
		},
		onBasePowerPriority: 15,
		onBasePower(basePower, user, target, move) {
			if (move && move.type === 'Fighting') {
				return this.chainModify([5120, 4096]);
			}
		},
		num: 241,
		gen: 2,
	},
	blackglasses: {
		name: "Black Glasses",
		spritenum: 35,
		fling: {
			basePower: 30,
		},
		onBasePowerPriority: 15,
		onBasePower(basePower, user, target, move) {
			if (move && move.type === 'Dark') {
				return this.chainModify([5120, 4096]);
			}
		},
		num: 240,
		gen: 2,
	},
	blacksludge: {
		name: "Black Sludge",
		spritenum: 34,
		fling: {
			basePower: 30,
		},
		onResidualOrder: 5,
		onResidualSubOrder: 4,
		onResidual(pokemon) {
			if (pokemon.hasType('Poison')) {
				this.heal(pokemon.baseMaxhp / 16);
			} else {
				this.damage(pokemon.baseMaxhp / 8);
			}
		},
		num: 281,
		gen: 4,
	},
	blastoisinite: {
		name: "Blastoisinite",
		spritenum: 583,
		megaStone: "Blastoise-Mega",
		megaEvolves: "Blastoise",
		itemUser: ["Blastoise"],
		onTakeItem(item, source) {
			if (item.megaEvolves === source.baseSpecies.baseSpecies) return false;
			return true;
		},
		num: 661,
		gen: 6,

	},
	blazikenite: {
		name: "Blazikenite",
		spritenum: 584,
		megaStone: "Blaziken-Mega",
		megaEvolves: "Blaziken",
		itemUser: ["Blaziken"],
		onTakeItem(item, source) {
			if (item.megaEvolves === source.baseSpecies.baseSpecies) return false;
			return true;
		},
		num: 664,
		gen: 6,

	},
	blueorb: {
		name: "Blue Orb",
		spritenum: 41,
		onSwitchIn(pokemon) {
			if (pokemon.isActive && pokemon.baseSpecies.name === 'Kyogre') {
				this.queue.insertChoice({choice: 'runPrimal', pokemon: pokemon});
			}
		},
		onPrimal(pokemon) {
			pokemon.formeChange('Kyogre-Primal', this.effect, true);
		},
		onTakeItem(item, source) {
			if (source.baseSpecies.baseSpecies === 'Kyogre') return false;
			return true;
		},
		itemUser: ["Kyogre"],
		num: 535,
		gen: 6,

	},
	blukberry: {
		name: "Bluk Berry",
		spritenum: 44,
		isBerry: true,
		naturalGift: {
			basePower: 90,
			type: "Fire",
		},
		onEat: false,
		num: 165,
		gen: 3,

	},
	blunderpolicy: {
		name: "Blunder Policy",
		spritenum: 716,
		fling: {
			basePower: 80,
		},
		// Item activation located in scripts.js
		num: 1121,
		gen: 8,
	},
	boosterenergy: {
		name: "Booster Energy",
		spritenum: 745,
		fling: {
			basePower: 30,
		},
		onStart() {
			this.effectState.started = true;
		},
		onUpdate(pokemon) {
			if (!this.effectState.started || pokemon.transformed) return;
			if (this.queue.peek(true)?.choice === 'runSwitch') return;

			if (pokemon.hasAbility('protosynthesis') && !this.field.isWeather('sunnyday') && pokemon.useItem()) {
				pokemon.addVolatile('protosynthesis');
			}
			if (pokemon.hasAbility('quarkdrive') && !this.field.isTerrain('electricterrain') && pokemon.useItem()) {
				pokemon.addVolatile('quarkdrive');
			}
		},
		onTakeItem(item, source) {
			if (source.baseSpecies.tags.includes("Paradox")) return false;
			return true;
		},
		num: 1880,
		gen: 9,
	},
	bottlecap: {
		name: "Bottle Cap",
		spritenum: 696,
		fling: {
			basePower: 30,
		},
		num: 795,
		gen: 7,
	},
	brightpowder: {
		name: "Bright Powder",
		spritenum: 51,
		fling: {
			basePower: 10,
		},
		onAnyAccuracy(accuracy, target, source, move) {
			if (move && (source === this.effectState.target) && move.flags['light']) {
				return true;
			}
			return accuracy;
		},
		num: 213,
		gen: 2,
	},
	buggem: {
		name: "Bug Gem",
		spritenum: 53,
		isGem: true,
		onSourceTryPrimaryHit(target, source, move) {
			if (target === source || move.category === 'Status') return;
			if (move.type === 'Bug' && source.useItem()) {
				source.addVolatile('gem');
			}
		},
		num: 558,
		gen: 5,

	},
	bugmemory: {
		name: "Bug Memory",
		spritenum: 673,
		onMemory: 'Bug',
		onTakeItem(item, pokemon, source) {
			if ((source && source.baseSpecies.num === 773) || pokemon.baseSpecies.num === 773) {
				return false;
			}
			return true;
		},
		onBasePowerPriority: 15,
		onBasePower(basePower, user, target, move) {
			if (move.type === 'Bug' && user.baseSpecies.num === 773) {
				return this.chainModify([5120, 4096]);
			}
		},
		forcedForme: "Silvally-Bug",
		itemUser: ["Silvally-Bug"],
		num: 909,
		gen: 7,

	},
	buginiumz: {
		name: "Buginium Z",
		spritenum: 642,
		onPlate: 'Bug',
		onTakeItem: false,
		zMove: true,
		zMoveType: "Bug",
		forcedForme: "Arceus-Bug",
		num: 787,
		gen: 7,

	},
	burndrive: {
		name: "Burn Drive",
		spritenum: 54,
		onTakeItem(item, pokemon, source) {
			if ((source && source.baseSpecies.num === 649) || pokemon.baseSpecies.num === 649) {
				return false;
			}
			return true;
		},
		onDrive: 'Fire',
		forcedForme: "Genesect-Burn",
		itemUser: ["Genesect-Burn"],
		num: 118,
		gen: 5,

	},
	cameruptite: {
		name: "Cameruptite",
		spritenum: 625,
		megaStone: "Camerupt-Mega",
		megaEvolves: "Camerupt",
		itemUser: ["Camerupt"],
		onTakeItem(item, source) {
			if (item.megaEvolves === source.baseSpecies.baseSpecies) return false;
			return true;
		},
		num: 767,
		gen: 6,

	},
	cellbattery: {
		name: "Cell Battery",
		spritenum: 60,
		fling: {
			basePower: 30,
		},
		onDamagingHit(damage, target, source, move) {
			if (move.type === 'Electric') {
				target.useItem();
			}
		},
		boosts: {
			atk: 2,
			spa: 2,
		},
		num: 546,
		gen: 5,
	},
	charcoal: {
		name: "Charcoal",
		spritenum: 61,
		fling: {
			basePower: 30,
		},
		onBasePowerPriority: 15,
		onBasePower(basePower, user, target, move) {
			if (move && move.type === 'Fire') {
				return this.chainModify([4915, 4096]);
			}
		},
		num: 249,
		gen: 2,
	},
	charizarditex: {
		name: "Charizardite X",
		spritenum: 585,
		megaStone: "Charizard-Mega-X",
		megaEvolves: "Charizard",
		itemUser: ["Charizard"],
		onTakeItem(item, source) {
			if (item.megaEvolves === source.baseSpecies.baseSpecies) return false;
			return true;
		},
		num: 660,
		gen: 6,

	},
	charizarditey: {
		name: "Charizardite Y",
		spritenum: 586,
		megaStone: "Charizard-Mega-Y",
		megaEvolves: "Charizard",
		itemUser: ["Charizard"],
		onTakeItem(item, source) {
			if (item.megaEvolves === source.baseSpecies.baseSpecies) return false;
			return true;
		},
		num: 678,
		gen: 6,

	},
	chartiberry: {
		name: "Charti Berry",
		spritenum: 62,
		isBerry: true,
		naturalGift: {
			basePower: 80,
			type: "Rock",
		},
		onSourceModifyDamage(damage, source, target, move) {
			if (move.type === 'Rock' && target.getMoveHitData(move).typeMod > 0) {
				const hitSub = target.volatiles['substitute'] && !move.flags['bypasssub'] && !(move.infiltrates && this.gen >= 6);
				if (hitSub) return;

				if (target.eatItem()) {
					this.debug('-50% reduction');
					this.add('-enditem', target, this.effect, '[weaken]');
					return this.chainModify(0.5);
				}
			}
		},
		onEat() { },
		num: 195,
		gen: 4,
	},
	cheriberry: {
		name: "Cheri Berry",
		spritenum: 63,
		isBerry: true,
		naturalGift: {
			basePower: 80,
			type: "Fire",
		},
		onUpdate(pokemon) {
			if (pokemon.status === 'par') {
				pokemon.eatItem();
			}
		},
		onEat(pokemon) {
			if (pokemon.status === 'par') {
				pokemon.cureStatus();
			}
		},
		num: 149,
		gen: 3,
	},
	cherishball: {
		name: "Cherish Ball",
		spritenum: 64,
		num: 16,
		gen: 4,
		isPokeball: true,
		isNonstandard: "Unobtainable",
	},
	chestoberry: {
		name: "Chesto Berry",
		spritenum: 65,
		isBerry: true,
		naturalGift: {
			basePower: 80,
			type: "Water",
		},
		onUpdate(pokemon) {
			if (pokemon.status === 'slp') {
				pokemon.eatItem();
			}
		},
		onEat(pokemon) {
			if (pokemon.status === 'slp') {
				pokemon.cureStatus();
			}
		},
		num: 150,
		gen: 3,
	},
	chilanberry: {
		name: "Chilan Berry",
		spritenum: 66,
		isBerry: true,
		naturalGift: {
			basePower: 80,
			type: "Normal",
		},
		onSourceModifyDamage(damage, source, target, move) {
			if (
				move.type === 'Normal' &&
				(!target.volatiles['substitute'] || move.flags['bypasssub'] || (move.infiltrates && this.gen >= 6))
			) {
				if (target.eatItem()) {
					this.debug('-50% reduction');
					this.add('-enditem', target, this.effect, '[weaken]');
					return this.chainModify(0.5);
				}
			}
		},
		onEat() { },
		num: 200,
		gen: 4,
	},
	chilldrive: {
		name: "Chill Drive",
		spritenum: 67,
		onTakeItem(item, pokemon, source) {
			if ((source && source.baseSpecies.num === 649) || pokemon.baseSpecies.num === 649) {
				return false;
			}
			return true;
		},
		onDrive: 'Ice',
		forcedForme: "Genesect-Chill",
		itemUser: ["Genesect-Chill"],
		num: 119,
		gen: 5,

	},
	chippedpot: {
		name: "Chipped Pot",
		spritenum: 720,
		fling: {
			basePower: 80,
		},
		num: 1254,
		gen: 8,
	},
	choiceband: {
		name: "Choice Band",
		spritenum: 68,
		fling: {
			basePower: 10,
		},
		onStart(pokemon) {
			if (pokemon.volatiles['choicelock']) {
				this.debug('removing choicelock: ' + pokemon.volatiles['choicelock']);
			}
			pokemon.removeVolatile('choicelock');
		},
		onModifyMove(move, pokemon) {
			pokemon.addVolatile('choicelock');
		},
		onModifyAtkPriority: 1,
		onModifyAtk(atk, pokemon) {
			if (pokemon.volatiles['dynamax']) return;
			return this.chainModify(1.5);
		},
		isChoice: true,
		num: 220,
		gen: 3,
	},
	choicescarf: {
		name: "Choice Scarf",
		spritenum: 69,
		fling: {
			basePower: 10,
		},
		onStart(pokemon) {
			if (pokemon.volatiles['choicelock']) {
				this.debug('removing choicelock: ' + pokemon.volatiles['choicelock']);
			}
			pokemon.removeVolatile('choicelock');
		},
		onModifyMove(move, pokemon) {
			pokemon.addVolatile('choicelock');
		},
		onModifySpe(spe, pokemon) {
			if (pokemon.volatiles['dynamax']) return;
			return this.chainModify(1.5);
		},
		isChoice: true,
		num: 287,
		gen: 4,
	},
	choicespecs: {
		name: "Choice Specs",
		spritenum: 70,
		fling: {
			basePower: 10,
		},
		onStart(pokemon) {
			if (pokemon.volatiles['choicelock']) {
				this.debug('removing choicelock: ' + pokemon.volatiles['choicelock']);
			}
			pokemon.removeVolatile('choicelock');
		},
		onModifyMove(move, pokemon) {
			pokemon.addVolatile('choicelock');
		},
		onModifySpAPriority: 1,
		onModifySpA(spa, pokemon) {
			if (pokemon.volatiles['dynamax']) return;
			return this.chainModify(1.5);
		},
		isChoice: true,
		num: 297,
		gen: 4,
	},
	chopleberry: {
		name: "Chople Berry",
		spritenum: 71,
		isBerry: true,
		naturalGift: {
			basePower: 80,
			type: "Fighting",
		},
		onSourceModifyDamage(damage, source, target, move) {
			if (move.type === 'Fighting' && target.getMoveHitData(move).typeMod > 0) {
				const hitSub = target.volatiles['substitute'] && !move.flags['bypasssub'] && !(move.infiltrates && this.gen >= 6);
				if (hitSub) return;

				if (target.eatItem()) {
					this.debug('-50% reduction');
					this.add('-enditem', target, this.effect, '[weaken]');
					return this.chainModify(0.5);
				}
			}
		},
		onEat() { },
		num: 189,
		gen: 4,
	},
	clawfossil: {
		name: "Claw Fossil",
		spritenum: 72,
		fling: {
			basePower: 100,
		},
		num: 100,
		gen: 3,

	},
	clearamulet: {
		name: "Clear Amulet",
		spritenum: 747,
		fling: {
			basePower: 30,
		},
		onTryBoostPriority: 1,
		onTryBoost(boost, target, source, effect) {
			if (source && target === source) return;
			let showMsg = false;
			let i: BoostID;
			for (i in boost) {
				if (boost[i]! < 0) {
					delete boost[i];
					showMsg = true;
				}
			}
			if (showMsg && !(effect as ActiveMove).secondaries && effect.id !== 'octolock') {
				this.add('-fail', target, 'unboost', '[from] item: Clear Amulet', '[of] ' + target);
			}
		},
		num: 1882,
		gen: 9,
	},
	cloversweet: {
		name: "Clover Sweet",
		spritenum: 707,
		fling: {
			basePower: 10,
		},
		num: 1112,
		gen: 8,
	},
	cobaberry: {
		name: "Coba Berry",
		spritenum: 76,
		isBerry: true,
		naturalGift: {
			basePower: 80,
			type: "Flying",
		},
		onSourceModifyDamage(damage, source, target, move) {
			if (move.type === 'Flying' && target.getMoveHitData(move).typeMod > 0) {
				const hitSub = target.volatiles['substitute'] && !move.flags['bypasssub'] && !(move.infiltrates && this.gen >= 6);
				if (hitSub) return;

				if (target.eatItem()) {
					this.debug('-50% reduction');
					this.add('-enditem', target, this.effect, '[weaken]');
					return this.chainModify(0.5);
				}
			}
		},
		onEat() { },
		num: 192,
		gen: 4,
	},
	colburberry: {
		name: "Colbur Berry",
		spritenum: 78,
		isBerry: true,
		naturalGift: {
			basePower: 80,
			type: "Dark",
		},
		onSourceModifyDamage(damage, source, target, move) {
			if (move.type === 'Dark' && target.getMoveHitData(move).typeMod > 0) {
				const hitSub = target.volatiles['substitute'] && !move.flags['bypasssub'] && !(move.infiltrates && this.gen >= 6);
				if (hitSub) return;

				if (target.eatItem()) {
					this.debug('-50% reduction');
					this.add('-enditem', target, this.effect, '[weaken]');
					return this.chainModify(0.5);
				}
			}
		},
		onEat() { },
		num: 198,
		gen: 4,
	},
	cornerstonemask: {
		name: "Cornerstone Mask",
		spritenum: 758,
		fling: {
			basePower: 60,
		},
		onBasePowerPriority: 15,
		onBasePower(basePower, user, target, move) {
			if (user.baseSpecies.name.startsWith('Ogerpon-Cornerstone')) {
				return this.chainModify([4915, 4096]);
			}
		},
		onTakeItem(item, source) {
			if (source.baseSpecies.baseSpecies === 'Ogerpon') return false;
			return true;
		},
		forcedForme: "Ogerpon-Cornerstone",
		itemUser: ["Ogerpon-Cornerstone"],
		num: 2406,
		gen: 9,
	},
	cornnberry: {
		name: "Cornn Berry",
		spritenum: 81,
		isBerry: true,
		naturalGift: {
			basePower: 90,
			type: "Bug",
		},
		onEat: false,
		num: 175,
		gen: 3,

	},
	coverfossil: {
		name: "Cover Fossil",
		spritenum: 85,
		fling: {
			basePower: 100,
		},
		num: 572,
		gen: 5,

	},
	covertcloak: {
		name: "Covert Cloak",
		spritenum: 750,
		fling: {
			basePower: 30,
		},
		onModifySecondaries(secondaries) {
			this.debug('Covert Cloak prevent secondary');
			return secondaries.filter(effect => !!(effect.self || effect.dustproof));
		},
		num: 1885,
		gen: 9,
	},
	crackedpot: {
		name: "Cracked Pot",
		spritenum: 719,
		fling: {
			basePower: 80,
		},
		num: 1253,
		gen: 8,
	},
	custapberry: {
		name: "Custap Berry",
		spritenum: 86,
		isBerry: true,
		naturalGift: {
			basePower: 100,
			type: "Ghost",
		},
		onFractionalPriorityPriority: -2,
		onFractionalPriority(priority, pokemon) {
			if (
				priority <= 0 &&
				(pokemon.hp <= pokemon.maxhp / 4 || (pokemon.hp <= pokemon.maxhp / 2 &&
				pokemon.hasAbility('gluttony') && pokemon.abilityState.gluttony))
			) {
				if (pokemon.eatItem()) {
					this.add('-activate', pokemon, 'item: Custap Berry', '[consumed]');
					return 0.1;
				}
			}
		},
		onEat() { },
		num: 210,
		gen: 4,
	},
	damprock: {
		name: "Damp Rock",
		spritenum: 88,
		fling: {
			basePower: 60,
		},
		num: 285,
		gen: 4,
	},
	darkgem: {
		name: "Dark Gem",
		spritenum: 89,
		isGem: true,
		onSourceTryPrimaryHit(target, source, move) {
			if (target === source || move.category === 'Status') return;
			if (move.type === 'Dark' && source.useItem()) {
				source.addVolatile('gem');
			}
		},
		num: 562,
		gen: 5,

	},
	darkmemory: {
		name: "Dark Memory",
		spritenum: 683,
		onMemory: 'Dark',
		onTakeItem(item, pokemon, source) {
			if ((source && source.baseSpecies.num === 773) || pokemon.baseSpecies.num === 773) {
				return false;
			}
			return true;
		},
		onBasePowerPriority: 15,
		onBasePower(basePower, user, target, move) {
			if (move.type === 'Dark' && user.baseSpecies.num === 773) {
				return this.chainModify([5120, 4096]);
			}
		},
		forcedForme: "Silvally-Dark",
		itemUser: ["Silvally-Dark"],
		num: 919,
		gen: 7,

	},
	darkiniumz: {
		name: "Darkinium Z",
		spritenum: 646,
		onPlate: 'Dark',
		onTakeItem: false,
		zMove: true,
		zMoveType: "Dark",
		forcedForme: "Arceus-Dark",
		num: 791,
		gen: 7,

	},
	dawnstone: {
		name: "Dawn Stone",
		spritenum: 92,
		fling: {
			basePower: 80,
		},
		num: 109,
		gen: 4,
	},
	decidiumz: {
		name: "Decidium Z",
		spritenum: 650,
		onTakeItem: false,
		zMove: "Sinister Arrow Raid",
		zMoveFrom: "Spirit Shackle",
		itemUser: ["Decidueye"],
		num: 798,
		gen: 7,

	},
	deepseascale: {
		name: "Deep Sea Scale",
		spritenum: 93,
		fling: {
			basePower: 30,
		},
		onModifySpAPriority: 2,
		onModifySpA(spa, pokemon) {
			if (pokemon.baseSpecies.name === 'Gorebyss') {
				return this.chainModify(2);
			}
		},
		itemUser: ["Clamperl"],
		num: 227,
		gen: 3,

	},
	deepseatooth: {
		name: "Deep Sea Tooth",
		spritenum: 94,
		fling: {
			basePower: 90,
		},
		onModifyAtkPriority: 1,
		onModifyAtk(atk, pokemon) {
			if (pokemon.baseSpecies.name === 'Huntail') {
				return this.chainModify(2);
			}
		},
		itemUser: ["Clamperl"],
		num: 226,
		gen: 3,

	},
	destinyknot: {
		name: "Destiny Knot",
		spritenum: 95,
		fling: {
			basePower: 10,
		},
		onTryAddVolatile(status, pokemon) {
			if (status.id === 'attract' || status.id === 'destinybond') {
				this.add('-immune', pokemon, '[from] item: Destiny Knot');
				return null;
			}
		},
		onTryHit(pokemon, target, move) {
			if (move.id === 'futuresight' || move.id === 'foresight' || move.id === 'doomdesire') {
				this.add('-immune', pokemon, '[from] item: Destiny Knot');
				return null;
			}
		},
		num: 280,
		gen: 4,
	},
	diancite: {
		name: "Diancite",
		spritenum: 624,
		megaStone: "Diancie-Mega",
		megaEvolves: "Diancie",
		itemUser: ["Diancie"],
		onTakeItem(item, source) {
			if (item.megaEvolves === source.baseSpecies.baseSpecies) return false;
			return true;
		},
		num: 764,
		gen: 6,

	},
	diveball: {
		name: "Dive Ball",
		spritenum: 101,
		num: 7,
		gen: 3,
		isPokeball: true,
	},
	domefossil: {
		name: "Dome Fossil",
		spritenum: 102,
		fling: {
			basePower: 100,
		},
		num: 102,
		gen: 3,

	},
	dousedrive: {
		name: "Douse Drive",
		spritenum: 103,
		onTakeItem(item, pokemon, source) {
			if ((source && source.baseSpecies.num === 649) || pokemon.baseSpecies.num === 649) {
				return false;
			}
			return true;
		},
		onDrive: 'Water',
		forcedForme: "Genesect-Douse",
		itemUser: ["Genesect-Douse"],
		num: 116,
		gen: 5,

	},
	dracoplate: {
		name: "Draco Plate",
		spritenum: 105,
		onPlate: 'Dragon',
		onBasePowerPriority: 15,
		onBasePower(basePower, user, target, move) {
			if (move && move.type === 'Dragon') {
				return this.chainModify([4915, 4096]);
			}
		},
		onTakeItem(item, pokemon, source) {
			if ((source && source.baseSpecies.num === 493) || pokemon.baseSpecies.num === 493) {
				return false;
			}
			return true;
		},
		forcedForme: "Arceus-Dragon",
		num: 311,
		gen: 4,
	},
	dragonfang: {
		name: "Dragon Fang",
		spritenum: 106,
		fling: {
			basePower: 70,
		},
		onBasePowerPriority: 15,
		onBasePower(basePower, user, target, move) {
			if (move && move.type === 'Dragon') {
				return this.chainModify([5120, 4096]);
			}
		},
		num: 250,
		gen: 2,
	},
	dragongem: {
		name: "Dragon Gem",
		spritenum: 107,
		isGem: true,
		onSourceTryPrimaryHit(target, source, move) {
			if (target === source || move.category === 'Status') return;
			if (move.type === 'Dragon' && source.useItem()) {
				source.addVolatile('gem');
			}
		},
		num: 561,
		gen: 5,

	},
	dragonmemory: {
		name: "Dragon Memory",
		spritenum: 682,
		onMemory: 'Dragon',
		onTakeItem(item, pokemon, source) {
			if ((source && source.baseSpecies.num === 773) || pokemon.baseSpecies.num === 773) {
				return false;
			}
			return true;
		},
		onBasePowerPriority: 15,
		onBasePower(basePower, user, target, move) {
			if (move.type === 'Dragon' && user.baseSpecies.num === 773) {
				return this.chainModify([5120, 4096]);
			}
		},
		forcedForme: "Silvally-Dragon",
		itemUser: ["Silvally-Dragon"],
		num: 918,
		gen: 7,

	},
	dragonscale: {
		name: "Dragon Scale",
		spritenum: 108,
		fling: {
			basePower: 30,
		},
		num: 235,
		gen: 2,
	},
	dragoniumz: {
		name: "Dragonium Z",
		spritenum: 645,
		onPlate: 'Dragon',
		onTakeItem: false,
		zMove: true,
		zMoveType: "Dragon",
		forcedForme: "Arceus-Dragon",
		num: 790,
		gen: 7,

	},
	dreadplate: {
		name: "Dread Plate",
		spritenum: 110,
		onPlate: 'Dark',
		onBasePowerPriority: 15,
		onBasePower(basePower, user, target, move) {
			if (move && move.type === 'Dark') {
				return this.chainModify([4915, 4096]);
			}
		},
		onTakeItem(item, pokemon, source) {
			if ((source && source.baseSpecies.num === 493) || pokemon.baseSpecies.num === 493) {
				return false;
			}
			return true;
		},
		forcedForme: "Arceus-Dark",
		num: 312,
		gen: 4,
	},
	dreamball: {
		name: "Dream Ball",
		spritenum: 111,
		num: 576,
		gen: 5,
		isPokeball: true,
	},
	dubiousdisc: {
		name: "Dubious Disc",
		spritenum: 113,
		fling: {
			basePower: 50,
		},
		num: 324,
		gen: 4,
	},
	durinberry: {
		name: "Durin Berry",
		spritenum: 114,
		isBerry: true,
		naturalGift: {
			basePower: 100,
			type: "Water",
		},
		onEat: false,
		num: 182,
		gen: 3,

	},
	duskball: {
		name: "Dusk Ball",
		spritenum: 115,
		num: 13,
		gen: 4,
		isPokeball: true,
	},
	duskstone: {
		name: "Dusk Stone",
		spritenum: 116,
		fling: {
			basePower: 80,
		},
		num: 108,
		gen: 4,
	},
	earthplate: {
		name: "Earth Plate",
		spritenum: 117,
		onPlate: 'Ground',
		onBasePowerPriority: 15,
		onBasePower(basePower, user, target, move) {
			if (move && move.type === 'Ground') {
				return this.chainModify([4915, 4096]);
			}
		},
		onTakeItem(item, pokemon, source) {
			if ((source && source.baseSpecies.num === 493) || pokemon.baseSpecies.num === 493) {
				return false;
			}
			return true;
		},
		forcedForme: "Arceus-Ground",
		num: 305,
		gen: 4,
	},
	eeviumz: {
		name: "Eevium Z",
		spritenum: 657,
		onTakeItem: false,
		zMove: "Extreme Evoboost",
		zMoveFrom: "Last Resort",
		itemUser: ["Eevee"],
		num: 805,
		gen: 7,

	},
	ejectbutton: {
		name: "Eject Button",
		spritenum: 118,
		fling: {
			basePower: 30,
		},
		onAfterMoveSecondaryPriority: 2,
		onAfterMoveSecondary(target, source, move) {
			if (source && source !== target && target.hp && move && move.category !== 'Status' && !move.flags['futuremove']) {
				if (!this.canSwitch(target.side) || target.forceSwitchFlag || target.beingCalledBack || target.isSkyDropped()) return;
				if (target.volatiles['commanding'] || target.volatiles['commanded']) return;
				for (const pokemon of this.getAllActive()) {
					if (pokemon.switchFlag === true) return;
				}
				target.switchFlag = true;
				if (target.useItem()) {
					source.switchFlag = false;
				} else {
					target.switchFlag = false;
				}
			}
		},
		num: 547,
		gen: 5,
	},
	ejectpack: {
		name: "Eject Pack",
		spritenum: 714,
		fling: {
			basePower: 50,
		},
		onAfterBoost(boost, target, source, effect) {
			if (this.activeMove?.id === 'partingshot') return;
			let eject = false;
			let i: BoostID;
			for (i in boost) {
				if (boost[i]! < 0) {
					eject = true;
				}
			}
			if (eject) {
				if (target.hp) {
					if (!this.canSwitch(target.side)) return;
					if (target.volatiles['commanding'] || target.volatiles['commanded']) return;
					for (const pokemon of this.getAllActive()) {
						if (pokemon.switchFlag === true) return;
					}
					if (target.useItem()) target.switchFlag = true;
				}
			}
		},
		num: 1119,
		gen: 8,
	},
	electirizer: {
		name: "Electirizer",
		spritenum: 119,
		fling: {
			basePower: 80,
		},
		num: 322,
		gen: 4,
	},
	electricgem: {
		name: "Electric Gem",
		spritenum: 120,
		isGem: true,
		onSourceTryPrimaryHit(target, source, move) {
			if (target === source || move.category === 'Status' || move.flags['pledgecombo']) return;
			if (move.type === 'Electric' && source.useItem()) {
				source.addVolatile('gem');
			}
		},
		num: 550,
		gen: 5,

	},
	electricmemory: {
		name: "Electric Memory",
		spritenum: 679,
		onMemory: 'Electric',
		onTakeItem(item, pokemon, source) {
			if ((source && source.baseSpecies.num === 773) || pokemon.baseSpecies.num === 773) {
				return false;
			}
			return true;
		},
		onBasePowerPriority: 15,
		onBasePower(basePower, user, target, move) {
			if (move.type === 'Electric' && user.baseSpecies.num === 773) {
				return this.chainModify([5120, 4096]);
			}
		},
		forcedForme: "Silvally-Electric",
		itemUser: ["Silvally-Electric"],
		num: 915,
		gen: 7,

	},
	electricseed: {
		name: "Electric Seed",
		spritenum: 664,
		fling: {
			basePower: 10,
		},
		onStart(pokemon) {
			if (!pokemon.ignoringItem() && this.field.isTerrain('electricterrain')) {
				pokemon.useItem();
				pokemon.addVolatile('electricseed')
			}
		},
		onTerrainChange(pokemon) {
			if (this.field.isTerrain('electricterrain')) {
				pokemon.useItem();
				pokemon.addVolatile('electricseed')
			}
		},
		boosts: {
			def: 1,
		},
		condition: {
			duration: 2,
			noCopy: true, // doesn't get copied by Baton Pass
			onStart(target) {
				this.add('-start', target, 'item: Electric Seed');
			},
			onModifyAtkPriority: 5,
			onModifyAtk(atk, attacker, defender, move) {
					this.debug('Electric Seed boost');
					return this.chainModify(1.5);

			},
			onModifySpAPriority: 5,
			onModifySpA(atk, attacker, defender, move) {
					this.debug('Electric Seed boost');
					return this.chainModify(1.5);

			},
			onEnd(target) {
				this.add('-end', target, 'item: Electric Seed', '[silent]');
			},
		},
		num: 881,
		gen: 7,
	},
	electriumz: {
		name: "Electrium Z",
		spritenum: 634,
		onPlate: 'Electric',
		onTakeItem: false,
		zMove: true,
		zMoveType: "Electric",
		forcedForme: "Arceus-Electric",
		num: 779,
		gen: 7,

	},
	enigmaberry: {
		name: "Enigma Berry",
		spritenum: 124,
		isBerry: true,
		naturalGift: {
			basePower: 100,
			type: "Bug",
		},
		onHit(target, source, move) {
			if (move && target.getMoveHitData(move).typeMod > 0) {
				if (target.eatItem()) {
					this.heal(target.baseMaxhp / 4);
				}
			}
		},
		onTryEatItem(item, pokemon) {
			if (!this.runEvent('TryHeal', pokemon, null, this.effect, pokemon.baseMaxhp / 4)) return false;
		},
		onEat() { },
		num: 208,
		gen: 3,
	},
	eviolite: {
		name: "Eviolite",
		spritenum: 130,
		fling: {
			basePower: 40,
		},
		onModifyDefPriority: 2,
		onModifyDef(def, pokemon) {
			if (pokemon.baseSpecies.nfe) {
				return this.chainModify(1.5);
			}
		},
		onModifySpDPriority: 2,
		onModifySpD(spd, pokemon) {
			if (pokemon.baseSpecies.nfe) {
				return this.chainModify(1.5);
			}
		},
		num: 538,
		gen: 5,
	},
	expertbelt: {
		name: "Expert Belt",
		spritenum: 132,
		fling: {
			basePower: 10,
		},
		onModifyDamage(damage, source, target, move) {
			if (move && target.getMoveHitData(move).typeMod > 0) {
				return this.chainModify([4915, 4096]);
			}
		},
		num: 268,
		gen: 4,
	},
	fairiumz: {
		name: "Fairium Z",
		spritenum: 648,
		onPlate: 'Fairy',
		onTakeItem: false,
		zMove: true,
		zMoveType: "Fairy",
		forcedForme: "Arceus-Fairy",
		num: 793,
		gen: 7,

	},
	fairyfeather: {
		name: "Fairy Feather",
		spritenum: 754,
		fling: {
			basePower: 10,
		},
		onBasePowerPriority: 15,
		onBasePower(basePower, user, target, move) {
			if (move && move.type === 'Fairy') {
				return this.chainModify([5120, 4096]);
			}
		},
		num: 2401,
		gen: 9,
	},
	fairygem: {
		name: "Fairy Gem",
		spritenum: 611,
		isGem: true,
		onSourceTryPrimaryHit(target, source, move) {
			if (target === source || move.category === 'Status') return;
			if (move.type === 'Fairy' && source.useItem()) {
				source.addVolatile('gem');
			}
		},
		num: 715,
		gen: 6,

	},
	fairymemory: {
		name: "Fairy Memory",
		spritenum: 684,
		onMemory: 'Fairy',
		onTakeItem(item, pokemon, source) {
			if ((source && source.baseSpecies.num === 773) || pokemon.baseSpecies.num === 773) {
				return false;
			}
			return true;
		},
		onBasePowerPriority: 15,
		onBasePower(basePower, user, target, move) {
			if (move.type === 'Fairy' && user.baseSpecies.num === 773) {
				return this.chainModify([5120, 4096]);
			}
		},
		forcedForme: "Silvally-Fairy",
		itemUser: ["Silvally-Fairy"],
		num: 920,
		gen: 7,

	},
	fastball: {
		name: "Fast Ball",
		spritenum: 137,
		num: 492,
		gen: 2,
		isPokeball: true,
	},
	fightinggem: {
		name: "Fighting Gem",
		spritenum: 139,
		isGem: true,
		onSourceTryPrimaryHit(target, source, move) {
			if (target === source || move.category === 'Status') return;
			if (move.type === 'Fighting' && source.useItem()) {
				source.addVolatile('gem');
			}
		},
		num: 553,
		gen: 5,

	},
	fightingmemory: {
		name: "Fighting Memory",
		spritenum: 668,
		onMemory: 'Fighting',
		onTakeItem(item, pokemon, source) {
			if ((source && source.baseSpecies.num === 773) || pokemon.baseSpecies.num === 773) {
				return false;
			}
			return true;
		},
		onBasePowerPriority: 15,
		onBasePower(basePower, user, target, move) {
			if (move.type === 'Fighting' && user.baseSpecies.num === 773) {
				return this.chainModify([5120, 4096]);
			}
		},
		forcedForme: "Silvally-Fighting",
		itemUser: ["Silvally-Fighting"],
		num: 904,
		gen: 7,

	},
	fightiniumz: {
		name: "Fightinium Z",
		spritenum: 637,
		onPlate: 'Fighting',
		onTakeItem: false,
		zMove: true,
		zMoveType: "Fighting",
		forcedForme: "Arceus-Fighting",
		num: 782,
		gen: 7,

	},
	figyberry: {
		name: "Figy Berry",
		spritenum: 140,
		isBerry: true,
		naturalGift: {
			basePower: 80,
			type: "Bug",
		},
		onUpdate(pokemon) {
			if (pokemon.hp <= pokemon.maxhp / 4 || (pokemon.hp <= pokemon.maxhp / 2 &&
					pokemon.hasAbility('gluttony') && pokemon.abilityState.gluttony)) {
				pokemon.eatItem();
			}
		},
		onTryEatItem(item, pokemon) {
			if (!this.runEvent('TryHeal', pokemon, null, this.effect, pokemon.baseMaxhp / 3)) return false;
		},
		onEat(pokemon) {
			this.heal(pokemon.baseMaxhp / 3);
			if (pokemon.getNature().minus === 'atk') {
				pokemon.addVolatile('confusion');
			}
		},
		num: 159,
		gen: 3,
	},
	firegem: {
		name: "Fire Gem",
		spritenum: 141,
		isGem: true,
		onSourceTryPrimaryHit(target, source, move) {
			if (target === source || move.category === 'Status' || move.flags['pledgecombo']) return;
			if (move.type === 'Fire' && source.useItem()) {
				source.addVolatile('gem');
			}
		},
		num: 548,
		gen: 5,

	},
	firememory: {
		name: "Fire Memory",
		spritenum: 676,
		onMemory: 'Fire',
		onTakeItem(item, pokemon, source) {
			if ((source && source.baseSpecies.num === 773) || pokemon.baseSpecies.num === 773) {
				return false;
			}
			return true;
		},
		onBasePowerPriority: 15,
		onBasePower(basePower, user, target, move) {
			if (move.type === 'Fire' && user.baseSpecies.num === 773) {
				return this.chainModify([5120, 4096]);
			}
		},
		forcedForme: "Silvally-Fire",
		itemUser: ["Silvally-Fire"],
		num: 912,
		gen: 7,

	},
	firestone: {
		name: "Fire Stone",
		spritenum: 142,
		fling: {
			basePower: 30,
		},
		num: 82,
		gen: 1,
	},
	firiumz: {
		name: "Firium Z",
		spritenum: 632,
		onPlate: 'Fire',
		onTakeItem: false,
		zMove: true,
		zMoveType: "Fire",
		forcedForme: "Arceus-Fire",
		num: 777,
		gen: 7,

	},
	fistplate: {
		name: "Fist Plate",
		spritenum: 143,
		onPlate: 'Fighting',
		onBasePowerPriority: 15,
		onBasePower(basePower, user, target, move) {
			if (move && move.type === 'Fighting') {
				return this.chainModify([4915, 4096]);
			}
		},
		onTakeItem(item, pokemon, source) {
			if ((source && source.baseSpecies.num === 493) || pokemon.baseSpecies.num === 493) {
				return false;
			}
			return true;
		},
		forcedForme: "Arceus-Fighting",
		num: 303,
		gen: 4,
	},
	flameorb: {
		name: "Flame Orb",
		spritenum: 145,
		fling: {
			basePower: 30,
			status: 'brn',
		},
		onResidualOrder: 28,
		onResidualSubOrder: 3,
		onResidual(pokemon) {
			pokemon.trySetStatus('brn', pokemon);
		},
		num: 273,
		gen: 4,
	},
	flameplate: {
		name: "Flame Plate",
		spritenum: 146,
		onPlate: 'Fire',
		onBasePowerPriority: 15,
		onBasePower(basePower, user, target, move) {
			if (move && move.type === 'Fire') {
				return this.chainModify([4915, 4096]);
			}
		},
		onTakeItem(item, pokemon, source) {
			if ((source && source.baseSpecies.num === 493) || pokemon.baseSpecies.num === 493) {
				return false;
			}
			return true;
		},
		forcedForme: "Arceus-Fire",
		num: 298,
		gen: 4,
	},
	floatstone: {
		name: "Float Stone",
		spritenum: 147,
		fling: {
			basePower: 30,
		},
		onModifyWeight(weighthg) {
			return this.trunc(weighthg / 2);
		},
		num: 539,
		gen: 5,
	},
	flowersweet: {
		name: "Flower Sweet",
		spritenum: 708,
		fling: {
			basePower: 0,
		},
		num: 1113,
		gen: 8,
	},
	flyinggem: {
		name: "Flying Gem",
		spritenum: 149,
		isGem: true,
		onSourceTryPrimaryHit(target, source, move) {
			if (target === source || move.category === 'Status') return;
			if (move.type === 'Flying' && source.useItem()) {
				source.addVolatile('gem');
			}
		},
		num: 556,
		gen: 5,

	},
	flyingmemory: {
		name: "Flying Memory",
		spritenum: 669,
		onMemory: 'Flying',
		onTakeItem(item, pokemon, source) {
			if ((source && source.baseSpecies.num === 773) || pokemon.baseSpecies.num === 773) {
				return false;
			}
			return true;
		},
		onBasePowerPriority: 15,
		onBasePower(basePower, user, target, move) {
			if (move.type === 'Flying' && user.baseSpecies.num === 773) {
				return this.chainModify([5120, 4096]);
			}
		},
		forcedForme: "Silvally-Flying",
		itemUser: ["Silvally-Flying"],
		num: 905,
		gen: 7,

	},
	flyiniumz: {
		name: "Flyinium Z",
		spritenum: 640,
		onPlate: 'Flying',
		onTakeItem: false,
		zMove: true,
		zMoveType: "Flying",
		forcedForme: "Arceus-Flying",
		num: 785,
		gen: 7,

	},
	focusband: {
		name: "Focus Band",
		spritenum: 150,
		fling: {
			basePower: 10,
		},
		onDamagePriority: -40,
		onDamage(damage, target, source, effect) {
			if (this.randomChance(1, 10) && damage >= target.hp && effect && effect.effectType === 'Move') {
				this.add("-activate", target, "item: Focus Band");
				return target.hp - 1;
			}
		},
		num: 230,
		gen: 2,
	},
	focussash: {
		name: "Focus Sash",
		spritenum: 151,
		fling: {
			basePower: 10,
		},
		onDamagePriority: -40,
		onDamage(damage, target, source, effect) {
			if (target.hp === target.maxhp && damage >= target.hp && effect && effect.effectType === 'Move') {
				if (target.useItem()) {
					return target.hp - 1;
				}
			}
		},
		num: 275,
		gen: 4,
	},
	fossilizedbird: {
		name: "Fossilized Bird",
		spritenum: 700,
		fling: {
			basePower: 100,
		},
		num: 1105,
		gen: 8,

	},
	fossilizeddino: {
		name: "Fossilized Dino",
		spritenum: 703,
		fling: {
			basePower: 100,
		},
		num: 1108,
		gen: 8,

	},
	fossilizeddrake: {
		name: "Fossilized Drake",
		spritenum: 702,
		fling: {
			basePower: 100,
		},
		num: 1107,
		gen: 8,

	},
	fossilizedfish: {
		name: "Fossilized Fish",
		spritenum: 701,
		fling: {
			basePower: 100,
		},
		num: 1106,
		gen: 8,

	},
	friendball: {
		name: "Friend Ball",
		spritenum: 153,
		num: 497,
		gen: 2,
		isPokeball: true,
	},
	fullincense: {
		name: "Full Incense",
		spritenum: 155,
		fling: {
			basePower: 10,
		},
		onFoeTryMove(target, source, move) {
			const targetAllExceptions = ['perishsong', 'flowershield', 'rototiller'];
			if (move.target === 'foeSide' || (move.target === 'all' && !targetAllExceptions.includes(move.id))) {
				return;
			}

			const dazzlingHolder = this.effectState.target;
			if ((source.isAlly(dazzlingHolder) || move.target === 'all') && move.priority > 0.1) {
				this.attrLastMove('[still]');
				source.useItem()
				return false;
			}
		},
		num: 316,
		gen: 4,

	},
	galaricacuff: {
		name: "Galarica Cuff",
		spritenum: 739,
		fling: {
			basePower: 30,
		},
		num: 1582,
		gen: 8,
	},
	galaricawreath: {
		name: "Galarica Wreath",
		spritenum: 740,
		fling: {
			basePower: 30,
		},
		num: 1592,
		gen: 8,
	},
	galladite: {
		name: "Galladite",
		spritenum: 616,
		megaStone: "Gallade-Mega",
		megaEvolves: "Gallade",
		itemUser: ["Gallade"],
		onTakeItem(item, source) {
			if (item.megaEvolves === source.baseSpecies.baseSpecies) return false;
			return true;
		},
		num: 756,
		gen: 6,

	},
	ganlonberry: {
		name: "Ganlon Berry",
		spritenum: 158,
		isBerry: true,
		naturalGift: {
			basePower: 100,
			type: "Ice",
		},
		onUpdate(pokemon) {
			if (pokemon.hp <= pokemon.maxhp / 2 || (pokemon.hp <= pokemon.maxhp / 2 &&
					pokemon.hasAbility('gluttony') && pokemon.abilityState.gluttony)) {
				pokemon.eatItem();
			}
		},
		onEat(pokemon) {
			this.boost({def: 1});
		},
		num: 202,
		gen: 3,
	},
	garchompite: {
		name: "Garchompite",
		spritenum: 589,
		megaStone: "Garchomp-Mega",
		megaEvolves: "Garchomp",
		itemUser: ["Garchomp"],
		onTakeItem(item, source) {
			if (item.megaEvolves === source.baseSpecies.baseSpecies) return false;
			return true;
		},
		num: 683,
		gen: 6,

	},
	gardevoirite: {
		name: "Gardevoirite",
		spritenum: 587,
		megaStone: "Gardevoir-Mega",
		megaEvolves: "Gardevoir",
		itemUser: ["Gardevoir"],
		onTakeItem(item, source) {
			if (item.megaEvolves === source.baseSpecies.baseSpecies) return false;
			return true;
		},
		num: 657,
		gen: 6,

	},
	gengarite: {
		name: "Gengarite",
		spritenum: 588,
		megaStone: "Gengar-Mega",
		megaEvolves: "Gengar",
		itemUser: ["Gengar"],
		onTakeItem(item, source) {
			if (item.megaEvolves === source.baseSpecies.baseSpecies) return false;
			return true;
		},
		num: 656,
		gen: 6,

	},
	ghostgem: {
		name: "Ghost Gem",
		spritenum: 161,
		isGem: true,
		onSourceTryPrimaryHit(target, source, move) {
			if (target === source || move.category === 'Status') return;
			if (move.type === 'Ghost' && source.useItem()) {
				source.addVolatile('gem');
			}
		},
		num: 560,
		gen: 5,

	},
	ghostmemory: {
		name: "Ghost Memory",
		spritenum: 674,
		onMemory: 'Ghost',
		onTakeItem(item, pokemon, source) {
			if ((source && source.baseSpecies.num === 773) || pokemon.baseSpecies.num === 773) {
				return false;
			}
			return true;
		},
		onBasePowerPriority: 15,
		onBasePower(basePower, user, target, move) {
			if (move.type === 'Ghost' && user.baseSpecies.num === 773) {
				return this.chainModify([5120, 4096]);
			}
		},
		forcedForme: "Silvally-Ghost",
		itemUser: ["Silvally-Ghost"],
		num: 910,
		gen: 7,

	},
	ghostiumz: {
		name: "Ghostium Z",
		spritenum: 644,
		onPlate: 'Ghost',
		onTakeItem: false,
		zMove: true,
		zMoveType: "Ghost",
		forcedForme: "Arceus-Ghost",
		num: 789,
		gen: 7,

	},
	glalitite: {
		name: "Glalitite",
		spritenum: 623,
		megaStone: "Glalie-Mega",
		megaEvolves: "Glalie",
		itemUser: ["Glalie"],
		onTakeItem(item, source) {
			if (item.megaEvolves === source.baseSpecies.baseSpecies) return false;
			return true;
		},
		num: 763,
		gen: 6,

	},
	goldbottlecap: {
		name: "Gold Bottle Cap",
		spritenum: 697,
		fling: {
			basePower: 30,
		},
		num: 796,
		gen: 7,
	},
	grassgem: {
		name: "Grass Gem",
		spritenum: 172,
		isGem: true,
		onSourceTryPrimaryHit(target, source, move) {
			if (target === source || move.category === 'Status' || move.flags['pledgecombo']) return;
			if (move.type === 'Grass' && source.useItem()) {
				source.addVolatile('gem');
			}
		},
		num: 551,
		gen: 5,

	},
	grassmemory: {
		name: "Grass Memory",
		spritenum: 678,
		onMemory: 'Grass',
		onTakeItem(item, pokemon, source) {
			if ((source && source.baseSpecies.num === 773) || pokemon.baseSpecies.num === 773) {
				return false;
			}
			return true;
		},
		onBasePowerPriority: 15,
		onBasePower(basePower, user, target, move) {
			if (move.type === 'Grass' && user.baseSpecies.num === 773) {
				return this.chainModify([5120, 4096]);
			}
		},
		forcedForme: "Silvally-Grass",
		itemUser: ["Silvally-Grass"],
		num: 914,
		gen: 7,

	},
	grassiumz: {
		name: "Grassium Z",
		spritenum: 635,
		onPlate: 'Grass',
		onTakeItem: false,
		zMove: true,
		zMoveType: "Grass",
		forcedForme: "Arceus-Grass",
		num: 780,
		gen: 7,

	},
	grassyseed: {
		name: "Grassy Seed",
		spritenum: 667,
		fling: {
			basePower: 10,
		},
		onStart(pokemon) {
			if (!pokemon.ignoringItem() && this.field.isTerrain('grassyterrain')) {
				pokemon.useItem();
				pokemon.addVolatile('grassyseed')
			}
		},
		onTerrainChange(pokemon) {
			if (this.field.isTerrain('grassyterrain')) {
				pokemon.useItem();
				pokemon.addVolatile('grassyseed')
			}
		},
		boosts: {
			def: 1,
		},
		condition: {
			duration: 2,
			noCopy: true, // doesn't get copied by Baton Pass
			onStart(target) {
				this.add('-start', target, 'item: Grassy Seed');
			},
			onModifyAtkPriority: 5,
			onModifyAtk(atk, attacker, defender, move) {
					this.debug('Grassy Seed boost');
					return this.chainModify(1.5);

			},
			onModifySpAPriority: 5,
			onModifySpA(atk, attacker, defender, move) {
					this.debug('Grassy Seed boost');
					return this.chainModify(1.5);

			},
			onEnd(target) {
				this.add('-end', target, 'item: Grassy Seed', '[silent]');
			},
		},
		num: 884,
		gen: 7,
	},
	greatball: {
		name: "Great Ball",
		spritenum: 174,
		num: 3,
		gen: 1,
		isPokeball: true,
	},
	grepaberry: {
		name: "Grepa Berry",
		spritenum: 178,
		isBerry: true,
		naturalGift: {
			basePower: 90,
			type: "Flying",
		},
		onDamagingHitOrder: 2,
		onDamagingHit(damage, target, source, move) {
			if (this.checkMoveMakesContact(move, source, target) && target.eatItem()) {
				this.damage(source.baseMaxhp / 5, source, target);
			}
		},
		onEat() { },
		num: 173,
		gen: 3,
	},
	gripclaw: {
		name: "Grip Claw",
		spritenum: 179,
		fling: {
			basePower: 90,
		},
		// implemented in statuses
		num: 286,
		gen: 4,
	},
	griseouscore: {
		name: "Griseous Core",
		spritenum: 743,
		onBasePowerPriority: 15,
		onBasePower(basePower, user, target, move) {
			if (user.baseSpecies.num === 487 && (move.type === 'Ghost' || move.type === 'Dragon')) {
				return this.chainModify([4915, 4096]);
			}
		},
		onTakeItem(item, pokemon, source) {
			if (source?.baseSpecies.num === 487 || pokemon.baseSpecies.num === 487) {
				return false;
			}
			return true;
		},
		forcedForme: "Giratina-Origin",
		itemUser: ["Giratina-Origin"],
		num: 1779,
		gen: 8,
	},
	griseousorb: {
		name: "Griseous Orb",
		spritenum: 180,
		fling: {
			basePower: 60,
		},
		onBasePowerPriority: 15,
		onBasePower(basePower, user, target, move) {
			if (user.baseSpecies.num === 487 && (move.type === 'Ghost' || move.type === 'Dragon')) {
				return this.chainModify([4915, 4096]);
			}
		},
		itemUser: ["Giratina"],
		num: 112,
		gen: 4,
	},
	groundgem: {
		name: "Ground Gem",
		spritenum: 182,
		isGem: true,
		onSourceTryPrimaryHit(target, source, move) {
			if (target === source || move.category === 'Status') return;
			if (move.type === 'Ground' && source.useItem()) {
				source.addVolatile('gem');
			}
		},
		num: 555,
		gen: 5,

	},
	groundmemory: {
		name: "Ground Memory",
		spritenum: 671,
		onMemory: 'Ground',
		onTakeItem(item, pokemon, source) {
			if ((source && source.baseSpecies.num === 773) || pokemon.baseSpecies.num === 773) {
				return false;
			}
			return true;
		},
		onBasePowerPriority: 15,
		onBasePower(basePower, user, target, move) {
			if (move.type === 'Ground' && user.baseSpecies.num === 773) {
				return this.chainModify([5120, 4096]);
			}
		},
		forcedForme: "Silvally-Ground",
		itemUser: ["Silvally-Ground"],
		num: 907,
		gen: 7,

	},
	groundiumz: {
		name: "Groundium Z",
		spritenum: 639,
		onPlate: 'Ground',
		onTakeItem: false,
		zMove: true,
		zMoveType: "Ground",
		forcedForme: "Arceus-Ground",
		num: 784,
		gen: 7,

	},
	gyaradosite: {
		name: "Gyaradosite",
		spritenum: 589,
		megaStone: "Gyarados-Mega",
		megaEvolves: "Gyarados",
		itemUser: ["Gyarados"],
		onTakeItem(item, source) {
			if (item.megaEvolves === source.baseSpecies.baseSpecies) return false;
			return true;
		},
		num: 676,
		gen: 6,

	},
	habanberry: {
		name: "Haban Berry",
		spritenum: 185,
		isBerry: true,
		naturalGift: {
			basePower: 80,
			type: "Dragon",
		},
		onSourceModifyDamage(damage, source, target, move) {
			if (move.type === 'Dragon' && target.getMoveHitData(move).typeMod > 0) {
				const hitSub = target.volatiles['substitute'] && !move.flags['bypasssub'] && !(move.infiltrates && this.gen >= 6);
				if (hitSub) return;

				if (target.eatItem()) {
					this.debug('-50% reduction');
					this.add('-enditem', target, this.effect, '[weaken]');
					return this.chainModify(0.5);
				}
			}
		},
		onEat() { },
		num: 197,
		gen: 4,
	},
	hardstone: {
		name: "Hard Stone",
		spritenum: 187,
		fling: {
			basePower: 100,
		},
		onBasePowerPriority: 15,
		onBasePower(basePower, user, target, move) {
			if (move && move.type === 'Rock') {
				return this.chainModify([5120, 4096]);
			}
		},
		num: 238,
		gen: 2,
	},
	healball: {
		name: "Heal Ball",
		spritenum: 188,
		num: 14,
		gen: 4,
		isPokeball: true,
	},
	hearthflamemask: {
		name: "Hearthflame Mask",
		spritenum: 760,
		fling: {
			basePower: 60,
		},
		onBasePowerPriority: 15,
		onBasePower(basePower, user, target, move) {
			if (user.baseSpecies.name.startsWith('Ogerpon-Hearthflame')) {
				return this.chainModify([4915, 4096]);
			}
		},
		onTakeItem(item, source) {
			if (source.baseSpecies.baseSpecies === 'Ogerpon') return false;
			return true;
		},
		forcedForme: "Ogerpon-Hearthflame",
		itemUser: ["Ogerpon-Hearthflame"],
		num: 2408,
		gen: 9,
	},
	heatrock: {
		name: "Heat Rock",
		spritenum: 193,
		fling: {
			basePower: 60,
		},
		num: 284,
		gen: 4,
	},
	heavyball: {
		name: "Heavy Ball",
		spritenum: 194,
		num: 495,
		gen: 2,
		isPokeball: true,
	},
	heavydutyboots: {
		name: "Heavy-Duty Boots",
		spritenum: 715,
		fling: {
			basePower: 80,
		},
		num: 1120,
		gen: 8,
		// Hazard Immunity implemented in moves.ts
	},
	helixfossil: {
		name: "Helix Fossil",
		spritenum: 195,
		fling: {
			basePower: 100,
		},
		num: 101,
		gen: 3,

	},
	heracronite: {
		name: "Heracronite",
		spritenum: 590,
		megaStone: "Heracross-Mega",
		megaEvolves: "Heracross",
		itemUser: ["Heracross"],
		onTakeItem(item, source) {
			if (item.megaEvolves === source.baseSpecies.baseSpecies) return false;
			return true;
		},
		num: 680,
		gen: 6,

	},
	hondewberry: {
		name: "Hondew Berry",
		spritenum: 213,
		isBerry: true,
		naturalGift: {
			basePower: 90,
			type: "Ground",
		},
		onEat: false,
		num: 172,
		gen: 3,
	},
	houndoominite: {
		name: "Houndoominite",
		spritenum: 591,
		megaStone: "Houndoom-Mega",
		megaEvolves: "Houndoom",
		itemUser: ["Houndoom"],
		onTakeItem(item, source) {
			if (item.megaEvolves === source.baseSpecies.baseSpecies) return false;
			return true;
		},
		num: 666,
		gen: 6,

	},
	iapapaberry: {
		name: "Iapapa Berry",
		spritenum: 217,
		isBerry: true,
		naturalGift: {
			basePower: 80,
			type: "Dark",
		},
		onUpdate(pokemon) {
			if (pokemon.hp <= pokemon.maxhp / 4 || (pokemon.hp <= pokemon.maxhp / 2 &&
					pokemon.hasAbility('gluttony') && pokemon.abilityState.gluttony)) {
				pokemon.eatItem();
			}
		},
		onTryEatItem(item, pokemon) {
			if (!this.runEvent('TryHeal', pokemon, null, this.effect, pokemon.baseMaxhp / 3)) return false;
		},
		onEat(pokemon) {
			this.heal(pokemon.baseMaxhp / 3);
			if (pokemon.getNature().minus === 'def') {
				pokemon.addVolatile('confusion');
			}
		},
		num: 163,
		gen: 3,
	},
	icegem: {
		name: "Ice Gem",
		spritenum: 218,
		isGem: true,
		onSourceTryPrimaryHit(target, source, move) {
			if (target === source || move.category === 'Status') return;
			if (move.type === 'Ice' && source.useItem()) {
				source.addVolatile('gem');
			}
		},
		num: 552,
		gen: 5,

	},
	icememory: {
		name: "Ice Memory",
		spritenum: 681,
		onMemory: 'Ice',
		onTakeItem(item, pokemon, source) {
			if ((source && source.baseSpecies.num === 773) || pokemon.baseSpecies.num === 773) {
				return false;
			}
			return true;
		},
		onBasePowerPriority: 15,
		onBasePower(basePower, user, target, move) {
			if (move.type === 'Ice' && user.baseSpecies.num === 773) {
				return this.chainModify([5120, 4096]);
			}
		},
		forcedForme: "Silvally-Ice",
		itemUser: ["Silvally-Ice"],
		num: 917,
		gen: 7,

	},
	icestone: {
		name: "Ice Stone",
		spritenum: 693,
		fling: {
			basePower: 30,
		},
		num: 849,
		gen: 7,
	},
	icicleplate: {
		name: "Icicle Plate",
		spritenum: 220,
		onPlate: 'Ice',
		onBasePowerPriority: 15,
		onBasePower(basePower, user, target, move) {
			if (move.type === 'Ice') {
				return this.chainModify([4915, 4096]);
			}
		},
		onTakeItem(item, pokemon, source) {
			if ((source && source.baseSpecies.num === 493) || pokemon.baseSpecies.num === 493) {
				return false;
			}
			return true;
		},
		forcedForme: "Arceus-Ice",
		num: 302,
		gen: 4,
	},
	iciumz: {
		name: "Icium Z",
		spritenum: 636,
		onPlate: 'Ice',
		onTakeItem: false,
		zMove: true,
		zMoveType: "Ice",
		forcedForme: "Arceus-Ice",
		num: 781,
		gen: 7,

	},
	icyrock: {
		name: "Icy Rock",
		spritenum: 221,
		fling: {
			basePower: 40,
		},
		num: 282,
		gen: 4,
	},
	inciniumz: {
		name: "Incinium Z",
		spritenum: 651,
		onTakeItem: false,
		zMove: "Malicious Moonsault",
		zMoveFrom: "Darkest Lariat",
		itemUser: ["Incineroar"],
		num: 799,
		gen: 7,

	},
	insectplate: {
		name: "Insect Plate",
		spritenum: 223,
		onPlate: 'Bug',
		onBasePowerPriority: 15,
		onBasePower(basePower, user, target, move) {
			if (move.type === 'Bug') {
				return this.chainModify([4915, 4096]);
			}
		},
		onTakeItem(item, pokemon, source) {
			if ((source && source.baseSpecies.num === 493) || pokemon.baseSpecies.num === 493) {
				return false;
			}
			return true;
		},
		forcedForme: "Arceus-Bug",
		num: 308,
		gen: 4,
	},
	ironball: {
		name: "Iron Ball",
		spritenum: 224,
		fling: {
			basePower: 130,
		},
		onEffectiveness(typeMod, target, type, move) {
			if (!target) return;
			if (target.volatiles['ingrain'] || target.volatiles['smackdown'] || this.field.getPseudoWeather('gravity')) return;
			if (move.type === 'Ground' && target.hasType('Flying')) return 0;
		},
		// airborneness negation implemented in sim/pokemon.js:Pokemon#isGrounded
		onModifySpe(spe) {
			return this.chainModify(0.5);
		},
		num: 278,
		gen: 4,
	},
	ironplate: {
		name: "Iron Plate",
		spritenum: 225,
		onPlate: 'Steel',
		onBasePowerPriority: 15,
		onBasePower(basePower, user, target, move) {
			if (move.type === 'Steel') {
				return this.chainModify([4915, 4096]);
			}
		},
		onTakeItem(item, pokemon, source) {
			if ((source && source.baseSpecies.num === 493) || pokemon.baseSpecies.num === 493) {
				return false;
			}
			return true;
		},
		forcedForme: "Arceus-Steel",
		num: 313,
		gen: 4,
	},
	jabocaberry: {
		name: "Jaboca Berry",
		spritenum: 230,
		isBerry: true,
		naturalGift: {
			basePower: 100,
			type: "Dragon",
		},
		onDamagingHit(damage, target, source, move) {
			if (move.category === 'Physical' && source.hp && source.isActive && !source.hasAbility('magicguard')) {
				if (target.eatItem()) {
					this.damage(source.baseMaxhp / (target.hasAbility('ripen') ? 4 : 8), source, target);
				}
			}
		},
		onEat() { },
		num: 211,
		gen: 4,
	},
	jawfossil: {
		name: "Jaw Fossil",
		spritenum: 694,
		fling: {
			basePower: 100,
		},
		num: 710,
		gen: 6,

	},
	kasibberry: {
		name: "Kasib Berry",
		spritenum: 233,
		isBerry: true,
		naturalGift: {
			basePower: 80,
			type: "Ghost",
		},
		onSourceModifyDamage(damage, source, target, move) {
			if (move.type === 'Ghost' && target.getMoveHitData(move).typeMod > 0) {
				const hitSub = target.volatiles['substitute'] && !move.flags['bypasssub'] && !(move.infiltrates && this.gen >= 6);
				if (hitSub) return;

				if (target.eatItem()) {
					this.debug('-50% reduction');
					this.add('-enditem', target, this.effect, '[weaken]');
					return this.chainModify(0.5);
				}
			}
		},
		onEat() { },
		num: 196,
		gen: 4,
	},
	kebiaberry: {
		name: "Kebia Berry",
		spritenum: 234,
		isBerry: true,
		naturalGift: {
			basePower: 80,
			type: "Poison",
		},
		onSourceModifyDamage(damage, source, target, move) {
			if (move.type === 'Poison' && target.getMoveHitData(move).typeMod > 0) {
				const hitSub = target.volatiles['substitute'] && !move.flags['bypasssub'] && !(move.infiltrates && this.gen >= 6);
				if (hitSub) return;

				if (target.eatItem()) {
					this.debug('-50% reduction');
					this.add('-enditem', target, this.effect, '[weaken]');
					return this.chainModify(0.5);
				}
			}
		},
		onEat() { },
		num: 190,
		gen: 4,
	},
	keeberry: {
		name: "Kee Berry",
		spritenum: 593,
		isBerry: true,
		naturalGift: {
			basePower: 100,
			type: "Fairy",
		},
		onFoeBeforeMove(source, target, move) {
			if (move.category === 'Physical' && target.eatItem()) {
				if (move.id === 'present' && move.heal) return;
			}
		},
		onAfterMoveSecondary(target, source, move) {
			if (move.category === 'Physical' && target.eatItem()) {
				if (move.id === 'present' && move.heal) return;

			}
		},
		onEat(pokemon) {
			this.boost({def: 2});
		},
		num: 687,
		gen: 6,
	},
	kelpsyberry: {
		name: "Kelpsy Berry",
		spritenum: 235,
		isBerry: true,
		naturalGift: {
			basePower: 90,
			type: "Fighting",
		},
		onStart(pokemon) {
			let activated = false;
			const sideConditions = ['spikes', 'toxicspikes', 'stealthrock', 'stickyweb', 'gmaxsteelsurge'];
					for (const condition of sideConditions) {
						if (pokemon.hp && pokemon.side.removeSideCondition(condition)) {
							this.add('-sideend', pokemon.side, this.dex.conditions.get(condition).name, '[from] item: Kelpsy Berry', '[of] ' + pokemon);
							activated = true
						}
					}
					if(activated){
						pokemon.eatItem()
					}
		},
		onEat() { },
		num: 170,
		gen: 3,
	},
	kangaskhanite: {
		name: "Kangaskhanite",
		spritenum: 592,
		megaStone: "Kangaskhan-Mega",
		megaEvolves: "Kangaskhan",
		itemUser: ["Kangaskhan"],
		onTakeItem(item, source) {
			if (item.megaEvolves === source.baseSpecies.baseSpecies) return false;
			return true;
		},
		num: 675,
		gen: 6,

	},
	kingsrock: {
		name: "King's Rock",
		spritenum: 236,
		fling: {
			basePower: 30,
			volatileStatus: 'flinch',
		},
		onModifyMovePriority: -1,
		onModifyMove(move) {
			if (move.category !== "Status") {
				if (!move.secondaries) move.secondaries = [];
				for (const secondary of move.secondaries) {
					if (secondary.volatileStatus === 'flinch') return;
				}
				move.secondaries.push({
					chance: 10,
					volatileStatus: 'flinch',
				});
			}
		},
		num: 221,
		gen: 2,
	},
	kommoniumz: {
		name: "Kommonium Z",
		spritenum: 690,
		onTakeItem: false,
		zMove: "Clangorous Soulblaze",
		zMoveFrom: "Clanging Scales",
		itemUser: ["Kommo-o", "Kommo-o-Totem"],
		num: 926,
		gen: 7,

	},
	laggingtail: {
		name: "Lagging Tail",
		spritenum: 237,
		fling: {
			basePower: 10,
		},
		onBasePowerPriority: 23,
		onBasePower(basePower, attacker, defender, move) {
			if (move.flags['tail']) {
				this.debug('Lagging Tail boost');
				return this.chainModify(1.25);
			}
		},
		num: 279,
		gen: 4,
	},
	lansatberry: {
		name: "Lansat Berry",
		spritenum: 238,
		isBerry: true,
		naturalGift: {
			basePower: 100,
			type: "Flying",
		},
		onUpdate(pokemon) {
			if (pokemon.hp <= pokemon.maxhp / 2 || (pokemon.hp <= pokemon.maxhp / 2 &&
					pokemon.hasAbility('gluttony') && pokemon.abilityState.gluttony)) {
				pokemon.eatItem();
			}
		},
		onEat(pokemon) {
			pokemon.addVolatile('focusenergy');
		},
		num: 206,
		gen: 3,
	},
	latiasite: {
		name: "Latiasite",
		spritenum: 629,
		megaStone: "Latias-Mega",
		megaEvolves: "Latias",
		itemUser: ["Latias"],
		onTakeItem(item, source) {
			if (item.megaEvolves === source.baseSpecies.baseSpecies) return false;
			return true;
		},
		num: 684,
		gen: 6,

	},
	latiosite: {
		name: "Latiosite",
		spritenum: 630,
		megaStone: "Latios-Mega",
		megaEvolves: "Latios",
		itemUser: ["Latios"],
		onTakeItem(item, source) {
			if (item.megaEvolves === source.baseSpecies.baseSpecies) return false;
			return true;
		},
		num: 685,
		gen: 6,

	},
	laxincense: {
		name: "Lax Incense",
		spritenum: 240,
		fling: {
			basePower: 10,
		},
		onSourceModifyDamage(damage, source, target, move) {
			return this.chainModify(0.9);
	},
		num: 255,
		gen: 3,

	},
	leafstone: {
		name: "Leaf Stone",
		spritenum: 241,
		fling: {
			basePower: 30,
		},
		num: 85,
		gen: 1,
	},
	leek: {
		name: "Leek",
		fling: {
			basePower: 60,
		},
		spritenum: 475,
		onModifyAtkPriority: 1,
		onModifyAtk(atk, pokemon) {
			if (pokemon.baseSpecies.name === 'Sirfetch\u2019d') {
				return this.chainModify(1.5);
			}
		},
		onModifyDefPriority: 1,
		onModifyDef(def, pokemon) {
			if (pokemon.baseSpecies.name === 'Sirfetch\u2019d') {
				return this.chainModify(1.5);
			}
		},
		itemUser: ["Sirfetch\u2019d"],
		num: 259,
		gen: 8,

	},
	leftovers: {
		name: "Leftovers",
		spritenum: 242,
		fling: {
			basePower: 10,
		},
		onResidualOrder: 5,
		onResidualSubOrder: 4,
		onResidual(pokemon) {
			this.heal(pokemon.baseMaxhp / 16);
		},
		num: 234,
		gen: 2,
	},
	leppaberry: {
		name: "Leppa Berry",
		spritenum: 244,
		isBerry: true,
		naturalGift: {
			basePower: 80,
			type: "Fighting",
		},
		onUpdate(pokemon) {
			if (!pokemon.hp) return;
			if (pokemon.moveSlots.some(move => move.pp === 0)) {
				pokemon.eatItem();
			}
		},
		onEat(pokemon) {
			const moveSlot = pokemon.moveSlots.find(move => move.pp === 0) ||
				pokemon.moveSlots.find(move => move.pp < move.maxpp);
			if (!moveSlot) return;
			moveSlot.pp += 10;
			if (moveSlot.pp > moveSlot.maxpp) moveSlot.pp = moveSlot.maxpp;
			this.add('-activate', pokemon, 'item: Leppa Berry', moveSlot.move, '[consumed]');
		},
		num: 154,
		gen: 3,
	},
	levelball: {
		name: "Level Ball",
		spritenum: 246,
		num: 493,
		gen: 2,
		isPokeball: true,
	},
	liechiberry: {
		name: "Liechi Berry",
		spritenum: 248,
		isBerry: true,
		naturalGift: {
			basePower: 100,
			type: "Grass",
		},
		onUpdate(pokemon) {
			if (pokemon.hp <= pokemon.maxhp / 2 || (pokemon.hp <= pokemon.maxhp / 2 &&
					pokemon.hasAbility('gluttony') && pokemon.abilityState.gluttony)) {
				pokemon.eatItem();
			}
		},
		onEat(pokemon) {
			this.boost({atk: 1});
		},
		num: 201,
		gen: 3,
	},
	lifeorb: {
		name: "Life Orb",
		spritenum: 249,
		fling: {
			basePower: 30,
		},
		onModifyDamage(damage, source, target, move) {
			return this.chainModify([5324, 4096]);
		},
		onAfterMoveSecondarySelf(source, target, move) {
			if (source && source !== target && move && move.category !== 'Status' && !source.forceSwitchFlag) {
				this.damage(source.baseMaxhp / 10, source, source, this.dex.items.get('lifeorb'));
			}
		},
		num: 270,
		gen: 4,
	},
	lightball: {
		name: "Light Ball",
		spritenum: 251,
		fling: {
			basePower: 30,
			status: 'par',
		},
		onModifyAtkPriority: 1,
		onModifyAtk(atk, pokemon) {
			if (pokemon.baseSpecies.baseSpecies === 'Pikachu') {
				return this.chainModify(2);
			}
		},
		onModifySpAPriority: 1,
		onModifySpA(spa, pokemon) {
			if (pokemon.baseSpecies.baseSpecies === 'Pikachu') {
				return this.chainModify(2);
			}
		},
		onResidualOrder: 28,
		onResidualSubOrder: 3,
		onResidual(pokemon) {
			pokemon.trySetStatus('par', pokemon);
		},
		itemUser: ["Pikachu", "Pikachu-Cosplay", "Pikachu-Rock-Star", "Pikachu-Belle", "Pikachu-Pop-Star", "Pikachu-PhD", "Pikachu-Libre", "Pikachu-Original", "Pikachu-Hoenn", "Pikachu-Sinnoh", "Pikachu-Unova", "Pikachu-Kalos", "Pikachu-Alola", "Pikachu-Partner", "Pikachu-Starter", "Pikachu-World"],
		num: 236,
		gen: 2,
	},
	lightclay: {
		name: "Light Clay",
		spritenum: 252,
		fling: {
			basePower: 30,
		},
		// implemented in the corresponding thing
		num: 269,
		gen: 4,
	},
	loadeddice: {
		name: "Loaded Dice",
		spritenum: 751,
		fling: {
			basePower: 30,
		},
		// partially implemented in sim/battle-actions.ts:BattleActions#hitStepMoveHitLoop
		onModifyMove(move) {
			if (move.multiaccuracy) {
				delete move.multiaccuracy;
			}
		},
		num: 1886,
		gen: 9,
	},
	lopunnite: {
		name: "Lopunnite",
		spritenum: 626,
		megaStone: "Lopunny-Mega",
		megaEvolves: "Lopunny",
		itemUser: ["Lopunny"],
		onTakeItem(item, source) {
			if (item.megaEvolves === source.baseSpecies.baseSpecies) return false;
			return true;
		},
		num: 768,
		gen: 6,

	},
	loveball: {
		name: "Love Ball",
		spritenum: 258,
		num: 496,
		gen: 2,
		isPokeball: true,
	},
	lovesweet: {
		name: "Love Sweet",
		spritenum: 705,
		fling: {
			basePower: 10,
		},
		num: 1110,
		gen: 8,
	},
	lucarionite: {
		name: "Lucarionite",
		spritenum: 594,
		megaStone: "Lucario-Mega",
		megaEvolves: "Lucario",
		itemUser: ["Lucario"],
		onTakeItem(item, source) {
			if (item.megaEvolves === source.baseSpecies.baseSpecies) return false;
			return true;
		},
		num: 673,
		gen: 6,

	},
	luckypunch: {
		name: "Lucky Punch",
		spritenum: 261,
		fling: {
			basePower: 40,
		},
		onModifyMove(move, pokemon) {
			if (move.flags?.punch) {
				move.willCrit = true;
			}
		},
		onModifyDamage(damage, source, target, move) {
			if (move.willCrit) {
				this.debug('Lucky Punch crit damage modifier');
				return this.chainModify([1.1, 1]);
			}
		},
		num: 256,
		gen: 2,
	},
	lumberry: {
		name: "Lum Berry",
		spritenum: 262,
		isBerry: true,
		naturalGift: {
			basePower: 80,
			type: "Flying",
		},
		onAfterSetStatusPriority: -1,
		onAfterSetStatus(status, pokemon) {
			pokemon.eatItem();
		},
		onUpdate(pokemon) {
			if (pokemon.status || pokemon.volatiles['confusion']) {
				pokemon.eatItem();
			}
		},
		onEat(pokemon) {
			pokemon.cureStatus();
			pokemon.removeVolatile('confusion');
		},
		num: 157,
		gen: 3,
	},
	luminousmoss: {
		name: "Luminous Moss",
		spritenum: 595,
		fling: {
			basePower: 30,
		},
		onAfterMove(pokemon, target, move) {
				if(target && pokemon !== target){
					if(move.type === 'Grass'){
						pokemon.useItem()
					}
				}
		},
		onFoeEffectiveness(typeMod, target, type, move) {
			if (target && (target.hasType('Water') || target.hasType('Flying')) && move.type === 'Grass'){
				return 1
			};
		},
		num: 648,
		gen: 6,
	},
	lunaliumz: {
		name: "Lunalium Z",
		spritenum: 686,
		onTakeItem: false,
		zMove: "Menacing Moonraze Maelstrom",
		zMoveFrom: "Moongeist Beam",
		itemUser: ["Lunala", "Necrozma-Dawn-Wings"],
		num: 922,
		gen: 7,

	},
	lureball: {
		name: "Lure Ball",
		spritenum: 264,
		num: 494,
		gen: 2,
		isPokeball: true,
	},
	lustrousglobe: {
		name: "Lustrous Globe",
		spritenum: 742,
		onBasePowerPriority: 15,
		onBasePower(basePower, user, target, move) {
			if (user.baseSpecies.num === 484 && (move.type === 'Water' || move.type === 'Dragon')) {
				return this.chainModify([4915, 4096]);
			}
		},
		onTakeItem(item, pokemon, source) {
			if (source?.baseSpecies.num === 484 || pokemon.baseSpecies.num === 484) {
				return false;
			}
			return true;
		},
		forcedForme: "Palkia-Origin",
		itemUser: ["Palkia-Origin"],
		num: 1778,
		gen: 8,
	},
	lustrousorb: {
		name: "Lustrous Orb",
		spritenum: 265,
		fling: {
			basePower: 60,
		},
		onBasePowerPriority: 15,
		onBasePower(basePower, user, target, move) {
			if (user.baseSpecies.num === 484 && (move.type === 'Water' || move.type === 'Dragon')) {
				return this.chainModify([4915, 4096]);
			}
		},
		itemUser: ["Palkia"],
		num: 136,
		gen: 4,
	},
	luxuryball: {
		name: "Luxury Ball",
		spritenum: 266,
		num: 11,
		gen: 3,
		isPokeball: true,
	},
	lycaniumz: {
		name: "Lycanium Z",
		spritenum: 689,
		onTakeItem: false,
		zMove: "Splintered Stormshards",
		zMoveFrom: "Stone Edge",
		itemUser: ["Lycanroc", "Lycanroc-Midnight", "Lycanroc-Dusk"],
		num: 925,
		gen: 7,

	},
	machobrace: {
		name: "Macho Brace",
		spritenum: 269,
		ignoreKlutz: true,
		fling: {
			basePower: 60,
		},
		onModifySpe(spe) {
			return this.chainModify(0.5);
		},
		num: 215,
		gen: 3,

	},
	magmarizer: {
		name: "Magmarizer",
		spritenum: 272,
		fling: {
			basePower: 80,
		},
		num: 323,
		gen: 4,
	},
	magnet: {
		name: "Magnet",
		spritenum: 273,
		fling: {
			basePower: 30,
		},
		onBasePowerPriority: 15,
		onBasePower(basePower, user, target, move) {
			if (move.type === 'Electric') {
				return this.chainModify([5120, 4096]);
			}
		},
		num: 242,
		gen: 2,
	},
	magoberry: {
		name: "Mago Berry",
		spritenum: 274,
		isBerry: true,
		naturalGift: {
			basePower: 80,
			type: "Ghost",
		},
		onUpdate(pokemon) {
			if (pokemon.hp <= pokemon.maxhp / 4 || (pokemon.hp <= pokemon.maxhp / 2 &&
					pokemon.hasAbility('gluttony') && pokemon.abilityState.gluttony)) {
				pokemon.eatItem();
			}
		},
		onTryEatItem(item, pokemon) {
			if (!this.runEvent('TryHeal', pokemon, null, this.effect, pokemon.baseMaxhp / 3)) return false;
		},
		onEat(pokemon) {
			this.heal(pokemon.baseMaxhp / 3);
			if (pokemon.getNature().minus === 'spe') {
				pokemon.addVolatile('confusion');
			}
		},
		num: 161,
		gen: 3,
	},
	magostberry: {
		name: "Magost Berry",
		spritenum: 275,
		isBerry: true,
		naturalGift: {
			basePower: 90,
			type: "Rock",
		},
		onEat: false,
		num: 176,
		gen: 3,

	},
	mail: {
		name: "Mail",
		spritenum: 403,
		onTakeItem(item, source) {
			if (!this.activeMove) return false;
			if (this.activeMove.id !== 'knockoff' && this.activeMove.id !== 'thief' && this.activeMove.id !== 'covet') return false;
		},
		num: 137,
		gen: 2,

	},
	maliciousarmor: {
		name: "Malicious Armor",
		spritenum: 744,
		fling: {
			basePower: 30,
		},
		num: 1861,
		gen: 9,
	},
	manectite: {
		name: "Manectite",
		spritenum: 596,
		megaStone: "Manectric-Mega",
		megaEvolves: "Manectric",
		itemUser: ["Manectric"],
		onTakeItem(item, source) {
			if (item.megaEvolves === source.baseSpecies.baseSpecies) return false;
			return true;
		},
		num: 682,
		gen: 6,

	},
	marangaberry: {
		name: "Maranga Berry",
		spritenum: 597,
		isBerry: true,
		naturalGift: {
			basePower: 100,
			type: "Dark",
		},
		onFoeBeforeMove(source, target, move) {
			if (move.category === 'Special' && target.eatItem()) {
				if (move.id === 'present' && move.heal) return;
			}
		},
		onAfterMoveSecondary(target, source, move) {
			if (move.category === 'Special' && target.eatItem()) {
				if (move.id === 'present' && move.heal) return;

			}
		},
		onEat(pokemon) {
			this.boost({spd: 2});
		},
		num: 688,
		gen: 6,
	},
	marshadiumz: {
		name: "Marshadium Z",
		spritenum: 654,
		onTakeItem: false,
		zMove: "Soul-Stealing 7-Star Strike",
		zMoveFrom: "Spectral Thief",
		itemUser: ["Marshadow"],
		num: 802,
		gen: 7,

	},
	masterball: {
		name: "Master Ball",
		spritenum: 276,
		num: 1,
		gen: 1,
		isPokeball: true,
	},
	masterpieceteacup: {
		name: "Masterpiece Teacup",
		spritenum: 757,
		fling: {
			basePower: 80,
		},
		num: 2404,
		gen: 9,
	},
	mawilite: {
		name: "Mawilite",
		spritenum: 598,
		megaStone: "Mawile-Mega",
		megaEvolves: "Mawile",
		itemUser: ["Mawile"],
		onTakeItem(item, source) {
			if (item.megaEvolves === source.baseSpecies.baseSpecies) return false;
			return true;
		},
		num: 681,
		gen: 6,

	},
	meadowplate: {
		name: "Meadow Plate",
		spritenum: 282,
		onPlate: 'Grass',
		onBasePowerPriority: 15,
		onBasePower(basePower, user, target, move) {
			if (move.type === 'Grass') {
				return this.chainModify([4915, 4096]);
			}
		},
		onTakeItem(item, pokemon, source) {
			if ((source && source.baseSpecies.num === 493) || pokemon.baseSpecies.num === 493) {
				return false;
			}
			return true;
		},
		forcedForme: "Arceus-Grass",
		num: 301,
		gen: 4,
	},
	medichamite: {
		name: "Medichamite",
		spritenum: 599,
		megaStone: "Medicham-Mega",
		megaEvolves: "Medicham",
		itemUser: ["Medicham"],
		onTakeItem(item, source) {
			if (item.megaEvolves === source.baseSpecies.baseSpecies) return false;
			return true;
		},
		num: 665,
		gen: 6,

	},
	mentalherb: {
		name: "Mental Herb",
		spritenum: 285,
		fling: {
			basePower: 10,
			effect(pokemon) {
				const conditions = ['attract', 'taunt', 'encore', 'torment', 'disable', 'healblock'];
				for (const firstCondition of conditions) {
					if (pokemon.volatiles[firstCondition]) {
						for (const secondCondition of conditions) {
							pokemon.removeVolatile(secondCondition);
							if (firstCondition === 'attract' && secondCondition === 'attract') {
								this.add('-end', pokemon, 'move: Attract', '[from] item: Mental Herb');
							}
						}
						return;
					}
				}
			},
		},
		onUpdate(pokemon) {
			const conditions = ['attract', 'taunt', 'encore', 'torment', 'disable', 'healblock'];
			for (const firstCondition of conditions) {
				if (pokemon.volatiles[firstCondition]) {
					if (!pokemon.useItem()) return;
					for (const secondCondition of conditions) {
						pokemon.removeVolatile(secondCondition);
						if (firstCondition === 'attract' && secondCondition === 'attract') {
							this.add('-end', pokemon, 'move: Attract', '[from] item: Mental Herb');
						}
					}
					return;
				}
			}
		},
		num: 219,
		gen: 3,
	},
	metagrossite: {
		name: "Metagrossite",
		spritenum: 618,
		megaStone: "Metagross-Mega",
		megaEvolves: "Metagross",
		itemUser: ["Metagross"],
		onTakeItem(item, source) {
			if (item.megaEvolves === source.baseSpecies.baseSpecies) return false;
			return true;
		},
		num: 758,
		gen: 6,

	},
	metalalloy: {
		name: "Metal Alloy",
		spritenum: 761,
		num: 2482,
		gen: 9,
	},
	metalcoat: {
		name: "Metal Coat",
		spritenum: 286,
		fling: {
			basePower: 30,
		},
		onBasePowerPriority: 15,
		onBasePower(basePower, user, target, move) {
			if (move.type === 'Steel') {
				return this.chainModify([5120, 4096]);
			}
		},
		num: 233,
		gen: 2,
	},
	metalpowder: {
		name: "Metal Powder",
		fling: {
			basePower: 10,
		},
		spritenum: 287,
		onModifyDefPriority: 2,
		onModifyDef(def, pokemon) {
			if (pokemon.species.name === 'Ditto' && !pokemon.transformed) {
				return this.chainModify(2);
			} else if (pokemon.baseSpecies.name === 'Ditto' && pokemon.transformed){
				return this.chainModify(1.2);
			}
		},
		onModifySpD(spd, pokemon) {
			if (pokemon.species.name === 'Ditto' && !pokemon.transformed) {
				return this.chainModify(2);
			} else if (pokemon.baseSpecies.name === 'Ditto' && pokemon.transformed){
				return this.chainModify(1.2);
			}
		},
		itemUser: ["Ditto"],
		num: 257,
		gen: 2,

	},
	metronome: {
		name: "Metronome",
		spritenum: 289,
		fling: {
			basePower: 30,
		},
		onStart(pokemon) {
			pokemon.addVolatile('metronome');
		},
		onEnd(target) {
			 target.removeVolatile('metronome');
		},
		onResidual(pokemon) {
			if (pokemon.volatiles['metronome']) {
				pokemon.volatiles['metronome'].turns++;
			}
			if (pokemon.volatiles['metronome']?.turns >= 4) {
				this.boost({spe: 1}, pokemon)
				pokemon.volatiles['metronome'].turns = 0;
			}
		},
		condition: {
			onStart() {
				this.effectState.turns = 0;
			},
		},
		num: 277,
		gen: 4,
	},
	mewniumz: {
		name: "Mewnium Z",
		spritenum: 658,
		onTakeItem: false,
		zMove: "Genesis Supernova",
		zMoveFrom: "Psychic",
		itemUser: ["Mew"],
		num: 806,
		gen: 7,

	},
	mewtwonitex: {
		name: "Mewtwonite X",
		spritenum: 600,
		megaStone: "Mewtwo-Mega-X",
		megaEvolves: "Mewtwo",
		itemUser: ["Mewtwo"],
		onTakeItem(item, source) {
			if (item.megaEvolves === source.baseSpecies.baseSpecies) return false;
			return true;
		},
		num: 662,
		gen: 6,

	},
	mewtwonitey: {
		name: "Mewtwonite Y",
		spritenum: 601,
		megaStone: "Mewtwo-Mega-Y",
		megaEvolves: "Mewtwo",
		itemUser: ["Mewtwo"],
		onTakeItem(item, source) {
			if (item.megaEvolves === source.baseSpecies.baseSpecies) return false;
			return true;
		},
		num: 663,
		gen: 6,

	},
	micleberry: {
		name: "Micle Berry",
		spritenum: 290,
		isBerry: true,
		naturalGift: {
			basePower: 100,
			type: "Rock",
		},
		onResidual(pokemon) {
			if (pokemon.hp <= pokemon.maxhp / 4 || (pokemon.hp <= pokemon.maxhp / 2 &&
					pokemon.hasAbility('gluttony') && pokemon.abilityState.gluttony)) {
				pokemon.eatItem();
			}
		},
		onEat(pokemon) {
			pokemon.addVolatile('micleberry');
		},
		condition: {
			duration: 2,
			onSourceAccuracy(accuracy, target, source, move) {
				if (!move.ohko) {
					this.add('-enditem', source, 'Micle Berry');
					source.removeVolatile('micleberry');
					if (typeof accuracy === 'number') {
						return true;
					}
				}
			},
		},
		num: 209,
		gen: 4,
	},
	mimikiumz: {
		name: "Mimikium Z",
		spritenum: 688,
		onTakeItem: false,
		zMove: "Let's Snuggle Forever",
		zMoveFrom: "Play Rough",
		itemUser: ["Mimikyu", "Mimikyu-Busted", "Mimikyu-Totem", "Mimikyu-Busted-Totem"],
		num: 924,

		gen: 7,
	},
	mindplate: {
		name: "Mind Plate",
		spritenum: 291,
		onPlate: 'Psychic',
		onBasePowerPriority: 15,
		onBasePower(basePower, user, target, move) {
			if (move.type === 'Psychic') {
				return this.chainModify([4915, 4096]);
			}
		},
		onTakeItem(item, pokemon, source) {
			if ((source && source.baseSpecies.num === 493) || pokemon.baseSpecies.num === 493) {
				return false;
			}
			return true;
		},
		forcedForme: "Arceus-Psychic",
		num: 307,
		gen: 4,
	},
	miracleseed: {
		name: "Miracle Seed",
		fling: {
			basePower: 30,
		},
		spritenum: 292,
		onBasePowerPriority: 15,
		onBasePower(basePower, user, target, move) {
			if (move.type === 'Grass') {
				return this.chainModify([5120, 4096]);
			}
		},
		num: 239,
		gen: 2,
	},
	mirrorherb: {
		name: "Mirror Herb",
		spritenum: 748,
		fling: {
			basePower: 30,
		},
		onFoeAfterBoost(boost, target, source, effect) {
			if (effect?.name === 'Opportunist' || effect?.name === 'Mirror Herb') return;
			const boostPlus: SparseBoostsTable = {};
			let statsRaised = false;
			let i: BoostID;
			for (i in boost) {
				if (boost[i]! > 0) {
					boostPlus[i] = boost[i];
					statsRaised = true;
				}
			}
			if (!statsRaised) return;
			const pokemon: Pokemon = this.effectState.target;
			pokemon.useItem();
			this.boost(boostPlus, pokemon);
		},
		num: 1883,
		gen: 9,
	},
	mistyseed: {
		name: "Misty Seed",
		spritenum: 666,
		fling: {
			basePower: 10,
		},
		onStart(pokemon) {
			if (!pokemon.ignoringItem() && this.field.isTerrain('mistyterrain')) {
				pokemon.useItem();
				pokemon.addVolatile('mistyseed')
			}
		},
		onTerrainChange(pokemon) {
			if (this.field.isTerrain('mistyterrain')) {
				pokemon.useItem();
				pokemon.addVolatile('mistyseed')
			}
		},
		boosts: {
			spd: 1,
		},
		condition: {
			duration: 2,
			noCopy: true, // doesn't get copied by Baton Pass
			onStart(target) {
				this.add('-start', target, 'item: Misty Seed');
			},
			onModifyAtkPriority: 5,
			onModifyAtk(atk, attacker, defender, move) {
					this.debug('Misty Seed boost');
					return this.chainModify(1.5);

			},
			onModifySpAPriority: 5,
			onModifySpA(atk, attacker, defender, move) {
					this.debug('Misty Seed boost');
					return this.chainModify(1.5);

			},
			onEnd(target) {
				this.add('-end', target, 'item: Misty Seed', '[silent]');
			},
		},
		num: 883,
		gen: 7,
	},
	moonball: {
		name: "Moon Ball",
		spritenum: 294,
		num: 498,
		gen: 2,
		isPokeball: true,
	},
	moonstone: {
		name: "Moon Stone",
		spritenum: 295,
		fling: {
			basePower: 30,
		},
		num: 81,
		gen: 1,
	},
	muscleband: {
		name: "Muscle Band",
		spritenum: 297,
		fling: {
			basePower: 10,
		},
		onStart(pokemon) {
			pokemon.addVolatile('muscleband');
		},
		onEnd(target) {
			 target.removeVolatile('muscleband');
		},
		onBeforeMove(pokemon, target, move) {
			if (pokemon.volatiles['muscleband'] && move.category === 'Physical') {
				pokemon.volatiles['muscleband'].turns++;
			}
			if (pokemon.volatiles['muscleband']?.turns >= 3) {
				this.boost({atk: 1}, pokemon)
				pokemon.volatiles['muscleband'].turns = 0;
			}
		},
		condition: {
			onStart() {
				this.effectState.turns = 0;
			},
		},
		num: 266,
		gen: 4,
	},
	mysticwater: {
		name: "Mystic Water",
		spritenum: 300,
		fling: {
			basePower: 30,
		},
		onBasePowerPriority: 15,
		onBasePower(basePower, user, target, move) {
			if (move.type === 'Water') {
				return this.chainModify([5120, 4096]);
			}
		},
		num: 243,
		gen: 2,
	},
	nanabberry: {
		name: "Nanab Berry",
		spritenum: 302,
		isBerry: true,
		naturalGift: {
			basePower: 90,
			type: "Water",
		},
		onEat: false,
		num: 166,
		gen: 3,

	},
	nestball: {
		name: "Nest Ball",
		spritenum: 303,
		num: 8,
		gen: 3,
		isPokeball: true,
	},
	netball: {
		name: "Net Ball",
		spritenum: 304,
		num: 6,
		gen: 3,
		isPokeball: true,
	},
	nevermeltice: {
		name: "Never-Melt Ice",
		spritenum: 305,
		fling: {
			basePower: 30,
		},
		onBasePowerPriority: 15,
		onBasePower(basePower, user, target, move) {
			if (move.type === 'Ice') {
				return this.chainModify([5120, 4096]);
			}
		},
		num: 246,
		gen: 2,
	},
	nomelberry: {
		name: "Nomel Berry",
		spritenum: 306,
		isBerry: true,
		naturalGift: {
			basePower: 90,
			type: "Dragon",
		},
		onEat: false,
		num: 178,
		gen: 3,

	},
	normalgem: {
		name: "Normal Gem",
		spritenum: 307,
		isGem: true,
		onSourceTryPrimaryHit(target, source, move) {
			if (target === source || move.category === 'Status' || move.flags['pledgecombo']) return;
			if (move.type === 'Normal' && source.useItem()) {
				source.addVolatile('gem');
			}
		},
		num: 564,
		gen: 5,
	},
	normaliumz: {
		name: "Normalium Z",
		spritenum: 631,
		onTakeItem: false,
		zMove: true,
		zMoveType: "Normal",
		num: 776,
		gen: 7,

	},
	occaberry: {
		name: "Occa Berry",
		spritenum: 311,
		isBerry: true,
		naturalGift: {
			basePower: 80,
			type: "Fire",
		},
		onSourceModifyDamage(damage, source, target, move) {
			if (move.type === 'Fire' && target.getMoveHitData(move).typeMod > 0) {
				const hitSub = target.volatiles['substitute'] && !move.flags['bypasssub'] && !(move.infiltrates && this.gen >= 6);
				if (hitSub) return;

				if (target.eatItem()) {
					this.debug('-50% reduction');
					this.add('-enditem', target, this.effect, '[weaken]');
					return this.chainModify(0.5);
				}
			}
		},
		onEat() { },
		num: 184,
		gen: 4,
	},
	oddincense: {
		name: "Odd Incense",
		spritenum: 312,
		fling: {
			basePower: 10,
		},
		onDamagingHit(damage, target, source, move) {
			this.field.setTerrain('psychicterrain');
			target.useItem()
		},
		num: 314,
		gen: 4,

	},
	oldamber: {
		name: "Old Amber",
		spritenum: 314,
		fling: {
			basePower: 100,
		},
		num: 103,
		gen: 3,

	},
	oranberry: {
		name: "Oran Berry",
		spritenum: 319,
		isBerry: true,
		naturalGift: {
			basePower: 80,
			type: "Poison",
		},
		onUpdate(pokemon) {
			if (pokemon.hp <= pokemon.maxhp / 2) {
				pokemon.eatItem();
			}
		},
		onTryEatItem(item, pokemon) {
			if (!this.runEvent('TryHeal', pokemon, null, this.effect, 10)) return false;
		},
		onEat(pokemon) {
			this.heal(10);
		},
		num: 155,
		gen: 3,
	},
	ovalstone: {
		name: "Oval Stone",
		spritenum: 321,
		fling: {
			basePower: 80,
		},
		num: 110,
		gen: 4,
	},
	pamtreberry: {
		name: "Pamtre Berry",
		spritenum: 323,
		isBerry: true,
		naturalGift: {
			basePower: 90,
			type: "Steel",
		},
		onEat: false,
		num: 180,
		gen: 3,

	},
	parkball: {
		name: "Park Ball",
		spritenum: 325,
		num: 500,
		gen: 4,
		isPokeball: true,
		isNonstandard: "Unobtainable",
	},
	passhoberry: {
		name: "Passho Berry",
		spritenum: 329,
		isBerry: true,
		naturalGift: {
			basePower: 80,
			type: "Water",
		},
		onSourceModifyDamage(damage, source, target, move) {
			if (move.type === 'Water' && target.getMoveHitData(move).typeMod > 0) {
				const hitSub = target.volatiles['substitute'] && !move.flags['bypasssub'] && !(move.infiltrates && this.gen >= 6);
				if (hitSub) return;

				if (target.eatItem()) {
					this.debug('-50% reduction');
					this.add('-enditem', target, this.effect, '[weaken]');
					return this.chainModify(0.5);
				}
			}
		},
		onEat() { },
		num: 185,
		gen: 4,
	},
	payapaberry: {
		name: "Payapa Berry",
		spritenum: 330,
		isBerry: true,
		naturalGift: {
			basePower: 80,
			type: "Psychic",
		},
		onSourceModifyDamage(damage, source, target, move) {
			if (move.type === 'Psychic' && target.getMoveHitData(move).typeMod > 0) {
				const hitSub = target.volatiles['substitute'] && !move.flags['bypasssub'] && !(move.infiltrates && this.gen >= 6);
				if (hitSub) return;

				if (target.eatItem()) {
					this.debug('-50% reduction');
					this.add('-enditem', target, this.effect, '[weaken]');
					return this.chainModify(0.5);
				}
			}
		},
		onEat() { },
		num: 193,
		gen: 4,
	},
	pechaberry: {
		name: "Pecha Berry",
		spritenum: 333,
		isBerry: true,
		naturalGift: {
			basePower: 80,
			type: "Electric",
		},
		onUpdate(pokemon) {
			if (pokemon.status === 'psn' || pokemon.status === 'tox') {
				pokemon.eatItem();
			}
		},
		onEat(pokemon) {
			if (pokemon.status === 'psn' || pokemon.status === 'tox') {
				pokemon.cureStatus();
			}
		},
		num: 151,
		gen: 3,
	},
	persimberry: {
		name: "Persim Berry",
		spritenum: 334,
		isBerry: true,
		naturalGift: {
			basePower: 80,
			type: "Ground",
		},
		onUpdate(pokemon) {
			if (pokemon.volatiles['confusion']) {
				pokemon.eatItem();
			}
		},
		onEat(pokemon) {
			pokemon.removeVolatile('confusion');
		},
		num: 156,
		gen: 3,
	},
	petayaberry: {
		name: "Petaya Berry",
		spritenum: 335,
		isBerry: true,
		naturalGift: {
			basePower: 100,
			type: "Poison",
		},
		onUpdate(pokemon) {
			if (pokemon.hp <= pokemon.maxhp / 2 || (pokemon.hp <= pokemon.maxhp / 2 &&
					pokemon.hasAbility('gluttony') && pokemon.abilityState.gluttony)) {
				pokemon.eatItem();
			}
		},
		onEat(pokemon) {
			this.boost({spa: 1});
		},
		num: 204,
		gen: 3,
	},
	pidgeotite: {
		name: "Pidgeotite",
		spritenum: 622,
		megaStone: "Pidgeot-Mega",
		megaEvolves: "Pidgeot",
		itemUser: ["Pidgeot"],
		onTakeItem(item, source) {
			if (item.megaEvolves === source.baseSpecies.baseSpecies) return false;
			return true;
		},
		num: 762,
		gen: 6,

	},
	pikaniumz: {
		name: "Pikanium Z",
		spritenum: 649,
		onTakeItem: false,
		zMove: "Catastropika",
		zMoveFrom: "Volt Tackle",
		itemUser: ["Pikachu"],
		num: 794,
		gen: 7,

	},
	pikashuniumz: {
		name: "Pikashunium Z",
		spritenum: 659,
		onTakeItem: false,
		zMove: "10,000,000 Volt Thunderbolt",
		zMoveFrom: "Thunderbolt",
		itemUser: ["Pikachu-Original", "Pikachu-Hoenn", "Pikachu-Sinnoh", "Pikachu-Unova", "Pikachu-Kalos", "Pikachu-Alola", "Pikachu-Partner"],
		num: 836,

		gen: 7,
	},
	pinapberry: {
		name: "Pinap Berry",
		spritenum: 337,
		isBerry: true,
		naturalGift: {
			basePower: 90,
			type: "Grass",
		},
		onEat: false,
		num: 168,
		gen: 3,

	},
	pinsirite: {
		name: "Pinsirite",
		spritenum: 602,
		megaStone: "Pinsir-Mega",
		megaEvolves: "Pinsir",
		itemUser: ["Pinsir"],
		onTakeItem(item, source) {
			if (item.megaEvolves === source.baseSpecies.baseSpecies) return false;
			return true;
		},
		num: 671,
		gen: 6,

	},
	pixieplate: {
		name: "Pixie Plate",
		spritenum: 610,
		onPlate: 'Fairy',
		onBasePowerPriority: 15,
		onBasePower(basePower, user, target, move) {
			if (move && move.type === 'Fairy') {
				return this.chainModify([4915, 4096]);
			}
		},
		onTakeItem(item, pokemon, source) {
			if ((source && source.baseSpecies.num === 493) || pokemon.baseSpecies.num === 493) {
				return false;
			}
			return true;
		},
		forcedForme: "Arceus-Fairy",
		num: 644,
		gen: 6,
	},
	plumefossil: {
		name: "Plume Fossil",
		spritenum: 339,
		fling: {
			basePower: 100,
		},
		num: 573,
		gen: 5,

	},
	poisonbarb: {
		name: "Poison Barb",
		spritenum: 343,
		fling: {
			basePower: 70,
			status: 'psn',
		},
		onBasePowerPriority: 15,
		onBasePower(basePower, user, target, move) {
			if (move.type === 'Poison') {
				return this.chainModify([5120, 4096]);
			}
		},
		num: 245,
		gen: 2,
	},
	poisongem: {
		name: "Poison Gem",
		spritenum: 344,
		isGem: true,
		onSourceTryPrimaryHit(target, source, move) {
			if (target === source || move.category === 'Status') return;
			if (move.type === 'Poison' && source.useItem()) {
				source.addVolatile('gem');
			}
		},
		num: 554,
		gen: 5,

	},
	poisonmemory: {
		name: "Poison Memory",
		spritenum: 670,
		onMemory: 'Poison',
		onTakeItem(item, pokemon, source) {
			if ((source && source.baseSpecies.num === 773) || pokemon.baseSpecies.num === 773) {
				return false;
			}
			return true;
		},
		onBasePowerPriority: 15,
		onBasePower(basePower, user, target, move) {
			if (move.type === 'Poison' && user.baseSpecies.num === 773) {
				return this.chainModify([5120, 4096]);
			}
		},
		forcedForme: "Silvally-Poison",
		itemUser: ["Silvally-Poison"],
		num: 906,
		gen: 7,

	},
	poisoniumz: {
		name: "Poisonium Z",
		spritenum: 638,
		onPlate: 'Poison',
		onTakeItem: false,
		zMove: true,
		zMoveType: "Poison",
		forcedForme: "Arceus-Poison",
		num: 783,
		gen: 7,

	},
	pokeball: {
		name: "Poke Ball",
		spritenum: 345,
		num: 4,
		gen: 1,
		isPokeball: true,
	},
	pomegberry: {
		name: "Pomeg Berry",
		spritenum: 351,
		isBerry: true,
		naturalGift: {
			basePower: 90,
			type: "Ice",
		},
		onEat: false,
		num: 169,
		gen: 3,
	},
	poweranklet: {
		name: "Power Anklet",
		spritenum: 354,
		ignoreKlutz: true,
		fling: {
			basePower: 70,
		},
		onModifySpe(spe) {
			return this.chainModify(0.5);
		},
		num: 293,
		gen: 4,
	},
	powerband: {
		name: "Power Band",
		spritenum: 355,
		ignoreKlutz: true,
		fling: {
			basePower: 70,
		},
		onModifySpe(spe) {
			return this.chainModify(0.5);
		},
		num: 292,
		gen: 4,
	},
	powerbelt: {
		name: "Power Belt",
		spritenum: 356,
		ignoreKlutz: true,
		fling: {
			basePower: 70,
		},
		onModifySpe(spe) {
			return this.chainModify(0.5);
		},
		num: 290,
		gen: 4,
	},
	powerbracer: {
		name: "Power Bracer",
		spritenum: 357,
		ignoreKlutz: true,
		fling: {
			basePower: 70,
		},
		onModifySpe(spe) {
			return this.chainModify(0.5);
		},
		num: 289,
		gen: 4,
	},
	powerherb: {
		onChargeMove(pokemon, target, move) {
			if (pokemon.useItem()) {
				this.debug('power herb - remove charge turn for ' + move.id);
				this.attrLastMove('[still]');
				this.addMove('-anim', pokemon, move.name, target);
				return false; // skip charge turn
			}
		},
		name: "Power Herb",
		spritenum: 358,
		fling: {
			basePower: 10,
		},
		num: 271,
		gen: 4,
	},
	powerlens: {
		name: "Power Lens",
		spritenum: 359,
		ignoreKlutz: true,
		fling: {
			basePower: 70,
		},
		onModifySpe(spe) {
			return this.chainModify(0.5);
		},
		num: 291,
		gen: 4,
	},
	powerweight: {
		name: "Power Weight",
		spritenum: 360,
		ignoreKlutz: true,
		fling: {
			basePower: 70,
		},
		onModifySpe(spe) {
			return this.chainModify(0.5);
		},
		num: 294,
		gen: 4,
	},
	premierball: {
		name: "Premier Ball",
		spritenum: 363,
		num: 12,
		gen: 3,
		isPokeball: true,
	},
	primariumz: {
		name: "Primarium Z",
		spritenum: 652,
		onTakeItem: false,
		zMove: "Oceanic Operetta",
		zMoveFrom: "Sparkling Aria",
		itemUser: ["Primarina"],
		num: 800,
		gen: 7,

	},
	prismscale: {
		name: "Prism Scale",
		spritenum: 365,
		fling: {
			basePower: 30,
		},
		num: 537,
		gen: 5,
	},
	protectivepads: {
		name: "Protective Pads",
		spritenum: 663,
		fling: {
			basePower: 30,
		},
		onBasePowerPriority: 23,
		onBasePower(basePower, attacker, defender, move) {
			if (move.flags['punch']) {
				this.debug('Protective Pads boost');
				return this.chainModify(1.1);
			}
		},
		// protective effect handled in Battle#checkMoveMakesContact
		num: 880,
		gen: 7,
	},
	protector: {
		name: "Protector",
		spritenum: 367,
		fling: {
			basePower: 80,
		},
		num: 321,
		gen: 4,
	},
	psychicgem: {
		name: "Psychic Gem",
		spritenum: 369,
		isGem: true,
		onSourceTryPrimaryHit(target, source, move) {
			if (target === source || move.category === 'Status') return;
			if (move.type === 'Psychic' && source.useItem()) {
				source.addVolatile('gem');
			}
		},
		num: 557,
		gen: 5,

	},
	psychicmemory: {
		name: "Psychic Memory",
		spritenum: 680,
		onMemory: 'Psychic',
		onTakeItem(item, pokemon, source) {
			if ((source && source.baseSpecies.num === 773) || pokemon.baseSpecies.num === 773) {
				return false;
			}
			return true;
		},
		onBasePowerPriority: 15,
		onBasePower(basePower, user, target, move) {
			if (move.type === 'Psychic' && user.baseSpecies.num === 773) {
				return this.chainModify([5120, 4096]);
			}
		},
		forcedForme: "Silvally-Psychic",
		itemUser: ["Silvally-Psychic"],
		num: 916,
		gen: 7,

	},
	psychicseed: {
		name: "Psychic Seed",
		spritenum: 665,
		fling: {
			basePower: 10,
		},
		onStart(pokemon) {
			if (!pokemon.ignoringItem() && this.field.isTerrain('psychicterrain')) {
				pokemon.useItem();
				pokemon.addVolatile('psychicseed')
			}
		},
		onTerrainChange(pokemon) {
			if (this.field.isTerrain('psychicterrain')) {
				pokemon.useItem();
				pokemon.addVolatile('psychicseed')
			}
		},
		boosts: {
			spd: 1,
		},
		condition: {
			duration: 2,
			noCopy: true, // doesn't get copied by Baton Pass
			onStart(target) {
				this.add('-start', target, 'item: Psychic Seed');
			},
			onModifyAtkPriority: 5,
			onModifyAtk(atk, attacker, defender, move) {
					this.debug('Psychic Seed boost');
					return this.chainModify(1.5);

			},
			onModifySpAPriority: 5,
			onModifySpA(atk, attacker, defender, move) {
					this.debug('Psychic Seed boost');
					return this.chainModify(1.5);

			},
			onEnd(target) {
				this.add('-end', target, 'item: Psychic Seed', '[silent]');
			},
		},
		num: 882,
		gen: 7,
	},
	psychiumz: {
		name: "Psychium Z",
		spritenum: 641,
		onPlate: 'Psychic',
		onTakeItem: false,
		zMove: true,
		zMoveType: "Psychic",
		forcedForme: "Arceus-Psychic",
		num: 786,
		gen: 7,

	},
	punchingglove: {
		name: "Punching Glove",
		spritenum: 749,
		fling: {
			basePower: 30,
		},
		onBasePowerPriority: 23,
		onBasePower(basePower, attacker, defender, move) {
			if (move.flags['punch']) {
				this.debug('Punching Glove boost');
				return this.chainModify(1.25);
			}
		},
		num: 1884,
		gen: 9,
	},
	qualotberry: {
		name: "Qualot Berry",
		spritenum: 371,
		isBerry: true,
		naturalGift: {
			basePower: 90,
			type: "Poison",
		},
		onEat: false,
		num: 171,
		gen: 3,
	},
	quickball: {
		name: "Quick Ball",
		spritenum: 372,
		num: 15,
		gen: 4,
		isPokeball: true,
	},
	quickclaw: {
		onModifySpe(spe, pokemon) {
			if (pokemon.volatiles['dynamax']) return;
			return this.chainModify(1.1);
		},
		name: "Quick Claw",
		spritenum: 373,
		fling: {
			basePower: 80,
		},
		num: 217,
		gen: 2,
	},
	quickpowder: {
		name: "Quick Powder",
		spritenum: 374,
		fling: {
			basePower: 10,
		},
		onModifySpe(spe, pokemon) {
			if (pokemon.species.name === 'Ditto' && !pokemon.transformed) {
				return this.chainModify(2);
			} else if (pokemon.baseSpecies.name === 'Ditto' && pokemon.transformed){
				return this.chainModify(1.2);
			}
		},
		itemUser: ["Ditto"],
		num: 274,
		gen: 4,

	},
	rabutaberry: {
		name: "Rabuta Berry",
		spritenum: 375,
		isBerry: true,
		naturalGift: {
			basePower: 90,
			type: "Ghost",
		},
		onEat: false,
		num: 177,
		gen: 3,

	},
	rarebone: {
		name: "Rare Bone",
		spritenum: 379,
		fling: {
			basePower: 100,
		},
		num: 106,
		gen: 4,
	},
	rawstberry: {
		name: "Rawst Berry",
		spritenum: 381,
		isBerry: true,
		naturalGift: {
			basePower: 80,
			type: "Grass",
		},
		onUpdate(pokemon) {
			if (pokemon.status === 'brn') {
				pokemon.eatItem();
			}
		},
		onEat(pokemon) {
			if (pokemon.status === 'brn') {
				pokemon.cureStatus();
			}
		},
		num: 152,
		gen: 3,
	},
	razorclaw: {
		name: "Razor Claw",
		spritenum: 382,
		fling: {
			basePower: 80,
		},
		onModifyCritRatio(critRatio) {
			return critRatio + 2;
		},
		num: 326,
		gen: 4,
	},
	razorfang: {
		name: "Razor Fang",
		spritenum: 383,
		fling: {
			basePower: 30,
			volatileStatus: 'flinch',
		},
		onBasePowerPriority: 23,
		onBasePower(basePower, attacker, defender, move) {
			if (move.flags['bite']) {
				this.debug('Razor Fang boost');
				return this.chainModify(1.25);
			}
		},
		num: 327,
		gen: 4,
	},
	razzberry: {
		name: "Razz Berry",
		spritenum: 384,
		isBerry: true,
		naturalGift: {
			basePower: 80,
			type: "Steel",
		},
		onEat: false,
		num: 164,
		gen: 3,

	},
	reapercloth: {
		name: "Reaper Cloth",
		spritenum: 385,
		fling: {
			basePower: 10,
		},
		num: 325,
		gen: 4,
	},
	redcard: {
		name: "Red Card",
		spritenum: 387,
		fling: {
			basePower: 10,
		},
		onAfterMoveSecondary(target, source, move) {
			if (source && source !== target && source.hp && target.hp && move && move.category !== 'Status') {
				if (!source.isActive || !this.canSwitch(source.side) || source.forceSwitchFlag || target.forceSwitchFlag) {
					return;
				}
				// The item is used up even against a pokemon with Ingrain or that otherwise can't be forced out
				if (target.useItem(source)) {
					if (this.runEvent('DragOut', source, target, move)) {
						source.forceSwitchFlag = true;
					}
				}
			}
		},
		num: 542,
		gen: 5,
	},
	redorb: {
		name: "Red Orb",
		spritenum: 390,
		onSwitchIn(pokemon) {
			if (pokemon.isActive && pokemon.baseSpecies.name === 'Groudon') {
				this.queue.insertChoice({choice: 'runPrimal', pokemon: pokemon});
			}
		},
		onPrimal(pokemon) {
			pokemon.formeChange('Groudon-Primal', this.effect, true);
		},
		onTakeItem(item, source) {
			if (source.baseSpecies.baseSpecies === 'Groudon') return false;
			return true;
		},
		itemUser: ["Groudon"],
		num: 534,
		gen: 6,

	},
	repeatball: {
		name: "Repeat Ball",
		spritenum: 401,
		num: 9,
		gen: 3,
		isPokeball: true,
	},
	ribbonsweet: {
		name: "Ribbon Sweet",
		spritenum: 710,
		fling: {
			basePower: 10,
		},
		num: 1115,
		gen: 8,
	},
	rindoberry: {
		name: "Rindo Berry",
		spritenum: 409,
		isBerry: true,
		naturalGift: {
			basePower: 80,
			type: "Grass",
		},
		onSourceModifyDamage(damage, source, target, move) {
			if (move.type === 'Grass' && target.getMoveHitData(move).typeMod > 0) {
				const hitSub = target.volatiles['substitute'] && !move.flags['bypasssub'] && !(move.infiltrates && this.gen >= 6);
				if (hitSub) return;

				if (target.eatItem()) {
					this.debug('-50% reduction');
					this.add('-enditem', target, this.effect, '[weaken]');
					return this.chainModify(0.5);
				}
			}
		},
		onEat() { },
		num: 187,
		gen: 4,
	},
	ringtarget: {
		name: "Ring Target",
		spritenum: 410,
		fling: {
			basePower: 10,
		},
		onNegateImmunity: false,
		num: 543,
		gen: 5,
	},
	rockgem: {
		name: "Rock Gem",
		spritenum: 415,
		isGem: true,
		onSourceTryPrimaryHit(target, source, move) {
			if (target === source || move.category === 'Status') return;
			if (move.type === 'Rock' && source.useItem()) {
				source.addVolatile('gem');
			}
		},
		num: 559,
		gen: 5,

	},
	rockincense: {
		name: "Rock Incense",
		spritenum: 416,
		fling: {
			basePower: 10,
		},
		onDamagingHit(damage, target, source, move) {
			this.field.setWeather('sandstorm');
			target.useItem()
		},
		num: 315,
		gen: 4,

	},
	rockmemory: {
		name: "Rock Memory",
		spritenum: 672,
		onMemory: 'Rock',
		onTakeItem(item, pokemon, source) {
			if ((source && source.baseSpecies.num === 773) || pokemon.baseSpecies.num === 773) {
				return false;
			}
			return true;
		},
		onBasePowerPriority: 15,
		onBasePower(basePower, user, target, move) {
			if (move.type === 'Rock' && user.baseSpecies.num === 773) {
				return this.chainModify([5120, 4096]);
			}
		},
		forcedForme: "Silvally-Rock",
		itemUser: ["Silvally-Rock"],
		num: 908,
		gen: 7,

	},
	rockiumz: {
		name: "Rockium Z",
		spritenum: 643,
		onPlate: 'Rock',
		onTakeItem: false,
		zMove: true,
		zMoveType: "Rock",
		forcedForme: "Arceus-Rock",
		num: 788,
		gen: 7,

	},
	rockyhelmet: {
		name: "Rocky Helmet",
		spritenum: 417,
		fling: {
			basePower: 60,
		},
		onDamagingHitOrder: 2,
		onDamagingHit(damage, target, source, move) {
			if (this.checkMoveMakesContact(move, source, target)) {
				this.damage(source.baseMaxhp / 6, source, target);
			}
		},
		num: 540,
		gen: 5,
	},
	roomservice: {
		name: "Room Service",
		spritenum: 717,
		fling: {
			basePower: 100,
		},
		onStart(pokemon) {
			if (!pokemon.ignoringItem() && this.field.getPseudoWeather('trickroom')) {
				pokemon.useItem();
			}
		},
		onAnyPseudoWeatherChange() {
			const pokemon = this.effectState.target;
			if (this.field.getPseudoWeather('trickroom')) {
				pokemon.useItem(pokemon);
			}
		},
		boosts: {
			spe: -3,
		},
		num: 1122,
		gen: 8,
	},
	rootfossil: {
		name: "Root Fossil",
		spritenum: 418,
		fling: {
			basePower: 100,
		},
		num: 99,
		gen: 3,

	},
	roseincense: {
		name: "Rose Incense",
		spritenum: 419,
		fling: {
			basePower: 10,
		},
		onDamagingHit(damage, target, source, move) {
			this.field.setTerrain('grassyterrain');
			target.useItem()
		},
		num: 318,
		gen: 4,

	},
	roseliberry: {
		name: "Roseli Berry",
		spritenum: 603,
		isBerry: true,
		naturalGift: {
			basePower: 80,
			type: "Fairy",
		},
		onSourceModifyDamage(damage, source, target, move) {
			if (move.type === 'Fairy' && target.getMoveHitData(move).typeMod > 0) {
				const hitSub = target.volatiles['substitute'] && !move.flags['bypasssub'] && !(move.infiltrates && this.gen >= 6);
				if (hitSub) return;

				if (target.eatItem()) {
					this.debug('-50% reduction');
					this.add('-enditem', target, this.effect, '[weaken]');
					return this.chainModify(0.5);
				}
			}
		},
		onEat() { },
		num: 686,
		gen: 6,
	},
	rowapberry: {
		name: "Rowap Berry",
		spritenum: 420,
		isBerry: true,
		naturalGift: {
			basePower: 100,
			type: "Dark",
		},
		onDamagingHit(damage, target, source, move) {
			if (move.category === 'Special' && source.hp && source.isActive && !source.hasAbility('magicguard')) {
				if (target.eatItem()) {
					this.damage(source.baseMaxhp / (target.hasAbility('ripen') ? 4 : 8), source, target);
				}
			}
		},
		onEat() { },
		num: 212,
		gen: 4,
	},
	rustedshield: {
		name: "Rusted Shield",
		spritenum: 699,
		onTakeItem(item, pokemon, source) {
			if ((source && source.baseSpecies.num === 889) || pokemon.baseSpecies.num === 889) {
				return false;
			}
			return true;
		},
		itemUser: ["Zamazenta-Crowned"],
		num: 1104,
		gen: 8,
	},
	rustedsword: {
		name: "Rusted Sword",
		spritenum: 698,
		onTakeItem(item, pokemon, source) {
			if ((source && source.baseSpecies.num === 888) || pokemon.baseSpecies.num === 888) {
				return false;
			}
			return true;
		},
		itemUser: ["Zacian-Crowned"],
		num: 1103,
		gen: 8,
	},
	sablenite: {
		name: "Sablenite",
		spritenum: 614,
		megaStone: "Sableye-Mega",
		megaEvolves: "Sableye",
		itemUser: ["Sableye"],
		onTakeItem(item, source) {
			if (item.megaEvolves === source.baseSpecies.baseSpecies) return false;
			return true;
		},
		num: 754,
		gen: 6,

	},
	sachet: {
		name: "Sachet",
		spritenum: 691,
		fling: {
			basePower: 80,
		},
		num: 647,
		gen: 6,

	},
	safariball: {
		name: "Safari Ball",
		spritenum: 425,
		num: 5,
		gen: 1,
		isPokeball: true,
	},
	safetygoggles: {
		name: "Safety Goggles",
		spritenum: 604,
		fling: {
			basePower: 80,
		},
		onImmunity(type, pokemon) {
			if (type === 'sandstorm' || type === 'hail' || type === 'powder') return false;
		},
		onTryHit(pokemon, source, move) {
			if (move.flags['powder'] && pokemon !== source && this.dex.getImmunity('powder', pokemon)) {
				this.add('-activate', pokemon, 'item: Safety Goggles', move.name);
				return null;
			}
		},
		num: 650,
		gen: 6,
	},
	sailfossil: {
		name: "Sail Fossil",
		spritenum: 695,
		fling: {
			basePower: 100,
		},
		num: 711,
		gen: 6,

	},
	salacberry: {
		name: "Salac Berry",
		spritenum: 426,
		isBerry: true,
		naturalGift: {
			basePower: 100,
			type: "Fighting",
		},
		onUpdate(pokemon) {
			if (pokemon.hp <= pokemon.maxhp / 4 || (pokemon.hp <= pokemon.maxhp / 2 &&
					pokemon.hasAbility('gluttony') && pokemon.abilityState.gluttony)) {
				pokemon.eatItem();
			}
		},
		onEat(pokemon) {
			this.boost({spe: 1});
		},
		num: 203,
		gen: 3,
	},
	salamencite: {
		name: "Salamencite",
		spritenum: 627,
		megaStone: "Salamence-Mega",
		megaEvolves: "Salamence",
		itemUser: ["Salamence"],
		onTakeItem(item, source) {
			if (item.megaEvolves === source.baseSpecies.baseSpecies) return false;
			return true;
		},
		num: 769,
		gen: 6,

	},
	sceptilite: {
		name: "Sceptilite",
		spritenum: 613,
		megaStone: "Sceptile-Mega",
		megaEvolves: "Sceptile",
		itemUser: ["Sceptile"],
		onTakeItem(item, source) {
			if (item.megaEvolves === source.baseSpecies.baseSpecies) return false;
			return true;
		},
		num: 753,
		gen: 6,

	},
	scizorite: {
		name: "Scizorite",
		spritenum: 605,
		megaStone: "Scizor-Mega",
		megaEvolves: "Scizor",
		itemUser: ["Scizor"],
		onTakeItem(item, source) {
			if (item.megaEvolves === source.baseSpecies.baseSpecies) return false;
			return true;
		},
		num: 670,
		gen: 6,

	},
	scopelens: {
		name: "Scope Lens",
		spritenum: 429,
		fling: {
			basePower: 30,
		},
		onModifyMove(move, pokemon, target) {
			 if (move.critRatio && move.critRatio >= 2){
				return move.willCrit = true
			 }
		},
		num: 232,
		gen: 2,
	},
	seaincense: {
		name: "Sea Incense",
		spritenum: 430,
		isIncense: true,
		fling: {
			basePower: 10,
		},
		onSourceTryPrimaryHit(target, source, move) {
			if (move.type === 'Water' && source.useItem()) {
				source.addVolatile('incense');
			}
		},
		boosts: {
			spe: -1
		},
		num: 254,
		gen: 3,

	},
	sharpbeak: {
		name: "Sharp Beak",
		spritenum: 436,
		fling: {
			basePower: 50,
		},
		onBasePowerPriority: 15,
		onBasePower(basePower, user, target, move) {
			if (move && move.type === 'Flying') {
				return this.chainModify([5120, 4096]);
			}
		},
		num: 244,
		gen: 2,
	},
	sharpedonite: {
		name: "Sharpedonite",
		spritenum: 619,
		megaStone: "Sharpedo-Mega",
		megaEvolves: "Sharpedo",
		itemUser: ["Sharpedo"],
		onTakeItem(item, source) {
			if (item.megaEvolves === source.baseSpecies.baseSpecies) return false;
			return true;
		},
		num: 759,
		gen: 6,

	},
	shedshell: {
		name: "Shed Shell",
		spritenum: 437,
		fling: {
			basePower: 10,
		},
		onStart(pokemon) {
			pokemon.addVolatile('shedshell');
		},
		onEnd(target) {
			 target.removeVolatile('shedshell');
		},
<<<<<<< HEAD
		onResidualOrder: 5,
			onResidualSubOrder: 3,
=======
>>>>>>> f5cf5b77
		onTrapPokemonPriority: -10,
		onTrapPokemon(pokemon) {
			pokemon.trapped = pokemon.maybeTrapped = false;
		},
<<<<<<< HEAD
		condition: {
			onStart() {
				this.effectState.turns = 0;
			},
			onResidual(pokemon) {
				this.effectState.turns++;
				if (this.effectState.turns >= 5) {
=======
		onResidualOrder: 5,
		onResidualSubOrder: 3,
		onResidual(pokemon) {
			if (pokemon.volatiles['shedshell']) {
				pokemon.volatiles['shedshell'].turns++;
			}
				if (pokemon.volatiles['shedshell']?.turns >= 5) {
>>>>>>> f5cf5b77
					if (pokemon.status) {
						this.add('-activate', pokemon, 'item: Shed Shell');
						this.add('-message', `${pokemon.name}'s Shed Shell cured its status!`);
						pokemon.cureStatus();
					}
					this.effectState.turns = 0;
				}
			},
		condition: {
			onStart() {
				this.effectState.turns = 0;
			},
		},
		num: 295,
		gen: 4,
	},
	shellbell: {
		name: "Shell Bell",
		spritenum: 438,
		fling: {
			basePower: 30,
		},
		onAfterMoveSecondarySelfPriority: -1,
		onAfterMoveSecondarySelf(pokemon, target, move) {
			if (move.totalDamage && !pokemon.forceSwitchFlag) {
				this.heal(move.totalDamage / 6, pokemon);
			}
		},
		num: 253,
		gen: 3,
	},
	shinystone: {
		name: "Shiny Stone",
		spritenum: 439,
		fling: {
			basePower: 80,
		},
		num: 107,
		gen: 4,
	},
	shockdrive: {
		name: "Shock Drive",
		spritenum: 442,
		onTakeItem(item, pokemon, source) {
			if ((source && source.baseSpecies.num === 649) || pokemon.baseSpecies.num === 649) {
				return false;
			}
			return true;
		},
		onDrive: 'Electric',
		forcedForme: "Genesect-Shock",
		itemUser: ["Genesect-Shock"],
		num: 117,
		gen: 5,

	},
	shucaberry: {
		name: "Shuca Berry",
		spritenum: 443,
		isBerry: true,
		naturalGift: {
			basePower: 80,
			type: "Ground",
		},
		onSourceModifyDamage(damage, source, target, move) {
			if (move.type === 'Ground' && target.getMoveHitData(move).typeMod > 0) {
				const hitSub = target.volatiles['substitute'] && !move.flags['bypasssub'] && !(move.infiltrates && this.gen >= 6);
				if (hitSub) return;

				if (target.eatItem()) {
					this.debug('-50% reduction');
					this.add('-enditem', target, this.effect, '[weaken]');
					return this.chainModify(0.5);
				}
			}
		},
		onEat() { },
		num: 191,
		gen: 4,
	},
	silkscarf: {
		name: "Silk Scarf",
		spritenum: 444,
		fling: {
			basePower: 10,
		},
		onBasePowerPriority: 15,
		onBasePower(basePower, user, target, move) {
			if (move.type === 'Normal') {
				return this.chainModify([5120, 4096]);
			}
		},
		num: 251,
		gen: 3,
	},
	silverpowder: {
		name: "Silver Powder",
		spritenum: 447,
		fling: {
			basePower: 10,
		},
		onBasePowerPriority: 15,
		onBasePower(basePower, user, target, move) {
			if (move.type === 'Bug') {
				return this.chainModify([5120, 4096]);
			}
		},
		num: 222,
		gen: 2,
	},
	sitrusberry: {
		name: "Sitrus Berry",
		spritenum: 448,
		isBerry: true,
		naturalGift: {
			basePower: 80,
			type: "Psychic",
		},
		onUpdate(pokemon) {
			if (pokemon.hp <= pokemon.maxhp / 2) {
				pokemon.eatItem();
			}
		},
		onTryEatItem(item, pokemon) {
			if (!this.runEvent('TryHeal', pokemon, null, this.effect, pokemon.baseMaxhp / 4)) return false;
		},
		onEat(pokemon) {
			this.heal(pokemon.baseMaxhp / 4);
		},
		num: 158,
		gen: 3,
	},
	skullfossil: {
		name: "Skull Fossil",
		spritenum: 449,
		fling: {
			basePower: 100,
		},
		num: 105,
		gen: 4,

	},
	skyplate: {
		name: "Sky Plate",
		spritenum: 450,
		onPlate: 'Flying',
		onBasePowerPriority: 15,
		onBasePower(basePower, user, target, move) {
			if (move.type === 'Flying') {
				return this.chainModify([4915, 4096]);
			}
		},
		onTakeItem(item, pokemon, source) {
			if ((source && source.baseSpecies.num === 493) || pokemon.baseSpecies.num === 493) {
				return false;
			}
			return true;
		},
		forcedForme: "Arceus-Flying",
		num: 306,
		gen: 4,
	},
	slowbronite: {
		name: "Slowbronite",
		spritenum: 620,
		megaStone: "Slowbro-Mega",
		megaEvolves: "Slowbro",
		itemUser: ["Slowbro"],
		onTakeItem(item, source) {
			if (item.megaEvolves === source.baseSpecies.baseSpecies) return false;
			return true;
		},
		num: 760,
		gen: 6,

	},
	smoothrock: {
		name: "Smooth Rock",
		spritenum: 453,
		fling: {
			basePower: 10,
		},
		num: 283,
		gen: 4,
	},
	snorliumz: {
		name: "Snorlium Z",
		spritenum: 656,
		onTakeItem: false,
		zMove: "Pulverizing Pancake",
		zMoveFrom: "Giga Impact",
		itemUser: ["Snorlax"],
		num: 804,
		gen: 7,

	},
	snowball: {
		name: "Snowball",
		spritenum: 606,
		fling: {
			basePower: 30,
		},
		onDamagingHit(damage, target, source, move) {
			if (move.type === 'Ice') {
				this.boost({ atk: 2, spa: 2 }, target, target);
				this.add('-activate', target, 'item: Snowball');
				this.add('-message', `${target.name}'s Snowball boosted its stats!`);
			}
		},
		num: 649,
		gen: 6,
	},
	softsand: {
		name: "Soft Sand",
		spritenum: 456,
		fling: {
			basePower: 10,
		},
		onBasePowerPriority: 15,
		onBasePower(basePower, user, target, move) {
			if (move.type === 'Ground') {
				return this.chainModify([5120, 4096]);
			}
		},
		num: 237,
		gen: 2,
	},
	solganiumz: {
		name: "Solganium Z",
		spritenum: 685,
		onTakeItem: false,
		zMove: "Searing Sunraze Smash",
		zMoveFrom: "Sunsteel Strike",
		itemUser: ["Solgaleo", "Necrozma-Dusk-Mane"],
		num: 921,
		gen: 7,

	},
	souldew: {
		name: "Soul Dew",
		spritenum: 459,
		fling: {
			basePower: 30,
		},
		onBasePowerPriority: 15,
		onBasePower(basePower, user, target, move) {
			if (
				move && (user.baseSpecies.num === 380 || user.baseSpecies.num === 381) &&
				(move.type === 'Psychic' || move.type === 'Dragon')
			) {
				return this.chainModify([6144, 4096]);
			}
		},
		itemUser: ["Latios", "Latias"],
		num: 225,
		gen: 3,
	},
	spelltag: {
		name: "Spell Tag",
		spritenum: 461,
		fling: {
			basePower: 30,
		},
		onBasePowerPriority: 15,
		onBasePower(basePower, user, target, move) {
			if (move.type === 'Ghost') {
				return this.chainModify([5120, 4096]);
			}
		},
		num: 247,
		gen: 2,
	},
	spelonberry: {
		name: "Spelon Berry",
		spritenum: 462,
		isBerry: true,
		naturalGift: {
			basePower: 90,
			type: "Dark",
		},
		onEat: false,
		num: 179,
		gen: 3,

	},
	splashplate: {
		name: "Splash Plate",
		spritenum: 463,
		onPlate: 'Water',
		onBasePowerPriority: 15,
		onBasePower(basePower, user, target, move) {
			if (move.type === 'Water') {
				return this.chainModify([4915, 4096]);
			}
		},
		onTakeItem(item, pokemon, source) {
			if ((source && source.baseSpecies.num === 493) || pokemon.baseSpecies.num === 493) {
				return false;
			}
			return true;
		},
		forcedForme: "Arceus-Water",
		num: 299,
		gen: 4,
	},
	spookyplate: {
		name: "Spooky Plate",
		spritenum: 464,
		onPlate: 'Ghost',
		onBasePowerPriority: 15,
		onBasePower(basePower, user, target, move) {
			if (move.type === 'Ghost') {
				return this.chainModify([4915, 4096]);
			}
		},
		onTakeItem(item, pokemon, source) {
			if ((source && source.baseSpecies.num === 493) || pokemon.baseSpecies.num === 493) {
				return false;
			}
			return true;
		},
		forcedForme: "Arceus-Ghost",
		num: 310,
		gen: 4,
	},
	sportball: {
		name: "Sport Ball",
		spritenum: 465,
		num: 499,
		gen: 2,
		isPokeball: true,
	},
	starfberry: {
		name: "Starf Berry",
		spritenum: 472,
		isBerry: true,
		naturalGift: {
			basePower: 100,
			type: "Psychic",
		},
		onUpdate(pokemon) {
			if (pokemon.hp <= pokemon.maxhp / 4 || (pokemon.hp <= pokemon.maxhp / 2 &&
					pokemon.hasAbility('gluttony') && pokemon.abilityState.gluttony)) {
				pokemon.eatItem();
			}
		},
		onEat(pokemon) {
			const stats: BoostID[] = [];
			let stat: BoostID;
			for (stat in pokemon.boosts) {
				if (stat !== 'accuracy' && stat !== 'evasion' && pokemon.boosts[stat] < 6) {
					stats.push(stat);
				}
			}
			if (stats.length) {
				const randomStat = this.sample(stats);
				const boost: SparseBoostsTable = {};
				boost[randomStat] = 3;
				this.boost(boost);
			}
		},
		num: 207,
		gen: 3,
	},
	starsweet: {
		name: "Star Sweet",
		spritenum: 709,
		fling: {
			basePower: 10,
		},
		num: 1114,
		gen: 8,
	},
	steelixite: {
		name: "Steelixite",
		spritenum: 621,
		megaStone: "Steelix-Mega",
		megaEvolves: "Steelix",
		itemUser: ["Steelix"],
		onTakeItem(item, source) {
			if (item.megaEvolves === source.baseSpecies.baseSpecies) return false;
			return true;
		},
		num: 761,
		gen: 6,

	},
	steelgem: {
		name: "Steel Gem",
		spritenum: 473,
		isGem: true,
		onSourceTryPrimaryHit(target, source, move) {
			if (target === source || move.category === 'Status') return;
			if (move.type === 'Steel' && source.useItem()) {
				source.addVolatile('gem');
			}
		},
		num: 563,
		gen: 5,

	},
	steelmemory: {
		name: "Steel Memory",
		spritenum: 675,
		onMemory: 'Steel',
		onTakeItem(item, pokemon, source) {
			if ((source && source.baseSpecies.num === 773) || pokemon.baseSpecies.num === 773) {
				return false;
			}
			return true;
		},
		onBasePowerPriority: 15,
		onBasePower(basePower, user, target, move) {
			if (move.type === 'Steel' && user.baseSpecies.num === 773) {
				return this.chainModify([5120, 4096]);
			}
		},
		forcedForme: "Silvally-Steel",
		itemUser: ["Silvally-Steel"],
		num: 911,
		gen: 7,

	},
	steeliumz: {
		name: "Steelium Z",
		spritenum: 647,
		onPlate: 'Steel',
		onTakeItem: false,
		zMove: true,
		zMoveType: "Steel",
		forcedForme: "Arceus-Steel",
		num: 792,
		gen: 7,

	},
	stick: {
		name: "Stick",
		fling: {
			basePower: 60,
		},
		spritenum: 475,
		onModifyAtkPriority: 1,
		onModifyAtk(atk, pokemon) {
			if (pokemon.baseSpecies.name === 'Farfetch\u2019d-Galar') {
				return this.chainModify(2);
			}
		},
		onModifyDefPriority: 1,
		onModifyDef(def, pokemon) {
			if (pokemon.baseSpecies.name === 'Farfetch\u2019d-Galar') {
				return this.chainModify(2);
			}
		},
		itemUser: ["Farfetch\u2019d-Galar"],
		num: 259,
		gen: 2,

	},
	stickybarb: {
		name: "Sticky Barb",
		spritenum: 476,
		fling: {
			basePower: 80,
		},
		onModifyMove(move) {
			move.ignoreDefensive = true;
		},
		num: 288,
		gen: 4,
	},
	stoneplate: {
		name: "Stone Plate",
		spritenum: 477,
		onPlate: 'Rock',
		onBasePowerPriority: 15,
		onBasePower(basePower, user, target, move) {
			if (move.type === 'Rock') {
				return this.chainModify([4915, 4096]);
			}
		},
		onTakeItem(item, pokemon, source) {
			if ((source && source.baseSpecies.num === 493) || pokemon.baseSpecies.num === 493) {
				return false;
			}
			return true;
		},
		forcedForme: "Arceus-Rock",
		num: 309,
		gen: 4,
	},
	strangeball: {
		name: "Strange Ball",
		spritenum: 308,
		num: 1785,
		gen: 8,
		isPokeball: true,
		isNonstandard: "Unobtainable",
	},
	strawberrysweet: {
		name: "Strawberry Sweet",
		spritenum: 704,
		fling: {
			basePower: 10,
		},
		num: 1109,
		gen: 8,
	},
	sunstone: {
		name: "Sun Stone",
		spritenum: 480,
		fling: {
			basePower: 30,
		},
		num: 80,
		gen: 2,
	},
	swampertite: {
		name: "Swampertite",
		spritenum: 612,
		megaStone: "Swampert-Mega",
		megaEvolves: "Swampert",
		itemUser: ["Swampert"],
		onTakeItem(item, source) {
			if (item.megaEvolves === source.baseSpecies.baseSpecies) return false;
			return true;
		},
		num: 752,
		gen: 6,

	},
	sweetapple: {
		name: "Sweet Apple",
		spritenum: 711,
		fling: {
			basePower: 30,
		},
		num: 1116,
		gen: 8,
	},
	syrupyapple: {
		name: "Syrupy Apple",
		spritenum: 755,
		fling: {
			basePower: 30,
		},
		num: 2402,
		gen: 9,
	},
	tamatoberry: {
		name: "Tamato Berry",
		spritenum: 486,
		isBerry: true,
		naturalGift: {
			basePower: 90,
			type: "Psychic",
		},
		onEat: false,
		num: 174,
		gen: 3,
	},
	tangaberry: {
		name: "Tanga Berry",
		spritenum: 487,
		isBerry: true,
		naturalGift: {
			basePower: 80,
			type: "Bug",
		},
		onSourceModifyDamage(damage, source, target, move) {
			if (move.type === 'Bug' && target.getMoveHitData(move).typeMod > 0) {
				const hitSub = target.volatiles['substitute'] && !move.flags['bypasssub'] && !(move.infiltrates && this.gen >= 6);
				if (hitSub) return;

				if (target.eatItem()) {
					this.debug('-50% reduction');
					this.add('-enditem', target, this.effect, '[weaken]');
					return this.chainModify(0.5);
				}
			}
		},
		onEat() { },
		num: 194,
		gen: 4,
	},
	tapuniumz: {
		name: "Tapunium Z",
		spritenum: 653,
		onTakeItem: false,
		zMove: "Guardian of Alola",
		zMoveFrom: "Nature's Madness",
		itemUser: ["Tapu Koko", "Tapu Lele", "Tapu Bulu", "Tapu Fini"],
		num: 801,
		gen: 7,

	},
	tartapple: {
		name: "Tart Apple",
		spritenum: 712,
		fling: {
			basePower: 30,
		},
		num: 1117,
		gen: 8,
	},
	terrainextender: {
		name: "Terrain Extender",
		spritenum: 662,
		fling: {
			basePower: 60,
		},
		num: 879,
		gen: 7,
	},
	thickclub: {
		name: "Thick Club",
		spritenum: 491,
		fling: {
			basePower: 90,
		},
		onModifyAtkPriority: 1,
		onModifyAtk(atk, pokemon) {
			if (pokemon.baseSpecies.baseSpecies === 'Cubone' || pokemon.baseSpecies.baseSpecies === 'Marowak') {
				return this.chainModify(2);
			}
		},
		itemUser: ["Marowak", "Marowak-Alola", "Marowak-Alola-Totem", "Cubone"],
		num: 258,
		gen: 2,

	},
	throatspray: {
		name: "Throat Spray",
		spritenum: 713,
		fling: {
			basePower: 30,
		},
		onAfterMoveSecondarySelf(target, source, move) {
			if (move.flags['sound']) {
				target.useItem();
			}
		},
		boosts: {
			spa: 1,
		},
		num: 1118,
		gen: 8,
	},
	thunderstone: {
		name: "Thunder Stone",
		spritenum: 492,
		fling: {
			basePower: 30,
		},
		num: 83,
		gen: 1,
	},
	timerball: {
		name: "Timer Ball",
		spritenum: 494,
		num: 10,
		gen: 3,
		isPokeball: true,
	},
	toxicorb: {
		name: "Toxic Orb",
		spritenum: 515,
		fling: {
			basePower: 30,
			status: 'tox',
		},
		onResidualOrder: 28,
		onResidualSubOrder: 3,
		onResidual(pokemon) {
			pokemon.trySetStatus('tox', pokemon);
		},
		num: 272,
		gen: 4,
	},
	toxicplate: {
		name: "Toxic Plate",
		spritenum: 516,
		onPlate: 'Poison',
		onBasePowerPriority: 15,
		onBasePower(basePower, user, target, move) {
			if (move.type === 'Poison') {
				return this.chainModify([4915, 4096]);
			}
		},
		onTakeItem(item, pokemon, source) {
			if ((source && source.baseSpecies.num === 493) || pokemon.baseSpecies.num === 493) {
				return false;
			}
			return true;
		},
		forcedForme: "Arceus-Poison",
		num: 304,
		gen: 4,
	},
	tr00: {
		name: "TR00",
		fling: {
			basePower: 10,
		},
		spritenum: 721,
		num: 1130,
		gen: 8,

	},
	tr01: {
		name: "TR01",
		fling: {
			basePower: 85,
		},
		spritenum: 721,
		num: 1131,
		gen: 8,

	},
	tr02: {
		name: "TR02",
		fling: {
			basePower: 90,
		},
		spritenum: 730,
		num: 1132,
		gen: 8,

	},
	tr03: {
		name: "TR03",
		fling: {
			basePower: 110,
		},
		spritenum: 731,
		num: 1133,
		gen: 8,

	},
	tr04: {
		name: "TR04",
		fling: {
			basePower: 90,
		},
		spritenum: 731,
		num: 1134,
		gen: 8,

	},
	tr05: {
		name: "TR05",
		fling: {
			basePower: 90,
		},
		spritenum: 735,
		num: 1135,
		gen: 8,

	},
	tr06: {
		name: "TR06",
		fling: {
			basePower: 110,
		},
		spritenum: 735,
		num: 1136,
		gen: 8,

	},
	tr07: {
		name: "TR07",
		fling: {
			basePower: 10,
		},
		spritenum: 722,
		num: 1137,
		gen: 8,

	},
	tr08: {
		name: "TR08",
		fling: {
			basePower: 90,
		},
		spritenum: 733,
		num: 1138,
		gen: 8,

	},
	tr09: {
		name: "TR09",
		fling: {
			basePower: 110,
		},
		spritenum: 733,
		num: 1139,
		gen: 8,

	},
	tr10: {
		name: "TR10",
		fling: {
			basePower: 100,
		},
		spritenum: 725,
		num: 1140,
		gen: 8,

	},
	tr11: {
		name: "TR11",
		fling: {
			basePower: 90,
		},
		spritenum: 734,
		num: 1141,
		gen: 8,

	},
	tr12: {
		name: "TR12",
		fling: {
			basePower: 10,
		},
		spritenum: 734,
		num: 1142,
		gen: 8,

	},
	tr13: {
		name: "TR13",
		fling: {
			basePower: 10,
		},
		spritenum: 721,
		num: 1143,
		gen: 8,

	},
	tr14: {
		name: "TR14",
		fling: {
			basePower: 10,
		},
		spritenum: 721,
		num: 1144,
		gen: 8,

	},
	tr15: {
		name: "TR15",
		fling: {
			basePower: 110,
		},
		spritenum: 730,
		num: 1145,
		gen: 8,

	},
	tr16: {
		name: "TR16",
		fling: {
			basePower: 80,
		},
		spritenum: 731,
		num: 1146,
		gen: 8,

	},
	tr17: {
		name: "TR17",
		fling: {
			basePower: 10,
		},
		spritenum: 734,
		num: 1147,
		gen: 8,

	},
	tr18: {
		name: "TR18",
		fling: {
			basePower: 80,
		},
		spritenum: 727,
		num: 1148,
		gen: 8,

	},
	tr19: {
		name: "TR19",
		fling: {
			basePower: 80,
		},
		spritenum: 721,
		num: 1149,
		gen: 8,

	},
	tr20: {
		name: "TR20",
		fling: {
			basePower: 10,
		},
		spritenum: 721,
		num: 1150,
		gen: 8,

	},
	tr21: {
		name: "TR21",
		fling: {
			basePower: 10,
		},
		spritenum: 722,
		num: 1151,
		gen: 8,

	},
	tr22: {
		name: "TR22",
		fling: {
			basePower: 90,
		},
		spritenum: 724,
		num: 1152,
		gen: 8,

	},
	tr23: {
		name: "TR23",
		fling: {
			basePower: 10,
		},
		spritenum: 725,
		num: 1153,
		gen: 8,

	},
	tr24: {
		name: "TR24",
		fling: {
			basePower: 120,
		},
		spritenum: 736,
		num: 1154,
		gen: 8,

	},
	tr25: {
		name: "TR25",
		fling: {
			basePower: 80,
		},
		spritenum: 734,
		num: 1155,
		gen: 8,

	},
	tr26: {
		name: "TR26",
		fling: {
			basePower: 10,
		},
		spritenum: 721,
		num: 1156,
		gen: 8,

	},
	tr27: {
		name: "TR27",
		fling: {
			basePower: 10,
		},
		spritenum: 721,
		num: 1157,
		gen: 8,

	},
	tr28: {
		name: "TR28",
		fling: {
			basePower: 120,
		},
		spritenum: 727,
		num: 1158,
		gen: 8,

	},
	tr29: {
		name: "TR29",
		fling: {
			basePower: 10,
		},
		spritenum: 721,
		num: 1159,
		gen: 8,

	},
	tr30: {
		name: "TR30",
		fling: {
			basePower: 10,
		},
		spritenum: 721,
		num: 1160,
		gen: 8,

	},
	tr31: {
		name: "TR31",
		fling: {
			basePower: 100,
		},
		spritenum: 729,
		num: 1161,
		gen: 8,

	},
	tr32: {
		name: "TR32",
		fling: {
			basePower: 80,
		},
		spritenum: 737,
		num: 1162,
		gen: 8,

	},
	tr33: {
		name: "TR33",
		fling: {
			basePower: 80,
		},
		spritenum: 728,
		num: 1163,
		gen: 8,

	},
	tr34: {
		name: "TR34",
		fling: {
			basePower: 120,
		},
		spritenum: 734,
		num: 1164,
		gen: 8,

	},
	tr35: {
		name: "TR35",
		fling: {
			basePower: 90,
		},
		spritenum: 721,
		num: 1165,
		gen: 8,

	},
	tr36: {
		name: "TR36",
		fling: {
			basePower: 95,
		},
		spritenum: 730,
		num: 1166,
		gen: 8,

	},
	tr37: {
		name: "TR37",
		fling: {
			basePower: 10,
		},
		spritenum: 737,
		num: 1167,
		gen: 8,

	},
	tr38: {
		name: "TR38",
		fling: {
			basePower: 10,
		},
		spritenum: 734,
		num: 1168,
		gen: 8,

	},
	tr39: {
		name: "TR39",
		fling: {
			basePower: 120,
		},
		spritenum: 722,
		num: 1169,
		gen: 8,

	},
	tr40: {
		name: "TR40",
		fling: {
			basePower: 10,
		},
		spritenum: 734,
		num: 1170,
		gen: 8,

	},
	tr41: {
		name: "TR41",
		fling: {
			basePower: 85,
		},
		spritenum: 730,
		num: 1171,
		gen: 8,

	},
	tr42: {
		name: "TR42",
		fling: {
			basePower: 90,
		},
		spritenum: 721,
		num: 1172,
		gen: 8,

	},
	tr43: {
		name: "TR43",
		fling: {
			basePower: 130,
		},
		spritenum: 730,
		num: 1173,
		gen: 8,

	},
	tr44: {
		name: "TR44",
		fling: {
			basePower: 10,
		},
		spritenum: 734,
		num: 1174,
		gen: 8,

	},
	tr45: {
		name: "TR45",
		fling: {
			basePower: 90,
		},
		spritenum: 731,
		num: 1175,
		gen: 8,

	},
	tr46: {
		name: "TR46",
		fling: {
			basePower: 10,
		},
		spritenum: 729,
		num: 1176,
		gen: 8,

	},
	tr47: {
		name: "TR47",
		fling: {
			basePower: 80,
		},
		spritenum: 736,
		num: 1177,
		gen: 8,

	},
	tr48: {
		name: "TR48",
		fling: {
			basePower: 10,
		},
		spritenum: 722,
		num: 1178,
		gen: 8,

	},
	tr49: {
		name: "TR49",
		fling: {
			basePower: 10,
		},
		spritenum: 734,
		num: 1179,
		gen: 8,

	},
	tr50: {
		name: "TR50",
		fling: {
			basePower: 90,
		},
		spritenum: 732,
		num: 1180,
		gen: 8,

	},
	tr51: {
		name: "TR51",
		fling: {
			basePower: 10,
		},
		spritenum: 736,
		num: 1181,
		gen: 8,

	},
	tr52: {
		name: "TR52",
		fling: {
			basePower: 10,
		},
		spritenum: 729,
		num: 1182,
		gen: 8,

	},
	tr53: {
		name: "TR53",
		fling: {
			basePower: 120,
		},
		spritenum: 722,
		num: 1183,
		gen: 8,

	},
	tr54: {
		name: "TR54",
		fling: {
			basePower: 10,
		},
		spritenum: 724,
		num: 1184,
		gen: 8,

	},
	tr55: {
		name: "TR55",
		fling: {
			basePower: 120,
		},
		spritenum: 730,
		num: 1185,
		gen: 8,

	},
	tr56: {
		name: "TR56",
		fling: {
			basePower: 80,
		},
		spritenum: 722,
		num: 1186,
		gen: 8,

	},
	tr57: {
		name: "TR57",
		fling: {
			basePower: 80,
		},
		spritenum: 724,
		num: 1187,
		gen: 8,

	},
	tr58: {
		name: "TR58",
		fling: {
			basePower: 80,
		},
		spritenum: 737,
		num: 1188,
		gen: 8,

	},
	tr59: {
		name: "TR59",
		fling: {
			basePower: 80,
		},
		spritenum: 732,
		num: 1189,
		gen: 8,

	},
	tr60: {
		name: "TR60",
		fling: {
			basePower: 80,
		},
		spritenum: 727,
		num: 1190,
		gen: 8,

	},
	tr61: {
		name: "TR61",
		fling: {
			basePower: 90,
		},
		spritenum: 727,
		num: 1191,
		gen: 8,

	},
	tr62: {
		name: "TR62",
		fling: {
			basePower: 85,
		},
		spritenum: 736,
		num: 1192,
		gen: 8,

	},
	tr63: {
		name: "TR63",
		fling: {
			basePower: 80,
		},
		spritenum: 726,
		num: 1193,
		gen: 8,

	},
	tr64: {
		name: "TR64",
		fling: {
			basePower: 120,
		},
		spritenum: 722,
		num: 1194,
		gen: 8,

	},
	tr65: {
		name: "TR65",
		fling: {
			basePower: 90,
		},
		spritenum: 732,
		num: 1195,
		gen: 8,

	},
	tr66: {
		name: "TR66",
		fling: {
			basePower: 120,
		},
		spritenum: 723,
		num: 1196,
		gen: 8,

	},
	tr67: {
		name: "TR67",
		fling: {
			basePower: 90,
		},
		spritenum: 725,
		num: 1197,
		gen: 8,

	},
	tr68: {
		name: "TR68",
		fling: {
			basePower: 10,
		},
		spritenum: 737,
		num: 1198,
		gen: 8,

	},
	tr69: {
		name: "TR69",
		fling: {
			basePower: 80,
		},
		spritenum: 734,
		num: 1199,
		gen: 8,

	},
	tr70: {
		name: "TR70",
		fling: {
			basePower: 80,
		},
		spritenum: 729,
		num: 1200,
		gen: 8,

	},
	tr71: {
		name: "TR71",
		fling: {
			basePower: 130,
		},
		spritenum: 732,
		num: 1201,
		gen: 8,

	},
	tr72: {
		name: "TR72",
		fling: {
			basePower: 120,
		},
		spritenum: 732,
		num: 1202,
		gen: 8,

	},
	tr73: {
		name: "TR73",
		fling: {
			basePower: 120,
		},
		spritenum: 724,
		num: 1203,
		gen: 8,

	},
	tr74: {
		name: "TR74",
		fling: {
			basePower: 80,
		},
		spritenum: 729,
		num: 1204,
		gen: 8,

	},
	tr75: {
		name: "TR75",
		fling: {
			basePower: 100,
		},
		spritenum: 726,
		num: 1205,
		gen: 8,

	},
	tr76: {
		name: "TR76",
		fling: {
			basePower: 10,
		},
		spritenum: 726,
		num: 1206,
		gen: 8,

	},
	tr77: {
		name: "TR77",
		fling: {
			basePower: 10,
		},
		spritenum: 732,
		num: 1207,
		gen: 8,

	},
	tr78: {
		name: "TR78",
		fling: {
			basePower: 95,
		},
		spritenum: 724,
		num: 1208,
		gen: 8,

	},
	tr79: {
		name: "TR79",
		fling: {
			basePower: 10,
		},
		spritenum: 729,
		num: 1209,
		gen: 8,

	},
	tr80: {
		name: "TR80",
		fling: {
			basePower: 10,
		},
		spritenum: 733,
		num: 1210,
		gen: 8,

	},
	tr81: {
		name: "TR81",
		fling: {
			basePower: 95,
		},
		spritenum: 737,
		num: 1211,
		gen: 8,

	},
	tr82: {
		name: "TR82",
		fling: {
			basePower: 20,
		},
		spritenum: 734,
		num: 1212,
		gen: 8,

	},
	tr83: {
		name: "TR83",
		fling: {
			basePower: 10,
		},
		spritenum: 734,
		num: 1213,
		gen: 8,

	},
	tr84: {
		name: "TR84",
		fling: {
			basePower: 80,
		},
		spritenum: 731,
		num: 1214,
		gen: 8,

	},
	tr85: {
		name: "TR85",
		fling: {
			basePower: 10,
		},
		spritenum: 721,
		num: 1215,
		gen: 8,

	},
	tr86: {
		name: "TR86",
		fling: {
			basePower: 90,
		},
		spritenum: 733,
		num: 1216,
		gen: 8,

	},
	tr87: {
		name: "TR87",
		fling: {
			basePower: 80,
		},
		spritenum: 725,
		num: 1217,
		gen: 8,

	},
	tr88: {
		name: "TR88",
		fling: {
			basePower: 10,
		},
		spritenum: 730,
		num: 1218,
		gen: 8,

	},
	tr89: {
		name: "TR89",
		fling: {
			basePower: 110,
		},
		spritenum: 723,
		num: 1219,
		gen: 8,

	},
	tr90: {
		name: "TR90",
		fling: {
			basePower: 90,
		},
		spritenum: 738,
		num: 1220,
		gen: 8,

	},
	tr91: {
		name: "TR91",
		fling: {
			basePower: 10,
		},
		spritenum: 724,
		num: 1221,
		gen: 8,

	},
	tr92: {
		name: "TR92",
		fling: {
			basePower: 80,
		},
		spritenum: 738,
		num: 1222,
		gen: 8,

	},
	tr93: {
		name: "TR93",
		fling: {
			basePower: 85,
		},
		spritenum: 737,
		num: 1223,
		gen: 8,

	},
	tr94: {
		name: "TR94",
		fling: {
			basePower: 95,
		},
		spritenum: 725,
		num: 1224,
		gen: 8,

	},
	tr95: {
		name: "TR95",
		fling: {
			basePower: 80,
		},
		spritenum: 737,
		num: 1225,
		gen: 8,

	},
	tr96: {
		name: "TR96",
		fling: {
			basePower: 90,
		},
		spritenum: 727,
		num: 1226,
		gen: 8,

	},
	tr97: {
		name: "TR97",
		fling: {
			basePower: 85,
		},
		spritenum: 734,
		num: 1227,
		gen: 8,

	},
	tr98: {
		name: "TR98",
		fling: {
			basePower: 85,
		},
		spritenum: 731,
		num: 1228,
		gen: 8,

	},
	tr99: {
		name: "TR99",
		fling: {
			basePower: 80,
		},
		spritenum: 722,
		num: 1229,
		gen: 8,

	},
	twistedspoon: {
		name: "Twisted Spoon",
		spritenum: 520,
		fling: {
			basePower: 30,
		},
		onBasePowerPriority: 15,
		onBasePower(basePower, user, target, move) {
			if (move.type === 'Psychic') {
				return this.chainModify([5120, 4096]);
			}
		},
		num: 248,
		gen: 2,
	},
	tyranitarite: {
		name: "Tyranitarite",
		spritenum: 607,
		megaStone: "Tyranitar-Mega",
		megaEvolves: "Tyranitar",
		itemUser: ["Tyranitar"],
		onTakeItem(item, source) {
			if (item.megaEvolves === source.baseSpecies.baseSpecies) return false;
			return true;
		},
		num: 669,
		gen: 6,

	},
	ultraball: {
		name: "Ultra Ball",
		spritenum: 521,
		num: 2,
		gen: 1,
		isPokeball: true,
	},
	ultranecroziumz: {
		name: "Ultranecrozium Z",
		spritenum: 687,
		onTakeItem: false,
		zMove: "Light That Burns the Sky",
		zMoveFrom: "Photon Geyser",
		itemUser: ["Necrozma-Ultra"],
		num: 923,
		gen: 7,

	},
	unremarkableteacup: {
		name: "Unremarkable Teacup",
		spritenum: 756,
		fling: {
			basePower: 80,
		},
		num: 2403,
		gen: 9,
	},
	upgrade: {
		name: "Up-Grade",
		spritenum: 523,
		fling: {
			basePower: 30,
		},
		num: 252,
		gen: 2,
	},
	utilityumbrella: {
		name: "Utility Umbrella",
		spritenum: 718,
		fling: {
			basePower: 60,
		},
		// Partially implemented in Pokemon.effectiveWeather() in sim/pokemon.ts
		onStart(pokemon) {
			if (!pokemon.ignoringItem()) return;
			if (['sunnyday', 'raindance', 'desolateland', 'primordialsea'].includes(this.field.effectiveWeather())) {
				this.runEvent('WeatherChange', pokemon, pokemon, this.effect);
			}
		},
		onUpdate(pokemon) {
			if (!this.effectState.inactive) return;
			this.effectState.inactive = false;
			if (['sunnyday', 'raindance', 'desolateland', 'primordialsea'].includes(this.field.effectiveWeather())) {
				this.runEvent('WeatherChange', pokemon, pokemon, this.effect);
			}
		},
		onEnd(pokemon) {
			if (['sunnyday', 'raindance', 'desolateland', 'primordialsea'].includes(this.field.effectiveWeather())) {
				this.runEvent('WeatherChange', pokemon, pokemon, this.effect);
			}
			this.effectState.inactive = true;
		},
		num: 1123,
		gen: 8,
	},
	venusaurite: {
		name: "Venusaurite",
		spritenum: 608,
		megaStone: "Venusaur-Mega",
		megaEvolves: "Venusaur",
		itemUser: ["Venusaur"],
		onTakeItem(item, source) {
			if (item.megaEvolves === source.baseSpecies.baseSpecies) return false;
			return true;
		},
		num: 659,
		gen: 6,

	},
	wacanberry: {
		name: "Wacan Berry",
		spritenum: 526,
		isBerry: true,
		naturalGift: {
			basePower: 80,
			type: "Electric",
		},
		onSourceModifyDamage(damage, source, target, move) {
			if (move.type === 'Electric' && target.getMoveHitData(move).typeMod > 0) {
				const hitSub = target.volatiles['substitute'] && !move.flags['bypasssub'] && !(move.infiltrates && this.gen >= 6);
				if (hitSub) return;
				if (target.eatItem()) {
					this.debug('-50% reduction');
					this.add('-enditem', target, this.effect, '[weaken]');
					return this.chainModify(0.5);
				}
			}
		},
		onEat() { },
		num: 186,
		gen: 4,
	},
	watergem: {
		name: "Water Gem",
		spritenum: 528,
		isGem: true,
		onSourceTryPrimaryHit(target, source, move) {
			if (target === source || move.category === 'Status' || move.flags['pledgecombo']) return;
			if (move.type === 'Water' && source.useItem()) {
				source.addVolatile('gem');
			}
		},
		num: 549,
		gen: 5,

	},
	watermemory: {
		name: "Water Memory",
		spritenum: 677,
		onMemory: 'Water',
		onTakeItem(item, pokemon, source) {
			if ((source && source.baseSpecies.num === 773) || pokemon.baseSpecies.num === 773) {
				return false;
			}
			return true;
		},
		onBasePowerPriority: 15,
		onBasePower(basePower, user, target, move) {
			if (move.type === 'Water' && user.baseSpecies.num === 773) {
				return this.chainModify([5120, 4096]);
			}
		},
		forcedForme: "Silvally-Water",
		itemUser: ["Silvally-Water"],
		num: 913,
		gen: 7,

	},
	waterstone: {
		name: "Water Stone",
		spritenum: 529,
		fling: {
			basePower: 30,
		},
		num: 84,
		gen: 1,
	},
	wateriumz: {
		name: "Waterium Z",
		spritenum: 633,
		onPlate: 'Water',
		onTakeItem: false,
		zMove: true,
		zMoveType: "Water",
		forcedForme: "Arceus-Water",
		num: 778,
		gen: 7,

	},
	watmelberry: {
		name: "Watmel Berry",
		spritenum: 530,
		isBerry: true,
		naturalGift: {
			basePower: 100,
			type: "Fire",
		},
		onEat: false,
		num: 181,
		gen: 3,

	},
	waveincense: {
		name: "Wave Incense",
		spritenum: 531,
		fling: {
			basePower: 10,
		},
		onDamagingHit(damage, target, source, move) {
			this.field.setWeather('raindance');
			target.useItem()
		},
		num: 317,
		gen: 4,

	},
	weaknesspolicy: {
		name: "Weakness Policy",
		spritenum: 609,
		fling: {
			basePower: 80,
		},
		onDamagingHit(damage, target, source, move) {
			if (!move.damage && !move.damageCallback && target.getMoveHitData(move).typeMod > 0) {
				target.useItem();
			}
		},
		boosts: {
			atk: 2,
			spa: 2,
		},
		num: 639,
		gen: 6,
	},
	wellspringmask: {
		name: "Wellspring Mask",
		spritenum: 759,
		fling: {
			basePower: 60,
		},
		onBasePowerPriority: 15,
		onBasePower(basePower, user, target, move) {
			if (user.baseSpecies.name.startsWith('Ogerpon-Wellspring')) {
				return this.chainModify([4915, 4096]);
			}
		},
		onTakeItem(item, source) {
			if (source.baseSpecies.baseSpecies === 'Ogerpon') return false;
			return true;
		},
		forcedForme: "Ogerpon-Wellspring",
		itemUser: ["Ogerpon-Wellspring"],
		num: 2407,
		gen: 9,
	},
	wepearberry: {
		name: "Wepear Berry",
		spritenum: 533,
		isBerry: true,
		naturalGift: {
			basePower: 90,
			type: "Electric",
		},
		onEat: false,
		num: 167,
		gen: 3,

	},
	whippeddream: {
		name: "Whipped Dream",
		spritenum: 692,
		fling: {
			basePower: 80,
		},
		num: 646,
		gen: 6,

	},
	whiteherb: {
		name: "White Herb",
		spritenum: 535,
		fling: {
			basePower: 10,
			effect(pokemon) {
				let activate = false;
				const boosts: SparseBoostsTable = {};
				let i: BoostID;
				for (i in pokemon.boosts) {
					if (pokemon.boosts[i] < 0) {
						activate = true;
						boosts[i] = 0;
					}
				}
				if (activate) {
					pokemon.setBoost(boosts);
					this.add('-clearnegativeboost', pokemon, '[silent]');
				}
			},
		},
		onUpdate(pokemon) {
			let activate = false;
			const boosts: SparseBoostsTable = {};
			let i: BoostID;
			for (i in pokemon.boosts) {
				if (pokemon.boosts[i] < 0) {
					activate = true;
					boosts[i] = 0;
				}
			}
			if (activate && pokemon.useItem()) {
				pokemon.setBoost(boosts);
				this.add('-clearnegativeboost', pokemon, '[silent]');
			}
		},
		num: 214,
		gen: 3,
	},
	widelens: {
		name: "Wide Lens",
		spritenum: 537,
		fling: {
			basePower: 10,
		},
		onSourceModifyAccuracyPriority: -2,
		onSourceModifyAccuracy(accuracy) {
			if (typeof accuracy === 'number') {
				return this.chainModify([4710, 4096]);
			}
		},
		num: 265,
		gen: 4,
	},
	wikiberry: {
		name: "Wiki Berry",
		spritenum: 538,
		isBerry: true,
		naturalGift: {
			basePower: 80,
			type: "Rock",
		},
		onUpdate(pokemon) {
			if (pokemon.hp <= pokemon.maxhp / 4 || (pokemon.hp <= pokemon.maxhp / 2 &&
					pokemon.hasAbility('gluttony') && pokemon.abilityState.gluttony)) {
				pokemon.eatItem();
			}
		},
		onTryEatItem(item, pokemon) {
			if (!this.runEvent('TryHeal', pokemon, null, this.effect, pokemon.baseMaxhp / 3)) return false;
		},
		onEat(pokemon) {
			this.heal(pokemon.baseMaxhp / 3);
			if (pokemon.getNature().minus === 'spa') {
				pokemon.addVolatile('confusion');
			}
		},
		num: 160,
		gen: 3,
	},
	wiseglasses: {
		name: "Wise Glasses",
		spritenum: 539,
		fling: {
			basePower: 10,
		},
		onStart(pokemon) {
			pokemon.addVolatile('wiseglasses');
		},
		onEnd(target) {
			 target.removeVolatile('wiseglasses');
		},
		onBeforeMove(pokemon, target, move) {
			if (pokemon.volatiles['wiseglasses'] && move.category === 'Special') {
				pokemon.volatiles['wiseglasses'].turns++;
			}
			if (pokemon.volatiles['wiseglasses']?.turns >= 3) {
				this.boost({spa: 1}, pokemon)
				pokemon.volatiles['wiseglasses'].turns = 0;
			}
		},
		condition: {
			onStart() {
				this.effectState.turns = 0;
			},
		},
		num: 267,
		gen: 4,
	},
	yacheberry: {
		name: "Yache Berry",
		spritenum: 567,
		isBerry: true,
		naturalGift: {
			basePower: 80,
			type: "Ice",
		},
		onSourceModifyDamage(damage, source, target, move) {
			if (move.type === 'Ice' && target.getMoveHitData(move).typeMod > 0) {
				const hitSub = target.volatiles['substitute'] && !move.flags['bypasssub'] && !(move.infiltrates && this.gen >= 6);
				if (hitSub) return;

				if (target.eatItem()) {
					this.debug('-50% reduction');
					this.add('-enditem', target, this.effect, '[weaken]');
					return this.chainModify(0.5);
				}
			}
		},
		onEat() { },
		num: 188,
		gen: 4,
	},
	zapplate: {
		name: "Zap Plate",
		spritenum: 572,
		onPlate: 'Electric',
		onBasePowerPriority: 15,
		onBasePower(basePower, user, target, move) {
			if (move.type === 'Electric') {
				return this.chainModify([4915, 4096]);
			}
		},
		onTakeItem(item, pokemon, source) {
			if ((source && source.baseSpecies.num === 493) || pokemon.baseSpecies.num === 493) {
				return false;
			}
			return true;
		},
		forcedForme: "Arceus-Electric",
		num: 300,
		gen: 4,
	},
	zoomlens: {
		name: "Zoom Lens",
		spritenum: 574,
		fling: {
			basePower: 10,
		},
		onModifyMove(move, pokemon) {
			if (!this.queue.willMove(pokemon)) {
				move.accuracy = true;
				this.add('-message', `${pokemon.name}'s Zoom Lens Active`);
			}
		},
		num: 276,
		gen: 4,
	},

	// Gen 2 items

	berserkgene: {
		name: "Berserk Gene",
		spritenum: 388,
		onUpdate(pokemon) {
			if (pokemon.useItem()) {
				pokemon.addVolatile('confusion');
			}
		},
		boosts: {
			atk: 2,
		},
		num: 0,
		gen: 2,

	},
	berry: {
		name: "Berry",
		spritenum: 319,
		isBerry: true,
		naturalGift: {
			basePower: 80,
			type: "Poison",
		},
		onResidualOrder: 5,
		onResidual(pokemon) {
			if (pokemon.hp <= pokemon.maxhp / 2) {
				pokemon.eatItem();
			}
		},
		onTryEatItem(item, pokemon) {
			if (!this.runEvent('TryHeal', pokemon, null, this.effect, 10)) return false;
		},
		onEat(pokemon) {
			this.heal(10);
		},
		num: 155,
		gen: 2,

	},
	bitterberry: {
		name: "Bitter Berry",
		spritenum: 334,
		isBerry: true,
		naturalGift: {
			basePower: 80,
			type: "Ground",
		},
		onUpdate(pokemon) {
			if (pokemon.volatiles['confusion']) {
				pokemon.eatItem();
			}
		},
		onEat(pokemon) {
			pokemon.removeVolatile('confusion');
		},
		num: 156,
		gen: 2,

	},
	burntberry: {
		name: "Burnt Berry",
		spritenum: 13,
		isBerry: true,
		naturalGift: {
			basePower: 80,
			type: "Ice",
		},
		onUpdate(pokemon) {
			if (pokemon.status === 'frz') {
				pokemon.eatItem();
			}
		},
		onEat(pokemon) {
			if (pokemon.status === 'frz') {
				pokemon.cureStatus();
			}
		},
		num: 153,
		gen: 2,

	},
	goldberry: {
		name: "Gold Berry",
		spritenum: 448,
		isBerry: true,
		naturalGift: {
			basePower: 80,
			type: "Psychic",
		},
		onResidualOrder: 5,
		onResidual(pokemon) {
			if (pokemon.hp <= pokemon.maxhp / 2) {
				pokemon.eatItem();
			}
		},
		onTryEatItem(item, pokemon) {
			if (!this.runEvent('TryHeal', pokemon, null, this.effect, 30)) return false;
		},
		onEat(pokemon) {
			this.heal(30);
		},
		num: 158,
		gen: 2,

	},
	iceberry: {
		name: "Ice Berry",
		spritenum: 381,
		isBerry: true,
		naturalGift: {
			basePower: 80,
			type: "Grass",
		},
		onUpdate(pokemon) {
			if (pokemon.status === 'brn') {
				pokemon.eatItem();
			}
		},
		onEat(pokemon) {
			if (pokemon.status === 'brn') {
				pokemon.cureStatus();
			}
		},
		num: 152,
		gen: 2,

	},
	mintberry: {
		name: "Mint Berry",
		spritenum: 65,
		isBerry: true,
		naturalGift: {
			basePower: 80,
			type: "Water",
		},
		onUpdate(pokemon) {
			if (pokemon.status === 'slp') {
				pokemon.eatItem();
			}
		},
		onEat(pokemon) {
			if (pokemon.status === 'slp') {
				pokemon.cureStatus();
			}
		},
		num: 150,
		gen: 2,

	},
	miracleberry: {
		name: "Miracle Berry",
		spritenum: 262,
		isBerry: true,
		naturalGift: {
			basePower: 80,
			type: "Flying",
		},
		onUpdate(pokemon) {
			if (pokemon.status || pokemon.volatiles['confusion']) {
				pokemon.eatItem();
			}
		},
		onEat(pokemon) {
			pokemon.cureStatus();
			pokemon.removeVolatile('confusion');
		},
		num: 157,
		gen: 2,

	},
	mysteryberry: {
		name: "Mystery Berry",
		spritenum: 244,
		isBerry: true,
		naturalGift: {
			basePower: 80,
			type: "Fighting",
		},
		onUpdate(pokemon) {
			if (!pokemon.hp) return;
			const moveSlot = pokemon.lastMove && pokemon.getMoveData(pokemon.lastMove.id);
			if (moveSlot && moveSlot.pp === 0) {
				pokemon.addVolatile('leppaberry');
				pokemon.volatiles['leppaberry'].moveSlot = moveSlot;
				pokemon.eatItem();
			}
		},
		onEat(pokemon) {
			let moveSlot;
			if (pokemon.volatiles['leppaberry']) {
				moveSlot = pokemon.volatiles['leppaberry'].moveSlot;
				pokemon.removeVolatile('leppaberry');
			} else {
				let pp = 99;
				for (const possibleMoveSlot of pokemon.moveSlots) {
					if (possibleMoveSlot.pp < pp) {
						moveSlot = possibleMoveSlot;
						pp = moveSlot.pp;
					}
				}
			}
			moveSlot.pp += 5;
			if (moveSlot.pp > moveSlot.maxpp) moveSlot.pp = moveSlot.maxpp;
			this.add('-activate', pokemon, 'item: Mystery Berry', moveSlot.move);
		},
		num: 154,
		gen: 2,

	},
	pinkbow: {
		name: "Pink Bow",
		spritenum: 444,
		onBasePower(basePower, user, target, move) {
			if (move.type === 'Normal') {
				return basePower * 1.1;
			}
		},
		num: 251,
		gen: 2,

	},
	polkadotbow: {
		name: "Polkadot Bow",
		spritenum: 444,
		onBasePower(basePower, user, target, move) {
			if (move.type === 'Normal') {
				return basePower * 1.1;
			}
		},
		num: 251,
		gen: 2,

	},
	przcureberry: {
		name: "PRZ Cure Berry",
		spritenum: 63,
		isBerry: true,
		naturalGift: {
			basePower: 80,
			type: "Fire",
		},
		onUpdate(pokemon) {
			if (pokemon.status === 'par') {
				pokemon.eatItem();
			}
		},
		onEat(pokemon) {
			if (pokemon.status === 'par') {
				pokemon.cureStatus();
			}
		},
		num: 149,
		gen: 2,

	},
	psncureberry: {
		name: "PSN Cure Berry",
		spritenum: 333,
		isBerry: true,
		naturalGift: {
			basePower: 80,
			type: "Electric",
		},
		onUpdate(pokemon) {
			if (pokemon.status === 'psn' || pokemon.status === 'tox') {
				pokemon.eatItem();
			}
		},
		onEat(pokemon) {
			if (pokemon.status === 'psn' || pokemon.status === 'tox') {
				pokemon.cureStatus();
			}
		},
		num: 151,
		gen: 2,

	},

	// CAP items

	crucibellite: {
		name: "Crucibellite",
		spritenum: 577,
		megaStone: "Crucibelle-Mega",
		megaEvolves: "Crucibelle",
		itemUser: ["Crucibelle"],
		onTakeItem(item, source) {
			if (item.megaEvolves === source.baseSpecies.baseSpecies) return false;
			return true;
		},
		num: -1,
		gen: 6,
		isNonstandard: "CAP",
	},
	vilevial: {
		name: "Vile Vial",
		spritenum: 752,
		fling: {
			basePower: 60,
		},
		onBasePowerPriority: 15,
		onBasePower(basePower, user, target, move) {
			if (user.baseSpecies.num === -66 && ['Poison', 'Flying'].includes(move.type)) {
				return this.chainModify([4915, 4096]);
			}
		},
		onTakeItem(item, pokemon, source) {
			if (source?.baseSpecies.num === -66 || pokemon.baseSpecies.num === -66) {
				return false;
			}
			return true;
		},
		forcedForme: "Venomicon-Epilogue",
		itemUser: ["Venomicon-Epilogue"],
		num: -2,
		gen: 8,
		isNonstandard: "CAP",
	},

// Nuevo Meta items

	butterfreetite: {
		name: "Butterfreetite",
		spritenum: 628,
		megaStone: "Butterfree-Mega",
		megaEvolves: "Butterfree",
		itemUser: ["Butterfree"],
		onTakeItem(item, source) {
			if (item.megaEvolves === source.baseSpecies.baseSpecies) return false;
			return true;
		},
		num: -101,
		gen: 6,

	},
	machampite: {
		name: "Machampite",
		spritenum: 599,
		megaStone: "Machamp-Mega",
		megaEvolves: "Machamp",
		itemUser: ["Machamp"],
		onTakeItem(item, source) {
			if (item.megaEvolves === source.baseSpecies.baseSpecies) return false;
			return true;
		},
		num: -102,
		gen: 6,

	},
	totemgigante: {
		name: "Totem Gigante",
		spritenum: 758,
		pseudoMegaStone: true,
		onSwitchIn(pokemon) {
			if (pokemon.baseSpecies.otherFormes ) {
				this.queue.insertChoice({choice: 'runPrimal', pokemon: pokemon});
			}
		},
		onPrimal(pokemon) {
			let base = pokemon.species.name
			pokemon.formeChange(base + '-Totem', this.effect, true);
		},
		onTakeItem(item, source) {
         return false;
		},
		itemUser: ["Raticate-Alola", 'Marowak-Alola', "Electrode-Hisui", "Arcanine-Hisui", "Xatu"],
		num: -103,
		gen: 6,

	},
	kinglerite: {
		name: "Kinglerite",
		spritenum: 599,
		megaStone: "Kingler-Mega",
		megaEvolves: "Kingler",
		itemUser: ["Kingler"],
		onTakeItem(item, source) {
			if (item.megaEvolves === source.baseSpecies.baseSpecies) return false;
			return true;
		},
		num: -104,
		gen: 6,

	},
	laprasite: {
		name: "Laprasite",
		spritenum: 599,
		megaStone: "Lapras-Mega",
		megaEvolves: "Lapras",
		itemUser: ["Lapras"],
		onTakeItem(item, source) {
			if (item.megaEvolves === source.baseSpecies.baseSpecies) return false;
			return true;
		},
		num: -104,
		gen: 6,

	},
	dimencionador: {
		name: "Dimencionador",
		spritenum: 662,
		fling: {
			basePower: 60,
		},
		num: -105,
		gen: 7,
	},
	snorlaxite: {
		name: "Snorlaxite",
		spritenum: 599,
		megaStone: "Snorlax-Mega",
		megaEvolves: "Snorlax",
		itemUser: ["Snorlax"],
		onTakeItem(item, source) {
			if (item.megaEvolves === source.baseSpecies.baseSpecies) return false;
			return true;
		},
		num: -106,
		gen: 6,

	},
	piedraantigua: {
		name: "Piedra Antigua",
		spritenum: 743,
		onTakeItem(item, pokemon, source) {
			 return false;
		},
		onStart(pokemon) {
			 const stats = {
				  atk: pokemon.getStat('atk', true, true),
				  def: pokemon.getStat('def', true, true),
				  spa: pokemon.getStat('spa', true, true),
				  spd: pokemon.getStat('spd', true, true),
				  spe: pokemon.getStat('spe', true, true),
			 };
			 const sortedStats = Object.entries(stats).sort((a, b) => b[1] - a[1]);
			 this.effectState.bestStats = sortedStats.slice(0, 2).map(s => s[0]); // Store top 2 stats
			 this.debug(`Piedra Antigua boosts: ${this.effectState.bestStats.join(', ')}`);
		},
		onModifyAtkPriority: 5,
		onModifyAtk(atk, pokemon) {
			 if (!this.effectState.bestStats?.includes('atk')) return;
			 this.debug('Piedra Antigua atk boost');
			 return this.chainModify(1.5);
		},
		onModifyDefPriority: 6,
		onModifyDef(def, pokemon) {
			 if (!this.effectState.bestStats?.includes('def')) return;
			 this.debug('Piedra Antigua def boost');
			 return this.chainModify(1.5);
		},
		onModifySpAPriority: 5,
		onModifySpA(spa, pokemon) {
			 if (!this.effectState.bestStats?.includes('spa')) return;
			 this.debug('Piedra Antigua spa boost');
			 return this.chainModify(1.5);
		},
		onModifySpDPriority: 6,
		onModifySpD(spd, pokemon) {
			 if (!this.effectState.bestStats?.includes('spd')) return;
			 this.debug('Piedra Antigua spd boost');
			 return this.chainModify(1.5);
		},
		onModifySpe(spe, pokemon) {
			 if (!this.effectState.bestStats?.includes('spe')) return;
			 this.debug('Piedra Antigua spe boost');
			 return this.chainModify(1.5);
		},
		itemUser: ["Quagsire-Feudal", "Slowking-Feudal", "Wungsparce-Feudal", "Granbull-Feudal", "Qwilfish-Feudal", "Ursaring-Feudal", "Mantine-Feudal", "Kingdra-Feudal", "Donphan-Feudal", "Celebi-Feudal"],
		num: -107,
		gen: 8,
  },
  criosfera: {
	name: "Criosfera",
	spritenum: 219,
	fling: {
		basePower: 30,
		status: 'frz',
	},
	onResidualOrder: 28,
	onResidualSubOrder: 3,
	onResidual(pokemon) {
		pokemon.trySetStatus('frz', pokemon);
	},
	num: -108,
	gen: 4,
},
};<|MERGE_RESOLUTION|>--- conflicted
+++ resolved
@@ -5472,38 +5472,19 @@
 		fling: {
 			basePower: 10,
 		},
-		onStart(pokemon) {
-			pokemon.addVolatile('shedshell');
-		},
-		onEnd(target) {
-			 target.removeVolatile('shedshell');
-		},
-<<<<<<< HEAD
-		onResidualOrder: 5,
-			onResidualSubOrder: 3,
-=======
->>>>>>> f5cf5b77
 		onTrapPokemonPriority: -10,
 		onTrapPokemon(pokemon) {
 			pokemon.trapped = pokemon.maybeTrapped = false;
 		},
-<<<<<<< HEAD
 		condition: {
 			onStart() {
 				this.effectState.turns = 0;
 			},
+			onResidualOrder: 5,
+			onResidualSubOrder: 3,
 			onResidual(pokemon) {
 				this.effectState.turns++;
 				if (this.effectState.turns >= 5) {
-=======
-		onResidualOrder: 5,
-		onResidualSubOrder: 3,
-		onResidual(pokemon) {
-			if (pokemon.volatiles['shedshell']) {
-				pokemon.volatiles['shedshell'].turns++;
-			}
-				if (pokemon.volatiles['shedshell']?.turns >= 5) {
->>>>>>> f5cf5b77
 					if (pokemon.status) {
 						this.add('-activate', pokemon, 'item: Shed Shell');
 						this.add('-message', `${pokemon.name}'s Shed Shell cured its status!`);
