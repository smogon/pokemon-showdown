export const Items: import('../sim/dex-items').ItemDataTable = {
	abilityshield: {
		name: "Ability Shield",
		spritenum: 746,
		fling: {
			basePower: 30,
		},
		ignoreKlutz: true,
		// Neutralizing Gas protection implemented in Pokemon.ignoringAbility() within sim/pokemon.ts
		// and in Neutralizing Gas itself within data/abilities.ts
		onSetAbility(ability, target, source, effect) {
			if (effect && effect.effectType === 'Ability' && effect.name !== 'Trace') {
				this.add('-ability', source, effect);
			}
			this.add('-block', target, 'item: Ability Shield');
			return null;
		},
		// Mold Breaker protection implemented in Battle.suppressingAbility() within sim/battle.ts
		num: 1881,
		gen: 9,
	},
	abomasite: {
		name: "Abomasite",
		spritenum: 575,
		megaStone: "Abomasnow-Mega",
		megaEvolves: "Abomasnow",
		itemUser: ["Abomasnow"],
		onTakeItem(item, source) {
			if (item.megaEvolves === source.baseSpecies.baseSpecies) return false;
			return true;
		},
		num: 674,
		gen: 6,

	},
	absolite: {
		name: "Absolite",
		spritenum: 576,
		megaStone: "Absol-Mega",
		megaEvolves: "Absol",
		itemUser: ["Absol"],
		onTakeItem(item, source) {
			if (item.megaEvolves === source.baseSpecies.baseSpecies) return false;
			return true;
		},
		num: 677,
		gen: 6,

	},
	absorbbulb: {
		name: "Absorb Bulb",
		spritenum: 2,
		fling: {
			basePower: 30,
		},
		onDamagingHit(damage, target, source, move) {
			if (move.type === 'Water') {
				target.useItem();
			}
		},
		boosts: {
			spa: 2,
			atk: 2,
		},
		num: 545,
		gen: 5,
	},
	adamantcrystal: {
		name: "Adamant Crystal",
		spritenum: 741,
		onBasePowerPriority: 15,
		onBasePower(basePower, user, target, move) {
			if (user.baseSpecies.num === 483 && (move.type === 'Steel' || move.type === 'Dragon')) {
				return this.chainModify([4915, 4096]);
			}
		},
		onTakeItem(item, pokemon, source) {
			if (source?.baseSpecies.num === 483 || pokemon.baseSpecies.num === 483) {
				return false;
			}
			return true;
		},
		forcedForme: "Dialga-Origin",
		itemUser: ["Dialga-Origin"],
		num: 1777,
		gen: 8,
	},
	adamantorb: {
		name: "Adamant Orb",
		spritenum: 4,
		fling: {
			basePower: 60,
		},
		onBasePowerPriority: 15,
		onBasePower(basePower, user, target, move) {
			if (user.baseSpecies.num === 483 && (move.type === 'Steel' || move.type === 'Dragon')) {
				return this.chainModify([4915, 4096]);
			}
		},
		itemUser: ["Dialga"],
		num: 135,
		gen: 4,
	},
	adrenalineorb: {
		name: "Adrenaline Orb",
		spritenum: 660,
		fling: {
			basePower: 30,
		},
		onAfterBoost(boost, target, source, effect) {
			if (source && target === source) return;
			let showMsg = false;
			let i: BoostID;
			for (i in boost) {
				if (boost[i]! < 0) {
					if (target.useItem(source)) {
						if (this.runEvent('DragOut', source, target, effect)) {
							source.forceSwitchFlag = true;
						}
						if (target.hp) {
							if (!this.canSwitch(target.side)) return;
							if (target.volatiles['commanding'] || target.volatiles['commanded']) return;
							for (const pokemon of this.getAllActive()) {
								if (pokemon.switchFlag === true) return;
							}
							target.switchFlag = true;
						}
					}
				}
			}
			if (showMsg && !(effect as ActiveMove).secondaries && effect.id !== 'octolock') {
				this.add("-fail", target, "unboost", "[from] ability: Clear Body", "[of] " + target);
			}
		},
		num: 846,
		gen: 7,
	},
	aerodactylite: {
		name: "Aerodactylite",
		spritenum: 577,
		megaStone: "Aerodactyl-Mega",
		megaEvolves: "Aerodactyl",
		itemUser: ["Aerodactyl"],
		onTakeItem(item, source) {
			if (item.megaEvolves === source.baseSpecies.baseSpecies) return false;
			return true;
		},
		num: 672,
		gen: 6,

	},
	aggronite: {
		name: "Aggronite",
		spritenum: 578,
		megaStone: "Aggron-Mega",
		megaEvolves: "Aggron",
		itemUser: ["Aggron"],
		onTakeItem(item, source) {
			if (item.megaEvolves === source.baseSpecies.baseSpecies) return false;
			return true;
		},
		num: 667,
		gen: 6,

	},
	aguavberry: {
		name: "Aguav Berry",
		spritenum: 5,
		isBerry: true,
		naturalGift: {
			basePower: 80,
			type: "Dragon",
		},
		onUpdate(pokemon) {
			if (pokemon.hp <= pokemon.maxhp / 4 || (pokemon.hp <= pokemon.maxhp / 2 &&
				pokemon.hasAbility('gluttony') && pokemon.abilityState.gluttony)) {
				pokemon.eatItem();
			}
		},
		onTryEatItem(item, pokemon) {
			if (!this.runEvent('TryHeal', pokemon, null, this.effect, pokemon.baseMaxhp / 3)) return false;
		},
		onEat(pokemon) {
			this.heal(pokemon.baseMaxhp / 3);
			if (pokemon.getNature().minus === 'spd') {
				pokemon.addVolatile('confusion');
			}
		},
		num: 162,
		gen: 3,
	},
	airballoon: {
		name: "Air Balloon",
		spritenum: 6,
		fling: {
			basePower: 10,
		},
		onStart(target) {
			if (!target.ignoringItem() && !this.field.getPseudoWeather('gravity')) {
				this.add('-item', target, 'Air Balloon');
			}
		},
		// airborneness implemented in sim/pokemon.js:Pokemon#isGrounded
		onDamagingHit(damage, target, source, move) {
			this.add('-enditem', target, 'Air Balloon');
			target.item = '';
			this.clearEffectState(target.itemState);
			this.runEvent('AfterUseItem', target, null, null, this.dex.items.get('airballoon'));
		},
		onAfterSubDamage(damage, target, source, effect) {
			this.debug('effect: ' + effect.id);
			if (effect.effectType === 'Move') {
				this.add('-enditem', target, 'Air Balloon');
				target.item = '';
				this.clearEffectState(target.itemState);
				this.runEvent('AfterUseItem', target, null, null, this.dex.items.get('airballoon'));
			}
		},
		num: 541,
		gen: 5,
	},
	alakazite: {
		name: "Alakazite",
		spritenum: 579,
		megaStone: "Alakazam-Mega",
		megaEvolves: "Alakazam",
		itemUser: ["Alakazam"],
		onTakeItem(item, source) {
			if (item.megaEvolves === source.baseSpecies.baseSpecies) return false;
			return true;
		},
		num: 679,
		gen: 6,

	},
	aloraichiumz: {
		name: "Aloraichium Z",
		spritenum: 655,
		onTakeItem: false,
		zMove: "Stoked Sparksurfer",
		zMoveFrom: "Electro Ball",
		itemUser: ["Raichu-Alola"],
		num: 803,
		gen: 7,

	},
	altarianite: {
		name: "Altarianite",
		spritenum: 615,
		megaStone: "Altaria-Mega",
		megaEvolves: "Altaria",
		itemUser: ["Altaria"],
		onTakeItem(item, source) {
			if (item.megaEvolves === source.baseSpecies.baseSpecies) return false;
			return true;
		},
		num: 755,
		gen: 6,

	},
	ampharosite: {
		name: "Ampharosite",
		spritenum: 580,
		megaStone: "Ampharos-Mega",
		megaEvolves: "Ampharos",
		itemUser: ["Ampharos"],
		onTakeItem(item, source) {
			if (item.megaEvolves === source.baseSpecies.baseSpecies) return false;
			return true;
		},
		num: 658,
		gen: 6,

	},
	apicotberry: {
		name: "Apicot Berry",
		spritenum: 10,
		isBerry: true,
		naturalGift: {
			basePower: 100,
			type: "Ground",
		},
		onUpdate(pokemon) {
<<<<<<< HEAD
			if (pokemon.hp <= pokemon.maxhp / 2 || (pokemon.hp <= pokemon.maxhp / 2 &&
					pokemon.hasAbility('gluttony') && pokemon.abilityState.gluttony)) {
=======
			if (pokemon.hp <= pokemon.maxhp / 4 || (pokemon.hp <= pokemon.maxhp / 2 &&
				pokemon.hasAbility('gluttony') && pokemon.abilityState.gluttony)) {
>>>>>>> 7979ef12
				pokemon.eatItem();
			}
		},
		onEat(pokemon) {
			this.boost({ spd: 1 });
		},
		num: 205,
		gen: 3,
	},
	armorfossil: {
		name: "Armor Fossil",
		spritenum: 12,
		fling: {
			basePower: 100,
		},
		onStart(pokemon) {
			if(pokemon.hasAbility("Mineralizacion")){
			pokemon.useItem()
			}
		},
		boosts: {def: 1},
		num: 104,
		gen: 4,

	},
	aspearberry: {
		name: "Aspear Berry",
		spritenum: 13,
		isBerry: true,
		naturalGift: {
			basePower: 80,
			type: "Ice",
		},
		onUpdate(pokemon) {
			if (pokemon.status === 'frz') {
				pokemon.eatItem();
			}
		},
		onEat(pokemon) {
			if (pokemon.status === 'frz') {
				pokemon.cureStatus();
			}
		},
		num: 153,
		gen: 3,
	},
	assaultvest: {
		name: "Assault Vest",
		spritenum: 581,
		fling: {
			basePower: 80,
		},
		onModifySpDPriority: 1,
		onModifySpD(spd) {
			return this.chainModify(1.5);
		},
		onDisableMove(pokemon) {
			for (const moveSlot of pokemon.moveSlots) {
				const move = this.dex.moves.get(moveSlot.id);
				if (move.category === 'Status' && move.id !== 'mefirst') {
					pokemon.disableMove(moveSlot.id);
				}
			}
		},
		num: 640,
		gen: 6,
	},
	audinite: {
		name: "Audinite",
		spritenum: 617,
		megaStone: "Audino-Mega",
		megaEvolves: "Audino",
		itemUser: ["Audino"],
		onTakeItem(item, source) {
			if (item.megaEvolves === source.baseSpecies.baseSpecies) return false;
			return true;
		},
		num: 757,
		gen: 6,

	},
	auspiciousarmor: {
		name: "Auspicious Armor",
		spritenum: 753,
		fling: {
			basePower: 30,
		},
		onChargeMove(pokemon, target, move) {
			if (pokemon.species.name === 'Armarouge') {
				this.debug('malicious armor - remove charge turn for ' + move.id);
				this.attrLastMove('[still]');
				this.addMove('-anim', pokemon, move.name, target);
				return false; // skip charge turn
			}
		},
		itemUser: ["Armarouge"],
		num: 2344,
		gen: 9,
	},
	babiriberry: {
		name: "Babiri Berry",
		spritenum: 17,
		isBerry: true,
		naturalGift: {
			basePower: 80,
			type: "Steel",
		},
		onSourceModifyDamage(damage, source, target, move) {
			if (move.type === 'Steel' && target.getMoveHitData(move).typeMod > 0) {
				const hitSub = target.volatiles['substitute'] && !move.flags['bypasssub'] && !(move.infiltrates && this.gen >= 6);
				if (hitSub) return;

				if (target.eatItem()) {
					this.debug('-50% reduction');
					this.add('-enditem', target, this.effect, '[weaken]');
					return this.chainModify(0.5);
				}
			}
		},
		onEat() { },
		num: 199,
		gen: 4,
	},
	banettite: {
		name: "Banettite",
		spritenum: 582,
		megaStone: "Banette-Mega",
		megaEvolves: "Banette",
		itemUser: ["Banette"],
		onTakeItem(item, source) {
			if (item.megaEvolves === source.baseSpecies.baseSpecies) return false;
			return true;
		},
		num: 668,
		gen: 6,

	},
	beastball: {
		name: "Beast Ball",
		spritenum: 661,
		num: 851,
		gen: 7,
		isPokeball: true,
	},
	beedrillite: {
		name: "Beedrillite",
		spritenum: 628,
		megaStone: "Beedrill-Mega",
		megaEvolves: "Beedrill",
		itemUser: ["Beedrill"],
		onTakeItem(item, source) {
			if (item.megaEvolves === source.baseSpecies.baseSpecies) return false;
			return true;
		},
		num: 770,
		gen: 6,

	},
	belueberry: {
		name: "Belue Berry",
		spritenum: 21,
		isBerry: true,
		naturalGift: {
			basePower: 100,
			type: "Electric",
		},
		onModifyMove(move, pokemon, target){
			if (pokemon.hp <= pokemon.maxhp / 2 && pokemon.eatItem()){
				this.heal(pokemon.baseMaxhp / 5, pokemon)
				move.ignoreImmunity = true;
			}
		},
		onEat() { },
		num: 183,
		gen: 3,

	},
	berryjuice: {
		name: "Berry Juice",
		spritenum: 22,
		fling: {
			basePower: 30,
		},
		onResidualOrder: 5,
		onResidualSubOrder: 4,
		onStart(pokemon) {
			pokemon.addVolatile('berryjuice')
		},
		onResidual(pokemon) {
			if(pokemon.maxhp !== pokemon.hp && pokemon.volatiles['berryjuice'].turns < 5){
				this.heal(pokemon.baseMaxhp / 8);
				pokemon.volatiles['berryjuice'].turns += 1
			}
			if (pokemon.volatiles['berryjuice'].turns >= 5){
				pokemon.useItem();
			}
		},
		condition: {
			onStart() {
				this.effectState.turns = 0;
			},
		},
		num: 43,
		gen: 2,

	},
	berrysweet: {
		name: "Berry Sweet",
		spritenum: 706,
		fling: {
			basePower: 10,
		},
		onModifySpD(spd, pokemon) {
			 if(pokemon.baseSpecies.name === "Alcremie"){
				return this.chainModify(1.5);
			}
		},
		forcedForme: "Alcremie-Berry",
		itemUser: ["Alcremie-Berry"],
		num: 1111,
		gen: 8,
	},
	bignugget: {
		name: "Big Nugget",
		spritenum: 27,
		fling: {
			basePower: 130,
		},
		onSourceDamagingHit(damage, target, source, move) {
			if(move.type === 'Steel'){
				target.trySetStatus('par', source);
				source.useItem()
			}
		},
		num: 581,
		gen: 5,
	},
	bigroot: {
		name: "Big Root",
		spritenum: 29,
		fling: {
			basePower: 10,
		},
		onTryHealPriority: 1,
		onTryHeal(damage, target, source, effect) {
			const heals = ['drain', 'leechseed', 'ingrain', 'aquaring', 'strengthsap'];
			if (heals.includes(effect.id)) {
				return this.chainModify([5324, 4096]);
			}
		},
		num: 296,
		gen: 4,
	},
	bindingband: {
		name: "Binding Band",
		spritenum: 31,
		fling: {
			basePower: 30,
		},
		// implemented in statuses
		num: 544,
		gen: 5,
	},
	blackbelt: {
		name: "Black Belt",
		spritenum: 32,
		fling: {
			basePower: 30,
		},
		onBasePowerPriority: 15,
		onBasePower(basePower, user, target, move) {
			if (move && move.type === 'Fighting') {
				return this.chainModify([5120, 4096]);
			}
		},
		num: 241,
		gen: 2,
	},
	blackglasses: {
		name: "Black Glasses",
		spritenum: 35,
		fling: {
			basePower: 30,
		},
		onBasePowerPriority: 15,
		onBasePower(basePower, user, target, move) {
			if (move && move.type === 'Dark') {
				return this.chainModify([5120, 4096]);
			}
		},
		num: 240,
		gen: 2,
	},
	blacksludge: {
		name: "Black Sludge",
		spritenum: 34,
		fling: {
			basePower: 30,
		},
		onResidualOrder: 5,
		onResidualSubOrder: 4,
		onResidual(pokemon) {
			if (pokemon.hasType('Poison')) {
				this.heal(pokemon.baseMaxhp / 16);
			} else {
				this.damage(pokemon.baseMaxhp / 8);
			}
		},
		num: 281,
		gen: 4,
	},
	blastoisinite: {
		name: "Blastoisinite",
		spritenum: 583,
		megaStone: "Blastoise-Mega",
		megaEvolves: "Blastoise",
		itemUser: ["Blastoise"],
		onTakeItem(item, source) {
			if (item.megaEvolves === source.baseSpecies.baseSpecies) return false;
			return true;
		},
		num: 661,
		gen: 6,

	},
	blazikenite: {
		name: "Blazikenite",
		spritenum: 584,
		megaStone: "Blaziken-Mega",
		megaEvolves: "Blaziken",
		itemUser: ["Blaziken"],
		onTakeItem(item, source) {
			if (item.megaEvolves === source.baseSpecies.baseSpecies) return false;
			return true;
		},
		num: 664,
		gen: 6,

	},
	blueorb: {
		name: "Blue Orb",
		spritenum: 41,
		onSwitchInPriority: -1,
		onSwitchIn(pokemon) {
			if (pokemon.isActive && pokemon.baseSpecies.name === 'Kyogre' && !pokemon.transformed) {
				pokemon.formeChange('Kyogre-Primal', this.effect, true);
			}
		},
		onTakeItem(item, source) {
			if (source.baseSpecies.baseSpecies === 'Kyogre') return false;
			return true;
		},
		itemUser: ["Kyogre"],
		isPrimalOrb: true,
		num: 535,
		gen: 6,

	},
	blukberry: {
		name: "Bluk Berry",
		spritenum: 44,
		isBerry: true,
		naturalGift: {
			basePower: 90,
			type: "Fire",
		},
		onSourceDamagingHit(damage, target, source, move) {
			if((source.baseMaxhp / 2 > source.hp) ){
				this.heal(source.baseMaxhp / 5, source)
				target.trySetStatus('brn', source);
				source.eatItem()
			}
		},
		onEat() { },
		num: 165,
		gen: 3,

	},
	blunderpolicy: {
		name: "Blunder Policy",
		spritenum: 716,
		fling: {
			basePower: 80,
		},
		// Item activation located in scripts.js
		num: 1121,
		gen: 8,
	},
	boosterenergy: {
		name: "Booster Energy",
		spritenum: 745,
		fling: {
			basePower: 30,
		},
		onSwitchInPriority: -2,
		onStart(pokemon) {
			this.effectState.started = true;
			((this.effect as any).onUpdate as (p: Pokemon) => void).call(this, pokemon);
		},
		onUpdate(pokemon) {
			if (!this.effectState.started || pokemon.transformed) return;

			if (pokemon.hasAbility('protosynthesis') && !this.field.isWeather('sunnyday') && pokemon.useItem()) {
				pokemon.addVolatile('protosynthesis');
			}
			if (pokemon.hasAbility('quarkdrive') && !this.field.isTerrain('electricterrain') && pokemon.useItem()) {
				pokemon.addVolatile('quarkdrive');
			}
		},
		onTakeItem(item, source) {
			if (source.baseSpecies.tags.includes("Paradox")) return false;
			return true;
		},
		num: 1880,
		gen: 9,
	},
	bottlecap: {
		name: "Bottle Cap",
		spritenum: 696,
		fling: {
			basePower: 30,
		},
		onStart(pokemon) {
			pokemon.addVolatile('bottlecap')
		},
		condition:{
			duration: 3,
			onModifyMove(move) {
				move.ignoreAbility = true;
			},
		},
		num: 795,
		gen: 7,
	},
	brightpowder: {
		name: "Bright Powder",
		spritenum: 51,
		fling: {
			basePower: 10,
		},
		onAnyAccuracy(accuracy, target, source, move) {
			if (move && (source === this.effectState.target) && move.flags['light']) {
				return true;
			}
			return accuracy;
		},
		num: 213,
		gen: 2,
	},
	buggem: {
		name: "Bug Gem",
		spritenum: 53,
		isGem: true,
		onSourceTryPrimaryHit(target, source, move) {
			if (target === source || move.category === 'Status') return;
			if (move.type === 'Bug' && source.useItem()) {
				source.addVolatile('gem');
			}
		},
		num: 558,
		gen: 5,

	},
	bugmemory: {
		name: "Bug Memory",
		spritenum: 673,
		onMemory: 'Bug',
		onTakeItem(item, pokemon, source) {
			if ((source && source.baseSpecies.num === 773) || pokemon.baseSpecies.num === 773) {
				return false;
			}
			return true;
		},
		onBasePowerPriority: 15,
		onBasePower(basePower, user, target, move) {
			if (move.type === 'Bug' && user.baseSpecies.num === 773) {
				return this.chainModify([5120, 4096]);
			}
		},
		forcedForme: "Silvally-Bug",
		itemUser: ["Silvally-Bug"],
		num: 909,
		gen: 7,

	},
	buginiumz: {
		name: "Buginium Z",
		spritenum: 642,
		onPlate: 'Bug',
		onTakeItem: false,
		zMove: true,
		zMoveType: "Bug",
		forcedForme: "Arceus-Bug",
		num: 787,
		gen: 7,

	},
	burndrive: {
		name: "Burn Drive",
		spritenum: 54,
		onTakeItem(item, pokemon, source) {
			if ((source && source.baseSpecies.num === 649) || pokemon.baseSpecies.num === 649) {
				return false;
			}
			return true;
		},
		onDrive: 'Fire',
		forcedForme: "Genesect-Burn",
		itemUser: ["Genesect-Burn"],
		num: 118,
		gen: 5,

	},
	cameruptite: {
		name: "Cameruptite",
		spritenum: 625,
		megaStone: "Camerupt-Mega",
		megaEvolves: "Camerupt",
		itemUser: ["Camerupt"],
		onTakeItem(item, source) {
			if (item.megaEvolves === source.baseSpecies.baseSpecies) return false;
			return true;
		},
		num: 767,
		gen: 6,

	},
	cellbattery: {
		name: "Cell Battery",
		spritenum: 60,
		fling: {
			basePower: 30,
		},
		onDamagingHit(damage, target, source, move) {
			if (move.type === 'Electric') {
				target.useItem();
			}
		},
		boosts: {
			atk: 2,
			spa: 2,
		},
		num: 546,
		gen: 5,
	},
	charcoal: {
		name: "Charcoal",
		spritenum: 61,
		fling: {
			basePower: 30,
		},
		onBasePowerPriority: 15,
		onBasePower(basePower, user, target, move) {
			if (move && move.type === 'Fire') {
				return this.chainModify([4915, 4096]);
			}
		},
		num: 249,
		gen: 2,
	},
	charizarditex: {
		name: "Charizardite X",
		spritenum: 585,
		megaStone: "Charizard-Mega-X",
		megaEvolves: "Charizard",
		itemUser: ["Charizard"],
		onTakeItem(item, source) {
			if (item.megaEvolves === source.baseSpecies.baseSpecies) return false;
			return true;
		},
		num: 660,
		gen: 6,

	},
	charizarditey: {
		name: "Charizardite Y",
		spritenum: 586,
		megaStone: "Charizard-Mega-Y",
		megaEvolves: "Charizard",
		itemUser: ["Charizard"],
		onTakeItem(item, source) {
			if (item.megaEvolves === source.baseSpecies.baseSpecies) return false;
			return true;
		},
		num: 678,
		gen: 6,

	},
	chartiberry: {
		name: "Charti Berry",
		spritenum: 62,
		isBerry: true,
		naturalGift: {
			basePower: 80,
			type: "Rock",
		},
		onSourceModifyDamage(damage, source, target, move) {
			if (move.type === 'Rock' && target.getMoveHitData(move).typeMod > 0) {
				const hitSub = target.volatiles['substitute'] && !move.flags['bypasssub'] && !(move.infiltrates && this.gen >= 6);
				if (hitSub) return;

				if (target.eatItem()) {
					this.debug('-50% reduction');
					this.add('-enditem', target, this.effect, '[weaken]');
					return this.chainModify(0.5);
				}
			}
		},
		onEat() { },
		num: 195,
		gen: 4,
	},
	cheriberry: {
		name: "Cheri Berry",
		spritenum: 63,
		isBerry: true,
		naturalGift: {
			basePower: 80,
			type: "Fire",
		},
		onUpdate(pokemon) {
			if (pokemon.status === 'par') {
				pokemon.eatItem();
			}
		},
		onEat(pokemon) {
			if (pokemon.status === 'par') {
				pokemon.cureStatus();
			}
		},
		num: 149,
		gen: 3,
	},
	cherishball: {
		name: "Cherish Ball",
		spritenum: 64,
		num: 16,
		gen: 4,
		isPokeball: true,
		isNonstandard: "Unobtainable",
	},
	chestoberry: {
		name: "Chesto Berry",
		spritenum: 65,
		isBerry: true,
		naturalGift: {
			basePower: 80,
			type: "Water",
		},
		onUpdate(pokemon) {
			if (pokemon.status === 'slp') {
				pokemon.eatItem();
			}
		},
		onEat(pokemon) {
			if (pokemon.status === 'slp') {
				pokemon.cureStatus();
			}
		},
		num: 150,
		gen: 3,
	},
	chilanberry: {
		name: "Chilan Berry",
		spritenum: 66,
		isBerry: true,
		naturalGift: {
			basePower: 80,
			type: "Normal",
		},
		onSourceModifyDamage(damage, source, target, move) {
			if (
				move.type === 'Normal' &&
				(!target.volatiles['substitute'] || move.flags['bypasssub'] || (move.infiltrates && this.gen >= 6))
			) {
				if (target.eatItem()) {
					this.debug('-50% reduction');
					this.add('-enditem', target, this.effect, '[weaken]');
					return this.chainModify(0.5);
				}
			}
		},
		onEat() { },
		num: 200,
		gen: 4,
	},
	chilldrive: {
		name: "Chill Drive",
		spritenum: 67,
		onTakeItem(item, pokemon, source) {
			if ((source && source.baseSpecies.num === 649) || pokemon.baseSpecies.num === 649) {
				return false;
			}
			return true;
		},
		onDrive: 'Ice',
		forcedForme: "Genesect-Chill",
		itemUser: ["Genesect-Chill"],
		num: 119,
		gen: 5,

	},
	chippedpot: {
		name: "Chipped Pot",
		spritenum: 720,
		fling: {
			basePower: 80,
		},
		onSourceModifyDamage(damage, target, source, move) {
			if (source.baseSpecies.name == 'Polteageist-Antique') {
			this.chainModify(0.5)
			source.useItem()
			}
		},
		itemUser: ['Polteageist-Antique'],
		num: 1254,
		gen: 8,
	},
	choiceband: {
		name: "Choice Band",
		spritenum: 68,
		fling: {
			basePower: 10,
		},
		onStart(pokemon) {
			if (pokemon.volatiles['choicelock']) {
				this.debug('removing choicelock');
			}
			pokemon.removeVolatile('choicelock');
		},
		onModifyMove(move, pokemon) {
			pokemon.addVolatile('choicelock');
		},
		onModifyAtkPriority: 1,
		onModifyAtk(atk, pokemon) {
			if (pokemon.volatiles['dynamax']) return;
			return this.chainModify(1.5);
		},
		isChoice: true,
		num: 220,
		gen: 3,
	},
	choicescarf: {
		name: "Choice Scarf",
		spritenum: 69,
		fling: {
			basePower: 10,
		},
		onStart(pokemon) {
			if (pokemon.volatiles['choicelock']) {
				this.debug('removing choicelock');
			}
			pokemon.removeVolatile('choicelock');
		},
		onModifyMove(move, pokemon) {
			pokemon.addVolatile('choicelock');
		},
		onModifySpe(spe, pokemon) {
			if (pokemon.volatiles['dynamax']) return;
			return this.chainModify(1.5);
		},
		isChoice: true,
		num: 287,
		gen: 4,
	},
	choicespecs: {
		name: "Choice Specs",
		spritenum: 70,
		fling: {
			basePower: 10,
		},
		onStart(pokemon) {
			if (pokemon.volatiles['choicelock']) {
				this.debug('removing choicelock');
			}
			pokemon.removeVolatile('choicelock');
		},
		onModifyMove(move, pokemon) {
			pokemon.addVolatile('choicelock');
		},
		onModifySpAPriority: 1,
		onModifySpA(spa, pokemon) {
			if (pokemon.volatiles['dynamax']) return;
			return this.chainModify(1.5);
		},
		isChoice: true,
		num: 297,
		gen: 4,
	},
	chopleberry: {
		name: "Chople Berry",
		spritenum: 71,
		isBerry: true,
		naturalGift: {
			basePower: 80,
			type: "Fighting",
		},
		onSourceModifyDamage(damage, source, target, move) {
			if (move.type === 'Fighting' && target.getMoveHitData(move).typeMod > 0) {
				const hitSub = target.volatiles['substitute'] && !move.flags['bypasssub'] && !(move.infiltrates && this.gen >= 6);
				if (hitSub) return;

				if (target.eatItem()) {
					this.debug('-50% reduction');
					this.add('-enditem', target, this.effect, '[weaken]');
					return this.chainModify(0.5);
				}
			}
		},
		onEat() { },
		num: 189,
		gen: 4,
	},
	clawfossil: {
		name: "Claw Fossil",
		spritenum: 72,
		fling: {
			basePower: 100,
		},
		onStart(pokemon) {
			if(pokemon.hasAbility("Mineralizacion")){
			pokemon.useItem()
			}
		},
		boosts: {atk: 1},
		num: 100,
		gen: 3,

	},
	clearamulet: {
		name: "Clear Amulet",
		spritenum: 747,
		fling: {
			basePower: 30,
		},
		onTryBoostPriority: 1,
		onTryBoost(boost, target, source, effect) {
			if (source && target === source) return;
			let showMsg = false;
			let i: BoostID;
			for (i in boost) {
				if (boost[i]! < 0) {
					delete boost[i];
					showMsg = true;
				}
			}
			if (showMsg && !(effect as ActiveMove).secondaries && effect.id !== 'octolock') {
				this.add('-fail', target, 'unboost', '[from] item: Clear Amulet', `[of] ${target}`);
			}
		},
		num: 1882,
		gen: 9,
	},
	cloversweet: {
		name: "Clover Sweet",
		spritenum: 707,
		fling: {
			basePower: 10,
		},
		onModifySpD(spd, pokemon) {
			if(pokemon.baseSpecies.name === "Alcremie"){
			  return this.chainModify(1.5);
		  }
	  },
	  forcedForme: "Alcremie-Clover",
		itemUser: ["Alcremie-Clover"],
		num: 1112,
		gen: 8,
	},
	cobaberry: {
		name: "Coba Berry",
		spritenum: 76,
		isBerry: true,
		naturalGift: {
			basePower: 80,
			type: "Flying",
		},
		onSourceModifyDamage(damage, source, target, move) {
			if (move.type === 'Flying' && target.getMoveHitData(move).typeMod > 0) {
				const hitSub = target.volatiles['substitute'] && !move.flags['bypasssub'] && !(move.infiltrates && this.gen >= 6);
				if (hitSub) return;

				if (target.eatItem()) {
					this.debug('-50% reduction');
					this.add('-enditem', target, this.effect, '[weaken]');
					return this.chainModify(0.5);
				}
			}
		},
		onEat() { },
		num: 192,
		gen: 4,
	},
	colburberry: {
		name: "Colbur Berry",
		spritenum: 78,
		isBerry: true,
		naturalGift: {
			basePower: 80,
			type: "Dark",
		},
		onSourceModifyDamage(damage, source, target, move) {
			if (move.type === 'Dark' && target.getMoveHitData(move).typeMod > 0) {
				const hitSub = target.volatiles['substitute'] && !move.flags['bypasssub'] && !(move.infiltrates && this.gen >= 6);
				if (hitSub) return;

				if (target.eatItem()) {
					this.debug('-50% reduction');
					this.add('-enditem', target, this.effect, '[weaken]');
					return this.chainModify(0.5);
				}
			}
		},
		onEat() { },
		num: 198,
		gen: 4,
	},
	cornerstonemask: {
		name: "Cornerstone Mask",
		spritenum: 758,
		fling: {
			basePower: 60,
		},
		onBasePowerPriority: 15,
		onBasePower(basePower, user, target, move) {
			if (user.baseSpecies.name.startsWith('Ogerpon-Cornerstone')) {
				return this.chainModify([4915, 4096]);
			}
		},
		onTakeItem(item, source) {
			if (source.baseSpecies.baseSpecies === 'Ogerpon') return false;
			return true;
		},
		forcedForme: "Ogerpon-Cornerstone",
		itemUser: ["Ogerpon-Cornerstone"],
		num: 2406,
		gen: 9,
	},
	cornnberry: {
		name: "Cornn Berry",
		spritenum: 81,
		isBerry: true,
		naturalGift: {
			basePower: 90,
			type: "Bug",
		},
		onSourceDamagingHit(damage, target, source, move) {
			if((source.baseMaxhp / 2 > source.hp) ){
				this.heal(source.baseMaxhp / 5, source)
				target.trySetStatus('tox', source);
				source.eatItem()
			}
		},
		onEat() { },
		num: 175,
		gen: 3,

	},
	coverfossil: {
		name: "Cover Fossil",
		spritenum: 85,
		fling: {
			basePower: 100,
		},
		onStart(pokemon) {
			if(pokemon.hasAbility("Mineralizacion")){
				pokemon.addVolatile('coverfossil')
			pokemon.useItem()
			}
		},
		onEnd(pokemon) {
			pokemon.removeVolatile('coverfossil')
		},
		condition:{
			onSourceModifyDamage(damage, target, source, move) {
				this.chainModify(0.7)
			},
		},
		num: 572,
		gen: 5,

	},
	covertcloak: {
		name: "Covert Cloak",
		spritenum: 750,
		fling: {
			basePower: 30,
		},
		onModifySecondaries(secondaries) {
			this.debug('Covert Cloak prevent secondary');
			return secondaries.filter(effect => !!(effect.self || effect.dustproof));
		},
		num: 1885,
		gen: 9,
	},
	crackedpot: {
		name: "Cracked Pot",
		spritenum: 719,
		fling: {
			basePower: 80,
		},
		onSourceModifyDamage(damage, target, source, move) {
			if (source.baseSpecies.name == 'Polteageist') {
			this.chainModify(0.8)
			}
		},
		itemUser: ['Polteageist'],
		num: 1253,
		gen: 8,
	},
	custapberry: {
		name: "Custap Berry",
		spritenum: 86,
		isBerry: true,
		naturalGift: {
			basePower: 100,
			type: "Ghost",
		},
		onFractionalPriorityPriority: -2,
		onFractionalPriority(priority, pokemon) {
			if (
				priority <= 0 &&
				(pokemon.hp <= pokemon.maxhp / 4 || (pokemon.hp <= pokemon.maxhp / 2 &&
					pokemon.hasAbility('gluttony') && pokemon.abilityState.gluttony))
			) {
				if (pokemon.eatItem()) {
					this.add('-activate', pokemon, 'item: Custap Berry', '[consumed]');
					return 0.1;
				}
			}
		},
		onEat() { },
		num: 210,
		gen: 4,
	},
	damprock: {
		name: "Damp Rock",
		spritenum: 88,
		fling: {
			basePower: 60,
		},
		num: 285,
		gen: 4,
	},
	darkgem: {
		name: "Dark Gem",
		spritenum: 89,
		isGem: true,
		onSourceTryPrimaryHit(target, source, move) {
			if (target === source || move.category === 'Status') return;
			if (move.type === 'Dark' && source.useItem()) {
				source.addVolatile('gem');
			}
		},
		num: 562,
		gen: 5,

	},
	darkmemory: {
		name: "Dark Memory",
		spritenum: 683,
		onMemory: 'Dark',
		onTakeItem(item, pokemon, source) {
			if ((source && source.baseSpecies.num === 773) || pokemon.baseSpecies.num === 773) {
				return false;
			}
			return true;
		},
		onBasePowerPriority: 15,
		onBasePower(basePower, user, target, move) {
			if (move.type === 'Dark' && user.baseSpecies.num === 773) {
				return this.chainModify([5120, 4096]);
			}
		},
		forcedForme: "Silvally-Dark",
		itemUser: ["Silvally-Dark"],
		num: 919,
		gen: 7,

	},
	darkiniumz: {
		name: "Darkinium Z",
		spritenum: 646,
		onPlate: 'Dark',
		onTakeItem: false,
		zMove: true,
		zMoveType: "Dark",
		forcedForme: "Arceus-Dark",
		num: 791,
		gen: 7,

	},
	dawnstone: {
		name: "Dawn Stone",
		spritenum: 92,
		fling: {
			basePower: 80,
		},
		onStart(pokemon) {
			if (pokemon.baseSpecies.evoItem == 'Shiny Stone') {
				const bestStat = pokemon.getBestStat(true, true);
				this.boost({[bestStat]: 1}, pokemon);
			}
		},
		itemUser: ['Gallade', 'Froslass'],
		num: 109,
		gen: 4,
	},
	decidiumz: {
		name: "Decidium Z",
		spritenum: 650,
		onTakeItem: false,
		zMove: "Sinister Arrow Raid",
		zMoveFrom: "Spirit Shackle",
		itemUser: ["Decidueye"],
		num: 798,
		gen: 7,

	},
	deepseascale: {
		name: "Deep Sea Scale",
		spritenum: 93,
		fling: {
			basePower: 30,
		},
		onModifySpAPriority: 2,
		onModifySpA(spa, pokemon) {
			if (pokemon.baseSpecies.name === 'Gorebyss') {
				return this.chainModify(2);
			}
		},
		itemUser: ["Clamperl"],
		num: 227,
		gen: 3,

	},
	deepseatooth: {
		name: "Deep Sea Tooth",
		spritenum: 94,
		fling: {
			basePower: 90,
		},
		onModifyAtkPriority: 1,
		onModifyAtk(atk, pokemon) {
			if (pokemon.baseSpecies.name === 'Huntail') {
				return this.chainModify(2);
			}
		},
		itemUser: ["Clamperl"],
		num: 226,
		gen: 3,

	},
	destinyknot: {
		name: "Destiny Knot",
		spritenum: 95,
		fling: {
			basePower: 10,
		},
<<<<<<< HEAD
		onTryAddVolatile(status, pokemon) {
			if (status.id === 'attract') {
				this.add('-immune', pokemon, '[from] item: Destiny Knot');
				return null;
			}
		},
		onTryHit(pokemon, target, move) {
			if (move.id === 'futuresight' || move.id === 'foresight' || move.id === 'doomdesire') {
				this.add('-immune', pokemon, '[from] item: Destiny Knot');
				return null;
			}
=======
		onAttractPriority: -100,
		onAttract(target, source) {
			this.debug(`attract intercepted: ${target} from ${source}`);
			if (!source || source === target) return;
			if (!source.volatiles['attract']) source.addVolatile('attract', target);
>>>>>>> 7979ef12
		},
		num: 280,
		gen: 4,
	},
	diancite: {
		name: "Diancite",
		spritenum: 624,
		megaStone: "Diancie-Mega",
		megaEvolves: "Diancie",
		itemUser: ["Diancie"],
		onTakeItem(item, source) {
			if (item.megaEvolves === source.baseSpecies.baseSpecies) return false;
			return true;
		},
		num: 764,
		gen: 6,

	},
	diveball: {
		name: "Dive Ball",
		spritenum: 101,
		num: 7,
		gen: 3,
		isPokeball: true,
	},
	domefossil: {
		name: "Dome Fossil",
		spritenum: 102,
		fling: {
			basePower: 100,
		},
		onStart(pokemon) {
			if(pokemon.hasAbility("Mineralizacion")){
				pokemon.addVolatile('domefossil')
			pokemon.useItem()
			}
		},
		onEnd(pokemon) {
			pokemon.removeVolatile('domefossil')
		},
		condition:{
			onSetStatus(status, target, source, effect) {
				if ((effect as Move)?.status) {
					this.add('-immune', target, '[from] item: Dome Fossil');
				}
				return false;
			},
		},
		num: 102,
		gen: 3,

	},
	dousedrive: {
		name: "Douse Drive",
		spritenum: 103,
		onTakeItem(item, pokemon, source) {
			if ((source && source.baseSpecies.num === 649) || pokemon.baseSpecies.num === 649) {
				return false;
			}
			return true;
		},
		onDrive: 'Water',
		forcedForme: "Genesect-Douse",
		itemUser: ["Genesect-Douse"],
		num: 116,
		gen: 5,

	},
	dracoplate: {
		name: "Draco Plate",
		spritenum: 105,
		onPlate: 'Dragon',
		onBasePowerPriority: 15,
		onBasePower(basePower, user, target, move) {
			if (move && move.type === 'Dragon') {
				return this.chainModify([4915, 4096]);
			}
		},
		onTakeItem(item, pokemon, source) {
			if ((source && source.baseSpecies.num === 493) || pokemon.baseSpecies.num === 493) {
				return false;
			}
			return true;
		},
		forcedForme: "Arceus-Dragon",
		num: 311,
		gen: 4,
	},
	dragonfang: {
		name: "Dragon Fang",
		spritenum: 106,
		fling: {
			basePower: 70,
		},
		onBasePowerPriority: 15,
		onBasePower(basePower, user, target, move) {
			if (move && move.type === 'Dragon') {
				return this.chainModify([5120, 4096]);
			}
		},
		num: 250,
		gen: 2,
	},
	dragongem: {
		name: "Dragon Gem",
		spritenum: 107,
		isGem: true,
		onSourceTryPrimaryHit(target, source, move) {
			if (target === source || move.category === 'Status') return;
			if (move.type === 'Dragon' && source.useItem()) {
				source.addVolatile('gem');
			}
		},
		num: 561,
		gen: 5,

	},
	dragonmemory: {
		name: "Dragon Memory",
		spritenum: 682,
		onMemory: 'Dragon',
		onTakeItem(item, pokemon, source) {
			if ((source && source.baseSpecies.num === 773) || pokemon.baseSpecies.num === 773) {
				return false;
			}
			return true;
		},
		onBasePowerPriority: 15,
		onBasePower(basePower, user, target, move) {
			if (move.type === 'Dragon' && user.baseSpecies.num === 773) {
				return this.chainModify([5120, 4096]);
			}
		},
		forcedForme: "Silvally-Dragon",
		itemUser: ["Silvally-Dragon"],
		num: 918,
		gen: 7,

	},
	dragonscale: {
		name: "Dragon Scale",
		spritenum: 108,
		fling: {
			basePower: 30,
		},
		onModifyAtkPriority: 1,
		onModifyAtk(atk, pokemon) {
			if (pokemon.baseSpecies.name === 'Seadra') {
				return this.chainModify(1.75);
			}
		},
		onModifySpAPriority: 1,
		onModifySpA(spa, pokemon) {
			if (pokemon.baseSpecies.name === 'Seadra') {
				return this.chainModify(1.75);
			}
		},
		itemUser: ['Seadra'],
		num: 235,
		gen: 2,
	},
	dragoniumz: {
		name: "Dragonium Z",
		spritenum: 645,
		onPlate: 'Dragon',
		onTakeItem: false,
		zMove: true,
		zMoveType: "Dragon",
		forcedForme: "Arceus-Dragon",
		num: 790,
		gen: 7,

	},
	dreadplate: {
		name: "Dread Plate",
		spritenum: 110,
		onPlate: 'Dark',
		onBasePowerPriority: 15,
		onBasePower(basePower, user, target, move) {
			if (move && move.type === 'Dark') {
				return this.chainModify([4915, 4096]);
			}
		},
		onTakeItem(item, pokemon, source) {
			if ((source && source.baseSpecies.num === 493) || pokemon.baseSpecies.num === 493) {
				return false;
			}
			return true;
		},
		forcedForme: "Arceus-Dark",
		num: 312,
		gen: 4,
	},
	dreamball: {
		name: "Dream Ball",
		spritenum: 111,
		onStart(pokemon) {
			pokemon.addVolatile('dreamball')
		},
		condition: {},
		num: 576,
		gen: 5,
		isPokeball: true,
	},
	dubiousdisc: {
		name: "Dubious Disc",
		spritenum: 113,
		fling: {
			basePower: 50,
		},
		onPrepareHit(source, target, move) {
			if (this.effectState.protean) return;
			if (move.hasBounced || move.flags['futuremove'] || move.sourceEffect === 'snatch' || move.callsMove) return;
			const type = move.type;
			if (type && type !== '???' && source.getTypes().join() !== type) {
				if (!source.setType(type)) return;
				this.effectState.protean = true;
				this.add('-start', source, 'typechange', type, '[from] item: Dubious Disc');
			}
		},
		onSwitchIn(pokemon) {
			delete this.effectState.protean;
		},
		itemUser: ['Porygon-Z'],
		num: 324,
		gen: 4,
	},
	durinberry: {
		name: "Durin Berry",
		spritenum: 114,
		isBerry: true,
		naturalGift: {
			basePower: 100,
			type: "Water",
		},
		onEat: false,
		num: 182,
		gen: 3,

	},
	duskball: {
		name: "Dusk Ball",
		spritenum: 115,
		num: 13,
		gen: 4,
		isPokeball: true,
	},
	duskstone: {
		name: "Dusk Stone",
		spritenum: 116,
		fling: {
			basePower: 80,
		},
		onModifyDamage(damage, source, target, move) {
			if (source.baseSpecies.evoItem == 'Dusk Stone' && move.type === 'Ghost') {
				return this.chainModify([8192, 4096]);
			}
		},
		itemUser: ['Honchkrow', 'Mismagius', 'Chandelure', 'Aegislash'],
		num: 108,
		gen: 4,
	},
	earthplate: {
		name: "Earth Plate",
		spritenum: 117,
		onPlate: 'Ground',
		onBasePowerPriority: 15,
		onBasePower(basePower, user, target, move) {
			if (move && move.type === 'Ground') {
				return this.chainModify([4915, 4096]);
			}
		},
		onTakeItem(item, pokemon, source) {
			if ((source && source.baseSpecies.num === 493) || pokemon.baseSpecies.num === 493) {
				return false;
			}
			return true;
		},
		forcedForme: "Arceus-Ground",
		num: 305,
		gen: 4,
	},
	eeviumz: {
		name: "Eevium Z",
		spritenum: 657,
		onTakeItem: false,
		zMove: "Extreme Evoboost",
		zMoveFrom: "Last Resort",
		itemUser: ["Eevee"],
		num: 805,
		gen: 7,

	},
	ejectbutton: {
		name: "Eject Button",
		spritenum: 118,
		fling: {
			basePower: 30,
		},
		onAfterMoveSecondaryPriority: 2,
		onAfterMoveSecondary(target, source, move) {
			if (source && source !== target && target.hp && move && move.category !== 'Status' && !move.flags['futuremove']) {
				if (!this.canSwitch(target.side) || target.forceSwitchFlag || target.beingCalledBack || target.isSkyDropped()) return;
				if (target.volatiles['commanding'] || target.volatiles['commanded']) return;
				for (const pokemon of this.getAllActive()) {
					if (pokemon.switchFlag === true) return;
				}
				target.switchFlag = true;
				if (target.useItem()) {
					source.switchFlag = false;
				} else {
					target.switchFlag = false;
				}
			}
		},
		num: 547,
		gen: 5,
	},
	ejectpack: {
		name: "Eject Pack",
		spritenum: 714,
		fling: {
			basePower: 50,
		},
		onAfterBoost(boost, target, source, effect) {
			if (this.activeMove?.id === 'partingshot') return;
			let eject = false;
			let i: BoostID;
			for (i in boost) {
				if (boost[i]! < 0) {
					eject = true;
				}
			}
			if (eject) {
				if (target.hp) {
					if (!this.canSwitch(target.side)) return;
					if (target.volatiles['commanding'] || target.volatiles['commanded']) return;
					for (const pokemon of this.getAllActive()) {
						if (pokemon.switchFlag === true) return;
					}
					if (target.useItem()) target.switchFlag = true;
				}
			}
		},
		num: 1119,
		gen: 8,
	},
	electirizer: {
		name: "Electirizer",
		spritenum: 119,
		fling: {
			basePower: 80,
		},
		onModifyMove(move, pokemon, target) {
			if (move.type === 'Electric' && pokemon.species.name === 'Electivire' && pokemon.hasAbility('motordrive')) {
			pokemon.addVolatile('charge')
			}
		},
		num: 322,
		gen: 4,
	},
	electricgem: {
		name: "Electric Gem",
		spritenum: 120,
		isGem: true,
		onSourceTryPrimaryHit(target, source, move) {
			if (target === source || move.category === 'Status' || move.flags['pledgecombo']) return;
			if (move.type === 'Electric' && source.useItem()) {
				source.addVolatile('gem');
			}
		},
		num: 550,
		gen: 5,

	},
	electricmemory: {
		name: "Electric Memory",
		spritenum: 679,
		onMemory: 'Electric',
		onTakeItem(item, pokemon, source) {
			if ((source && source.baseSpecies.num === 773) || pokemon.baseSpecies.num === 773) {
				return false;
			}
			return true;
		},
		onBasePowerPriority: 15,
		onBasePower(basePower, user, target, move) {
			if (move.type === 'Electric' && user.baseSpecies.num === 773) {
				return this.chainModify([5120, 4096]);
			}
		},
		forcedForme: "Silvally-Electric",
		itemUser: ["Silvally-Electric"],
		num: 915,
		gen: 7,

	},
	electricseed: {
		name: "Electric Seed",
		spritenum: 664,
		fling: {
			basePower: 10,
		},
		onSwitchInPriority: -1,
		onStart(pokemon) {
			if (!pokemon.ignoringItem() && this.field.isTerrain('electricterrain')) {
				pokemon.useItem();
				pokemon.addVolatile('electricseed')
			}
		},
		onTerrainChange(pokemon) {
			if (this.field.isTerrain('electricterrain')) {
				pokemon.useItem();
				pokemon.addVolatile('electricseed')
			}
		},
		boosts: {
			def: 1,
		},
		condition: {
			duration: 2,
			noCopy: true, // doesn't get copied by Baton Pass
			onStart(target) {
				this.add('-start', target, 'item: Electric Seed');
			},
			onModifyAtkPriority: 5,
			onModifyAtk(atk, attacker, defender, move) {
					this.debug('Electric Seed boost');
					return this.chainModify(1.5);

			},
			onModifySpAPriority: 5,
			onModifySpA(atk, attacker, defender, move) {
					this.debug('Electric Seed boost');
					return this.chainModify(1.5);

			},
			onEnd(target) {
				this.add('-end', target, 'item: Electric Seed', '[silent]');
			},
		},
		num: 881,
		gen: 7,
	},
	electriumz: {
		name: "Electrium Z",
		spritenum: 634,
		onPlate: 'Electric',
		onTakeItem: false,
		zMove: true,
		zMoveType: "Electric",
		forcedForme: "Arceus-Electric",
		num: 779,
		gen: 7,

	},
	enigmaberry: {
		name: "Enigma Berry",
		spritenum: 124,
		isBerry: true,
		naturalGift: {
			basePower: 100,
			type: "Bug",
		},
		onAfterMoveSecondary(target, source, move) {
			if (target.hp <= target.maxhp / 2 && move) {
				if (target.eatItem()) {
					this.heal(target.baseMaxhp / 5);
					this.add('-heal', target, target.getHealth, '[from] item: Enigma Berry');
					this.actions.useMove('metronome', target);
				}
			}
		},
		onTryEatItem(item, pokemon) {
			if (!this.runEvent('TryHeal', pokemon) || pokemon.hp > pokemon.maxhp / 2) return false;
		},
		num: 208,
		gen: 3,
	},
	eviolite: {
		name: "Eviolite",
		spritenum: 130,
		fling: {
			basePower: 40,
		},
		onModifyDefPriority: 2,
		onModifyDef(def, pokemon) {
			if (pokemon.baseSpecies.nfe) {
				return this.chainModify(1.5);
			}
		},
		onModifySpDPriority: 2,
		onModifySpD(spd, pokemon) {
			if (pokemon.baseSpecies.nfe) {
				return this.chainModify(1.5);
			}
		},
		num: 538,
		gen: 5,
	},
	expertbelt: {
		name: "Expert Belt",
		spritenum: 132,
		fling: {
			basePower: 10,
		},
		onModifyDamage(damage, source, target, move) {
			if (move && target.getMoveHitData(move).typeMod > 0) {
				return this.chainModify([4915, 4096]);
			}
		},
		num: 268,
		gen: 4,
	},
	fairiumz: {
		name: "Fairium Z",
		spritenum: 648,
		onPlate: 'Fairy',
		onTakeItem: false,
		zMove: true,
		zMoveType: "Fairy",
		forcedForme: "Arceus-Fairy",
		num: 793,
		gen: 7,

	},
	fairyfeather: {
		name: "Fairy Feather",
		spritenum: 754,
		fling: {
			basePower: 10,
		},
		onBasePowerPriority: 15,
		onBasePower(basePower, user, target, move) {
			if (move && move.type === 'Fairy') {
				return this.chainModify([5120, 4096]);
			}
		},
		num: 2401,
		gen: 9,
	},
	fairygem: {
		name: "Fairy Gem",
		spritenum: 611,
		isGem: true,
		onSourceTryPrimaryHit(target, source, move) {
			if (target === source || move.category === 'Status') return;
			if (move.type === 'Fairy' && source.useItem()) {
				source.addVolatile('gem');
			}
		},
		num: 715,
		gen: 6,

	},
	fairymemory: {
		name: "Fairy Memory",
		spritenum: 684,
		onMemory: 'Fairy',
		onTakeItem(item, pokemon, source) {
			if ((source && source.baseSpecies.num === 773) || pokemon.baseSpecies.num === 773) {
				return false;
			}
			return true;
		},
		onBasePowerPriority: 15,
		onBasePower(basePower, user, target, move) {
			if (move.type === 'Fairy' && user.baseSpecies.num === 773) {
				return this.chainModify([5120, 4096]);
			}
		},
		forcedForme: "Silvally-Fairy",
		itemUser: ["Silvally-Fairy"],
		num: 920,
		gen: 7,

	},
	fastball: {
		name: "Fast Ball",
		spritenum: 137,
		num: 492,
		gen: 2,
		isPokeball: true,
	},
	fightinggem: {
		name: "Fighting Gem",
		spritenum: 139,
		isGem: true,
		onSourceTryPrimaryHit(target, source, move) {
			if (target === source || move.category === 'Status') return;
			if (move.type === 'Fighting' && source.useItem()) {
				source.addVolatile('gem');
			}
		},
		num: 553,
		gen: 5,

	},
	fightingmemory: {
		name: "Fighting Memory",
		spritenum: 668,
		onMemory: 'Fighting',
		onTakeItem(item, pokemon, source) {
			if ((source && source.baseSpecies.num === 773) || pokemon.baseSpecies.num === 773) {
				return false;
			}
			return true;
		},
		onBasePowerPriority: 15,
		onBasePower(basePower, user, target, move) {
			if (move.type === 'Fighting' && user.baseSpecies.num === 773) {
				return this.chainModify([5120, 4096]);
			}
		},
		forcedForme: "Silvally-Fighting",
		itemUser: ["Silvally-Fighting"],
		num: 904,
		gen: 7,

	},
	fightiniumz: {
		name: "Fightinium Z",
		spritenum: 637,
		onPlate: 'Fighting',
		onTakeItem: false,
		zMove: true,
		zMoveType: "Fighting",
		forcedForme: "Arceus-Fighting",
		num: 782,
		gen: 7,

	},
	figyberry: {
		name: "Figy Berry",
		spritenum: 140,
		isBerry: true,
		naturalGift: {
			basePower: 80,
			type: "Bug",
		},
		onUpdate(pokemon) {
			if (pokemon.hp <= pokemon.maxhp / 4 || (pokemon.hp <= pokemon.maxhp / 2 &&
				pokemon.hasAbility('gluttony') && pokemon.abilityState.gluttony)) {
				pokemon.eatItem();
			}
		},
		onTryEatItem(item, pokemon) {
			if (!this.runEvent('TryHeal', pokemon, null, this.effect, pokemon.baseMaxhp / 3)) return false;
		},
		onEat(pokemon) {
			this.heal(pokemon.baseMaxhp / 3);
			if (pokemon.getNature().minus === 'atk') {
				pokemon.addVolatile('confusion');
			}
		},
		num: 159,
		gen: 3,
	},
	firegem: {
		name: "Fire Gem",
		spritenum: 141,
		isGem: true,
		onSourceTryPrimaryHit(target, source, move) {
			if (target === source || move.category === 'Status' || move.flags['pledgecombo']) return;
			if (move.type === 'Fire' && source.useItem()) {
				source.addVolatile('gem');
			}
		},
		num: 548,
		gen: 5,

	},
	firememory: {
		name: "Fire Memory",
		spritenum: 676,
		onMemory: 'Fire',
		onTakeItem(item, pokemon, source) {
			if ((source && source.baseSpecies.num === 773) || pokemon.baseSpecies.num === 773) {
				return false;
			}
			return true;
		},
		onBasePowerPriority: 15,
		onBasePower(basePower, user, target, move) {
			if (move.type === 'Fire' && user.baseSpecies.num === 773) {
				return this.chainModify([5120, 4096]);
			}
		},
		forcedForme: "Silvally-Fire",
		itemUser: ["Silvally-Fire"],
		num: 912,
		gen: 7,
	},
	firestone: {
		name: "Fire Stone",
		spritenum: 142,
		fling: {
			basePower: 30,
		},
		onModifyDamage(damage, source, target, move) {
			if (source.baseSpecies.evoItem == 'Fire Stone' && move.type === 'Fire') {
				return this.chainModify([8192, 4096]);
			}
		},
		itemUser: ['Ninetales', 'Arcanine', 'Arcanine-Hisui', 'Flareon', 'Simisear', 'Scovillain'],
		num: 82,
		gen: 1,
	},
	firiumz: {
		name: "Firium Z",
		spritenum: 632,
		onPlate: 'Fire',
		onTakeItem: false,
		zMove: true,
		zMoveType: "Fire",
		forcedForme: "Arceus-Fire",
		num: 777,
		gen: 7,

	},
	fistplate: {
		name: "Fist Plate",
		spritenum: 143,
		onPlate: 'Fighting',
		onBasePowerPriority: 15,
		onBasePower(basePower, user, target, move) {
			if (move && move.type === 'Fighting') {
				return this.chainModify([4915, 4096]);
			}
		},
		onTakeItem(item, pokemon, source) {
			if ((source && source.baseSpecies.num === 493) || pokemon.baseSpecies.num === 493) {
				return false;
			}
			return true;
		},
		forcedForme: "Arceus-Fighting",
		num: 303,
		gen: 4,
	},
	flameorb: {
		name: "Flame Orb",
		spritenum: 145,
		fling: {
			basePower: 30,
			status: 'brn',
		},
		onResidualOrder: 28,
		onResidualSubOrder: 3,
		onResidual(pokemon) {
			pokemon.trySetStatus('brn', pokemon);
		},
		num: 273,
		gen: 4,
	},
	flameplate: {
		name: "Flame Plate",
		spritenum: 146,
		onPlate: 'Fire',
		onBasePowerPriority: 15,
		onBasePower(basePower, user, target, move) {
			if (move && move.type === 'Fire') {
				return this.chainModify([4915, 4096]);
			}
		},
		onTakeItem(item, pokemon, source) {
			if ((source && source.baseSpecies.num === 493) || pokemon.baseSpecies.num === 493) {
				return false;
			}
			return true;
		},
		forcedForme: "Arceus-Fire",
		num: 298,
		gen: 4,
	},
	floatstone: {
		name: "Float Stone",
		spritenum: 147,
		fling: {
			basePower: 30,
		},
		onModifyWeight(weighthg) {
			return this.trunc(weighthg / 2);
		},
		onModifyMove(move, pokemon, target) {
			if (target)
				target.addVolatile('smackdown');
		},
		num: 539,
		gen: 5,
	},
	flowersweet: {
		name: "Flower Sweet",
		spritenum: 708,
		fling: {
			basePower: 0,
		},
		onModifySpD(spd, pokemon) {
			if(pokemon.baseSpecies.name === "Alcremie"){
			  return this.chainModify(1.5);
		  }
	  },
	  forcedForme: "Alcremie-Flower",
		itemUser: ["Alcremie-Flower"],
		num: 1113,
		gen: 8,
	},
	flyinggem: {
		name: "Flying Gem",
		spritenum: 149,
		isGem: true,
		onSourceTryPrimaryHit(target, source, move) {
			if (target === source || move.category === 'Status') return;
			if (move.type === 'Flying' && source.useItem()) {
				source.addVolatile('gem');
			}
		},
		num: 556,
		gen: 5,

	},
	flyingmemory: {
		name: "Flying Memory",
		spritenum: 669,
		onMemory: 'Flying',
		onTakeItem(item, pokemon, source) {
			if ((source && source.baseSpecies.num === 773) || pokemon.baseSpecies.num === 773) {
				return false;
			}
			return true;
		},
		onBasePowerPriority: 15,
		onBasePower(basePower, user, target, move) {
			if (move.type === 'Flying' && user.baseSpecies.num === 773) {
				return this.chainModify([5120, 4096]);
			}
		},
		forcedForme: "Silvally-Flying",
		itemUser: ["Silvally-Flying"],
		num: 905,
		gen: 7,

	},
	flyiniumz: {
		name: "Flyinium Z",
		spritenum: 640,
		onPlate: 'Flying',
		onTakeItem: false,
		zMove: true,
		zMoveType: "Flying",
		forcedForme: "Arceus-Flying",
		num: 785,
		gen: 7,

	},
	focusband: {
		name: "Focus Band",
		spritenum: 150,
		fling: {
			basePower: 10,
		},
		onStart(pokemon) {
			pokemon.addVolatile('focusband');
		},
		onEnd(target) {
			 target.removeVolatile('focusband');
		},
		onDamagingHit(damage, target, source, move) {
			if (target.volatiles['focusband'] ) {
				target.volatiles['focusband'].turns++;
			}
			if (target.volatiles['focusband']?.turns >= 3 && move.category == 'Physical') {
				this.boost({def: 1}, target)
				target.volatiles['focusband'].turns = 0;
			}
			else if (target.volatiles['focusband']?.turns >= 3 && move.category == 'Special') {
				this.boost({spd: 1}, target)
				target.volatiles['focusband'].turns = 0;
			}
		},
		condition: {
			onStart() {
				this.effectState.turns = 0;
			},
		},
		num: 230,
		gen: 2,
	},
	focussash: {
		name: "Focus Sash",
		spritenum: 151,
		fling: {
			basePower: 10,
		},
		onDamagePriority: -40,
		onDamage(damage, target, source, effect) {
			if (target.hp === target.maxhp && damage >= target.hp && effect && effect.effectType === 'Move') {
				if (target.useItem()) {
					return target.hp - 1;
				}
			}
		},
		num: 275,
		gen: 4,
	},
	fossilizedbird: {
		name: "Fossilized Bird",
		spritenum: 700,
		fling: {
			basePower: 100,
		},
		onSourceDamagingHit(damage, target, source, move) {
			if(source.hasAbility("Mineralizacion")){
				target.trySetStatus('par', source);
				source.useItem()
			}
		},
		num: 1105,
		gen: 8,

	},
	fossilizeddino: {
		name: "Fossilized Dino",
		spritenum: 703,
		fling: {
			basePower: 100,
		},
		onSourceDamagingHit(damage, target, source, move) {
			if(source.hasAbility("Mineralizacion")){
				target.trySetStatus('frz', source);
				source.useItem()
			}
		},
		num: 1108,
		gen: 8,

	},
	fossilizeddrake: {
		name: "Fossilized Drake",
		spritenum: 702,
		fling: {
			basePower: 100,
		},
		onSourceDamagingHit(damage, target, source, move) {
			if(source.hasAbility("Mineralizacion")){
				target.addVolatile('flinch', source);
				source.useItem()
			}
		},
		num: 1107,
		gen: 8,

	},
	fossilizedfish: {
		name: "Fossilized Fish",
		spritenum: 701,
		fling: {
			basePower: 100,
		},
		onSourceDamagingHit(damage, target, source, move) {
			if(source.hasAbility("Mineralizacion")){
				target.addVolatile('confusion', source);
				source.useItem()
			}
		},
		num: 1106,
		gen: 8,

	},
	friendball: {
		name: "Friend Ball",
		spritenum: 153,
		num: 497,
		gen: 2,
		isPokeball: true,
	},
	fullincense: {
		name: "Full Incense",
		spritenum: 155,
		fling: {
			basePower: 10,
		},
		onFoeTryMove(target, source, move) {
			const targetAllExceptions = ['perishsong', 'flowershield', 'rototiller'];
			if (move.target === 'foeSide' || (move.target === 'all' && !targetAllExceptions.includes(move.id))) {
				return;
			}

			const dazzlingHolder = this.effectState.target;
			if ((source.isAlly(dazzlingHolder) || move.target === 'all') && move.priority > 0.1) {
				this.attrLastMove('[still]');
				source.useItem()
				return false;
			}
		},
		num: 316,
		gen: 4,

	},
	galaricacuff: {
		name: "Galarica Cuff",
		spritenum: 739,
		fling: {
			basePower: 30,
		},
		onStart(pokemon) {
			if (pokemon.species.name == 'Slowbro-Galar')
			pokemon.addVolatile('galaricawreath')
		},
		condition: {},
		itemUser: ['Slowbro-Galar'],
		num: 1582,
		gen: 8,
	},
	galaricawreath: {
		name: "Galarica Wreath",
		spritenum: 740,
		fling: {
			basePower: 30,
		},
		itemUser: ['Slowking-Galar'],
		num: 1592,
		gen: 8,
	},
	galladite: {
		name: "Galladite",
		spritenum: 616,
		megaStone: "Gallade-Mega",
		megaEvolves: "Gallade",
		itemUser: ["Gallade"],
		onTakeItem(item, source) {
			if (item.megaEvolves === source.baseSpecies.baseSpecies) return false;
			return true;
		},
		num: 756,
		gen: 6,

	},
	ganlonberry: {
		name: "Ganlon Berry",
		spritenum: 158,
		isBerry: true,
		naturalGift: {
			basePower: 100,
			type: "Ice",
		},
		onUpdate(pokemon) {
<<<<<<< HEAD
			if (pokemon.hp <= pokemon.maxhp / 2 || (pokemon.hp <= pokemon.maxhp / 2 &&
					pokemon.hasAbility('gluttony') && pokemon.abilityState.gluttony)) {
=======
			if (pokemon.hp <= pokemon.maxhp / 4 || (pokemon.hp <= pokemon.maxhp / 2 &&
				pokemon.hasAbility('gluttony') && pokemon.abilityState.gluttony)) {
>>>>>>> 7979ef12
				pokemon.eatItem();
			}
		},
		onEat(pokemon) {
			this.boost({ def: 1 });
		},
		num: 202,
		gen: 3,
	},
	garchompite: {
		name: "Garchompite",
		spritenum: 589,
		megaStone: "Garchomp-Mega",
		megaEvolves: "Garchomp",
		itemUser: ["Garchomp"],
		onTakeItem(item, source) {
			if (item.megaEvolves === source.baseSpecies.baseSpecies) return false;
			return true;
		},
		num: 683,
		gen: 6,

	},
	gardevoirite: {
		name: "Gardevoirite",
		spritenum: 587,
		megaStone: "Gardevoir-Mega",
		megaEvolves: "Gardevoir",
		itemUser: ["Gardevoir"],
		onTakeItem(item, source) {
			if (item.megaEvolves === source.baseSpecies.baseSpecies) return false;
			return true;
		},
		num: 657,
		gen: 6,

	},
	gengarite: {
		name: "Gengarite",
		spritenum: 588,
		megaStone: "Gengar-Mega",
		megaEvolves: "Gengar",
		itemUser: ["Gengar"],
		onTakeItem(item, source) {
			if (item.megaEvolves === source.baseSpecies.baseSpecies) return false;
			return true;
		},
		num: 656,
		gen: 6,

	},
	ghostgem: {
		name: "Ghost Gem",
		spritenum: 161,
		isGem: true,
		onSourceTryPrimaryHit(target, source, move) {
			if (target === source || move.category === 'Status') return;
			if (move.type === 'Ghost' && source.useItem()) {
				source.addVolatile('gem');
			}
		},
		num: 560,
		gen: 5,

	},
	ghostmemory: {
		name: "Ghost Memory",
		spritenum: 674,
		onMemory: 'Ghost',
		onTakeItem(item, pokemon, source) {
			if ((source && source.baseSpecies.num === 773) || pokemon.baseSpecies.num === 773) {
				return false;
			}
			return true;
		},
		onBasePowerPriority: 15,
		onBasePower(basePower, user, target, move) {
			if (move.type === 'Ghost' && user.baseSpecies.num === 773) {
				return this.chainModify([5120, 4096]);
			}
		},
		forcedForme: "Silvally-Ghost",
		itemUser: ["Silvally-Ghost"],
		num: 910,
		gen: 7,

	},
	ghostiumz: {
		name: "Ghostium Z",
		spritenum: 644,
		onPlate: 'Ghost',
		onTakeItem: false,
		zMove: true,
		zMoveType: "Ghost",
		forcedForme: "Arceus-Ghost",
		num: 789,
		gen: 7,

	},
	glalitite: {
		name: "Glalitite",
		spritenum: 623,
		megaStone: "Glalie-Mega",
		megaEvolves: "Glalie",
		itemUser: ["Glalie"],
		onTakeItem(item, source) {
			if (item.megaEvolves === source.baseSpecies.baseSpecies) return false;
			return true;
		},
		num: 763,
		gen: 6,

	},
	goldbottlecap: {
		name: "Gold Bottle Cap",
		spritenum: 697,
		fling: {
			basePower: 30,
		},
		onStart(pokemon) {
			pokemon.addVolatile('goldbottlecap')
		},
		condition:{
			duration: 3,
			onModifyMove(move) {
				move.ignoreEvasion = true;
				move.ignoreDefensive = true;
			},
		},
		num: 796,
		gen: 7,
	},
	grassgem: {
		name: "Grass Gem",
		spritenum: 172,
		isGem: true,
		onSourceTryPrimaryHit(target, source, move) {
			if (target === source || move.category === 'Status' || move.flags['pledgecombo']) return;
			if (move.type === 'Grass' && source.useItem()) {
				source.addVolatile('gem');
			}
		},
		num: 551,
		gen: 5,

	},
	grassmemory: {
		name: "Grass Memory",
		spritenum: 678,
		onMemory: 'Grass',
		onTakeItem(item, pokemon, source) {
			if ((source && source.baseSpecies.num === 773) || pokemon.baseSpecies.num === 773) {
				return false;
			}
			return true;
		},
		onBasePowerPriority: 15,
		onBasePower(basePower, user, target, move) {
			if (move.type === 'Grass' && user.baseSpecies.num === 773) {
				return this.chainModify([5120, 4096]);
			}
		},
		forcedForme: "Silvally-Grass",
		itemUser: ["Silvally-Grass"],
		num: 914,
		gen: 7,

	},
	grassiumz: {
		name: "Grassium Z",
		spritenum: 635,
		onPlate: 'Grass',
		onTakeItem: false,
		zMove: true,
		zMoveType: "Grass",
		forcedForme: "Arceus-Grass",
		num: 780,
		gen: 7,

	},
	grassyseed: {
		name: "Grassy Seed",
		spritenum: 667,
		fling: {
			basePower: 10,
		},
		onSwitchInPriority: -1,
		onStart(pokemon) {
			if (!pokemon.ignoringItem() && this.field.isTerrain('grassyterrain')) {
				pokemon.useItem();
				pokemon.addVolatile('grassyseed')
			}
		},
		onTerrainChange(pokemon) {
			if (this.field.isTerrain('grassyterrain')) {
				pokemon.useItem();
				pokemon.addVolatile('grassyseed')
			}
		},
		boosts: {
			def: 1,
		},
		condition: {
			duration: 2,
			noCopy: true, // doesn't get copied by Baton Pass
			onStart(target) {
				this.add('-start', target, 'item: Grassy Seed');
			},
			onModifyAtkPriority: 5,
			onModifyAtk(atk, attacker, defender, move) {
					this.debug('Grassy Seed boost');
					return this.chainModify(1.5);

			},
			onModifySpAPriority: 5,
			onModifySpA(atk, attacker, defender, move) {
					this.debug('Grassy Seed boost');
					return this.chainModify(1.5);

			},
			onEnd(target) {
				this.add('-end', target, 'item: Grassy Seed', '[silent]');
			},
		},
		num: 884,
		gen: 7,
	},
	greatball: {
		name: "Great Ball",
		spritenum: 174,
		onStart(pokemon) {
			if (pokemon.hasAbility('effectspore')){
			pokemon.addVolatile(`greatball`)
			}
		},
		condition: {
			onSourceTryHit(target, source, move) {
				target.trySetStatus('slp', source);
				source.useItem()
			},
		},
		num: 3,
		gen: 1,
		isPokeball: true,
	},
	grepaberry: {
		name: "Grepa Berry",
		spritenum: 178,
		isBerry: true,
		naturalGift: {
			basePower: 90,
			type: "Flying",
		},
		onDamagingHitOrder: 2,
		onDamagingHit(damage, target, source, move) {
			if (this.checkMoveMakesContact(move, source, target) && target.eatItem()) {
				this.damage(source.baseMaxhp / 5, source, target);
			}
		},
		onEat() { },
		num: 173,
		gen: 3,
	},
	gripclaw: {
		name: "Grip Claw",
		spritenum: 179,
		fling: {
			basePower: 90,
		},
		// implemented in statuses
		num: 286,
		gen: 4,
	},
	griseouscore: {
		name: "Griseous Core",
		spritenum: 743,
		onBasePowerPriority: 15,
		onBasePower(basePower, user, target, move) {
			if (user.baseSpecies.num === 487 && (move.type === 'Ghost' || move.type === 'Dragon')) {
				return this.chainModify([4915, 4096]);
			}
		},
		onTakeItem(item, pokemon, source) {
			if (source?.baseSpecies.num === 487 || pokemon.baseSpecies.num === 487) {
				return false;
			}
			return true;
		},
		forcedForme: "Giratina-Origin",
		itemUser: ["Giratina-Origin"],
		num: 1779,
		gen: 8,
	},
	griseousorb: {
		name: "Griseous Orb",
		spritenum: 180,
		fling: {
			basePower: 60,
		},
		onBasePowerPriority: 15,
		onBasePower(basePower, user, target, move) {
			if (user.baseSpecies.num === 487 && (move.type === 'Ghost' || move.type === 'Dragon')) {
				return this.chainModify([4915, 4096]);
			}
		},
		itemUser: ["Giratina"],
		num: 112,
		gen: 4,
	},
	groundgem: {
		name: "Ground Gem",
		spritenum: 182,
		isGem: true,
		onSourceTryPrimaryHit(target, source, move) {
			if (target === source || move.category === 'Status') return;
			if (move.type === 'Ground' && source.useItem()) {
				source.addVolatile('gem');
			}
		},
		num: 555,
		gen: 5,

	},
	groundmemory: {
		name: "Ground Memory",
		spritenum: 671,
		onMemory: 'Ground',
		onTakeItem(item, pokemon, source) {
			if ((source && source.baseSpecies.num === 773) || pokemon.baseSpecies.num === 773) {
				return false;
			}
			return true;
		},
		onBasePowerPriority: 15,
		onBasePower(basePower, user, target, move) {
			if (move.type === 'Ground' && user.baseSpecies.num === 773) {
				return this.chainModify([5120, 4096]);
			}
		},
		forcedForme: "Silvally-Ground",
		itemUser: ["Silvally-Ground"],
		num: 907,
		gen: 7,

	},
	groundiumz: {
		name: "Groundium Z",
		spritenum: 639,
		onPlate: 'Ground',
		onTakeItem: false,
		zMove: true,
		zMoveType: "Ground",
		forcedForme: "Arceus-Ground",
		num: 784,
		gen: 7,

	},
	gyaradosite: {
		name: "Gyaradosite",
		spritenum: 589,
		megaStone: "Gyarados-Mega",
		megaEvolves: "Gyarados",
		itemUser: ["Gyarados"],
		onTakeItem(item, source) {
			if (item.megaEvolves === source.baseSpecies.baseSpecies) return false;
			return true;
		},
		num: 676,
		gen: 6,

	},
	habanberry: {
		name: "Haban Berry",
		spritenum: 185,
		isBerry: true,
		naturalGift: {
			basePower: 80,
			type: "Dragon",
		},
		onSourceModifyDamage(damage, source, target, move) {
			if (move.type === 'Dragon' && target.getMoveHitData(move).typeMod > 0) {
				const hitSub = target.volatiles['substitute'] && !move.flags['bypasssub'] && !(move.infiltrates && this.gen >= 6);
				if (hitSub) return;

				if (target.eatItem()) {
					this.debug('-50% reduction');
					this.add('-enditem', target, this.effect, '[weaken]');
					return this.chainModify(0.5);
				}
			}
		},
		onEat() { },
		num: 197,
		gen: 4,
	},
	hardstone: {
		name: "Hard Stone",
		spritenum: 187,
		fling: {
			basePower: 100,
		},
		onBasePowerPriority: 15,
		onBasePower(basePower, user, target, move) {
			if (move && move.type === 'Rock') {
				return this.chainModify([5120, 4096]);
			}
		},
		num: 238,
		gen: 2,
	},
	healball: {
		name: "Heal Ball",
		spritenum: 188,
		onStart(pokemon) {
			pokemon.addVolatile('healball')
		},
		condition: {
			onBasePower(basepower) {
				this.chainModify(1.15)
			}
		},
		num: 14,
		gen: 4,
		isPokeball: true,
	},
	hearthflamemask: {
		name: "Hearthflame Mask",
		spritenum: 760,
		fling: {
			basePower: 60,
		},
		onBasePowerPriority: 15,
		onBasePower(basePower, user, target, move) {
			if (user.baseSpecies.name.startsWith('Ogerpon-Hearthflame')) {
				return this.chainModify([4915, 4096]);
			}
		},
		onTakeItem(item, source) {
			if (source.baseSpecies.baseSpecies === 'Ogerpon') return false;
			return true;
		},
		forcedForme: "Ogerpon-Hearthflame",
		itemUser: ["Ogerpon-Hearthflame"],
		num: 2408,
		gen: 9,
	},
	heatrock: {
		name: "Heat Rock",
		spritenum: 193,
		fling: {
			basePower: 60,
		},
		num: 284,
		gen: 4,
	},
	heavyball: {
		name: "Heavy Ball",
		spritenum: 194,
		num: 495,
		gen: 2,
		isPokeball: true,
	},
	heavydutyboots: {
		name: "Heavy-Duty Boots",
		spritenum: 715,
		fling: {
			basePower: 80,
		},
		num: 1120,
		gen: 8,
		// Hazard Immunity implemented in moves.ts
	},
	helixfossil: {
		name: "Helix Fossil",
		spritenum: 195,
		fling: {
			basePower: 100,
		},
		num: 101,
		gen: 3,

	},
	heracronite: {
		name: "Heracronite",
		spritenum: 590,
		megaStone: "Heracross-Mega",
		megaEvolves: "Heracross",
		itemUser: ["Heracross"],
		onTakeItem(item, source) {
			if (item.megaEvolves === source.baseSpecies.baseSpecies) return false;
			return true;
		},
		num: 680,
		gen: 6,

	},
	hondewberry: {
		name: "Hondew Berry",
		spritenum: 213,
		isBerry: true,
		naturalGift: {
			basePower: 90,
			type: "Ground",
		},
		onSourceDamagingHit(damage, target, source, move) {
			if((source.baseMaxhp / 2 > source.hp) ){
				this.heal(source.baseMaxhp / 5, source)
				target.trySetStatus('par', source);
				source.eatItem()
			}
		},
		onEat() { },
		num: 172,
		gen: 3,
	},
	houndoominite: {
		name: "Houndoominite",
		spritenum: 591,
		megaStone: "Houndoom-Mega",
		megaEvolves: "Houndoom",
		itemUser: ["Houndoom"],
		onTakeItem(item, source) {
			if (item.megaEvolves === source.baseSpecies.baseSpecies) return false;
			return true;
		},
		num: 666,
		gen: 6,

	},
	iapapaberry: {
		name: "Iapapa Berry",
		spritenum: 217,
		isBerry: true,
		naturalGift: {
			basePower: 80,
			type: "Dark",
		},
		onUpdate(pokemon) {
			if (pokemon.hp <= pokemon.maxhp / 4 || (pokemon.hp <= pokemon.maxhp / 2 &&
				pokemon.hasAbility('gluttony') && pokemon.abilityState.gluttony)) {
				pokemon.eatItem();
			}
		},
		onTryEatItem(item, pokemon) {
			if (!this.runEvent('TryHeal', pokemon, null, this.effect, pokemon.baseMaxhp / 3)) return false;
		},
		onEat(pokemon) {
			this.heal(pokemon.baseMaxhp / 3);
			if (pokemon.getNature().minus === 'def') {
				pokemon.addVolatile('confusion');
			}
		},
		num: 163,
		gen: 3,
	},
	icegem: {
		name: "Ice Gem",
		spritenum: 218,
		isGem: true,
		onSourceTryPrimaryHit(target, source, move) {
			if (target === source || move.category === 'Status') return;
			if (move.type === 'Ice' && source.useItem()) {
				source.addVolatile('gem');
			}
		},
		num: 552,
		gen: 5,

	},
	icememory: {
		name: "Ice Memory",
		spritenum: 681,
		onMemory: 'Ice',
		onTakeItem(item, pokemon, source) {
			if ((source && source.baseSpecies.num === 773) || pokemon.baseSpecies.num === 773) {
				return false;
			}
			return true;
		},
		onBasePowerPriority: 15,
		onBasePower(basePower, user, target, move) {
			if (move.type === 'Ice' && user.baseSpecies.num === 773) {
				return this.chainModify([5120, 4096]);
			}
		},
		forcedForme: "Silvally-Ice",
		itemUser: ["Silvally-Ice"],
		num: 917,
		gen: 7,

	},
	icestone: {
		name: "Ice Stone",
		spritenum: 693,
		fling: {
			basePower: 30,
		},
		onModifyDamage(damage, source, target, move) {
			if (source.baseSpecies.evoItem == 'Ice Stone' && move.type === 'Ice') {
				return this.chainModify([8192, 4096]);
			}
		},
		itemUser: ['Sandslash-Alola', 'Ninetales-Alola', 'Glaceon', 'Darmanitan-Galar', 'Crabominable', 'Cetitan'],
		num: 849,
		gen: 7,
	},
	icicleplate: {
		name: "Icicle Plate",
		spritenum: 220,
		onPlate: 'Ice',
		onBasePowerPriority: 15,
		onBasePower(basePower, user, target, move) {
			if (move.type === 'Ice') {
				return this.chainModify([4915, 4096]);
			}
		},
		onTakeItem(item, pokemon, source) {
			if ((source && source.baseSpecies.num === 493) || pokemon.baseSpecies.num === 493) {
				return false;
			}
			return true;
		},
		forcedForme: "Arceus-Ice",
		num: 302,
		gen: 4,
	},
	iciumz: {
		name: "Icium Z",
		spritenum: 636,
		onPlate: 'Ice',
		onTakeItem: false,
		zMove: true,
		zMoveType: "Ice",
		forcedForme: "Arceus-Ice",
		num: 781,
		gen: 7,

	},
	icyrock: {
		name: "Icy Rock",
		spritenum: 221,
		fling: {
			basePower: 40,
		},
		num: 282,
		gen: 4,
	},
	inciniumz: {
		name: "Incinium Z",
		spritenum: 651,
		onTakeItem: false,
		zMove: "Malicious Moonsault",
		zMoveFrom: "Darkest Lariat",
		itemUser: ["Incineroar"],
		num: 799,
		gen: 7,

	},
	insectplate: {
		name: "Insect Plate",
		spritenum: 223,
		onPlate: 'Bug',
		onBasePowerPriority: 15,
		onBasePower(basePower, user, target, move) {
			if (move.type === 'Bug') {
				return this.chainModify([4915, 4096]);
			}
		},
		onTakeItem(item, pokemon, source) {
			if ((source && source.baseSpecies.num === 493) || pokemon.baseSpecies.num === 493) {
				return false;
			}
			return true;
		},
		forcedForme: "Arceus-Bug",
		num: 308,
		gen: 4,
	},
	ironball: {
		name: "Iron Ball",
		spritenum: 224,
		fling: {
			basePower: 130,
		},
		onEffectiveness(typeMod, target, type, move) {
			if (!target) return;
			if (target.volatiles['ingrain'] || target.volatiles['smackdown'] || this.field.getPseudoWeather('gravity')) return;
			if (move.type === 'Ground' && target.hasType('Flying')) return 0;
		},
		// airborneness negation implemented in sim/pokemon.js:Pokemon#isGrounded
		onModifySpe(spe) {
			return this.chainModify(0.5);
		},
		onBasePowerPriority: 23,
		onBasePower(basePower, attacker, defender, move) {
			if (move.flags['bullet']) {
				this.debug('iron ball boost');
				return this.chainModify(1.25);
			}
		},
		num: 278,
		gen: 4,
	},
	ironplate: {
		name: "Iron Plate",
		spritenum: 225,
		onPlate: 'Steel',
		onBasePowerPriority: 15,
		onBasePower(basePower, user, target, move) {
			if (move.type === 'Steel') {
				return this.chainModify([4915, 4096]);
			}
		},
		onTakeItem(item, pokemon, source) {
			if ((source && source.baseSpecies.num === 493) || pokemon.baseSpecies.num === 493) {
				return false;
			}
			return true;
		},
		forcedForme: "Arceus-Steel",
		num: 313,
		gen: 4,
	},
	jabocaberry: {
		name: "Jaboca Berry",
		spritenum: 230,
		isBerry: true,
		naturalGift: {
			basePower: 100,
			type: "Dragon",
		},
		onModifyMove(move, pokemon) {
			if (move.id === 'explosion' || move.id === 'selfdestruct') {
				const types = pokemon.getTypes();
				if(pokemon.types[0]){
				let type = types[0];
				if (type === 'Bird') type = '???';
				if (type === '???' && types[1]) type = types[1];
				move.type = type;
				} else if (pokemon.types[1]){
					let type = types[1];
				if (type === 'Bird') type = '???';
				if (type === '???' && types[0]) type = types[0];
				move.type = type;
				}
				pokemon.eatItem();
			}
		},
		onEat() { },
		num: 211,
		gen: 4,
	},
	jawfossil: {
		name: "Jaw Fossil",
		spritenum: 694,
		fling: {
			basePower: 100,
		},
		num: 710,
		gen: 6,

	},
	kasibberry: {
		name: "Kasib Berry",
		spritenum: 233,
		isBerry: true,
		naturalGift: {
			basePower: 80,
			type: "Ghost",
		},
		onSourceModifyDamage(damage, source, target, move) {
			if (move.type === 'Ghost' && target.getMoveHitData(move).typeMod > 0) {
				const hitSub = target.volatiles['substitute'] && !move.flags['bypasssub'] && !(move.infiltrates && this.gen >= 6);
				if (hitSub) return;

				if (target.eatItem()) {
					this.debug('-50% reduction');
					this.add('-enditem', target, this.effect, '[weaken]');
					return this.chainModify(0.5);
				}
			}
		},
		onEat() { },
		num: 196,
		gen: 4,
	},
	kebiaberry: {
		name: "Kebia Berry",
		spritenum: 234,
		isBerry: true,
		naturalGift: {
			basePower: 80,
			type: "Poison",
		},
		onSourceModifyDamage(damage, source, target, move) {
			if (move.type === 'Poison' && target.getMoveHitData(move).typeMod > 0) {
				const hitSub = target.volatiles['substitute'] && !move.flags['bypasssub'] && !(move.infiltrates && this.gen >= 6);
				if (hitSub) return;

				if (target.eatItem()) {
					this.debug('-50% reduction');
					this.add('-enditem', target, this.effect, '[weaken]');
					return this.chainModify(0.5);
				}
			}
		},
		onEat() { },
		num: 190,
		gen: 4,
	},
	keeberry: {
		name: "Kee Berry",
		spritenum: 593,
		isBerry: true,
		naturalGift: {
			basePower: 100,
			type: "Fairy",
		},
		onFoeBeforeMove(source, target, move) {
			if (move.category === 'Physical' && target.eatItem()) {
				if (move.id === 'present' && move.heal) return;
			}
		},
		onAfterMoveSecondary(target, source, move) {
			if (move.category === 'Physical' && target.eatItem()) {
				if (move.id === 'present' && move.heal) return;

			}
		},
		onEat(pokemon) {
<<<<<<< HEAD
			this.boost({def: 2});
=======
			this.boost({ def: 1 });
>>>>>>> 7979ef12
		},
		num: 687,
		gen: 6,
	},
	kelpsyberry: {
		name: "Kelpsy Berry",
		spritenum: 235,
		isBerry: true,
		naturalGift: {
			basePower: 90,
			type: "Fighting",
		},
		onStart(pokemon) {
			let activated = false;
			const sideConditions = ['spikes', 'toxicspikes', 'stealthrock', 'stickyweb', 'gmaxsteelsurge'];
					for (const condition of sideConditions) {
						if (pokemon.hp && pokemon.side.removeSideCondition(condition)) {
							this.add('-sideend', pokemon.side, this.dex.conditions.get(condition).name, '[from] item: Kelpsy Berry', '[of] ' + pokemon);
							activated = true
						}
					}
					if(activated){
						pokemon.eatItem()
					}
		},
		onEat() { },
		num: 170,
		gen: 3,
	},
	kangaskhanite: {
		name: "Kangaskhanite",
		spritenum: 592,
		megaStone: "Kangaskhan-Mega",
		megaEvolves: "Kangaskhan",
		itemUser: ["Kangaskhan"],
		onTakeItem(item, source) {
			if (item.megaEvolves === source.baseSpecies.baseSpecies) return false;
			return true;
		},
		num: 675,
		gen: 6,

	},
	kingsrock: {
		name: "King's Rock",
		spritenum: 236,
		fling: {
			basePower: 30,
			volatileStatus: 'flinch',
		},
		onModifyMovePriority: -1,
		onModifyMove(move) {
			if (move.category !== "Status") {
				if (!move.secondaries) move.secondaries = [];
				for (const secondary of move.secondaries) {
					if (secondary.volatileStatus === 'flinch') return;
				}
				move.secondaries.push({
					chance: 10,
					volatileStatus: 'flinch',
				});
			}
		},
		num: 221,
		gen: 2,
	},
	kommoniumz: {
		name: "Kommonium Z",
		spritenum: 690,
		onTakeItem: false,
		zMove: "Clangorous Soulblaze",
		zMoveFrom: "Clanging Scales",
		itemUser: ["Kommo-o", "Kommo-o-Totem"],
		num: 926,
		gen: 7,

	},
	laggingtail: {
		name: "Lagging Tail",
		spritenum: 237,
		fling: {
			basePower: 10,
		},
		onBasePowerPriority: 23,
		onBasePower(basePower, attacker, defender, move) {
			if (move.flags['tail']) {
				this.debug('Lagging Tail boost');
				return this.chainModify(1.25);
			}
		},
		num: 279,
		gen: 4,
	},
	lansatberry: {
		name: "Lansat Berry",
		spritenum: 238,
		isBerry: true,
		naturalGift: {
			basePower: 100,
			type: "Flying",
		},
		onUpdate(pokemon) {
<<<<<<< HEAD
			if (pokemon.hp <= pokemon.maxhp / 2 || (pokemon.hp <= pokemon.maxhp / 2 &&
					pokemon.hasAbility('gluttony') && pokemon.abilityState.gluttony)) {
=======
			if (pokemon.hp <= pokemon.maxhp / 4 || (pokemon.hp <= pokemon.maxhp / 2 &&
				pokemon.hasAbility('gluttony') && pokemon.abilityState.gluttony)) {
>>>>>>> 7979ef12
				pokemon.eatItem();
			}
		},
		onEat(pokemon) {
			pokemon.addVolatile('focusenergy');
		},
		num: 206,
		gen: 3,
	},
	latiasite: {
		name: "Latiasite",
		spritenum: 629,
		megaStone: "Latias-Mega",
		megaEvolves: "Latias",
		itemUser: ["Latias"],
		onTakeItem(item, source) {
			if (item.megaEvolves === source.baseSpecies.baseSpecies) return false;
			return true;
		},
		num: 684,
		gen: 6,

	},
	latiosite: {
		name: "Latiosite",
		spritenum: 630,
		megaStone: "Latios-Mega",
		megaEvolves: "Latios",
		itemUser: ["Latios"],
		onTakeItem(item, source) {
			if (item.megaEvolves === source.baseSpecies.baseSpecies) return false;
			return true;
		},
		num: 685,
		gen: 6,

	},
	laxincense: {
		name: "Lax Incense",
		spritenum: 240,
		fling: {
			basePower: 10,
		},
		onSourceModifyDamage(damage, source, target, move) {
			return this.chainModify(0.9);
	},
		num: 255,
		gen: 3,

	},
	leafstone: {
		name: "Leaf Stone",
		spritenum: 241,
		fling: {
			basePower: 30,
		},
		onModifyDamage(damage, source, target, move) {
			if (source.baseSpecies.evoItem == 'Leaf Stone' && move.type === 'Grass') {
				return this.chainModify([8192, 4096]);
			}
		},
		itemUser: ['Vileplume', 'Victreebel', 'Electrode-Hisui', 'Exeggutor', 'Exeggutor-Alola', 'Leafeon', 'Shiftry', 'Simisage'],
		num: 85,
		gen: 1,
	},
	leek: {
		name: "Leek",
		fling: {
			basePower: 60,
		},
		spritenum: 475,
		onModifyAtkPriority: 1,
		onModifyAtk(atk, pokemon) {
			if (pokemon.baseSpecies.name === 'Sirfetch\u2019d') {
				return this.chainModify(1.5);
			}
		},
		onModifyDefPriority: 1,
		onModifyDef(def, pokemon) {
			if (pokemon.baseSpecies.name === 'Sirfetch\u2019d') {
				return this.chainModify(1.5);
			}
		},
		itemUser: ["Sirfetch\u2019d"],
		num: 259,
		gen: 8,

	},
	leftovers: {
		name: "Leftovers",
		spritenum: 242,
		fling: {
			basePower: 10,
		},
		onResidualOrder: 5,
		onResidualSubOrder: 4,
		onResidual(pokemon) {
			this.heal(pokemon.baseMaxhp / 16);
		},
		num: 234,
		gen: 2,
	},
	leppaberry: {
		name: "Leppa Berry",
		spritenum: 244,
		isBerry: true,
		naturalGift: {
			basePower: 80,
			type: "Fighting",
		},
		onUpdate(pokemon) {
			if (!pokemon.hp) return;
			if (pokemon.moveSlots.some(move => move.pp === 0)) {
				pokemon.eatItem();
			}
		},
		onEat(pokemon) {
			const moveSlot = pokemon.moveSlots.find(move => move.pp === 0) ||
				pokemon.moveSlots.find(move => move.pp < move.maxpp);
			if (!moveSlot) return;
			moveSlot.pp += 10;
			if (moveSlot.pp > moveSlot.maxpp) moveSlot.pp = moveSlot.maxpp;
			this.add('-activate', pokemon, 'item: Leppa Berry', moveSlot.move, '[consumed]');
		},
		num: 154,
		gen: 3,
	},
	levelball: {
		name: "Level Ball",
		spritenum: 246,
		num: 493,
		gen: 2,
		isPokeball: true,
	},
	liechiberry: {
		name: "Liechi Berry",
		spritenum: 248,
		isBerry: true,
		naturalGift: {
			basePower: 100,
			type: "Grass",
		},
		onUpdate(pokemon) {
<<<<<<< HEAD
			if (pokemon.hp <= pokemon.maxhp / 2 || (pokemon.hp <= pokemon.maxhp / 2 &&
					pokemon.hasAbility('gluttony') && pokemon.abilityState.gluttony)) {
=======
			if (pokemon.hp <= pokemon.maxhp / 4 || (pokemon.hp <= pokemon.maxhp / 2 &&
				pokemon.hasAbility('gluttony') && pokemon.abilityState.gluttony)) {
>>>>>>> 7979ef12
				pokemon.eatItem();
			}
		},
		onEat(pokemon) {
			this.boost({ atk: 1 });
		},
		num: 201,
		gen: 3,
	},
	lifeorb: {
		name: "Life Orb",
		spritenum: 249,
		fling: {
			basePower: 30,
		},
		onModifyDamage(damage, source, target, move) {
			return this.chainModify([5324, 4096]);
		},
		onAfterMoveSecondarySelf(source, target, move) {
			if (source && source !== target && move && move.category !== 'Status' && !source.forceSwitchFlag) {
				this.damage(source.baseMaxhp / 10, source, source, this.dex.items.get('lifeorb'));
			}
		},
		num: 270,
		gen: 4,
	},
	lightball: {
		name: "Light Ball",
		spritenum: 251,
		fling: {
			basePower: 30,
			status: 'par',
		},
		onModifyAtkPriority: 1,
		onModifyAtk(atk, pokemon) {
			if (pokemon.baseSpecies.baseSpecies === 'Pikachu') {
				return this.chainModify(2);
			}
		},
		onModifySpAPriority: 1,
		onModifySpA(spa, pokemon) {
			if (pokemon.baseSpecies.baseSpecies === 'Pikachu') {
				return this.chainModify(2);
			}
		},
		onResidualOrder: 28,
		onResidualSubOrder: 3,
		onResidual(pokemon) {
			pokemon.trySetStatus('par', pokemon);
		},
		itemUser: ["Pikachu", "Pikachu-Cosplay", "Pikachu-Rock-Star", "Pikachu-Belle", "Pikachu-Pop-Star", "Pikachu-PhD", "Pikachu-Libre", "Pikachu-Original", "Pikachu-Hoenn", "Pikachu-Sinnoh", "Pikachu-Unova", "Pikachu-Kalos", "Pikachu-Alola", "Pikachu-Partner", "Pikachu-Starter", "Pikachu-World"],
		num: 236,
		gen: 2,
	},
	lightclay: {
		name: "Light Clay",
		spritenum: 252,
		fling: {
			basePower: 30,
		},
		// implemented in the corresponding thing
		num: 269,
		gen: 4,
	},
	loadeddice: {
		name: "Loaded Dice",
		spritenum: 751,
		fling: {
			basePower: 30,
		},
		// partially implemented in sim/battle-actions.ts:BattleActions#hitStepMoveHitLoop
		onModifyMove(move) {
			if (move.multiaccuracy) {
				delete move.multiaccuracy;
			}
		},
		num: 1886,
		gen: 9,
	},
	lopunnite: {
		name: "Lopunnite",
		spritenum: 626,
		megaStone: "Lopunny-Mega",
		megaEvolves: "Lopunny",
		itemUser: ["Lopunny"],
		onTakeItem(item, source) {
			if (item.megaEvolves === source.baseSpecies.baseSpecies) return false;
			return true;
		},
		num: 768,
		gen: 6,

	},
	loveball: {
		name: "Love Ball",
		spritenum: 258,
		num: 496,
		gen: 2,
		isPokeball: true,
	},
	lovesweet: {
		name: "Love Sweet",
		spritenum: 705,
		fling: {
			basePower: 10,
		},
		onModifySpD(spd, pokemon) {
			if(pokemon.baseSpecies.name === "Alcremie"){
			  return this.chainModify(1.5);
		  }
	  },
	  forcedForme: "Alcremie-Love",
		itemUser: ["Alcremie-Love"],
		num: 1110,
		gen: 8,
	},
	lucarionite: {
		name: "Lucarionite",
		spritenum: 594,
		megaStone: "Lucario-Mega",
		megaEvolves: "Lucario",
		itemUser: ["Lucario"],
		onTakeItem(item, source) {
			if (item.megaEvolves === source.baseSpecies.baseSpecies) return false;
			return true;
		},
		num: 673,
		gen: 6,

	},
	luckypunch: {
		name: "Lucky Punch",
		spritenum: 261,
		fling: {
			basePower: 40,
		},
		onModifyMove(move, pokemon) {
			if (move.flags?.punch) {
				move.willCrit = true;
			}
		},
		onModifyDamage(damage, source, target, move) {
			if (move.willCrit) {
				this.debug('Lucky Punch crit damage modifier');
				return this.chainModify([1.1, 1]);
			}
		},
		num: 256,
		gen: 2,
	},
	lumberry: {
		name: "Lum Berry",
		spritenum: 262,
		isBerry: true,
		naturalGift: {
			basePower: 80,
			type: "Flying",
		},
		onAfterSetStatusPriority: -1,
		onAfterSetStatus(status, pokemon) {
			pokemon.eatItem();
		},
		onUpdate(pokemon) {
			if (pokemon.status || pokemon.volatiles['confusion']) {
				pokemon.eatItem();
			}
		},
		onEat(pokemon) {
			pokemon.cureStatus();
			pokemon.removeVolatile('confusion');
		},
		num: 157,
		gen: 3,
	},
	luminousmoss: {
		name: "Luminous Moss",
		spritenum: 595,
		fling: {
			basePower: 30,
		},
		onAfterMove(pokemon, target, move) {
				if(target && pokemon !== target){
					if(move.type === 'Grass'){
						pokemon.useItem()
					}
				}
		},
		onFoeEffectiveness(typeMod, target, type, move) {
			if (target && (target.hasType('Water') || target.hasType('Flying')) && move.type === 'Grass'){
				return 1
			};
		},
		num: 648,
		gen: 6,
	},
	lunaliumz: {
		name: "Lunalium Z",
		spritenum: 686,
		onTakeItem: false,
		zMove: "Menacing Moonraze Maelstrom",
		zMoveFrom: "Moongeist Beam",
		itemUser: ["Lunala", "Necrozma-Dawn-Wings"],
		num: 922,
		gen: 7,

	},
	lureball: {
		name: "Lure Ball",
		spritenum: 264,
		onStart(pokemon) {
			pokemon.addVolatile('lureball')
		},
		condition: {},
		num: 494,
		gen: 2,
		isPokeball: true,
	},
	lustrousglobe: {
		name: "Lustrous Globe",
		spritenum: 742,
		onBasePowerPriority: 15,
		onBasePower(basePower, user, target, move) {
			if (user.baseSpecies.num === 484 && (move.type === 'Water' || move.type === 'Dragon')) {
				return this.chainModify([4915, 4096]);
			}
		},
		onTakeItem(item, pokemon, source) {
			if (source?.baseSpecies.num === 484 || pokemon.baseSpecies.num === 484) {
				return false;
			}
			return true;
		},
		forcedForme: "Palkia-Origin",
		itemUser: ["Palkia-Origin"],
		num: 1778,
		gen: 8,
	},
	lustrousorb: {
		name: "Lustrous Orb",
		spritenum: 265,
		fling: {
			basePower: 60,
		},
		onBasePowerPriority: 15,
		onBasePower(basePower, user, target, move) {
			if (user.baseSpecies.num === 484 && (move.type === 'Water' || move.type === 'Dragon')) {
				return this.chainModify([4915, 4096]);
			}
		},
		itemUser: ["Palkia"],
		num: 136,
		gen: 4,
	},
	luxuryball: {
		name: "Luxury Ball",
		spritenum: 266,
		num: 11,
		gen: 3,
		isPokeball: true,
	},
	lycaniumz: {
		name: "Lycanium Z",
		spritenum: 689,
		onTakeItem: false,
		zMove: "Splintered Stormshards",
		zMoveFrom: "Stone Edge",
		itemUser: ["Lycanroc", "Lycanroc-Midnight", "Lycanroc-Dusk"],
		num: 925,
		gen: 7,

	},
	machobrace: {
		name: "Macho Brace",
		spritenum: 269,
		ignoreKlutz: true,
		fling: {
			basePower: 60,
		},
		onModifySpe(spe) {
			return this.chainModify(0.5);
		},
		onModifyMove(move) {
			move.ignoreAbility = true;
		},
		num: 215,
		gen: 3,

	},
	magmarizer: {
		name: "Magmarizer",
		spritenum: 272,
		fling: {
			basePower: 80,
		},
		onModifyMove(move, pokemon, target) {
			if (move.type === 'Fire' && pokemon.species.name === 'Magmortar' && pokemon.hasAbility('ignomotor')) {
			pokemon.addVolatile('flashfire')
			}
		},
		num: 323,
		gen: 4,
	},
	magnet: {
		name: "Magnet",
		spritenum: 273,
		fling: {
			basePower: 30,
		},
		onBasePowerPriority: 15,
		onBasePower(basePower, user, target, move) {
			if (move.type === 'Electric') {
				return this.chainModify([5120, 4096]);
			}
		},
		num: 242,
		gen: 2,
	},
	magoberry: {
		name: "Mago Berry",
		spritenum: 274,
		isBerry: true,
		naturalGift: {
			basePower: 80,
			type: "Ghost",
		},
		onUpdate(pokemon) {
			if (pokemon.hp <= pokemon.maxhp / 4 || (pokemon.hp <= pokemon.maxhp / 2 &&
				pokemon.hasAbility('gluttony') && pokemon.abilityState.gluttony)) {
				pokemon.eatItem();
			}
		},
		onTryEatItem(item, pokemon) {
			if (!this.runEvent('TryHeal', pokemon, null, this.effect, pokemon.baseMaxhp / 3)) return false;
		},
		onEat(pokemon) {
			this.heal(pokemon.baseMaxhp / 3);
			if (pokemon.getNature().minus === 'spe') {
				pokemon.addVolatile('confusion');
			}
		},
		num: 161,
		gen: 3,
	},
	magostberry: {
		name: "Magost Berry",
		spritenum: 275,
		isBerry: true,
		naturalGift: {
			basePower: 90,
			type: "Rock",
		},
		onSourceDamagingHit(damage, target, source, move) {
			if((source.baseMaxhp / 2 > source.hp) ){
				this.heal(source.baseMaxhp / 5, source)
				target.addVolatile('attract');
				source.eatItem()
			}
		},
		onEat() { },
		num: 176,
		gen: 3,

	},
	mail: {
		name: "Mail",
		spritenum: 403,
		onTakeItem(item, source) {
			if (!this.activeMove) return false;
			if (this.activeMove.id !== 'knockoff' && this.activeMove.id !== 'thief' && this.activeMove.id !== 'covet') return false;
		},
		onSourceDamagingHit(damage, target, source, move) {
			 if(move.selfSwitch && source.useItem()){
				this.boost({atk: -1, spa: -1}, target, source)
			 }
		},
		num: 137,
		gen: 2,

	},
	maliciousarmor: {
		name: "Malicious Armor",
		spritenum: 744,
		fling: {
			basePower: 30,
		},
		onChargeMove(pokemon, target, move) {
			if (pokemon.species.name === 'Ceruledge') {
				this.debug('malicious armor - remove charge turn for ' + move.id);
				this.attrLastMove('[still]');
				this.addMove('-anim', pokemon, move.name, target);
				return false; // skip charge turn
			}
		},
		itemUser: ["Ceruledge"],
		num: 1861,
		gen: 9,
	},
	manectite: {
		name: "Manectite",
		spritenum: 596,
		megaStone: "Manectric-Mega",
		megaEvolves: "Manectric",
		itemUser: ["Manectric"],
		onTakeItem(item, source) {
			if (item.megaEvolves === source.baseSpecies.baseSpecies) return false;
			return true;
		},
		num: 682,
		gen: 6,

	},
	marangaberry: {
		name: "Maranga Berry",
		spritenum: 597,
		isBerry: true,
		naturalGift: {
			basePower: 100,
			type: "Dark",
		},
		onFoeBeforeMove(source, target, move) {
			if (move.category === 'Special' && target.eatItem()) {
				if (move.id === 'present' && move.heal) return;
			}
		},
		onAfterMoveSecondary(target, source, move) {
			if (move.category === 'Special' && target.eatItem()) {
				if (move.id === 'present' && move.heal) return;

			}
		},
		onEat(pokemon) {
<<<<<<< HEAD
			this.boost({spd: 2});
=======
			this.boost({ spd: 1 });
>>>>>>> 7979ef12
		},
		num: 688,
		gen: 6,
	},
	marshadiumz: {
		name: "Marshadium Z",
		spritenum: 654,
		onTakeItem: false,
		zMove: "Soul-Stealing 7-Star Strike",
		zMoveFrom: "Spectral Thief",
		itemUser: ["Marshadow"],
		num: 802,
		gen: 7,

	},
	masterball: {
		name: "Master Ball",
		spritenum: 276,
		num: 1,
		gen: 1,
		isPokeball: true,
	},
	masterpieceteacup: {
		name: "Masterpiece Teacup",
		spritenum: 757,
		fling: {
			basePower: 80,
		},
		onResidualOrder: 5,
		onResidualSubOrder: 4,
		onStart(pokemon) {
			if (pokemon.species.name == 'Sinistcha-Masterpiece') {
			pokemon.addVolatile('masterpieceteacup')
			}
		},
		onResidual(pokemon) {
			if(pokemon.maxhp !== pokemon.hp && pokemon.volatiles['masterpieceteacup'].turns < 5){
				pokemon.volatiles['masterpieceteacup'].turns += 1
			}
			if (pokemon.volatiles['masterpieceteacup'].turns >= 5){
				this.heal(pokemon.baseMaxhp / 2);
			}
		},
		condition: {
			onStart() {
				this.effectState.turns = 0;
			},
		},
		itemUser: ['Sinistcha-Masterpiece'],
		num: 2404,
		gen: 9,
	},
	mawilite: {
		name: "Mawilite",
		spritenum: 598,
		megaStone: "Mawile-Mega",
		megaEvolves: "Mawile",
		itemUser: ["Mawile"],
		onTakeItem(item, source) {
			if (item.megaEvolves === source.baseSpecies.baseSpecies) return false;
			return true;
		},
		num: 681,
		gen: 6,

	},
	meadowplate: {
		name: "Meadow Plate",
		spritenum: 282,
		onPlate: 'Grass',
		onBasePowerPriority: 15,
		onBasePower(basePower, user, target, move) {
			if (move.type === 'Grass') {
				return this.chainModify([4915, 4096]);
			}
		},
		onTakeItem(item, pokemon, source) {
			if ((source && source.baseSpecies.num === 493) || pokemon.baseSpecies.num === 493) {
				return false;
			}
			return true;
		},
		forcedForme: "Arceus-Grass",
		num: 301,
		gen: 4,
	},
	medichamite: {
		name: "Medichamite",
		spritenum: 599,
		megaStone: "Medicham-Mega",
		megaEvolves: "Medicham",
		itemUser: ["Medicham"],
		onTakeItem(item, source) {
			if (item.megaEvolves === source.baseSpecies.baseSpecies) return false;
			return true;
		},
		num: 665,
		gen: 6,

	},
	mentalherb: {
		name: "Mental Herb",
		spritenum: 285,
		fling: {
			basePower: 10,
			effect(pokemon) {
				const conditions = ['attract', 'taunt', 'encore', 'torment', 'disable', 'healblock'];
				for (const firstCondition of conditions) {
					if (pokemon.volatiles[firstCondition]) {
						for (const secondCondition of conditions) {
							pokemon.removeVolatile(secondCondition);
							if (firstCondition === 'attract' && secondCondition === 'attract') {
								this.add('-end', pokemon, 'move: Attract', '[from] item: Mental Herb');
							}
						}
						return;
					}
				}
			},
		},
		onUpdate(pokemon) {
			const conditions = ['attract', 'taunt', 'encore', 'torment', 'disable', 'healblock'];
			for (const firstCondition of conditions) {
				if (pokemon.volatiles[firstCondition]) {
					if (!pokemon.useItem()) return;
					for (const secondCondition of conditions) {
						pokemon.removeVolatile(secondCondition);
						if (firstCondition === 'attract' && secondCondition === 'attract') {
							this.add('-end', pokemon, 'move: Attract', '[from] item: Mental Herb');
						}
					}
					return;
				}
			}
		},
		num: 219,
		gen: 3,
	},
	metagrossite: {
		name: "Metagrossite",
		spritenum: 618,
		megaStone: "Metagross-Mega",
		megaEvolves: "Metagross",
		itemUser: ["Metagross"],
		onTakeItem(item, source) {
			if (item.megaEvolves === source.baseSpecies.baseSpecies) return false;
			return true;
		},
		num: 758,
		gen: 6,

	},
	metalalloy: {
		name: "Metal Alloy",
		spritenum: 761,
		onModifyDamage(damage, source, target, move) {
			if (source.baseSpecies.name == 'Archaludon' && (move.type === 'Steel' || move.type === 'Electric')){
				return this.chainModify([6144, 4096]);
			}
		},
		itemUser: ['Archaludon'],
		num: 2482,
		gen: 9,
	},
	metalcoat: {
		name: "Metal Coat",
		spritenum: 286,
		fling: {
			basePower: 30,
		},
		onBasePowerPriority: 15,
		onBasePower(basePower, user, target, move) {
			if (move.type === 'Steel') {
				return this.chainModify([5120, 4096]);
			}
		},
		num: 233,
		gen: 2,
	},
	metalpowder: {
		name: "Metal Powder",
		fling: {
			basePower: 10,
		},
		spritenum: 287,
		onModifyDefPriority: 2,
		onModifyDef(def, pokemon) {
			if (pokemon.species.name === 'Ditto' && !pokemon.transformed) {
				return this.chainModify(2);
			} else if (pokemon.baseSpecies.name === 'Ditto' && pokemon.transformed){
				return this.chainModify(1.2);
			}
		},
		onModifySpD(spd, pokemon) {
			if (pokemon.species.name === 'Ditto' && !pokemon.transformed) {
				return this.chainModify(2);
			} else if (pokemon.baseSpecies.name === 'Ditto' && pokemon.transformed){
				return this.chainModify(1.2);
			}
		},
		itemUser: ["Ditto"],
		num: 257,
		gen: 2,

	},
	metronome: {
		name: "Metronome",
		spritenum: 289,
		fling: {
			basePower: 30,
		},
		onStart(pokemon) {
			pokemon.addVolatile('metronome');
		},
		onEnd(target) {
			 target.removeVolatile('metronome');
		},
		onResidual(pokemon) {
			if (pokemon.volatiles['metronome']) {
				pokemon.volatiles['metronome'].turns++;
			}
			if (pokemon.volatiles['metronome']?.turns >= 4) {
				this.boost({spe: 1}, pokemon)
				pokemon.volatiles['metronome'].turns = 0;
			}
		},
		condition: {
			onStart() {
				this.effectState.turns = 0;
			},
		},
		num: 277,
		gen: 4,
	},
	mewniumz: {
		name: "Mewnium Z",
		spritenum: 658,
		onTakeItem: false,
		zMove: "Genesis Supernova",
		zMoveFrom: "Psychic",
		itemUser: ["Mew"],
		num: 806,
		gen: 7,

	},
	mewtwonitex: {
		name: "Mewtwonite X",
		spritenum: 600,
		megaStone: "Mewtwo-Mega-X",
		megaEvolves: "Mewtwo",
		itemUser: ["Mewtwo"],
		onTakeItem(item, source) {
			if (item.megaEvolves === source.baseSpecies.baseSpecies) return false;
			return true;
		},
		num: 662,
		gen: 6,

	},
	mewtwonitey: {
		name: "Mewtwonite Y",
		spritenum: 601,
		megaStone: "Mewtwo-Mega-Y",
		megaEvolves: "Mewtwo",
		itemUser: ["Mewtwo"],
		onTakeItem(item, source) {
			if (item.megaEvolves === source.baseSpecies.baseSpecies) return false;
			return true;
		},
		num: 663,
		gen: 6,

	},
	micleberry: {
		name: "Micle Berry",
		spritenum: 290,
		isBerry: true,
		naturalGift: {
			basePower: 100,
			type: "Rock",
		},
		onResidual(pokemon) {
			if (pokemon.hp <= pokemon.maxhp / 4 || (pokemon.hp <= pokemon.maxhp / 2 &&
				pokemon.hasAbility('gluttony') && pokemon.abilityState.gluttony)) {
				pokemon.eatItem();
			}
		},
		onEat(pokemon) {
			pokemon.addVolatile('micleberry');
		},
		condition: {
			duration: 2,
			onSourceAccuracy(accuracy, target, source, move) {
				if (!move.ohko) {
					this.add('-enditem', source, 'Micle Berry');
					source.removeVolatile('micleberry');
					if (typeof accuracy === 'number') {
						return true;
					}
				}
			},
		},
		num: 209,
		gen: 4,
	},
	mimikiumz: {
		name: "Mimikium Z",
		spritenum: 688,
		onTakeItem: false,
		zMove: "Let's Snuggle Forever",
		zMoveFrom: "Play Rough",
		itemUser: ["Mimikyu", "Mimikyu-Busted", "Mimikyu-Totem", "Mimikyu-Busted-Totem"],
		num: 924,

		gen: 7,
	},
	mindplate: {
		name: "Mind Plate",
		spritenum: 291,
		onPlate: 'Psychic',
		onBasePowerPriority: 15,
		onBasePower(basePower, user, target, move) {
			if (move.type === 'Psychic') {
				return this.chainModify([4915, 4096]);
			}
		},
		onTakeItem(item, pokemon, source) {
			if ((source && source.baseSpecies.num === 493) || pokemon.baseSpecies.num === 493) {
				return false;
			}
			return true;
		},
		forcedForme: "Arceus-Psychic",
		num: 307,
		gen: 4,
	},
	miracleseed: {
		name: "Miracle Seed",
		fling: {
			basePower: 30,
		},
		spritenum: 292,
		onBasePowerPriority: 15,
		onBasePower(basePower, user, target, move) {
			if (move.type === 'Grass') {
				return this.chainModify([5120, 4096]);
			}
		},
		num: 239,
		gen: 2,
	},
	mirrorherb: {
		name: "Mirror Herb",
		spritenum: 748,
		fling: {
			basePower: 30,
		},
		onFoeAfterBoost(boost, target, source, effect) {
			if (effect?.name === 'Opportunist' || effect?.name === 'Mirror Herb') return;
			if (!this.effectState.boosts) this.effectState.boosts = {} as SparseBoostsTable;
			const boostPlus = this.effectState.boosts;
			let i: BoostID;
			for (i in boost) {
				if (boost[i]! > 0) {
					boostPlus[i] = (boostPlus[i] || 0) + boost[i]!;
					this.effectState.ready = true;
				}
			}
		},
		onAnySwitchInPriority: -3,
		onAnySwitchIn() {
			if (!this.effectState.ready || !this.effectState.boosts) return;
			(this.effectState.target as Pokemon).useItem();
		},
		onAnyAfterMove() {
			if (!this.effectState.ready || !this.effectState.boosts) return;
			(this.effectState.target as Pokemon).useItem();
		},
		onResidualOrder: 29,
		onResidual(pokemon) {
			if (!this.effectState.ready || !this.effectState.boosts) return;
			(this.effectState.target as Pokemon).useItem();
		},
		onUse(pokemon) {
			this.boost(this.effectState.boosts, pokemon);
		},
		onEnd() {
			delete this.effectState.boosts;
			delete this.effectState.ready;
		},
		num: 1883,
		gen: 9,
	},
	mistyseed: {
		name: "Misty Seed",
		spritenum: 666,
		fling: {
			basePower: 10,
		},
		onSwitchInPriority: -1,
		onStart(pokemon) {
			if (!pokemon.ignoringItem() && this.field.isTerrain('mistyterrain')) {
				pokemon.useItem();
				pokemon.addVolatile('mistyseed')
			}
		},
		onTerrainChange(pokemon) {
			if (this.field.isTerrain('mistyterrain')) {
				pokemon.useItem();
				pokemon.addVolatile('mistyseed')
			}
		},
		boosts: {
			spd: 1,
		},
		condition: {
			duration: 2,
			noCopy: true, // doesn't get copied by Baton Pass
			onStart(target) {
				this.add('-start', target, 'item: Misty Seed');
			},
			onModifyAtkPriority: 5,
			onModifyAtk(atk, attacker, defender, move) {
					this.debug('Misty Seed boost');
					return this.chainModify(1.5);

			},
			onModifySpAPriority: 5,
			onModifySpA(atk, attacker, defender, move) {
					this.debug('Misty Seed boost');
					return this.chainModify(1.5);

			},
			onEnd(target) {
				this.add('-end', target, 'item: Misty Seed', '[silent]');
			},
		},
		num: 883,
		gen: 7,
	},
	moonball: {
		name: "Moon Ball",
		spritenum: 294,
		onStart(pokemon) {
			pokemon.addVolatile('moonball')
		},
		num: 498,
		gen: 2,
		isPokeball: true,
	},
	moonstone: {
		name: "Moon Stone",
		spritenum: 295,
		fling: {
			basePower: 30,
		},
		onStart(pokemon) {
			if (pokemon.baseSpecies.evoItem == 'Shiny Stone') {
				const bestStat = pokemon.getBestStat(true, true);
				this.boost({[bestStat]: 1}, pokemon);
			}
		},
		itemUser: ['Nidoqueen', 'Nidoking', 'Clefable', 'Wigglytuff', 'Delcatty', 'Musharna'],
		num: 81,
		gen: 1,
	},
	muscleband: {
		name: "Muscle Band",
		spritenum: 297,
		fling: {
			basePower: 10,
		},
		onStart(pokemon) {
			pokemon.addVolatile('muscleband');
		},
		onEnd(target) {
			 target.removeVolatile('muscleband');
		},
		onBeforeMove(pokemon, target, move) {
			if (pokemon.volatiles['muscleband'] && move.category === 'Physical') {
				pokemon.volatiles['muscleband'].turns++;
			}
			if (pokemon.volatiles['muscleband']?.turns >= 3) {
				this.boost({atk: 1}, pokemon)
				pokemon.volatiles['muscleband'].turns = 0;
			}
		},
		condition: {
			onStart() {
				this.effectState.turns = 0;
			},
		},
		num: 266,
		gen: 4,
	},
	mysticwater: {
		name: "Mystic Water",
		spritenum: 300,
		fling: {
			basePower: 30,
		},
		onBasePowerPriority: 15,
		onBasePower(basePower, user, target, move) {
			if (move.type === 'Water') {
				return this.chainModify([5120, 4096]);
			}
		},
		num: 243,
		gen: 2,
	},
	nanabberry: {
		name: "Nanab Berry",
		spritenum: 302,
		isBerry: true,
		naturalGift: {
			basePower: 90,
			type: "Water",
		},
		onSourceDamagingHit(damage, target, source, move) {
			if((source.baseMaxhp / 2 > source.hp) ){
				this.heal(source.baseMaxhp / 5, source)
				target.addVolatile('confusion');
				source.eatItem()
			}
		},
		onEat() { },
		num: 166,
		gen: 3,

	},
	nestball: {
		name: "Nest Ball",
		spritenum: 303,
		onStart(pokemon) {
			pokemon.addVolatile('nestball')
		},
		condition: {},
		num: 8,
		gen: 3,
		isPokeball: true,
	},
	netball: {
		name: "Net Ball",
		spritenum: 304,
		num: 6,
		gen: 3,
		isPokeball: true,
	},
	nevermeltice: {
		name: "Never-Melt Ice",
		spritenum: 305,
		fling: {
			basePower: 30,
		},
		onBasePowerPriority: 15,
		onBasePower(basePower, user, target, move) {
			if (move.type === 'Ice') {
				return this.chainModify([5120, 4096]);
			}
		},
		num: 246,
		gen: 2,
	},
	nomelberry: {
		name: "Nomel Berry",
		spritenum: 306,
		isBerry: true,
		naturalGift: {
			basePower: 90,
			type: "Dragon",
		},
		isGem: true,
		onSourceTryHit(target, source, move) {
			if (target === source || move.category === 'Status') return;
			if ((move.type === 'Dragon' || move.type === 'Flying') && source.hp < source.baseMaxhp / 2) {
				source.addVolatile('gem');
				source.eatItem()
			}
		},
		onEat() { },
		num: 178,
		gen: 3,

	},
	normalgem: {
		name: "Normal Gem",
		spritenum: 307,
		isGem: true,
		onSourceTryPrimaryHit(target, source, move) {
			if (target === source || move.category === 'Status' || move.flags['pledgecombo']) return;
			if (move.type === 'Normal' && source.useItem()) {
				source.addVolatile('gem');
			}
		},
		num: 564,
		gen: 5,
	},
	normaliumz: {
		name: "Normalium Z",
		spritenum: 631,
		onTakeItem: false,
		zMove: true,
		zMoveType: "Normal",
		num: 776,
		gen: 7,

	},
	occaberry: {
		name: "Occa Berry",
		spritenum: 311,
		isBerry: true,
		naturalGift: {
			basePower: 80,
			type: "Fire",
		},
		onSourceModifyDamage(damage, source, target, move) {
			if (move.type === 'Fire' && target.getMoveHitData(move).typeMod > 0) {
				const hitSub = target.volatiles['substitute'] && !move.flags['bypasssub'] && !(move.infiltrates && this.gen >= 6);
				if (hitSub) return;

				if (target.eatItem()) {
					this.debug('-50% reduction');
					this.add('-enditem', target, this.effect, '[weaken]');
					return this.chainModify(0.5);
				}
			}
		},
		onEat() { },
		num: 184,
		gen: 4,
	},
	oddincense: {
		name: "Odd Incense",
		spritenum: 312,
		fling: {
			basePower: 10,
		},
		onDamagingHit(damage, target, source, move) {
			this.field.setTerrain('psychicterrain');
			target.useItem()
		},
		num: 314,
		gen: 4,

	},
	oldamber: {
		name: "Old Amber",
		spritenum: 314,
		fling: {
			basePower: 100,
		},
		onStart(pokemon) {
			if(pokemon.hasAbility("Mineralizacion")){
			pokemon.useItem()
			}
		},
		boosts: {spe: 1},
		num: 103,
		gen: 3,

	},
	oranberry: {
		name: "Oran Berry",
		spritenum: 319,
		isBerry: true,
		naturalGift: {
			basePower: 80,
			type: "Poison",
		},
		onUpdate(pokemon) {
			if (pokemon.hp <= pokemon.maxhp / 2) {
				pokemon.eatItem();
			}
		},
		onTryEatItem(item, pokemon) {
			if (!this.runEvent('TryHeal', pokemon, null, this.effect, 10)) return false;
		},
		onEat(pokemon) {
			this.heal(10);
		},
		num: 155,
		gen: 3,
	},
	ovalstone: {
		name: "Oval Stone",
		spritenum: 321,
		fling: {
			basePower: 80,
		},
		onModifyAtkPriority: 1,
		onModifyAtk(atk, pokemon) {
			if (pokemon.baseSpecies.nfe) {
				return this.chainModify(1.5);
			}
		},
		onModifySpAPriority: 1,
		onModifySpA(spa, pokemon) {
			if (pokemon.baseSpecies.nfe) {
				return this.chainModify(1.5);
			}
		},
		num: 110,
		gen: 4,
	},
	pamtreberry: {
		name: "Pamtre Berry",
		spritenum: 323,
		isBerry: true,
		naturalGift: {
			basePower: 90,
			type: "Steel",
		},
		onSourceDamagingHit(damage, target, source, move) {
			if((source.baseMaxhp / 2 > source.hp) ){
				this.heal(source.baseMaxhp / 5, source)
				target.addVolatile('curse');
				source.eatItem()
			}
		},
		onEat() { },
		num: 180,
		gen: 3,

	},
	parkball: {
		name: "Park Ball",
		spritenum: 325,
		num: 500,
		gen: 4,
		isPokeball: true,
		isNonstandard: "Unobtainable",
	},
	passhoberry: {
		name: "Passho Berry",
		spritenum: 329,
		isBerry: true,
		naturalGift: {
			basePower: 80,
			type: "Water",
		},
		onSourceModifyDamage(damage, source, target, move) {
			if (move.type === 'Water' && target.getMoveHitData(move).typeMod > 0) {
				const hitSub = target.volatiles['substitute'] && !move.flags['bypasssub'] && !(move.infiltrates && this.gen >= 6);
				if (hitSub) return;

				if (target.eatItem()) {
					this.debug('-50% reduction');
					this.add('-enditem', target, this.effect, '[weaken]');
					return this.chainModify(0.5);
				}
			}
		},
		onEat() { },
		num: 185,
		gen: 4,
	},
	payapaberry: {
		name: "Payapa Berry",
		spritenum: 330,
		isBerry: true,
		naturalGift: {
			basePower: 80,
			type: "Psychic",
		},
		onSourceModifyDamage(damage, source, target, move) {
			if (move.type === 'Psychic' && target.getMoveHitData(move).typeMod > 0) {
				const hitSub = target.volatiles['substitute'] && !move.flags['bypasssub'] && !(move.infiltrates && this.gen >= 6);
				if (hitSub) return;

				if (target.eatItem()) {
					this.debug('-50% reduction');
					this.add('-enditem', target, this.effect, '[weaken]');
					return this.chainModify(0.5);
				}
			}
		},
		onEat() { },
		num: 193,
		gen: 4,
	},
	pechaberry: {
		name: "Pecha Berry",
		spritenum: 333,
		isBerry: true,
		naturalGift: {
			basePower: 80,
			type: "Electric",
		},
		onUpdate(pokemon) {
			if (pokemon.status === 'psn' || pokemon.status === 'tox') {
				pokemon.eatItem();
			}
		},
		onEat(pokemon) {
			if (pokemon.status === 'psn' || pokemon.status === 'tox') {
				pokemon.cureStatus();
			}
		},
		num: 151,
		gen: 3,
	},
	persimberry: {
		name: "Persim Berry",
		spritenum: 334,
		isBerry: true,
		naturalGift: {
			basePower: 80,
			type: "Ground",
		},
		onUpdate(pokemon) {
			if (pokemon.volatiles['confusion']) {
				pokemon.eatItem();
			}
		},
		onEat(pokemon) {
			pokemon.removeVolatile('confusion');
		},
		num: 156,
		gen: 3,
	},
	petayaberry: {
		name: "Petaya Berry",
		spritenum: 335,
		isBerry: true,
		naturalGift: {
			basePower: 100,
			type: "Poison",
		},
		onUpdate(pokemon) {
<<<<<<< HEAD
			if (pokemon.hp <= pokemon.maxhp / 2 || (pokemon.hp <= pokemon.maxhp / 2 &&
					pokemon.hasAbility('gluttony') && pokemon.abilityState.gluttony)) {
=======
			if (pokemon.hp <= pokemon.maxhp / 4 || (pokemon.hp <= pokemon.maxhp / 2 &&
				pokemon.hasAbility('gluttony') && pokemon.abilityState.gluttony)) {
>>>>>>> 7979ef12
				pokemon.eatItem();
			}
		},
		onEat(pokemon) {
			this.boost({ spa: 1 });
		},
		num: 204,
		gen: 3,
	},
	pidgeotite: {
		name: "Pidgeotite",
		spritenum: 622,
		megaStone: "Pidgeot-Mega",
		megaEvolves: "Pidgeot",
		itemUser: ["Pidgeot"],
		onTakeItem(item, source) {
			if (item.megaEvolves === source.baseSpecies.baseSpecies) return false;
			return true;
		},
		num: 762,
		gen: 6,

	},
	pikaniumz: {
		name: "Pikanium Z",
		spritenum: 649,
		onTakeItem: false,
		zMove: "Catastropika",
		zMoveFrom: "Volt Tackle",
		itemUser: ["Pikachu"],
		num: 794,
		gen: 7,

	},
	pikashuniumz: {
		name: "Pikashunium Z",
		spritenum: 659,
		onTakeItem: false,
		zMove: "10,000,000 Volt Thunderbolt",
		zMoveFrom: "Thunderbolt",
		itemUser: ["Pikachu-Original", "Pikachu-Hoenn", "Pikachu-Sinnoh", "Pikachu-Unova", "Pikachu-Kalos", "Pikachu-Alola", "Pikachu-Partner"],
		num: 836,

		gen: 7,
	},
	pinapberry: {
		name: "Pinap Berry",
		spritenum: 337,
		isBerry: true,
		naturalGift: {
			basePower: 90,
			type: "Grass",
		},
		isGem: true,
		onSourceTryHit(target, source, move) {
			if (target === source || move.category === 'Status') return;
			if ((move.type === 'Grass' || move.type === 'Fairy') && source.hp < source.baseMaxhp / 2) {
				source.addVolatile('gem');
				source.eatItem()
			}
		},
		onEat() { },
		num: 168,
		gen: 3,

	},
	pinsirite: {
		name: "Pinsirite",
		spritenum: 602,
		megaStone: "Pinsir-Mega",
		megaEvolves: "Pinsir",
		itemUser: ["Pinsir"],
		onTakeItem(item, source) {
			if (item.megaEvolves === source.baseSpecies.baseSpecies) return false;
			return true;
		},
		num: 671,
		gen: 6,

	},
	pixieplate: {
		name: "Pixie Plate",
		spritenum: 610,
		onPlate: 'Fairy',
		onBasePowerPriority: 15,
		onBasePower(basePower, user, target, move) {
			if (move && move.type === 'Fairy') {
				return this.chainModify([4915, 4096]);
			}
		},
		onTakeItem(item, pokemon, source) {
			if ((source && source.baseSpecies.num === 493) || pokemon.baseSpecies.num === 493) {
				return false;
			}
			return true;
		},
		forcedForme: "Arceus-Fairy",
		num: 644,
		gen: 6,
	},
	plumefossil: {
		name: "Plume Fossil",
		spritenum: 339,
		fling: {
			basePower: 100,
		},
		onFractionalPriorityPriority: -2,
		onFractionalPriority(priority, pokemon) {
			if (
				priority <= 0 &&
				(pokemon.hasAbility("Mineralizacion"))
			) {
				if (pokemon.useItem()) {
					this.add('-activate', pokemon, 'item: Plume Fossil');
					return 0.1;
				}
			}
		},
		num: 573,
		gen: 5,

	},
	poisonbarb: {
		name: "Poison Barb",
		spritenum: 343,
		fling: {
			basePower: 70,
			status: 'psn',
		},
		onBasePowerPriority: 15,
		onBasePower(basePower, user, target, move) {
			if (move.type === 'Poison') {
				return this.chainModify([5120, 4096]);
			}
		},
		num: 245,
		gen: 2,
	},
	poisongem: {
		name: "Poison Gem",
		spritenum: 344,
		isGem: true,
		onSourceTryPrimaryHit(target, source, move) {
			if (target === source || move.category === 'Status') return;
			if (move.type === 'Poison' && source.useItem()) {
				source.addVolatile('gem');
			}
		},
		num: 554,
		gen: 5,

	},
	poisonmemory: {
		name: "Poison Memory",
		spritenum: 670,
		onMemory: 'Poison',
		onTakeItem(item, pokemon, source) {
			if ((source && source.baseSpecies.num === 773) || pokemon.baseSpecies.num === 773) {
				return false;
			}
			return true;
		},
		onBasePowerPriority: 15,
		onBasePower(basePower, user, target, move) {
			if (move.type === 'Poison' && user.baseSpecies.num === 773) {
				return this.chainModify([5120, 4096]);
			}
		},
		forcedForme: "Silvally-Poison",
		itemUser: ["Silvally-Poison"],
		num: 906,
		gen: 7,

	},
	poisoniumz: {
		name: "Poisonium Z",
		spritenum: 638,
		onPlate: 'Poison',
		onTakeItem: false,
		zMove: true,
		zMoveType: "Poison",
		forcedForme: "Arceus-Poison",
		num: 783,
		gen: 7,

	},
	pokeball: {
		name: "Poke Ball",
		spritenum: 345,
		num: 4,
		gen: 1,
		isPokeball: true,
	},
	pomegberry: {
		name: "Pomeg Berry",
		spritenum: 351,
		isBerry: true,
		naturalGift: {
			basePower: 90,
			type: "Ice",
		},
		onSourceDamagingHit(damage, target, source, move) {
			if((source.baseMaxhp / 2 > source.hp) ){
				this.heal(source.baseMaxhp / 5, source)
				target.trySetStatus('frz', source);
				source.eatItem()
			}
		},
		onEat() { },
		num: 169,
		gen: 3,
	},
	poweranklet: {
		name: "Power Anklet",
		spritenum: 354,
		ignoreKlutz: true,
		fling: {
			basePower: 70,
		},
		onModifySpe(spe) {
			return this.chainModify(0.5);
		},
		onModifyDef(def) {
			return this.chainModify(1.25);
		},
		num: 293,
		gen: 4,
	},
	powerband: {
		name: "Power Band",
		spritenum: 355,
		ignoreKlutz: true,
		fling: {
			basePower: 70,
		},
		onModifySpe(spe) {
			return this.chainModify(0.5);
		},
		onModifySpD(spd) {
			return this.chainModify(1.25);
		},
		num: 292,
		gen: 4,
	},
	powerbelt: {
		name: "Power Belt",
		spritenum: 356,
		ignoreKlutz: true,
		fling: {
			basePower: 70,
		},
		onModifySpe(spe) {
			return this.chainModify(0.5);
		},
		onModifySpA(spa) {
			return this.chainModify(1.25);
		},
		num: 290,
		gen: 4,
	},
	powerbracer: {
		name: "Power Bracer",
		spritenum: 357,
		ignoreKlutz: true,
		fling: {
			basePower: 70,
		},
		onModifySpe(spe) {
			return this.chainModify(0.5);
		},
		onModifyAtk(atk) {
			return this.chainModify(1.25);
		},
		num: 289,
		gen: 4,
	},
	powerherb: {
		onChargeMove(pokemon, target, move) {
			if (pokemon.useItem()) {
				this.debug('power herb - remove charge turn for ' + move.id);
				this.attrLastMove('[still]');
				this.addMove('-anim', pokemon, move.name, target);
				return false; // skip charge turn
			}
		},
		name: "Power Herb",
		spritenum: 358,
		fling: {
			basePower: 10,
		},
		num: 271,
		gen: 4,
	},
	powerlens: {
		name: "Power Lens",
		spritenum: 359,
		ignoreKlutz: true,
		fling: {
			basePower: 70,
		},
		onModifySpe(spe) {
			return this.chainModify(0.5);
		},
		onModifyAccuracy(accuracy) {
			return this.chainModify(1.25);
		},
		num: 291,
		gen: 4,
	},
	powerweight: {
		name: "Power Weight",
		spritenum: 360,
		ignoreKlutz: true,
		fling: {
			basePower: 70,
		},
		onModifySpe(spe) {
			return this.chainModify(0.5);
		},
		onBasePower(basePower, user, target, move) {
			if (move.category === 'Special' || move.category === 'Physical') {
				return this.chainModify([5120, 4096]);
			}
		},
		num: 294,
		gen: 4,
	},
	premierball: {
		name: "Premier Ball",
		spritenum: 363,
		onStart(pokemon) {
			pokemon.addVolatile('premierball')
		},
		condition: {},
		num: 12,
		gen: 3,
		isPokeball: true,
	},
	primariumz: {
		name: "Primarium Z",
		spritenum: 652,
		onTakeItem: false,
		zMove: "Oceanic Operetta",
		zMoveFrom: "Sparkling Aria",
		itemUser: ["Primarina"],
		num: 800,
		gen: 7,

	},
	prismscale: {
		name: "Prism Scale",
		spritenum: 365,
		fling: {
			basePower: 30,
		},
		onStart(pokemon) {
			if (pokemon.baseSpecies.name == 'Milotic'){
				this.boost({spa: 1}, pokemon)
			}
		},
		itemUser: ['Milotic'],
		num: 537,
		gen: 5,
	},
	protectivepads: {
		name: "Protective Pads",
		spritenum: 663,
		fling: {
			basePower: 30,
		},
		onBasePowerPriority: 23,
		onBasePower(basePower, attacker, defender, move) {
			if (move.flags['punch']) {
				this.debug('Protective Pads boost');
				return this.chainModify(1.1);
			}
		},
		// protective effect handled in Battle#checkMoveMakesContact
		num: 880,
		gen: 7,
	},
	protector: {
		name: "Protector",
		spritenum: 367,
		fling: {
			basePower: 80,
		},
		onModifySpDPriority: 1,
		onModifySpD(spd, pokemon) {
			if (pokemon.baseSpecies.name === 'Rhyperior') {
				return this.chainModify(1.5);
			}
		},
		onModifyDefPriority: 1,
		onModifyDef(def, pokemon) {
			if (pokemon.baseSpecies.name === 'Rhyperior') {
				return this.chainModify(1.5);
			}
		},
		itemUser: ["Rhyperior"],
		num: 321,
		gen: 4,
	},
	psychicgem: {
		name: "Psychic Gem",
		spritenum: 369,
		isGem: true,
		onSourceTryPrimaryHit(target, source, move) {
			if (target === source || move.category === 'Status') return;
			if (move.type === 'Psychic' && source.useItem()) {
				source.addVolatile('gem');
			}
		},
		num: 557,
		gen: 5,

	},
	psychicmemory: {
		name: "Psychic Memory",
		spritenum: 680,
		onMemory: 'Psychic',
		onTakeItem(item, pokemon, source) {
			if ((source && source.baseSpecies.num === 773) || pokemon.baseSpecies.num === 773) {
				return false;
			}
			return true;
		},
		onBasePowerPriority: 15,
		onBasePower(basePower, user, target, move) {
			if (move.type === 'Psychic' && user.baseSpecies.num === 773) {
				return this.chainModify([5120, 4096]);
			}
		},
		forcedForme: "Silvally-Psychic",
		itemUser: ["Silvally-Psychic"],
		num: 916,
		gen: 7,

	},
	psychicseed: {
		name: "Psychic Seed",
		spritenum: 665,
		fling: {
			basePower: 10,
		},
		onSwitchInPriority: -1,
		onStart(pokemon) {
			if (!pokemon.ignoringItem() && this.field.isTerrain('psychicterrain')) {
				pokemon.useItem();
				pokemon.addVolatile('psychicseed')
			}
		},
		onTerrainChange(pokemon) {
			if (this.field.isTerrain('psychicterrain')) {
				pokemon.useItem();
				pokemon.addVolatile('psychicseed')
			}
		},
		boosts: {
			spd: 1,
		},
		condition: {
			duration: 2,
			noCopy: true, // doesn't get copied by Baton Pass
			onStart(target) {
				this.add('-start', target, 'item: Psychic Seed');
			},
			onModifyAtkPriority: 5,
			onModifyAtk(atk, attacker, defender, move) {
					this.debug('Psychic Seed boost');
					return this.chainModify(1.5);

			},
			onModifySpAPriority: 5,
			onModifySpA(atk, attacker, defender, move) {
					this.debug('Psychic Seed boost');
					return this.chainModify(1.5);

			},
			onEnd(target) {
				this.add('-end', target, 'item: Psychic Seed', '[silent]');
			},
		},
		num: 882,
		gen: 7,
	},
	psychiumz: {
		name: "Psychium Z",
		spritenum: 641,
		onPlate: 'Psychic',
		onTakeItem: false,
		zMove: true,
		zMoveType: "Psychic",
		forcedForme: "Arceus-Psychic",
		num: 786,
		gen: 7,

	},
	punchingglove: {
		name: "Punching Glove",
		spritenum: 749,
		fling: {
			basePower: 30,
		},
		onBasePowerPriority: 23,
		onBasePower(basePower, attacker, defender, move) {
			if (move.flags['punch']) {
				this.debug('Punching Glove boost');
				return this.chainModify(1.25);
			}
		},
		num: 1884,
		gen: 9,
	},
	qualotberry: {
		name: "Qualot Berry",
		spritenum: 371,
		isBerry: true,
		naturalGift: {
			basePower: 90,
			type: "Poison",
		},
		isGem: true,
		onSourceTryHit(target, source, move) {
			if (target === source || move.category === 'Status') return;
			if ((move.type === 'Poison' || move.type === 'Ground') && source.hp < source.baseMaxhp / 2) {
				source.addVolatile('gem');
				source.eatItem()
			}
		},
		onEat() { },
		num: 171,
		gen: 3,
	},
	quickball: {
		name: "Quick Ball",
		spritenum: 372,
		num: 15,
		gen: 4,
		isPokeball: true,
	},
	quickclaw: {
		onModifySpe(spe, pokemon) {
			if (pokemon.volatiles['dynamax']) return;
			return this.chainModify(1.1);
		},
		name: "Quick Claw",
		spritenum: 373,
		fling: {
			basePower: 80,
		},
		num: 217,
		gen: 2,
	},
	quickpowder: {
		name: "Quick Powder",
		spritenum: 374,
		fling: {
			basePower: 10,
		},
		onModifySpe(spe, pokemon) {
			if (pokemon.species.name === 'Ditto' && !pokemon.transformed) {
				return this.chainModify(2);
			} else if (pokemon.baseSpecies.name === 'Ditto' && pokemon.transformed){
				return this.chainModify(1.2);
			}
		},
		itemUser: ["Ditto"],
		num: 274,
		gen: 4,

	},
	rabutaberry: {
		name: "Rabuta Berry",
		spritenum: 375,
		isBerry: true,
		naturalGift: {
			basePower: 90,
			type: "Ghost",
		},
		isGem: true,
		onSourceTryHit(target, source, move) {
			if (target === source || move.category === 'Status') return;
			if ((move.type === 'Ghost' || move.type === 'Rock') && source.hp < source.baseMaxhp / 2) {
				source.addVolatile('gem');
				source.eatItem()
			}
		},
		onEat() { },
		num: 177,
		gen: 3,

	},
	rarebone: {
		name: "Rare Bone",
		spritenum: 379,
		fling: {
			basePower: 100,
		},
		num: 106,
		gen: 4,
	},
	rawstberry: {
		name: "Rawst Berry",
		spritenum: 381,
		isBerry: true,
		naturalGift: {
			basePower: 80,
			type: "Grass",
		},
		onUpdate(pokemon) {
			if (pokemon.status === 'brn') {
				pokemon.eatItem();
			}
		},
		onEat(pokemon) {
			if (pokemon.status === 'brn') {
				pokemon.cureStatus();
			}
		},
		num: 152,
		gen: 3,
	},
	razorclaw: {
		name: "Razor Claw",
		spritenum: 382,
		fling: {
			basePower: 80,
		},
		onModifyCritRatio(critRatio) {
			return critRatio + 2;
		},
		num: 326,
		gen: 4,
	},
	razorfang: {
		name: "Razor Fang",
		spritenum: 383,
		fling: {
			basePower: 30,
			volatileStatus: 'flinch',
		},
		onBasePowerPriority: 23,
		onBasePower(basePower, attacker, defender, move) {
			if (move.flags['bite']) {
				this.debug('Razor Fang boost');
				return this.chainModify(1.25);
			}
		},
		num: 327,
		gen: 4,
	},
	razzberry: {
		name: "Razz Berry",
		spritenum: 384,
		isBerry: true,
		naturalGift: {
			basePower: 80,
			type: "Steel",
		},
		isGem: true,
		onSourceTryHit(target, source, move) {
			if (target === source || move.category === 'Status') return;
			if ((move.type === 'Steel' || move.type === 'Water') && source.hp < source.baseMaxhp / 2) {
				source.addVolatile('gem');
				source.eatItem()
			}
		},
		onEat() { },
		num: 164,
		gen: 3,

	},
	reapercloth: {
		name: "Reaper Cloth",
		spritenum: 385,
		fling: {
			basePower: 10,
		},
		onSetStatus(status, target, source, effect) {
			if ((effect as Move)?.status && source.baseSpecies.num === 773) {
				this.add('-immune', target, '[from] ability: Immunity');
			}
			return false;
		},
		itemUser: ['Dusknoir'],
		num: 325,
		gen: 4,
	},
	redcard: {
		name: "Red Card",
		spritenum: 387,
		fling: {
			basePower: 10,
		},
		onAfterMoveSecondary(target, source, move) {
			if (source && source !== target && source.hp && target.hp && move && move.category !== 'Status') {
				if (!source.isActive || !this.canSwitch(source.side) || source.forceSwitchFlag || target.forceSwitchFlag) {
					return;
				}
				// The item is used up even against a pokemon with Ingrain or that otherwise can't be forced out
				if (target.useItem(source)) {
					if (this.runEvent('DragOut', source, target, move)) {
						source.forceSwitchFlag = true;
					}
				}
			}
		},
		num: 542,
		gen: 5,
	},
	redorb: {
		name: "Red Orb",
		spritenum: 390,
		onSwitchInPriority: -1,
		onSwitchIn(pokemon) {
			if (pokemon.isActive && pokemon.baseSpecies.name === 'Groudon' && !pokemon.transformed) {
				pokemon.formeChange('Groudon-Primal', this.effect, true);
			}
		},
		onTakeItem(item, source) {
			if (source.baseSpecies.baseSpecies === 'Groudon') return false;
			return true;
		},
		itemUser: ["Groudon"],
		isPrimalOrb: true,
		num: 534,
		gen: 6,

	},
	repeatball: {
		name: "Repeat Ball",
		spritenum: 401,
		num: 9,
		gen: 3,
		isPokeball: true,
	},
	ribbonsweet: {
		name: "Ribbon Sweet",
		spritenum: 710,
		fling: {
			basePower: 10,
		},
		onModifySpD(spd, pokemon) {
			if(pokemon.baseSpecies.name === "Alcremie"){
			  return this.chainModify(1.5);
		  }
	  },
	  forcedForme: "Alcremie-Ribbon",
		itemUser: ["Alcremie-Ribbon"],
		num: 1115,
		gen: 8,
	},
	rindoberry: {
		name: "Rindo Berry",
		spritenum: 409,
		isBerry: true,
		naturalGift: {
			basePower: 80,
			type: "Grass",
		},
		onSourceModifyDamage(damage, source, target, move) {
			if (move.type === 'Grass' && target.getMoveHitData(move).typeMod > 0) {
				const hitSub = target.volatiles['substitute'] && !move.flags['bypasssub'] && !(move.infiltrates && this.gen >= 6);
				if (hitSub) return;

				if (target.eatItem()) {
					this.debug('-50% reduction');
					this.add('-enditem', target, this.effect, '[weaken]');
					return this.chainModify(0.5);
				}
			}
		},
		onEat() { },
		num: 187,
		gen: 4,
	},
	ringtarget: {
		name: "Ring Target",
		spritenum: 410,
		fling: {
			basePower: 10,
		},
		onModifyMove(move, pokemon, target){
			if (target && !target.runImmunity(move.type)){
			move.ignoreImmunity = true;
			}
		},
		num: 543,
		gen: 5,
	},
	rockgem: {
		name: "Rock Gem",
		spritenum: 415,
		isGem: true,
		onSourceTryPrimaryHit(target, source, move) {
			if (target === source || move.category === 'Status') return;
			if (move.type === 'Rock' && source.useItem()) {
				source.addVolatile('gem');
			}
		},
		num: 559,
		gen: 5,

	},
	rockincense: {
		name: "Rock Incense",
		spritenum: 416,
		fling: {
			basePower: 10,
		},
		onDamagingHit(damage, target, source, move) {
			this.field.setWeather('sandstorm');
			target.useItem()
		},
		num: 315,
		gen: 4,

	},
	rockmemory: {
		name: "Rock Memory",
		spritenum: 672,
		onMemory: 'Rock',
		onTakeItem(item, pokemon, source) {
			if ((source && source.baseSpecies.num === 773) || pokemon.baseSpecies.num === 773) {
				return false;
			}
			return true;
		},
		onBasePowerPriority: 15,
		onBasePower(basePower, user, target, move) {
			if (move.type === 'Rock' && user.baseSpecies.num === 773) {
				return this.chainModify([5120, 4096]);
			}
		},
		forcedForme: "Silvally-Rock",
		itemUser: ["Silvally-Rock"],
		num: 908,
		gen: 7,

	},
	rockiumz: {
		name: "Rockium Z",
		spritenum: 643,
		onPlate: 'Rock',
		onTakeItem: false,
		zMove: true,
		zMoveType: "Rock",
		forcedForme: "Arceus-Rock",
		num: 788,
		gen: 7,

	},
	rockyhelmet: {
		name: "Rocky Helmet",
		spritenum: 417,
		fling: {
			basePower: 60,
		},
		onDamagingHitOrder: 2,
		onDamagingHit(damage, target, source, move) {
			if (this.checkMoveMakesContact(move, source, target)) {
				this.damage(source.baseMaxhp / 6, source, target);
			}
		},
		num: 540,
		gen: 5,
	},
	roomservice: {
		name: "Room Service",
		spritenum: 717,
		fling: {
			basePower: 100,
		},
		onSwitchInPriority: -1,
		onStart(pokemon) {
			if (!pokemon.ignoringItem() && this.field.getPseudoWeather('trickroom')) {
				pokemon.useItem();
			}
		},
		onAnyPseudoWeatherChange() {
			const pokemon = this.effectState.target;
			if (this.field.getPseudoWeather('trickroom')) {
				pokemon.useItem(pokemon);
			}
		},
		boosts: {
			spe: -3,
		},
		num: 1122,
		gen: 8,
	},
	rootfossil: {
		name: "Root Fossil",
		spritenum: 418,
		fling: {
			basePower: 100,
		},
		onStart(pokemon) {
			if(pokemon.hasAbility("Mineralizacion")){
			pokemon.useItem()
			}
		},
		boosts: {spd: 1},
		num: 99,
		gen: 3,

	},
	roseincense: {
		name: "Rose Incense",
		spritenum: 419,
		fling: {
			basePower: 10,
		},
		onDamagingHit(damage, target, source, move) {
			this.field.setTerrain('grassyterrain');
			target.useItem()
		},
		num: 318,
		gen: 4,

	},
	roseliberry: {
		name: "Roseli Berry",
		spritenum: 603,
		isBerry: true,
		naturalGift: {
			basePower: 80,
			type: "Fairy",
		},
		onSourceModifyDamage(damage, source, target, move) {
			if (move.type === 'Fairy' && target.getMoveHitData(move).typeMod > 0) {
				const hitSub = target.volatiles['substitute'] && !move.flags['bypasssub'] && !(move.infiltrates && this.gen >= 6);
				if (hitSub) return;

				if (target.eatItem()) {
					this.debug('-50% reduction');
					this.add('-enditem', target, this.effect, '[weaken]');
					return this.chainModify(0.5);
				}
			}
		},
		onEat() { },
		num: 686,
		gen: 6,
	},
	rowapberry: {
		name: "Rowap Berry",
		spritenum: 420,
		isBerry: true,
		naturalGift: {
			basePower: 100,
			type: "Dark",
		},
		onDamagingHit(damage, target, source, move) {
			const side = source.isAlly(target) ? source.side.foe : source.side;
			const spikes = side.sideConditions['spikes'];
			if (move.category === 'Physical' && (!spikes || spikes.layers < 2) && target.eatItem()) {
				side.addSideCondition('spikes', target);
				side.addSideCondition('spikes', target);
			}
		},
		onEat() { },
		num: 212,
		gen: 4,
	},
	rustedshield: {
		name: "Rusted Shield",
		spritenum: 699,
		onTakeItem(item, pokemon, source) {
			if ((source && source.baseSpecies.num === 889) || pokemon.baseSpecies.num === 889) {
				return false;
			}
			return true;
		},
		itemUser: ["Zamazenta-Crowned"],
		num: 1104,
		gen: 8,
	},
	rustedsword: {
		name: "Rusted Sword",
		spritenum: 698,
		onTakeItem(item, pokemon, source) {
			if ((source && source.baseSpecies.num === 888) || pokemon.baseSpecies.num === 888) {
				return false;
			}
			return true;
		},
		itemUser: ["Zacian-Crowned"],
		num: 1103,
		gen: 8,
	},
	sablenite: {
		name: "Sablenite",
		spritenum: 614,
		megaStone: "Sableye-Mega",
		megaEvolves: "Sableye",
		itemUser: ["Sableye"],
		onTakeItem(item, source) {
			if (item.megaEvolves === source.baseSpecies.baseSpecies) return false;
			return true;
		},
		num: 754,
		gen: 6,

	},
	sachet: {
		name: "Sachet",
		spritenum: 691,
		fling: {
			basePower: 80,
		},
		onResidualOrder: 5,
		onResidualSubOrder: 4,
		onResidual(pokemon) {
			if (pokemon.baseSpecies.name == 'Aromatisse'){
				this.heal(pokemon.baseMaxhp / 8);
			}
		},
		itemUser: ["Aromatisse"],
		num: 647,
		gen: 6,
	},
	safariball: {
		name: "Safari Ball",
		spritenum: 425,
		onStart(pokemon) {
			pokemon.addVolatile('safariball')
		},
		condition: {},
		num: 5,
		gen: 1,
		isPokeball: true,
	},
	safetygoggles: {
		name: "Safety Goggles",
		spritenum: 604,
		fling: {
			basePower: 80,
		},
		onImmunity(type, pokemon) {
			if (type === 'sandstorm' || type === 'hail' || type === 'powder') return false;
		},
		onTryHit(pokemon, source, move) {
			if (move.flags['powder'] && pokemon !== source && this.dex.getImmunity('powder', pokemon)) {
				this.add('-activate', pokemon, 'item: Safety Goggles', move.name);
				return null;
			}
		},
		num: 650,
		gen: 6,
	},
	sailfossil: {
		name: "Sail Fossil",
		spritenum: 695,
		fling: {
			basePower: 100,
		},
		onStart(pokemon) {
			if(pokemon.hasAbility("Mineralizacion")){
			pokemon.useItem()
			}
		},
		boosts: {spa: 1},
		num: 711,
		gen: 6,

	},
	salacberry: {
		name: "Salac Berry",
		spritenum: 426,
		isBerry: true,
		naturalGift: {
			basePower: 100,
			type: "Fighting",
		},
		onUpdate(pokemon) {
			if (pokemon.hp <= pokemon.maxhp / 4 || (pokemon.hp <= pokemon.maxhp / 2 &&
				pokemon.hasAbility('gluttony') && pokemon.abilityState.gluttony)) {
				pokemon.eatItem();
			}
		},
		onEat(pokemon) {
			this.boost({ spe: 1 });
		},
		num: 203,
		gen: 3,
	},
	salamencite: {
		name: "Salamencite",
		spritenum: 627,
		megaStone: "Salamence-Mega",
		megaEvolves: "Salamence",
		itemUser: ["Salamence"],
		onTakeItem(item, source) {
			if (item.megaEvolves === source.baseSpecies.baseSpecies) return false;
			return true;
		},
		num: 769,
		gen: 6,

	},
	sceptilite: {
		name: "Sceptilite",
		spritenum: 613,
		megaStone: "Sceptile-Mega",
		megaEvolves: "Sceptile",
		itemUser: ["Sceptile"],
		onTakeItem(item, source) {
			if (item.megaEvolves === source.baseSpecies.baseSpecies) return false;
			return true;
		},
		num: 753,
		gen: 6,

	},
	scizorite: {
		name: "Scizorite",
		spritenum: 605,
		megaStone: "Scizor-Mega",
		megaEvolves: "Scizor",
		itemUser: ["Scizor"],
		onTakeItem(item, source) {
			if (item.megaEvolves === source.baseSpecies.baseSpecies) return false;
			return true;
		},
		num: 670,
		gen: 6,

	},
	scopelens: {
		name: "Scope Lens",
		spritenum: 429,
		fling: {
			basePower: 30,
		},
		onModifyMove(move, pokemon, target) {
			 if (move.critRatio && move.critRatio >= 2){
				return move.willCrit = true
			 }
		},
		num: 232,
		gen: 2,
	},
	seaincense: {
		name: "Sea Incense",
		spritenum: 430,
		isIncense: true,
		fling: {
			basePower: 10,
		},
		onSourceTryPrimaryHit(target, source, move) {
			if (move.type === 'Water' && source.useItem()) {
				source.addVolatile('incense');
			}
		},
		boosts: {
			spe: -1
		},
		num: 254,
		gen: 3,

	},
	sharpbeak: {
		name: "Sharp Beak",
		spritenum: 436,
		fling: {
			basePower: 50,
		},
		onBasePowerPriority: 15,
		onBasePower(basePower, user, target, move) {
			if (move && move.type === 'Flying') {
				return this.chainModify([5120, 4096]);
			}
		},
		num: 244,
		gen: 2,
	},
	sharpedonite: {
		name: "Sharpedonite",
		spritenum: 619,
		megaStone: "Sharpedo-Mega",
		megaEvolves: "Sharpedo",
		itemUser: ["Sharpedo"],
		onTakeItem(item, source) {
			if (item.megaEvolves === source.baseSpecies.baseSpecies) return false;
			return true;
		},
		num: 759,
		gen: 6,

	},
	shedshell: {
		name: "Shed Shell",
		spritenum: 437,
		fling: {
			basePower: 10,
		},
		onStart(pokemon) {
			pokemon.addVolatile('shedshell');
		},
		onEnd(target) {
			 target.removeVolatile('shedshell');
		},
		onResidualOrder: 5,
		onResidualSubOrder: 3,
		onResidual(pokemon) {
			if (pokemon.volatiles['shedshell']) {
				pokemon.volatiles['shedshell'].turns++;
			}
				if (pokemon.volatiles['shedshell']?.turns >= 5) {
				if (pokemon.status) {
					this.add('-activate', pokemon, 'item: Shed Shell');
					this.add('-message', `${pokemon.name}'s Shed Shell cured its status!`);
					pokemon.cureStatus();
				}
				this.effectState.turns = 0;
				}
			},
		onTrapPokemonPriority: -10,
		onTrapPokemon(pokemon) {
			pokemon.trapped = pokemon.maybeTrapped = false;
		},
		condition: {
			onStart() {
				this.effectState.turns = 0;
			},
		},
		num: 295,
		gen: 4,
	},
	shellbell: {
		name: "Shell Bell",
		spritenum: 438,
		fling: {
			basePower: 30,
		},
		onAfterMoveSecondarySelfPriority: -1,
		onAfterMoveSecondarySelf(pokemon, target, move) {
			if (move.totalDamage && !pokemon.forceSwitchFlag) {
				this.heal(move.totalDamage / 6, pokemon);
			}
		},
		num: 253,
		gen: 3,
	},
	shinystone: {
		name: "Shiny Stone",
		spritenum: 439,
		fling: {
			basePower: 80,
		},
		onModifyDamage(damage, source, target, move) {
			if (source.baseSpecies.evoItem == 'Sun Stone' && move.type === 'Fairy') {
				return this.chainModify([8192, 4096]);
			}
		},
		itemUser: ['Togekiss', 'Roserade', 'Cinccino', 'Florges'],
		num: 107,
		gen: 4,
	},
	shockdrive: {
		name: "Shock Drive",
		spritenum: 442,
		onTakeItem(item, pokemon, source) {
			if ((source && source.baseSpecies.num === 649) || pokemon.baseSpecies.num === 649) {
				return false;
			}
			return true;
		},
		onDrive: 'Electric',
		forcedForme: "Genesect-Shock",
		itemUser: ["Genesect-Shock"],
		num: 117,
		gen: 5,

	},
	shucaberry: {
		name: "Shuca Berry",
		spritenum: 443,
		isBerry: true,
		naturalGift: {
			basePower: 80,
			type: "Ground",
		},
		onSourceModifyDamage(damage, source, target, move) {
			if (move.type === 'Ground' && target.getMoveHitData(move).typeMod > 0) {
				const hitSub = target.volatiles['substitute'] && !move.flags['bypasssub'] && !(move.infiltrates && this.gen >= 6);
				if (hitSub) return;

				if (target.eatItem()) {
					this.debug('-50% reduction');
					this.add('-enditem', target, this.effect, '[weaken]');
					return this.chainModify(0.5);
				}
			}
		},
		onEat() { },
		num: 191,
		gen: 4,
	},
	silkscarf: {
		name: "Silk Scarf",
		spritenum: 444,
		fling: {
			basePower: 10,
		},
		onBasePowerPriority: 15,
		onBasePower(basePower, user, target, move) {
			if (move.type === 'Normal') {
				return this.chainModify([5120, 4096]);
			}
		},
		num: 251,
		gen: 3,
	},
	silverpowder: {
		name: "Silver Powder",
		spritenum: 447,
		fling: {
			basePower: 10,
		},
		onBasePowerPriority: 15,
		onBasePower(basePower, user, target, move) {
			if (move.type === 'Bug') {
				return this.chainModify([5120, 4096]);
			}
		},
		num: 222,
		gen: 2,
	},
	sitrusberry: {
		name: "Sitrus Berry",
		spritenum: 448,
		isBerry: true,
		naturalGift: {
			basePower: 80,
			type: "Psychic",
		},
		onUpdate(pokemon) {
			if (pokemon.hp <= pokemon.maxhp / 2) {
				pokemon.eatItem();
			}
		},
		onTryEatItem(item, pokemon) {
			if (!this.runEvent('TryHeal', pokemon, null, this.effect, pokemon.baseMaxhp / 4)) return false;
		},
		onEat(pokemon) {
			this.heal(pokemon.baseMaxhp / 4);
		},
		num: 158,
		gen: 3,
	},
	skullfossil: {
		name: "Skull Fossil",
		spritenum: 449,
		fling: {
			basePower: 100,
		},
		onStart(pokemon) {
			if(pokemon.hasAbility("Mineralizacion")){
			pokemon.useItem()
			}
		},
		onEnd(pokemon) {
			pokemon.removeVolatile('coverfossil')
		},
		condition: {
			onBasePowerPriority: 19,
		onBasePower(basePower, attacker, defender, move) {
				this.debug('Inteligencia Artificial boost');
				return this.chainModify(1.5);
		},
		onSourceModifyAccuracyPriority: -1,
		onSourceModifyAccuracy(accuracy, target, source, move) {
			if (typeof accuracy === 'number') {
				return this.chainModify(0.9);
			}
		},
		},
		num: 105,
		gen: 4,

	},
	skyplate: {
		name: "Sky Plate",
		spritenum: 450,
		onPlate: 'Flying',
		onBasePowerPriority: 15,
		onBasePower(basePower, user, target, move) {
			if (move.type === 'Flying') {
				return this.chainModify([4915, 4096]);
			}
		},
		onTakeItem(item, pokemon, source) {
			if ((source && source.baseSpecies.num === 493) || pokemon.baseSpecies.num === 493) {
				return false;
			}
			return true;
		},
		forcedForme: "Arceus-Flying",
		num: 306,
		gen: 4,
	},
	slowbronite: {
		name: "Slowbronite",
		spritenum: 620,
		megaStone: "Slowbro-Mega",
		megaEvolves: "Slowbro",
		itemUser: ["Slowbro"],
		onTakeItem(item, source) {
			if (item.megaEvolves === source.baseSpecies.baseSpecies) return false;
			return true;
		},
		num: 760,
		gen: 6,

	},
	smoothrock: {
		name: "Smooth Rock",
		spritenum: 453,
		fling: {
			basePower: 10,
		},
		num: 283,
		gen: 4,
	},
	snorliumz: {
		name: "Snorlium Z",
		spritenum: 656,
		onTakeItem: false,
		zMove: "Pulverizing Pancake",
		zMoveFrom: "Giga Impact",
		itemUser: ["Snorlax"],
		num: 804,
		gen: 7,

	},
	snowball: {
		name: "Snowball",
		spritenum: 606,
		fling: {
			basePower: 30,
		},
		onDamagingHit(damage, target, source, move) {
			if (move.type === 'Ice') {
				this.boost({ atk: 2, spa: 2 }, target, target);
				this.add('-activate', target, 'item: Snowball');
				this.add('-message', `${target.name}'s Snowball boosted its stats!`);
			}
		},
		num: 649,
		gen: 6,
	},
	softsand: {
		name: "Soft Sand",
		spritenum: 456,
		fling: {
			basePower: 10,
		},
		onBasePowerPriority: 15,
		onBasePower(basePower, user, target, move) {
			if (move.type === 'Ground') {
				return this.chainModify([5120, 4096]);
			}
		},
		num: 237,
		gen: 2,
	},
	solganiumz: {
		name: "Solganium Z",
		spritenum: 685,
		onTakeItem: false,
		zMove: "Searing Sunraze Smash",
		zMoveFrom: "Sunsteel Strike",
		itemUser: ["Solgaleo", "Necrozma-Dusk-Mane"],
		num: 921,
		gen: 7,

	},
	souldew: {
		name: "Soul Dew",
		spritenum: 459,
		fling: {
			basePower: 30,
		},
		onBasePowerPriority: 15,
		onBasePower(basePower, user, target, move) {
			if (
				move && (user.baseSpecies.num === 380 || user.baseSpecies.num === 381) &&
				(move.type === 'Psychic' || move.type === 'Dragon')
			) {
				return this.chainModify([6144, 4096]);
			}
		},
		itemUser: ["Latios", "Latias"],
		num: 225,
		gen: 3,
	},
	spelltag: {
		name: "Spell Tag",
		spritenum: 461,
		fling: {
			basePower: 30,
		},
		onBasePowerPriority: 15,
		onBasePower(basePower, user, target, move) {
			if (move.type === 'Ghost') {
				return this.chainModify([5120, 4096]);
			}
		},
		num: 247,
		gen: 2,
	},
	spelonberry: {
		name: "Spelon Berry",
		spritenum: 462,
		isBerry: true,
		naturalGift: {
			basePower: 90,
			type: "Dark",
		},
		isGem: true,
		onSourceTryHit(target, source, move) {
			if (target === source || move.category === 'Status') return;
			if ((move.type === 'Dark' || move.type === 'Normal') && source.hp < source.baseMaxhp / 2) {
				source.addVolatile('gem');
				source.eatItem()
			}
		},
		onEat() { },
		num: 179,
		gen: 3,

	},
	splashplate: {
		name: "Splash Plate",
		spritenum: 463,
		onPlate: 'Water',
		onBasePowerPriority: 15,
		onBasePower(basePower, user, target, move) {
			if (move.type === 'Water') {
				return this.chainModify([4915, 4096]);
			}
		},
		onTakeItem(item, pokemon, source) {
			if ((source && source.baseSpecies.num === 493) || pokemon.baseSpecies.num === 493) {
				return false;
			}
			return true;
		},
		forcedForme: "Arceus-Water",
		num: 299,
		gen: 4,
	},
	spookyplate: {
		name: "Spooky Plate",
		spritenum: 464,
		onPlate: 'Ghost',
		onBasePowerPriority: 15,
		onBasePower(basePower, user, target, move) {
			if (move.type === 'Ghost') {
				return this.chainModify([4915, 4096]);
			}
		},
		onTakeItem(item, pokemon, source) {
			if ((source && source.baseSpecies.num === 493) || pokemon.baseSpecies.num === 493) {
				return false;
			}
			return true;
		},
		forcedForme: "Arceus-Ghost",
		num: 310,
		gen: 4,
	},
	sportball: {
		name: "Sport Ball",
		spritenum: 465,
		num: 499,
		gen: 2,
		isPokeball: true,
	},
	starfberry: {
		name: "Starf Berry",
		spritenum: 472,
		isBerry: true,
		naturalGift: {
			basePower: 100,
			type: "Psychic",
		},
		onUpdate(pokemon) {
			if (pokemon.hp <= pokemon.maxhp / 4 || (pokemon.hp <= pokemon.maxhp / 2 &&
				pokemon.hasAbility('gluttony') && pokemon.abilityState.gluttony)) {
				pokemon.eatItem();
			}
		},
		onEat(pokemon) {
			const stats: BoostID[] = [];
			let stat: BoostID;
			for (stat in pokemon.boosts) {
				if (stat !== 'accuracy' && stat !== 'evasion' && pokemon.boosts[stat] < 6) {
					stats.push(stat);
				}
			}
			if (stats.length) {
				const randomStat = this.sample(stats);
				const boost: SparseBoostsTable = {};
				boost[randomStat] = 3;
				this.boost(boost);
			}
		},
		num: 207,
		gen: 3,
	},
	starsweet: {
		name: "Star Sweet",
		spritenum: 709,
		fling: {
			basePower: 10,
		},
		onModifySpD(spd, pokemon) {
			if(pokemon.baseSpecies.name === "Alcremie"){
			  return this.chainModify(1.5);
		  }
	  },
	  forcedForme: "Alcremie-Star",
		itemUser: ["Alcremie-Star"],
		num: 1114,
		gen: 8,
	},
	steelixite: {
		name: "Steelixite",
		spritenum: 621,
		megaStone: "Steelix-Mega",
		megaEvolves: "Steelix",
		itemUser: ["Steelix"],
		onTakeItem(item, source) {
			if (item.megaEvolves === source.baseSpecies.baseSpecies) return false;
			return true;
		},
		num: 761,
		gen: 6,

	},
	steelgem: {
		name: "Steel Gem",
		spritenum: 473,
		isGem: true,
		onSourceTryPrimaryHit(target, source, move) {
			if (target === source || move.category === 'Status') return;
			if (move.type === 'Steel' && source.useItem()) {
				source.addVolatile('gem');
			}
		},
		num: 563,
		gen: 5,

	},
	steelmemory: {
		name: "Steel Memory",
		spritenum: 675,
		onMemory: 'Steel',
		onTakeItem(item, pokemon, source) {
			if ((source && source.baseSpecies.num === 773) || pokemon.baseSpecies.num === 773) {
				return false;
			}
			return true;
		},
		onBasePowerPriority: 15,
		onBasePower(basePower, user, target, move) {
			if (move.type === 'Steel' && user.baseSpecies.num === 773) {
				return this.chainModify([5120, 4096]);
			}
		},
		forcedForme: "Silvally-Steel",
		itemUser: ["Silvally-Steel"],
		num: 911,
		gen: 7,

	},
	steeliumz: {
		name: "Steelium Z",
		spritenum: 647,
		onPlate: 'Steel',
		onTakeItem: false,
		zMove: true,
		zMoveType: "Steel",
		forcedForme: "Arceus-Steel",
		num: 792,
		gen: 7,

	},
	stick: {
		name: "Stick",
		fling: {
			basePower: 60,
		},
		spritenum: 475,
		onModifyAtkPriority: 1,
		onModifyAtk(atk, pokemon) {
			if (pokemon.baseSpecies.name === 'Farfetch\u2019d-Galar') {
				return this.chainModify(2);
			}
		},
		onModifyDefPriority: 1,
		onModifyDef(def, pokemon) {
			if (pokemon.baseSpecies.name === 'Farfetch\u2019d-Galar') {
				return this.chainModify(2);
			}
		},
		itemUser: ["Farfetch\u2019d-Galar"],
		num: 259,
		gen: 2,

	},
	stickybarb: {
		name: "Sticky Barb",
		spritenum: 476,
		fling: {
			basePower: 80,
		},
		onModifyMove(move) {
			move.ignoreDefensive = true;
		},
		num: 288,
		gen: 4,
	},
	stoneplate: {
		name: "Stone Plate",
		spritenum: 477,
		onPlate: 'Rock',
		onBasePowerPriority: 15,
		onBasePower(basePower, user, target, move) {
			if (move.type === 'Rock') {
				return this.chainModify([4915, 4096]);
			}
		},
		onTakeItem(item, pokemon, source) {
			if ((source && source.baseSpecies.num === 493) || pokemon.baseSpecies.num === 493) {
				return false;
			}
			return true;
		},
		forcedForme: "Arceus-Rock",
		num: 309,
		gen: 4,
	},
	strangeball: {
		name: "Strange Ball",
		spritenum: 308,
		num: 1785,
		gen: 8,
		isPokeball: true,
		isNonstandard: "Unobtainable",
	},
	strawberrysweet: {
		name: "Strawberry Sweet",
		spritenum: 704,
		fling: {
			basePower: 10,
		},
		onModifySpD(spd, pokemon) {
			if(pokemon.baseSpecies.name === "Alcremie"){
			  return this.chainModify(1.5);
		  }
	  },
	  forcedForme: "Alcremie-Star",
		itemUser: ["Alcremie-Star"],
		num: 1109,
		gen: 8,
	},
	sunstone: {
		name: "Sun Stone",
		spritenum: 480,
		fling: {
			basePower: 30,
		},
		onStart(pokemon) {
			if (pokemon.baseSpecies.evoItem == 'Shiny Stone') {
				const bestStat = pokemon.getBestStat(true, true);
				this.boost({[bestStat]: 1}, pokemon);
			}
		},
		itemUser: ['Bellosom', 'Sunflora', 'Sunfulwer', 'Whimsicott', 'Liligant', 'Liligant-Hisui', 'Heliolisk'],
		num: 80,
		gen: 2,
	},
	swampertite: {
		name: "Swampertite",
		spritenum: 612,
		megaStone: "Swampert-Mega",
		megaEvolves: "Swampert",
		itemUser: ["Swampert"],
		onTakeItem(item, source) {
			if (item.megaEvolves === source.baseSpecies.baseSpecies) return false;
			return true;
		},
		num: 752,
		gen: 6,

	},
	sweetapple: {
		name: "Sweet Apple",
		spritenum: 711,
		fling: {
			basePower: 30,
		},
		isBerry: true,
		onStart(pokemon) {
			if (pokemon.baseSpecies.name == 'Flapple') {
				const r = this.random(2);
				if (r == 1) {
					this.boost({spd: 1}, pokemon);
				} else {
					this.boost({def: 1}, pokemon);
				pokemon.useItem()
				}
			}

		},
		itemUser: ['Appletun'],
		num: 1116,
		gen: 8,
	},
	syrupyapple: {
		name: "Syrupy Apple",
		spritenum: 755,
		fling: {
			basePower: 30,
		},
		isBerry: true,
		onStart(pokemon) {
			if (pokemon.baseSpecies.name == 'Flapple'){
				this.boost({atk: 2}, pokemon)
				pokemon.useItem()
			}
			if (pokemon.baseSpecies.name == 'Appletun'){
				this.boost({def: 2, spd: 2}, pokemon)
				pokemon.useItem()
			}
		},
		itemUser: ['Appletun', 'Flapple'],
		num: 2402,
		gen: 9,
	},
	tamatoberry: {
		name: "Tamato Berry",
		spritenum: 486,
		isBerry: true,
		naturalGift: {
			basePower: 90,
			type: "Psychic",
		},
		isGem: true,
		onSourceTryHit(target, source, move) {
			if (target === source || move.category === 'Status') return;
			if ((move.type === 'Psychic' || move.type === 'Fighting') && source.hp < source.baseMaxhp / 2) {
				source.addVolatile('gem');
				source.eatItem()
			}
		},
		onEat() { },
		num: 174,
		gen: 3,
	},
	tangaberry: {
		name: "Tanga Berry",
		spritenum: 487,
		isBerry: true,
		naturalGift: {
			basePower: 80,
			type: "Bug",
		},
		onSourceModifyDamage(damage, source, target, move) {
			if (move.type === 'Bug' && target.getMoveHitData(move).typeMod > 0) {
				const hitSub = target.volatiles['substitute'] && !move.flags['bypasssub'] && !(move.infiltrates && this.gen >= 6);
				if (hitSub) return;
				if (target.eatItem()) {
					this.debug('-50% reduction');
					this.add('-enditem', target, this.effect, '[weaken]');
					return this.chainModify(0.5);
				}
			}
		},
		onEat() { },
		num: 194,
		gen: 4,
	},
	tapuniumz: {
		name: "Tapunium Z",
		spritenum: 653,
		onTakeItem: false,
		zMove: "Guardian of Alola",
		zMoveFrom: "Nature's Madness",
		itemUser: ["Tapu Koko", "Tapu Lele", "Tapu Bulu", "Tapu Fini"],
		num: 801,
		gen: 7,

	},
	tartapple: {
		name: "Tart Apple",
		spritenum: 712,
		fling: {
			basePower: 30,
		},
		isBerry: true,
		onStart(pokemon) {
			if (pokemon.baseSpecies.name == 'Flapple'){
				this.boost({spe: 1}, pokemon)
				pokemon.useItem()
			}
		},
		itemUser: ['Flapple'],
		num: 1117,
		gen: 8,
	},
	terrainextender: {
		name: "Terrain Extender",
		spritenum: 662,
		fling: {
			basePower: 60,
		},
		num: 879,
		gen: 7,
	},
	thickclub: {
		name: "Thick Club",
		spritenum: 491,
		fling: {
			basePower: 90,
		},
		onModifyAtkPriority: 1,
		onModifyAtk(atk, pokemon) {
			if (pokemon.baseSpecies.baseSpecies === 'Cubone' || pokemon.baseSpecies.baseSpecies === 'Marowak') {
				return this.chainModify(2);
			}
		},
		itemUser: ["Marowak", "Marowak-Alola", "Marowak-Alola-Totem", "Cubone"],
		num: 258,
		gen: 2,

	},
	throatspray: {
		name: "Throat Spray",
		spritenum: 713,
		fling: {
			basePower: 30,
		},
		onAfterMoveSecondarySelf(target, source, move) {
			if (move.flags['sound']) {
				target.useItem();
			}
		},
		boosts: {
			spa: 1,
		},
		num: 1118,
		gen: 8,
	},
	thunderstone: {
		name: "Thunder Stone",
		spritenum: 492,
		fling: {
			basePower: 30,
		},
		onModifyDamage(damage, source, target, move) {
			if (source.baseSpecies.evoItem == 'Thunder Stone' && move.type === 'Electric') {
				return this.chainModify([8192, 4096]);
			}
		},
		itemUser: ['Reichu', 'Reaichu-Alola', 'Magnezone', 'Jolteon', 'Probopass', 'Eelektross', 'Vikavolt', 'Bellibolt'],
		num: 83,
		gen: 1,
	},
	timerball: {
		name: "Timer Ball",
		spritenum: 494,
		num: 10,
		gen: 3,
		isPokeball: true,
	},
	toxicorb: {
		name: "Toxic Orb",
		spritenum: 515,
		fling: {
			basePower: 30,
			status: 'tox',
		},
		onResidualOrder: 28,
		onResidualSubOrder: 3,
		onResidual(pokemon) {
			pokemon.trySetStatus('tox', pokemon);
		},
		num: 272,
		gen: 4,
	},
	toxicplate: {
		name: "Toxic Plate",
		spritenum: 516,
		onPlate: 'Poison',
		onBasePowerPriority: 15,
		onBasePower(basePower, user, target, move) {
			if (move.type === 'Poison') {
				return this.chainModify([4915, 4096]);
			}
		},
		onTakeItem(item, pokemon, source) {
			if ((source && source.baseSpecies.num === 493) || pokemon.baseSpecies.num === 493) {
				return false;
			}
			return true;
		},
		forcedForme: "Arceus-Poison",
		num: 304,
		gen: 4,
	},
	tr00: {
		name: "TR00",
		fling: {
			basePower: 10,
		},
		onAfterMove(source, target, move) {
			 if(source.useItem() && move.name === 'Swords Dance'){
				this.boost({spe: 1}, source, source)
			 }
		},
		spritenum: 721,
		num: 1130,
		gen: 8,

	},
	tr01: {
		name: "TR01",
		fling: {
			basePower: 85,
		},
		onAfterMove(source, target, move) {
			if(source.useItem() && move.name === 'Body Slam'){
			  this.boost({atk: 1}, source, source)
			}
	  },
		spritenum: 721,
		num: 1131,
		gen: 8,

	},
	tr02: {
		name: "TR02",
		fling: {
			basePower: 90,
		},
		onAfterMove(source, target, move) {
			if(source.useItem() && move.name === 'Flamethrower'){
			  this.boost({spa: 1}, source, source)
			}
	  },
		spritenum: 730,
		num: 1132,
		gen: 8,

	},
	tr03: {
		name: "TR03",
		fling: {
			basePower: 110,
		},
		onAfterMove(source, target, move) {
			if(source.useItem() && move.name === 'Hydro Pump'){
			  this.boost({spa: 1}, source, source)
			}
	  },
		spritenum: 731,
		num: 1133,
		gen: 8,

	},
	tr04: {
		name: "TR04",
		fling: {
			basePower: 90,
		},
		onAfterMove(source, target, move) {
			if(source.useItem() && move.name === 'Surf'){
			  this.boost({spa: 1}, source, source)
			}
	  },
		spritenum: 731,
		num: 1134,
		gen: 8,

	},
	tr05: {
		name: "TR05",
		fling: {
			basePower: 90,
		},
		onAfterMove(source, target, move) {
			if(source.useItem() && move.name === 'Ice Beam'){
			  this.boost({spa: 1}, source, source)
			}
	  },
		spritenum: 735,
		num: 1135,
		gen: 8,

	},
	tr06: {
		name: "TR06",
		fling: {
			basePower: 110,
		},
		onAfterMove(source, target, move) {
			if(source.useItem() && move.name === 'Blizzard'){
			  this.boost({spa: 1}, source, source)
			}
	  },
		spritenum: 735,
		num: 1136,
		gen: 8,

	},
	tr07: {
		name: "TR07",
		fling: {
			basePower: 10,
		},
		onAfterMove(source, target, move) {
			if(source.useItem() && move.name === 'Low Kick'){
			  this.boost({atk: 1}, source, source)
			}
	  },
		spritenum: 722,
		num: 1137,
		gen: 8,

	},
	tr08: {
		name: "TR08",
		fling: {
			basePower: 90,
		},
		onAfterMove(source, target, move) {
			if(source.useItem() && move.name === 'Thunderbolt'){
			  this.boost({spa: 1}, source, source)
			}
	  },
		spritenum: 733,
		num: 1138,
		gen: 8,

	},
	tr09: {
		name: "TR09",
		fling: {
			basePower: 110,
		},
		onAfterMove(source, target, move) {
			if(source.useItem() && move.name === 'Thunder'){
			  this.boost({spa: 1}, source, source)
			}
	  },
		spritenum: 733,
		num: 1139,
		gen: 8,

	},
	tr10: {
		name: "TR10",
		fling: {
			basePower: 100,
		},
		onAfterMove(source, target, move) {
			if(source.useItem() && move.name === 'Earthquake'){
			  this.boost({atk: 1}, source, source)
			}
	  },
		spritenum: 725,
		num: 1140,
		gen: 8,

	},
	tr11: {
		name: "TR11",
		fling: {
			basePower: 90,
		},
		onAfterMove(source, target, move) {
			if(source.useItem() && move.name === 'Psychic'){
			  this.boost({spa: 1}, source, source)
			}
	  },
		spritenum: 734,
		num: 1141,
		gen: 8,

	},
	tr12: {
		name: "TR12",
		fling: {
			basePower: 10,
		},
		onAfterMove(source, target, move) {
			if(source.useItem() && move.name === 'Agility'){
			  this.boost({spe: 1}, source, source)
			}
	  },
		spritenum: 734,
		num: 1142,
		gen: 8,

	},
	tr13: {
		name: "TR13",
		fling: {
			basePower: 10,
		},
		onAfterMove(source, target, move) {
			if(source.useItem() && move.name === 'Focus Energy'){
			  this.boost({spe: 1}, source, source)
			}
	  },
		spritenum: 721,
		num: 1143,
		gen: 8,

	},
	tr14: {
		name: "TR14",
		fling: {
			basePower: 10,
		},
		onAfterMove(source, target, move) {
			if(source.useItem() && move.name === 'Metronome'){
			  this.boost({spe: 1}, source, source)
			}
	  },
		spritenum: 721,
		num: 1144,
		gen: 8,

	},
	tr15: {
		name: "TR15",
		fling: {
			basePower: 110,
		},
		onAfterMove(source, target, move) {
			if(source.useItem() && move.name === 'Fire Blast'){
			  this.boost({spa: 1}, source, source)
			}
	  },
		spritenum: 730,
		num: 1145,
		gen: 8,

	},
	tr16: {
		name: "TR16",
		fling: {
			basePower: 80,
		},
		onAfterMove(source, target, move) {
			if(source.useItem() && move.name === 'Waterfall'){
			  this.boost({atk: 1}, source, source)
			}
	  },
		spritenum: 731,
		num: 1146,
		gen: 8,

	},
	tr17: {
		name: "TR17",
		fling: {
			basePower: 10,
		},
		onAfterMove(source, target, move) {
			if(source.useItem() && move.name === 'Amnesia'){
			  this.boost({spe: 1}, source, source)
			}
	  },
		spritenum: 734,
		num: 1147,
		gen: 8,

	},
	tr18: {
		name: "TR18",
		fling: {
			basePower: 80,
		},
		onAfterMove(source, target, move) {
			if(source.useItem() && move.name === 'Leech Life'){
			  this.boost({atk: 1}, source, source)
			}
	  },
		spritenum: 727,
		num: 1148,
		gen: 8,

	},
	tr19: {
		name: "TR19",
		fling: {
			basePower: 80,
		},
		onAfterMove(source, target, move) {
			if(source.useItem() && move.name === 'Tri Attack'){
			  this.boost({spa: 1}, source, source)
			}
	  },
		spritenum: 721,
		num: 1149,
		gen: 8,

	},
	tr20: {
		name: "TR20",
		fling: {
			basePower: 10,
		},
		onAfterMove(source, target, move) {
			if(source.useItem() && move.name === 'Substitute'){
			  this.boost({spe: 1}, source, source)
			}
	  },
		spritenum: 721,
		num: 1150,
		gen: 8,

	},
	tr21: {
		name: "TR21",
		fling: {
			basePower: 10,
		},
		onAfterMove(source, target, move) {
			if(source.useItem() && move.name === 'Reversal'){
			  this.boost({atk: 1}, source, source)
			}
	  },
		spritenum: 722,
		num: 1151,
		gen: 8,

	},
	tr22: {
		name: "TR22",
		fling: {
			basePower: 90,
		},
		onAfterMove(source, target, move) {
			if(source.useItem() && move.name === 'Sludge bomb'){
			  this.boost({spa: 1}, source, source)
			}
	  },
		spritenum: 724,
		num: 1152,
		gen: 8,

	},
	tr23: {
		name: "TR23",
		fling: {
			basePower: 10,
		},
		onAfterMove(source, target, move) {
			if(source.useItem() && move.name === 'Spikes'){
			  this.boost({spe: 1}, source, source)
			}
	  },
		spritenum: 725,
		num: 1153,
		gen: 8,

	},
	tr24: {
		name: "TR24",
		fling: {
			basePower: 120,
		},
		onAfterMove(source, target, move) {
			if(source.useItem() && move.name === 'Outrage'){
			  this.boost({atk: 1}, source, source)
			}
	  },
		spritenum: 736,
		num: 1154,
		gen: 8,

	},
	tr25: {
		name: "TR25",
		fling: {
			basePower: 80,
		},
		onAfterMove(source, target, move) {
			if(source.useItem() && move.name === 'Psyshock'){
			  this.boost({spa: 1}, source, source)
			}
	  },
		spritenum: 734,
		num: 1155,
		gen: 8,

	},
	tr26: {
		name: "TR26",
		fling: {
			basePower: 10,
		},
		onAfterMove(source, target, move) {
			if(source.useItem() && move.name === 'Endure'){
			  this.boost({spe: 1}, source, source)
			}
	  },
		spritenum: 721,
		num: 1156,
		gen: 8,

	},
	tr27: {
		name: "TR27",
		fling: {
			basePower: 10,
		},
		onAfterMove(source, target, move) {
			if(source.useItem() && move.name === 'Sleep Talk'){
			  this.boost({spe: 1}, source, source)
			}
	  },
		spritenum: 721,
		num: 1157,
		gen: 8,

	},
	tr28: {
		name: "TR28",
		fling: {
			basePower: 120,
		},
		onAfterMove(source, target, move) {
			if(source.useItem() && move.name === 'Megahorn'){
			  this.boost({atk: 1}, source, source)
			}
	  },
		spritenum: 727,
		num: 1158,
		gen: 8,

	},
	tr29: {
		name: "TR29",
		fling: {
			basePower: 10,
		},
		onAfterMove(source, target, move) {
			if(source.useItem() && move.name === 'Baton Pass'){
			  this.boost({spe: 1}, source, source)
			}
	  },
		spritenum: 721,
		num: 1159,
		gen: 8,

	},
	tr30: {
		name: "TR30",
		fling: {
			basePower: 10,
		},
		onAfterMove(source, target, move) {
			if(source.useItem() && move.name === 'Encore'){
			  this.boost({spe: 1}, source, source)
			}
	  },
		spritenum: 721,
		num: 1160,
		gen: 8,

	},
	tr31: {
		name: "TR31",
		fling: {
			basePower: 100,
		},
		onAfterMove(source, target, move) {
			if(source.useItem() && move.name === 'Iron Tail'){
			  this.boost({atk: 1}, source, source)
			}
	  },
		spritenum: 729,
		num: 1161,
		gen: 8,

	},
	tr32: {
		name: "TR32",
		fling: {
			basePower: 80,
		},
		onAfterMove(source, target, move) {
			if(source.useItem() && move.name === 'Crunch'){
			  this.boost({atk: 1}, source, source)
			}
	  },
		spritenum: 737,
		num: 1162,
		gen: 8,

	},
	tr33: {
		name: "TR33",
		fling: {
			basePower: 80,
		},
		onAfterMove(source, target, move) {
			if(source.useItem() && move.name === 'Shadow Ball'){
			  this.boost({spa: 1}, source, source)
			}
	  },
		spritenum: 728,
		num: 1163,
		gen: 8,

	},
	tr34: {
		name: "TR34",
		fling: {
			basePower: 120,
		},
		onAfterMove(source, target, move) {
			if(source.useItem() && move.name === 'Future Sight'){
			  this.boost({spa: 1}, source, source)
			}
	  },
		spritenum: 734,
		num: 1164,
		gen: 8,

	},
	tr35: {
		name: "TR35",
		fling: {
			basePower: 90,
		},
		onAfterMove(source, target, move) {
			if(source.useItem() && move.name === 'Uproar'){
			  this.boost({spa: 1}, source, source)
			}
	  },
		spritenum: 721,
		num: 1165,
		gen: 8,

	},
	tr36: {
		name: "TR36",
		fling: {
			basePower: 95,
		},
		onAfterMove(source, target, move) {
			if(source.useItem() && move.name === 'Heat Wave'){
			  this.boost({spa: 1}, source, source)
			}
	  },
		spritenum: 730,
		num: 1166,
		gen: 8,

	},
	tr37: {
		name: "TR37",
		fling: {
			basePower: 10,
		},
		onAfterMove(source, target, move) {
			if(source.useItem() && move.name === 'Taunt'){
			  this.boost({spe: 1}, source, source)
			}
	  },
		spritenum: 737,
		num: 1167,
		gen: 8,

	},
	tr38: {
		name: "TR38",
		fling: {
			basePower: 10,
		},
		onAfterMove(source, target, move) {
			if(source.useItem() && move.name === 'Trick'){
			  this.boost({spe: 1}, source, source)
			}
	  },
		spritenum: 734,
		num: 1168,
		gen: 8,

	},
	tr39: {
		name: "TR39",
		fling: {
			basePower: 120,
		},
		onAfterMove(source, target, move) {
			if(source.useItem() && move.name === 'Superpower'){
			  this.boost({atk: 1}, source, source)
			}
	  },
		spritenum: 722,
		num: 1169,
		gen: 8,

	},
	tr40: {
		name: "TR40",
		fling: {
			basePower: 10,
		},
		onAfterMove(source, target, move) {
			if(source.useItem() && move.name === 'Skill Swap'){
			  this.boost({spe: 1}, source, source)
			}
	  },
		spritenum: 734,
		num: 1170,
		gen: 8,

	},
	tr41: {
		name: "TR41",
		fling: {
			basePower: 85,
		},
		onAfterMove(source, target, move) {
			if(source.useItem() && move.name === 'Blaze Kick'){
			  this.boost({atk: 1}, source, source)
			}
	  },
		spritenum: 730,
		num: 1171,
		gen: 8,

	},
	tr42: {
		name: "TR42",
		fling: {
			basePower: 90,
		},
		onAfterMove(source, target, move) {
			if(source.useItem() && move.name === 'Hyper Voice'){
			  this.boost({spa: 1}, source, source)
			}
	  },
		spritenum: 721,
		num: 1172,
		gen: 8,

	},
	tr43: {
		name: "TR43",
		fling: {
			basePower: 130,
		},
		onAfterMove(source, target, move) {
			if(source.useItem() && move.name === 'Overheat'){
			  this.boost({spa: 1}, source, source)
			}
	  },
		spritenum: 730,
		num: 1173,
		gen: 8,

	},
	tr44: {
		name: "TR44",
		fling: {
			basePower: 10,
		},
		onAfterMove(source, target, move) {
			if(source.useItem() && move.name === 'Cosmic Power'){
			  this.boost({spe: 1}, source, source)
			}
	  },
		spritenum: 734,
		num: 1174,
		gen: 8,

	},
	tr45: {
		name: "TR45",
		fling: {
			basePower: 90,
		},
		onAfterMove(source, target, move) {
			if(source.useItem() && move.name === 'Muddy Water'){
			  this.boost({spa: 1}, source, source)
			}
	  },
		spritenum: 731,
		num: 1175,
		gen: 8,

	},
	tr46: {
		name: "TR46",
		fling: {
			basePower: 10,
		},
		onAfterMove(source, target, move) {
			if(source.useItem() && move.name === 'Iron Defense'){
			  this.boost({spe: 1}, source, source)
			}
	  },
		spritenum: 729,
		num: 1176,
		gen: 8,

	},
	tr47: {
		name: "TR47",
		fling: {
			basePower: 80,
		},
		onAfterMove(source, target, move) {
			if(source.useItem() && move.name === 'Dragon Claw'){
			  this.boost({atk: 1}, source, source)
			}
	  },
		spritenum: 736,
		num: 1177,
		gen: 8,

	},
	tr48: {
		name: "TR48",
		fling: {
			basePower: 10,
		},
		onAfterMove(source, target, move) {
			if(source.useItem() && move.name === 'Bulk Up'){
			  this.boost({spe: 1}, source, source)
			}
	  },
		spritenum: 722,
		num: 1178,
		gen: 8,

	},
	tr49: {
		name: "TR49",
		fling: {
			basePower: 10,
		},
		onAfterMove(source, target, move) {
			if(source.useItem() && move.name === 'Calm Mind'){
			  this.boost({spe: 1}, source, source)
			}
	  },
		spritenum: 734,
		num: 1179,
		gen: 8,

	},
	tr50: {
		name: "TR50",
		fling: {
			basePower: 90,
		},
		onAfterMove(source, target, move) {
			if(source.useItem() && move.name === 'Leaf Blade'){
			   this.boost({atk: 1}, source, source)
			}
	   },
		spritenum: 732,
		num: 1180,
		gen: 8,

	},
	tr51: {
		name: "TR51",
		fling: {
			basePower: 10,
		},
		onAfterMove(source, target, move) {
			if(source.useItem() && move.name === 'Dragon Dance'){
			   this.boost({spe: 1}, source, source)
			}
	   },
		spritenum: 736,
		num: 1181,
		gen: 8,

	},
	tr52: {
		name: "TR52",
		fling: {
			basePower: 10,
		},
		onAfterMove(source, target, move) {
			if(source.useItem() && move.name === 'Gyro Ball'){
			   this.boost({atk: 1}, source, source)
			}
	   },
		spritenum: 729,
		num: 1182,
		gen: 8,

	},
	tr53: {
		name: "TR53",
		fling: {
			basePower: 120,
		},
		onAfterMove(source, target, move) {
			if(source.useItem() && move.name === 'Close Combat'){
			   this.boost({atk: 1}, source, source)
			}
	   },
		spritenum: 722,
		num: 1183,
		gen: 8,

	},
	tr54: {
		name: "TR54",
		fling: {
			basePower: 10,
		},
		onAfterMove(source, target, move) {
			if(source.useItem() && move.name === 'Toxic Spikes'){
			   this.boost({spe: 1}, source, source)
			}
	   },
		spritenum: 724,
		num: 1184,
		gen: 8,

	},
	tr55: {
		name: "TR55",
		fling: {
			basePower: 120,
		},
		onAfterMove(source, target, move) {
			if(source.useItem() && move.name === 'Flare Blitz'){
			   this.boost({atk: 1}, source, source)
			}
	   },
		spritenum: 730,
		num: 1185,
		gen: 8,

	},
	tr56: {
		name: "TR56",
		fling: {
			basePower: 80,
		},
		onAfterMove(source, target, move) {
			if(source.useItem() && move.name === 'Aura Sphere'){
			   this.boost({spa: 1}, source, source)
			}
	   },
		spritenum: 722,
		num: 1186,
		gen: 8,

	},
	tr57: {
		name: "TR57",
		fling: {
			basePower: 80,
		},
		onAfterMove(source, target, move) {
			if(source.useItem() && move.name === 'Poison Jab'){
			   this.boost({atk: 1}, source, source)
			}
	   },
		spritenum: 724,
		num: 1187,
		gen: 8,

	},
	tr58: {
		name: "TR58",
		fling: {
			basePower: 80,
		},
		onAfterMove(source, target, move) {
			if(source.useItem() && move.name === 'Dark Pulse'){
			   this.boost({spa: 1}, source, source)
			}
	   },
		spritenum: 737,
		num: 1188,
		gen: 8,

	},
	tr59: {
		name: "TR59",
		fling: {
			basePower: 80,
		},
		onAfterMove(source, target, move) {
			if(source.useItem() && move.name === 'Seed Bomb'){
			   this.boost({atk: 1}, source, source)
			}
	   },
		spritenum: 732,
		num: 1189,
		gen: 8,

	},
	tr60: {
		name: "TR60",
		fling: {
			basePower: 80,
		},
		onAfterMove(source, target, move) {
			if(source.useItem() && move.name === 'X-Scissor'){
			   this.boost({atk: 1}, source, source)
			}
	   },
		spritenum: 727,
		num: 1190,
		gen: 8,

	},
	tr61: {
		name: "TR61",
		fling: {
			basePower: 90,
		},
		onAfterMove(source, target, move) {
			if(source.useItem() && move.name === 'Bug Buzz'){
			   this.boost({spa: 1}, source, source)
			}
	   },
		spritenum: 727,
		num: 1191,
		gen: 8,

	},
	tr62: {
		name: "TR62",
		fling: {
			basePower: 85,
		},
		onAfterMove(source, target, move) {
			if(source.useItem() && move.name === 'Dragon Pulse'){
			   this.boost({spa: 1}, source, source)
			}
	   },
		spritenum: 736,
		num: 1192,
		gen: 8,

	},
	tr63: {
		name: "TR63",
		fling: {
			basePower: 80,
		},
		onAfterMove(source, target, move) {
			if(source.useItem() && move.name === 'Power Gem'){
			   this.boost({spa: 1}, source, source)
			}
	   },
		spritenum: 726,
		num: 1193,
		gen: 8,

	},
	tr64: {
		name: "TR64",
		fling: {
			basePower: 120,
		},
		onAfterMove(source, target, move) {
			if(source.useItem() && move.name === 'Focus Blast'){
			   this.boost({spa: 1}, source, source)
			}
	   },
		spritenum: 722,
		num: 1194,
		gen: 8,

	},
	tr65: {
		name: "TR65",
		fling: {
			basePower: 90,
		},
		onAfterMove(source, target, move) {
			if(source.useItem() && move.name === 'Energy Ball'){
			   this.boost({spa: 1}, source, source)
			}
	   },
		spritenum: 732,
		num: 1195,
		gen: 8,

	},
	tr66: {
		name: "TR66",
		fling: {
			basePower: 120,
		},
		onAfterMove(source, target, move) {
			if(source.useItem() && move.name === 'Brave Bird'){
			   this.boost({atk: 1}, source, source)
			}
	   },
		spritenum: 723,
		num: 1196,
		gen: 8,

	},
	tr67: {
		name: "TR67",
		fling: {
			basePower: 90,
		},
		onAfterMove(source, target, move) {
			if(source.useItem() && move.name === 'Earth Power'){
			   this.boost({spa: 1}, source, source)
			}
	   },
		spritenum: 725,
		num: 1197,
		gen: 8,

	},
	tr68: {
		name: "TR68",
		fling: {
			basePower: 10,
		},
		onAfterMove(source, target, move) {
			if(source.useItem() && move.name === 'Nasty Plot'){
			   this.boost({spe: 1}, source, source)
			}
	   },
		spritenum: 737,
		num: 1198,
		gen: 8,

	},
	tr69: {
		name: "TR69",
		fling: {
			basePower: 80,
		},
		onAfterMove(source, target, move) {
			if(source.useItem() && move.name === 'Zen Headbutt'){
			   this.boost({atk: 1}, source, source)
			}
	   },
		spritenum: 734,
		num: 1199,
		gen: 8,

	},
	tr70: {
		name: "TR70",
		fling: {
			basePower: 80,
		},
		onAfterMove(source, target, move) {
			if(source.useItem() && move.name === 'Flash Cannon'){
			   this.boost({spa: 1}, source, source)
			}
	   },
		spritenum: 729,
		num: 1200,
		gen: 8,

	},
	tr71: {
		name: "TR71",
		fling: {
			basePower: 130,
		},
		onAfterMove(source, target, move) {
			if(source.useItem() && move.name === 'Leaf Storm'){
			   this.boost({spa: 1}, source, source)
			}
	   },
		spritenum: 732,
		num: 1201,
		gen: 8,

	},
	tr72: {
		name: "TR72",
		fling: {
			basePower: 120,
		},
		onAfterMove(source, target, move) {
			if(source.useItem() && move.name === 'Power Whip'){
			   this.boost({atk: 1}, source, source)
			}
	   },
		spritenum: 732,
		num: 1202,
		gen: 8,

	},
	tr73: {
		name: "TR73",
		fling: {
			basePower: 120,
		},
		onAfterMove(source, target, move) {
			if(source.useItem() && move.name === 'Gunk Shot'){
			   this.boost({atk: 1}, source, source)
			}
	   },
		spritenum: 724,
		num: 1203,
		gen: 8,

	},
	tr74: {
		name: "TR74",
		fling: {
			basePower: 80,
		},
		onAfterMove(source, target, move) {
			if(source.useItem() && move.name === 'Iron Head'){
			   this.boost({atk: 1}, source, source)
			}
	   },
		spritenum: 729,
		num: 1204,
		gen: 8,

	},
	tr75: {
		name: "TR75",
		fling: {
			basePower: 100,
		},
		onAfterMove(source, target, move) {
			if(source.useItem() && move.name === 'Stone Edge'){
			   this.boost({atk: 1}, source, source)
			}
	   },
		spritenum: 726,
		num: 1205,
		gen: 8,

	},
	tr76: {
		name: "TR76",
		fling: {
			basePower: 10,
		},
		onAfterMove(source, target, move) {
			if(source.useItem() && move.name === 'Stealth Rock'){
			   this.boost({spe: 1}, source, source)
			}
	   },
		spritenum: 726,
		num: 1206,
		gen: 8,

	},
	tr77: {
		name: "TR77",
		fling: {
			basePower: 10,
		},
		onAfterMove(source, target, move) {
			if(source.useItem() && move.name === 'Grass Knot'){
			   this.boost({spa: 1}, source, source)
			}
	   },
		spritenum: 732,
		num: 1207,
		gen: 8,

	},
	tr78: {
		name: "TR78",
		fling: {
			basePower: 95,
		},
		onAfterMove(source, target, move) {
			if(source.useItem() && move.name === 'Sludge Wave'){
			   this.boost({spa: 1}, source, source)
			}
	   },
		spritenum: 724,
		num: 1208,
		gen: 8,

	},
	tr79: {
		name: "TR79",
		fling: {
			basePower: 10,
		},
		onAfterMove(source, target, move) {
			if(source.useItem() && move.name === 'Heavy Slam'){
			   this.boost({atk: 1}, source, source)
			}
	   },
		spritenum: 729,
		num: 1209,
		gen: 8,

	},
	tr80: {
		name: "TR80",
		fling: {
			basePower: 10,
		},
		onAfterMove(source, target, move) {
			if(source.useItem() && move.name === 'Electro Ball'){
			   this.boost({spe: 1}, source, source)
			}
	   },
		spritenum: 733,
		num: 1210,
		gen: 8,

	},
	tr81: {
		name: "TR81",
		fling: {
			basePower: 95,
		},
		onAfterMove(source, target, move) {
			if(source.useItem() && move.name === 'Foul Play'){
			   this.boost({def: 1}, source, source)
			}
	   },
		spritenum: 737,
		num: 1211,
		gen: 8,

	},
	tr82: {
		name: "TR82",
		fling: {
			basePower: 20,
		},
		onAfterMove(source, target, move) {
			if(source.useItem() && move.name === 'Stored Power'){
			   this.boost({spa: 1}, source, source)
			}
	   },
		spritenum: 734,
		num: 1212,
		gen: 8,

	},
	tr83: {
		name: "TR83",
		fling: {
			basePower: 10,
		},
		onAfterMove(source, target, move) {
			if(source.useItem() && move.name === 'Ally Switch'){
			   this.boost({spe: 1}, source, source)
			}
	   },
		spritenum: 734,
		num: 1213,
		gen: 8,

	},
	tr84: {
		name: "TR84",
		fling: {
			basePower: 80,
		},
		onAfterMove(source, target, move) {
			if(source.useItem() && move.name === 'Scald'){
			   this.boost({spa: 1}, source, source)
			}
	   },
		spritenum: 731,
		num: 1214,
		gen: 8,

	},
	tr85: {
		name: "TR85",
		fling: {
			basePower: 10,
		},
		onAfterMove(source, target, move) {
			if(source.useItem() && move.name === 'Work Up'){
			   this.boost({spe: 1}, source, source)
			}
	   },
		spritenum: 721,
		num: 1215,
		gen: 8,

	},
	tr86: {
		name: "TR86",
		fling: {
			basePower: 90,
		},
		onAfterMove(source, target, move) {
			if(source.useItem() && move.name === 'Wild Charge'){
			   this.boost({atk: 1}, source, source)
			}
	   },
		spritenum: 733,
		num: 1216,
		gen: 8,

	},
	tr87: {
		name: "TR87",
		fling: {
			basePower: 80,
		},
		onAfterMove(source, target, move) {
			if(source.useItem() && move.name === 'Drill Run'){
			   this.boost({atk: 1}, source, source)
			}
	   },
		spritenum: 725,
		num: 1217,
		gen: 8,

	},
	tr88: {
		name: "TR88",
		fling: {
			basePower: 10,
		},
		onAfterMove(source, target, move) {
			if(source.useItem() && move.name === 'Heat Crash'){
			   this.boost({atk: 1}, source, source)
			}
	   },
		spritenum: 730,
		num: 1218,
		gen: 8,

	},
	tr89: {
		name: "TR89",
		fling: {
			basePower: 110,
		},
		onAfterMove(source, target, move) {
			if(source.useItem() && move.name === 'Hurricane'){
			   this.boost({spa: 1}, source, source)
			}
	   },
		spritenum: 723,
		num: 1219,
		gen: 8,

	},
	tr90: {
		name: "TR90",
		fling: {
			basePower: 90,
		},
		onAfterMove(source, target, move) {
			if(source.useItem() && move.name === 'Play Rough'){
			   this.boost({atk: 1}, source, source)
			}
	   },
		spritenum: 738,
		num: 1220,
		gen: 8,

	},
	tr91: {
		name: "TR91",
		fling: {
			basePower: 10,
		},
		onAfterMove(source, target, move) {
			if(source.useItem() && move.name === 'Venom Drench'){
			   this.boost({spe: 1}, source, source)
			}
	   },
		spritenum: 724,
		num: 1221,
		gen: 8,

	},
	tr92: {
		name: "TR92",
		fling: {
			basePower: 80,
		},
		onAfterMove(source, target, move) {
			if(source.useItem() && move.name === 'Dazzling Gleam'){
			   this.boost({spa: 1}, source, source)
			}
	   },
		spritenum: 738,
		num: 1222,
		gen: 8,

	},
	tr93: {
		name: "TR93",
		fling: {
			basePower: 85,
		},
		onAfterMove(source, target, move) {
			if(source.useItem() && move.name === 'Darkest Lariat'){
			   this.boost({atk: 1}, source, source)
			}
	   },
		spritenum: 737,
		num: 1223,
		gen: 8,

	},
	tr94: {
		name: "TR94",
		fling: {
			basePower: 95,
		},
		onAfterMove(source, target, move) {
			if(source.useItem() && move.name === 'High Horsepower'){
			   this.boost({atk: 1}, source, source)
			}
	   },
		spritenum: 725,
		num: 1224,
		gen: 8,

	},
	tr95: {
		name: "TR95",
		fling: {
			basePower: 80,
		},
		onAfterMove(source, target, move) {
			if(source.useItem() && move.name === 'Throat Chop'){
			   this.boost({atk: 1}, source, source)
			}
	   },
		spritenum: 737,
		num: 1225,
		gen: 8,

	},
	tr96: {
		name: "TR96",
		fling: {
			basePower: 90,
		},
		onAfterMove(source, target, move) {
			if(source.useItem() && move.name === 'Pollen Puff'){
			   this.boost({spa: 1}, source, source)
			}
	   },
		spritenum: 727,
		num: 1226,
		gen: 8,

	},
	tr97: {
		name: "TR97",
		fling: {
			basePower: 85,
		},
		onAfterMove(source, target, move) {
			if(source.useItem() && move.name === 'Psychic Fangs'){
			   this.boost({atk: 1}, source, source)
			}
	   },
		spritenum: 734,
		num: 1227,
		gen: 8,

	},
	tr98: {
		name: "TR98",
		fling: {
			basePower: 85,
		},
		onAfterMove(source, target, move) {
			if(source.useItem() && move.name === 'Liquidation'){
			   this.boost({atk: 1}, source, source)
			}
	   },
		spritenum: 731,
		num: 1228,
		gen: 8,

	},
	tr99: {
		name: "TR99",
		fling: {
			basePower: 80,
		},
		onAfterMove(source, target, move) {
			if(source.useItem() && move.name === 'Body Press'){
			   this.boost({def: 1}, source, source)
			}
	   },
		spritenum: 722,
		num: 1229,
		gen: 8,

	},
	twistedspoon: {
		name: "Twisted Spoon",
		spritenum: 520,
		fling: {
			basePower: 30,
		},
		onBasePowerPriority: 15,
		onBasePower(basePower, user, target, move) {
			if (move.type === 'Psychic') {
				return this.chainModify([5120, 4096]);
			}
		},
		num: 248,
		gen: 2,
	},
	tyranitarite: {
		name: "Tyranitarite",
		spritenum: 607,
		megaStone: "Tyranitar-Mega",
		megaEvolves: "Tyranitar",
		itemUser: ["Tyranitar"],
		onTakeItem(item, source) {
			if (item.megaEvolves === source.baseSpecies.baseSpecies) return false;
			return true;
		},
		num: 669,
		gen: 6,

	},
	ultraball: {
		name: "Ultra Ball",
		spritenum: 521,
		num: 2,
		gen: 1,
		isPokeball: true,
	},
	ultranecroziumz: {
		name: "Ultranecrozium Z",
		spritenum: 687,
		onTakeItem: false,
		zMove: "Light That Burns the Sky",
		zMoveFrom: "Photon Geyser",
		itemUser: ["Necrozma-Ultra"],
		num: 923,
		gen: 7,

	},
	unremarkableteacup: {
		name: "Unremarkable Teacup",
		spritenum: 756,
		fling: {
			basePower: 80,
		},
		onResidualOrder: 5,
		onResidualSubOrder: 4,
		onStart(pokemon) {
			if (pokemon.species.name == 'Sinistcha') {
			pokemon.addVolatile('unremarkableteacup')
			}
		},
		onResidual(pokemon) {
			if(pokemon.maxhp !== pokemon.hp && pokemon.volatiles['unremarkableteacup'].turns < 3){
				pokemon.volatiles['unremarkableteacup'].turns += 1
			}
			if (pokemon.volatiles['unremarkableteacup'].turns >= 3){
				this.heal(pokemon.baseMaxhp / 4);
			}
		},
		condition: {
			onStart() {
				this.effectState.turns = 0;
			},
		},
		itemUser: ['Sinistcha'],
		num: 2403,
		gen: 9,
	},
	upgrade: {
		name: "Up-Grade",
		spritenum: 523,
		fling: {
			basePower: 30,
		},
		onStart(pokemon) {
			if (pokemon.baseSpecies.name == 'Porygon-Z'){
				this.boost({spe: 1}, pokemon)
			}
			pokemon.useItem()
		},
		itemUser: ['Porygon-Z'],
		num: 252,
		gen: 2,
	},
	utilityumbrella: {
		name: "Utility Umbrella",
		spritenum: 718,
		fling: {
			basePower: 60,
		},
		// Partially implemented in Pokemon.effectiveWeather() in sim/pokemon.ts
		onStart(pokemon) {
			if (!pokemon.ignoringItem()) return;
			if (['sunnyday', 'raindance', 'desolateland', 'primordialsea'].includes(this.field.effectiveWeather())) {
				this.runEvent('WeatherChange', pokemon, pokemon, this.effect);
			}
		},
		onUpdate(pokemon) {
			if (!this.effectState.inactive) return;
			this.effectState.inactive = false;
			if (['sunnyday', 'raindance', 'desolateland', 'primordialsea'].includes(this.field.effectiveWeather())) {
				this.runEvent('WeatherChange', pokemon, pokemon, this.effect);
			}
		},
		onEnd(pokemon) {
			if (['sunnyday', 'raindance', 'desolateland', 'primordialsea'].includes(this.field.effectiveWeather())) {
				this.runEvent('WeatherChange', pokemon, pokemon, this.effect);
			}
			this.effectState.inactive = true;
		},
		num: 1123,
		gen: 8,
	},
	venusaurite: {
		name: "Venusaurite",
		spritenum: 608,
		megaStone: "Venusaur-Mega",
		megaEvolves: "Venusaur",
		itemUser: ["Venusaur"],
		onTakeItem(item, source) {
			if (item.megaEvolves === source.baseSpecies.baseSpecies) return false;
			return true;
		},
		num: 659,
		gen: 6,

	},
	wacanberry: {
		name: "Wacan Berry",
		spritenum: 526,
		isBerry: true,
		naturalGift: {
			basePower: 80,
			type: "Electric",
		},
		onSourceModifyDamage(damage, source, target, move) {
			if (move.type === 'Electric' && target.getMoveHitData(move).typeMod > 0) {
				const hitSub = target.volatiles['substitute'] && !move.flags['bypasssub'] && !(move.infiltrates && this.gen >= 6);
				if (hitSub) return;
				if (target.eatItem()) {
					this.debug('-50% reduction');
					this.add('-enditem', target, this.effect, '[weaken]');
					return this.chainModify(0.5);
				}
			}
		},
		onEat() { },
		num: 186,
		gen: 4,
	},
	watergem: {
		name: "Water Gem",
		spritenum: 528,
		isGem: true,
		onSourceTryPrimaryHit(target, source, move) {
			if (target === source || move.category === 'Status' || move.flags['pledgecombo']) return;
			if (move.type === 'Water' && source.useItem()) {
				source.addVolatile('gem');
			}
		},
		num: 549,
		gen: 5,

	},
	watermemory: {
		name: "Water Memory",
		spritenum: 677,
		onMemory: 'Water',
		onTakeItem(item, pokemon, source) {
			if ((source && source.baseSpecies.num === 773) || pokemon.baseSpecies.num === 773) {
				return false;
			}
			return true;
		},
		onBasePowerPriority: 15,
		onBasePower(basePower, user, target, move) {
			if (move.type === 'Water' && user.baseSpecies.num === 773) {
				return this.chainModify([5120, 4096]);
			}
		},
		forcedForme: "Silvally-Water",
		itemUser: ["Silvally-Water"],
		num: 913,
		gen: 7,
	},
	waterstone: {
		name: "Water Stone",
		spritenum: 529,
		fling: {
			basePower: 30,
		},
		onModifyDamage(damage, source, target, move) {
			if (source.baseSpecies.evoItem == 'Water Stone' && move.type === 'Water') {
				return this.chainModify([8192, 4096]);
			}
		},
		itemUser: ['Poliwrath', 'Cloyster', 'Starmie', 'Vaporeon', 'Ludicolo', 'Simipour'],
		num: 84,
		gen: 1,
	},
	wateriumz: {
		name: "Waterium Z",
		spritenum: 633,
		onPlate: 'Water',
		onTakeItem: false,
		zMove: true,
		zMoveType: "Water",
		forcedForme: "Arceus-Water",
		num: 778,
		gen: 7,

	},
	watmelberry: {
		name: "Watmel Berry",
		spritenum: 530,
		isBerry: true,
		naturalGift: {
			basePower: 100,
			type: "Fire",
		},
		isGem: true,
		onSourceTryHit(target, source, move) {
			if (target === source || move.category === 'Status') return;
			if ((move.type === 'Fire' || move.type === 'Bug') && source.hp < source.baseMaxhp / 2) {
				source.addVolatile('gem');
				source.eatItem()
			}
		},
		onEat() { },
		num: 181,
		gen: 3,

	},
	waveincense: {
		name: "Wave Incense",
		spritenum: 531,
		fling: {
			basePower: 10,
		},
		onDamagingHit(damage, target, source, move) {
			this.field.setWeather('raindance');
			target.useItem()
		},
		num: 317,
		gen: 4,

	},
	weaknesspolicy: {
		name: "Weakness Policy",
		spritenum: 609,
		fling: {
			basePower: 80,
		},
		onDamagingHit(damage, target, source, move) {
			if (!move.damage && !move.damageCallback && target.getMoveHitData(move).typeMod > 0) {
				target.useItem();
			}
		},
		boosts: {
			atk: 2,
			spa: 2,
		},
		num: 639,
		gen: 6,
	},
	wellspringmask: {
		name: "Wellspring Mask",
		spritenum: 759,
		fling: {
			basePower: 60,
		},
		onBasePowerPriority: 15,
		onBasePower(basePower, user, target, move) {
			if (user.baseSpecies.name.startsWith('Ogerpon-Wellspring')) {
				return this.chainModify([4915, 4096]);
			}
		},
		onTakeItem(item, source) {
			if (source.baseSpecies.baseSpecies === 'Ogerpon') return false;
			return true;
		},
		forcedForme: "Ogerpon-Wellspring",
		itemUser: ["Ogerpon-Wellspring"],
		num: 2407,
		gen: 9,
	},
	wepearberry: {
		name: "Wepear Berry",
		spritenum: 533,
		isBerry: true,
		naturalGift: {
			basePower: 90,
			type: "Electric",
		},
		isGem: true,
		onSourceTryHit(target, source, move) {
			if (target === source || move.category === 'Status') return;
			if ((move.type === 'Electric' || move.type === 'Ice') && source.hp < source.baseMaxhp / 2) {
				source.addVolatile('gem');
				source.eatItem()
			}
		},
		onEat() { },
		num: 167,
		gen: 3,

	},
	whippeddream: {
		name: "Whipped Dream",
		spritenum: 692,
		fling: {
			basePower: 80,
		},
		onSourceModifyDamage(damage, target, source, move) {
			if (source.baseSpecies.name == 'Slurpuff')
			this.chainModify(0)
			source.useItem()
		},
		itemUser: ['Slurpuff'],
		num: 646,
		gen: 6,

	},
	whiteherb: {
		name: "White Herb",
		spritenum: 535,
		fling: {
			basePower: 10,
			effect(pokemon) {
				let activate = false;
				const boosts: SparseBoostsTable = {};
				let i: BoostID;
				for (i in pokemon.boosts) {
					if (pokemon.boosts[i] < 0) {
						activate = true;
						boosts[i] = 0;
					}
				}
				if (activate) {
					pokemon.setBoost(boosts);
					this.add('-clearnegativeboost', pokemon, '[silent]');
				}
			},
		},
		onAnySwitchInPriority: -2,
		onAnySwitchIn() {
			((this.effect as any).onUpdate as (p: Pokemon) => void).call(this, this.effectState.target);
		},
		onStart(pokemon) {
			((this.effect as any).onUpdate as (p: Pokemon) => void).call(this, pokemon);
		},
		onUpdate(pokemon) {
			let activate = false;
			const boosts: SparseBoostsTable = {};
			let i: BoostID;
			for (i in pokemon.boosts) {
				if (pokemon.boosts[i] < 0) {
					activate = true;
					boosts[i] = 0;
				}
			}
			if (activate && pokemon.useItem()) {
				pokemon.setBoost(boosts);
				this.add('-clearnegativeboost', pokemon, '[silent]');
			}
		},
		num: 214,
		gen: 3,
	},
	widelens: {
		name: "Wide Lens",
		spritenum: 537,
		fling: {
			basePower: 10,
		},
		onSourceModifyAccuracyPriority: -2,
		onSourceModifyAccuracy(accuracy) {
			if (typeof accuracy === 'number') {
				return this.chainModify([4710, 4096]);
			}
		},
		num: 265,
		gen: 4,
	},
	wikiberry: {
		name: "Wiki Berry",
		spritenum: 538,
		isBerry: true,
		naturalGift: {
			basePower: 80,
			type: "Rock",
		},
		onUpdate(pokemon) {
			if (pokemon.hp <= pokemon.maxhp / 4 || (pokemon.hp <= pokemon.maxhp / 2 &&
				pokemon.hasAbility('gluttony') && pokemon.abilityState.gluttony)) {
				pokemon.eatItem();
			}
		},
		onTryEatItem(item, pokemon) {
			if (!this.runEvent('TryHeal', pokemon, null, this.effect, pokemon.baseMaxhp / 3)) return false;
		},
		onEat(pokemon) {
			this.heal(pokemon.baseMaxhp / 3);
			if (pokemon.getNature().minus === 'spa') {
				pokemon.addVolatile('confusion');
			}
		},
		num: 160,
		gen: 3,
	},
	wiseglasses: {
		name: "Wise Glasses",
		spritenum: 539,
		fling: {
			basePower: 10,
		},
		onStart(pokemon) {
			pokemon.addVolatile('wiseglasses');
		},
		onEnd(target) {
			 target.removeVolatile('wiseglasses');
		},
		onBeforeMove(pokemon, target, move) {
			if (pokemon.volatiles['wiseglasses'] && move.category === 'Special') {
				pokemon.volatiles['wiseglasses'].turns++;
			}
			if (pokemon.volatiles['wiseglasses']?.turns >= 3) {
				this.boost({spa: 1}, pokemon)
				pokemon.volatiles['wiseglasses'].turns = 0;
			}
		},
		condition: {
			onStart() {
				this.effectState.turns = 0;
			},
		},
		num: 267,
		gen: 4,
	},
	yacheberry: {
		name: "Yache Berry",
		spritenum: 567,
		isBerry: true,
		naturalGift: {
			basePower: 80,
			type: "Ice",
		},
		onSourceModifyDamage(damage, source, target, move) {
			if (move.type === 'Ice' && target.getMoveHitData(move).typeMod > 0) {
				const hitSub = target.volatiles['substitute'] && !move.flags['bypasssub'] && !(move.infiltrates && this.gen >= 6);
				if (hitSub) return;

				if (target.eatItem()) {
					this.debug('-50% reduction');
					this.add('-enditem', target, this.effect, '[weaken]');
					return this.chainModify(0.5);
				}
			}
		},
		onEat() { },
		num: 188,
		gen: 4,
	},
	zapplate: {
		name: "Zap Plate",
		spritenum: 572,
		onPlate: 'Electric',
		onBasePowerPriority: 15,
		onBasePower(basePower, user, target, move) {
			if (move.type === 'Electric') {
				return this.chainModify([4915, 4096]);
			}
		},
		onTakeItem(item, pokemon, source) {
			if ((source && source.baseSpecies.num === 493) || pokemon.baseSpecies.num === 493) {
				return false;
			}
			return true;
		},
		forcedForme: "Arceus-Electric",
		num: 300,
		gen: 4,
	},
	zoomlens: {
		name: "Zoom Lens",
		spritenum: 574,
		fling: {
			basePower: 10,
		},
		onModifyMove(move, pokemon) {
			if (!this.queue.willMove(pokemon)) {
				move.accuracy = true;
				this.add('-message', `${pokemon.name}'s Zoom Lens Active`);
			}
		},
		num: 276,
		gen: 4,
	},

	// Gen 2 items

	berserkgene: {
		name: "Berserk Gene",
		spritenum: 388,
		onUpdate(pokemon) {
			if (pokemon.useItem()) {
				pokemon.addVolatile('confusion');
			}
		},
		boosts: {
			atk: 2,
		},
		num: 0,
		gen: 2,

	},
	berry: {
		name: "Berry",
		spritenum: 319,
		isBerry: true,
		naturalGift: {
			basePower: 80,
			type: "Poison",
		},
		onResidualOrder: 10,
		onResidual(pokemon) {
			if (pokemon.hp <= pokemon.maxhp / 2) {
				pokemon.eatItem();
			}
		},
		onTryEatItem(item, pokemon) {
			if (!this.runEvent('TryHeal', pokemon, null, this.effect, 10)) return false;
		},
		onEat(pokemon) {
			this.heal(10);
		},
		num: 155,
		gen: 2,

	},
	bitterberry: {
		name: "Bitter Berry",
		spritenum: 334,
		isBerry: true,
		naturalGift: {
			basePower: 80,
			type: "Ground",
		},
		onUpdate(pokemon) {
			if (pokemon.volatiles['confusion']) {
				pokemon.eatItem();
			}
		},
		onEat(pokemon) {
			pokemon.removeVolatile('confusion');
		},
		num: 156,
		gen: 2,

	},
	burntberry: {
		name: "Burnt Berry",
		spritenum: 13,
		isBerry: true,
		naturalGift: {
			basePower: 80,
			type: "Ice",
		},
		onUpdate(pokemon) {
			if (pokemon.status === 'frz') {
				pokemon.eatItem();
			}
		},
		onEat(pokemon) {
			if (pokemon.status === 'frz') {
				pokemon.cureStatus();
			}
		},
		num: 153,
		gen: 2,

	},
	goldberry: {
		name: "Gold Berry",
		spritenum: 448,
		isBerry: true,
		naturalGift: {
			basePower: 80,
			type: "Psychic",
		},
		onResidualOrder: 10,
		onResidual(pokemon) {
			if (pokemon.hp <= pokemon.maxhp / 2) {
				pokemon.eatItem();
			}
		},
		onTryEatItem(item, pokemon) {
			if (!this.runEvent('TryHeal', pokemon, null, this.effect, 30)) return false;
		},
		onEat(pokemon) {
			this.heal(30);
		},
		num: 158,
		gen: 2,

	},
	iceberry: {
		name: "Ice Berry",
		spritenum: 381,
		isBerry: true,
		naturalGift: {
			basePower: 80,
			type: "Grass",
		},
		onUpdate(pokemon) {
			if (pokemon.status === 'brn') {
				pokemon.eatItem();
			}
		},
		onEat(pokemon) {
			if (pokemon.status === 'brn') {
				pokemon.cureStatus();
			}
		},
		num: 152,
		gen: 2,

	},
	mintberry: {
		name: "Mint Berry",
		spritenum: 65,
		isBerry: true,
		naturalGift: {
			basePower: 80,
			type: "Water",
		},
		onUpdate(pokemon) {
			if (pokemon.status === 'slp') {
				pokemon.eatItem();
			}
		},
		onEat(pokemon) {
			if (pokemon.status === 'slp') {
				pokemon.cureStatus();
			}
		},
		num: 150,
		gen: 2,

	},
	miracleberry: {
		name: "Miracle Berry",
		spritenum: 262,
		isBerry: true,
		naturalGift: {
			basePower: 80,
			type: "Flying",
		},
		onUpdate(pokemon) {
			if (pokemon.status || pokemon.volatiles['confusion']) {
				pokemon.eatItem();
			}
		},
		onEat(pokemon) {
			pokemon.cureStatus();
			pokemon.removeVolatile('confusion');
		},
		num: 157,
		gen: 2,

	},
	mysteryberry: {
		name: "Mystery Berry",
		spritenum: 244,
		isBerry: true,
		naturalGift: {
			basePower: 80,
			type: "Fighting",
		},
		onUpdate(pokemon) {
			if (!pokemon.hp) return;
			const moveSlot = pokemon.lastMove && pokemon.getMoveData(pokemon.lastMove.id);
			if (moveSlot && moveSlot.pp === 0) {
				pokemon.addVolatile('leppaberry');
				pokemon.volatiles['leppaberry'].moveSlot = moveSlot;
				pokemon.eatItem();
			}
		},
		onEat(pokemon) {
			let moveSlot;
			if (pokemon.volatiles['leppaberry']) {
				moveSlot = pokemon.volatiles['leppaberry'].moveSlot;
				pokemon.removeVolatile('leppaberry');
			} else {
				let pp = 99;
				for (const possibleMoveSlot of pokemon.moveSlots) {
					if (possibleMoveSlot.pp < pp) {
						moveSlot = possibleMoveSlot;
						pp = moveSlot.pp;
					}
				}
			}
			moveSlot.pp += 5;
			if (moveSlot.pp > moveSlot.maxpp) moveSlot.pp = moveSlot.maxpp;
			this.add('-activate', pokemon, 'item: Mystery Berry', moveSlot.move);
		},
		num: 154,
		gen: 2,

	},
	pinkbow: {
		name: "Pink Bow",
		spritenum: 444,
		onBasePower(basePower, user, target, move) {
			if (move.type === 'Normal') {
				return basePower * 1.1;
			}
		},
		num: 251,
		gen: 2,

	},
	polkadotbow: {
		name: "Polkadot Bow",
		spritenum: 444,
		onBasePower(basePower, user, target, move) {
			if (move.type === 'Normal') {
				return basePower * 1.1;
			}
		},
		num: 251,
		gen: 2,

	},
	przcureberry: {
		name: "PRZ Cure Berry",
		spritenum: 63,
		isBerry: true,
		naturalGift: {
			basePower: 80,
			type: "Fire",
		},
		onUpdate(pokemon) {
			if (pokemon.status === 'par') {
				pokemon.eatItem();
			}
		},
		onEat(pokemon) {
			if (pokemon.status === 'par') {
				pokemon.cureStatus();
			}
		},
		num: 149,
		gen: 2,

	},
	psncureberry: {
		name: "PSN Cure Berry",
		spritenum: 333,
		isBerry: true,
		naturalGift: {
			basePower: 80,
			type: "Electric",
		},
		onUpdate(pokemon) {
			if (pokemon.status === 'psn' || pokemon.status === 'tox') {
				pokemon.eatItem();
			}
		},
		onEat(pokemon) {
			if (pokemon.status === 'psn' || pokemon.status === 'tox') {
				pokemon.cureStatus();
			}
		},
		num: 151,
		gen: 2,

	},

	// CAP items

	crucibellite: {
		name: "Crucibellite",
		spritenum: 577,
		megaStone: "Crucibelle-Mega",
		megaEvolves: "Crucibelle",
		itemUser: ["Crucibelle"],
		onTakeItem(item, source) {
			if (item.megaEvolves === source.baseSpecies.baseSpecies) return false;
			return true;
		},
		num: -1,
		gen: 6,
		isNonstandard: "CAP",
	},
	vilevial: {
		name: "Vile Vial",
		spritenum: 752,
		fling: {
			basePower: 60,
		},
		onBasePowerPriority: 15,
		onBasePower(basePower, user, target, move) {
			if (user.baseSpecies.num === -66 && ['Poison', 'Flying'].includes(move.type)) {
				return this.chainModify([4915, 4096]);
			}
		},
		onTakeItem(item, pokemon, source) {
			if (source?.baseSpecies.num === -66 || pokemon.baseSpecies.num === -66) {
				return false;
			}
			return true;
		},
		forcedForme: "Venomicon-Epilogue",
		itemUser: ["Venomicon-Epilogue"],
		num: -2,
		gen: 8,
		isNonstandard: "CAP",
	},

// Nuevo Meta items

	butterfreetite: {
		name: "Butterfreetite",
		spritenum: 628,
		megaStone: "Butterfree-Mega",
		megaEvolves: "Butterfree",
		itemUser: ["Butterfree"],
		onTakeItem(item, source) {
			if (item.megaEvolves === source.baseSpecies.baseSpecies) return false;
			return true;
		},
		num: -101,
		gen: 6,

	},
	machampite: {
		name: "Machampite",
		spritenum: 599,
		megaStone: "Machamp-Mega",
		megaEvolves: "Machamp",
		itemUser: ["Machamp"],
		onTakeItem(item, source) {
			if (item.megaEvolves === source.baseSpecies.baseSpecies) return false;
			return true;
		},
		num: -102,
		gen: 6,

	},
	totemgigante: {
		name: "Totem Gigante",
		spritenum: 758,
		pseudoMegaStone: true,
		onSwitchIn(pokemon) {
			if (pokemon.baseSpecies.otherFormes ) {
				this.queue.insertChoice({choice: 'runPrimal', pokemon: pokemon});
			}
		},
		onPrimal(pokemon) {
			let base = pokemon.species.name
			pokemon.formeChange(base + '-Totem', this.effect, true);
		},
		onTakeItem(item, source) {
         return false;
		},
		itemUser: ["Raticate-Alola", 'Marowak-Alola', "Electrode-Hisui", "Arcanine-Hisui", "Xatu"],
		num: -103,
		gen: 6,

	},
	kinglerite: {
		name: "Kinglerite",
		spritenum: 599,
		megaStone: "Kingler-Mega",
		megaEvolves: "Kingler",
		itemUser: ["Kingler"],
		onTakeItem(item, source) {
			if (item.megaEvolves === source.baseSpecies.baseSpecies) return false;
			return true;
		},
		num: -104,
		gen: 6,

	},
	laprasite: {
		name: "Laprasite",
		spritenum: 599,
		megaStone: "Lapras-Mega",
		megaEvolves: "Lapras",
		itemUser: ["Lapras"],
		onTakeItem(item, source) {
			if (item.megaEvolves === source.baseSpecies.baseSpecies) return false;
			return true;
		},
		num: -104,
		gen: 6,

	},
	dimencionador: {
		name: "Dimencionador",
		spritenum: 662,
		fling: {
			basePower: 60,
		},
		num: -105,
		gen: 7,
	},
	snorlaxite: {
		name: "Snorlaxite",
		spritenum: 599,
		megaStone: "Snorlax-Mega",
		megaEvolves: "Snorlax",
		itemUser: ["Snorlax"],
		onTakeItem(item, source) {
			if (item.megaEvolves === source.baseSpecies.baseSpecies) return false;
			return true;
		},
		num: -106,
		gen: 6,

	},
	piedraantigua: {
		name: "Piedra Antigua",
		spritenum: 743,
		onTakeItem(item, pokemon, source) {
			 return false;
		},
		onStart(pokemon) {
			 const stats = {
				  atk: pokemon.getStat('atk', true, true),
				  def: pokemon.getStat('def', true, true),
				  spa: pokemon.getStat('spa', true, true),
				  spd: pokemon.getStat('spd', true, true),
				  spe: pokemon.getStat('spe', true, true),
			 };
			 const sortedStats = Object.entries(stats).sort((a, b) => b[1] - a[1]);
			 this.effectState.bestStats = sortedStats.slice(0, 2).map(s => s[0]); // Store top 2 stats
			 this.debug(`Piedra Antigua boosts: ${this.effectState.bestStats.join(', ')}`);
		},
		onModifyAtkPriority: 5,
		onModifyAtk(atk, pokemon) {
			 if (!this.effectState.bestStats?.includes('atk')) return;
			 this.debug('Piedra Antigua atk boost');
			 return this.chainModify(1.5);
		},
		onModifyDefPriority: 6,
		onModifyDef(def, pokemon) {
			 if (!this.effectState.bestStats?.includes('def')) return;
			 this.debug('Piedra Antigua def boost');
			 return this.chainModify(1.5);
		},
		onModifySpAPriority: 5,
		onModifySpA(spa, pokemon) {
			 if (!this.effectState.bestStats?.includes('spa')) return;
			 this.debug('Piedra Antigua spa boost');
			 return this.chainModify(1.5);
		},
		onModifySpDPriority: 6,
		onModifySpD(spd, pokemon) {
			 if (!this.effectState.bestStats?.includes('spd')) return;
			 this.debug('Piedra Antigua spd boost');
			 return this.chainModify(1.5);
		},
		onModifySpe(spe, pokemon) {
			 if (!this.effectState.bestStats?.includes('spe')) return;
			 this.debug('Piedra Antigua spe boost');
			 return this.chainModify(1.5);
		},
		itemUser: ["Quagsire-Feudal", "Slowking-Feudal", "Wungsparce-Feudal", "Granbull-Feudal", "Qwilfish-Feudal", "Ursaring-Feudal", "Mantine-Feudal", "Kingdra-Feudal", "Donphan-Feudal", "Celebi-Feudal"],
		num: -107,
		gen: 8,
  },
  criosfera: {
	name: "Criosfera",
	spritenum: 219,
	fling: {
		basePower: 30,
		status: 'frz',
	},
	onResidualOrder: 28,
	onResidualSubOrder: 3,
	onResidual(pokemon) {
		pokemon.trySetStatus('frz', pokemon);
	},
	num: -108,
	gen: 4,
},
};<|MERGE_RESOLUTION|>--- conflicted
+++ resolved
@@ -281,13 +281,8 @@
 			type: "Ground",
 		},
 		onUpdate(pokemon) {
-<<<<<<< HEAD
 			if (pokemon.hp <= pokemon.maxhp / 2 || (pokemon.hp <= pokemon.maxhp / 2 &&
 					pokemon.hasAbility('gluttony') && pokemon.abilityState.gluttony)) {
-=======
-			if (pokemon.hp <= pokemon.maxhp / 4 || (pokemon.hp <= pokemon.maxhp / 2 &&
-				pokemon.hasAbility('gluttony') && pokemon.abilityState.gluttony)) {
->>>>>>> 7979ef12
 				pokemon.eatItem();
 			}
 		},
@@ -1447,7 +1442,6 @@
 		fling: {
 			basePower: 10,
 		},
-<<<<<<< HEAD
 		onTryAddVolatile(status, pokemon) {
 			if (status.id === 'attract') {
 				this.add('-immune', pokemon, '[from] item: Destiny Knot');
@@ -1459,13 +1453,6 @@
 				this.add('-immune', pokemon, '[from] item: Destiny Knot');
 				return null;
 			}
-=======
-		onAttractPriority: -100,
-		onAttract(target, source) {
-			this.debug(`attract intercepted: ${target} from ${source}`);
-			if (!source || source === target) return;
-			if (!source.volatiles['attract']) source.addVolatile('attract', target);
->>>>>>> 7979ef12
 		},
 		num: 280,
 		gen: 4,
@@ -2513,13 +2500,8 @@
 			type: "Ice",
 		},
 		onUpdate(pokemon) {
-<<<<<<< HEAD
 			if (pokemon.hp <= pokemon.maxhp / 2 || (pokemon.hp <= pokemon.maxhp / 2 &&
 					pokemon.hasAbility('gluttony') && pokemon.abilityState.gluttony)) {
-=======
-			if (pokemon.hp <= pokemon.maxhp / 4 || (pokemon.hp <= pokemon.maxhp / 2 &&
-				pokemon.hasAbility('gluttony') && pokemon.abilityState.gluttony)) {
->>>>>>> 7979ef12
 				pokemon.eatItem();
 			}
 		},
@@ -3350,11 +3332,7 @@
 			}
 		},
 		onEat(pokemon) {
-<<<<<<< HEAD
 			this.boost({def: 2});
-=======
-			this.boost({ def: 1 });
->>>>>>> 7979ef12
 		},
 		num: 687,
 		gen: 6,
@@ -3457,13 +3435,8 @@
 			type: "Flying",
 		},
 		onUpdate(pokemon) {
-<<<<<<< HEAD
 			if (pokemon.hp <= pokemon.maxhp / 2 || (pokemon.hp <= pokemon.maxhp / 2 &&
 					pokemon.hasAbility('gluttony') && pokemon.abilityState.gluttony)) {
-=======
-			if (pokemon.hp <= pokemon.maxhp / 4 || (pokemon.hp <= pokemon.maxhp / 2 &&
-				pokemon.hasAbility('gluttony') && pokemon.abilityState.gluttony)) {
->>>>>>> 7979ef12
 				pokemon.eatItem();
 			}
 		},
@@ -3607,13 +3580,8 @@
 			type: "Grass",
 		},
 		onUpdate(pokemon) {
-<<<<<<< HEAD
 			if (pokemon.hp <= pokemon.maxhp / 2 || (pokemon.hp <= pokemon.maxhp / 2 &&
 					pokemon.hasAbility('gluttony') && pokemon.abilityState.gluttony)) {
-=======
-			if (pokemon.hp <= pokemon.maxhp / 4 || (pokemon.hp <= pokemon.maxhp / 2 &&
-				pokemon.hasAbility('gluttony') && pokemon.abilityState.gluttony)) {
->>>>>>> 7979ef12
 				pokemon.eatItem();
 			}
 		},
@@ -4045,11 +4013,7 @@
 			}
 		},
 		onEat(pokemon) {
-<<<<<<< HEAD
 			this.boost({spd: 2});
-=======
-			this.boost({ spd: 1 });
->>>>>>> 7979ef12
 		},
 		num: 688,
 		gen: 6,
@@ -4879,13 +4843,8 @@
 			type: "Poison",
 		},
 		onUpdate(pokemon) {
-<<<<<<< HEAD
 			if (pokemon.hp <= pokemon.maxhp / 2 || (pokemon.hp <= pokemon.maxhp / 2 &&
 					pokemon.hasAbility('gluttony') && pokemon.abilityState.gluttony)) {
-=======
-			if (pokemon.hp <= pokemon.maxhp / 4 || (pokemon.hp <= pokemon.maxhp / 2 &&
-				pokemon.hasAbility('gluttony') && pokemon.abilityState.gluttony)) {
->>>>>>> 7979ef12
 				pokemon.eatItem();
 			}
 		},
@@ -9267,12 +9226,9 @@
 		pseudoMegaStone: true,
 		onSwitchIn(pokemon) {
 			if (pokemon.baseSpecies.otherFormes ) {
-				this.queue.insertChoice({choice: 'runPrimal', pokemon: pokemon});
-			}
-		},
-		onPrimal(pokemon) {
-			let base = pokemon.species.name
-			pokemon.formeChange(base + '-Totem', this.effect, true);
+				let base = pokemon.species.name
+				pokemon.formeChange(base + '-Totem', this.effect, true);
+			}
 		},
 		onTakeItem(item, source) {
          return false;
