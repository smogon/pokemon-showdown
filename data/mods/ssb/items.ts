--- conflicted
+++ resolved
@@ -149,33 +149,12 @@
 		shortDesc: "Heals Poison-types by 1/8 per turn; Damages foes on contact.",
 	},
 
-	// Satori
-	thirdeye: {
-		name: "Third Eye",
-		spritenum: 574,
-		fling: {
-			basePower: 10,
-		},
-		onBasePowerPriority: 16,
-		onBasePower(basePower, user, target, move) {
-			if (move.category === 'Special') {
-				return this.chainModify(1.2);
-			}
-		},
-		onModifyAccuracyPriority: -2,
-		onModifyAccuracy(accuracy) {
-			if (typeof accuracy !== 'number') return;
-			this.debug('thirdeye - decreasing accuracy');
-			return this.chainModify(0.9);
-		},
-		gen: 8,
-		desc: "Boosts the user's Special Attack by 1.2x and evasiveness by 1.1x.",
-	},
-<<<<<<< HEAD
-	
-	// Roughskull
+  // Roughskull
 	cheaterglasses: {
 		name: "Cheater Glasses",
+    fling: {
+			basePower: 10,
+		},
 		onStart(pokemon) {
 			let totaldef = 0;
 			let totalspd = 0;
@@ -208,7 +187,30 @@
 		gen: 8,
 		desc: "On switch-in, the user raises its Attack or Special Attack depending on if the opponent's Defense or Special Defense is lower, and raises either Defense or Special Defense the Pokemon's highest Attack stat (Physical or Special).  At full HP, this Pokemon reduces the damage of the first hit by half.",
 		shortDesc: "Raises Atk or SpA based on lower Def, Raises Def or SpD based on higher Atk, halves damage taken if at full HP.",
-=======
+  },
+  
+	// Satori
+	thirdeye: {
+		name: "Third Eye",
+		spritenum: 574,
+		fling: {
+			basePower: 10,
+		},
+		onBasePowerPriority: 16,
+		onBasePower(basePower, user, target, move) {
+			if (move.category === 'Special') {
+				return this.chainModify(1.2);
+			}
+		},
+		onModifyAccuracyPriority: -2,
+		onModifyAccuracy(accuracy) {
+			if (typeof accuracy !== 'number') return;
+			this.debug('thirdeye - decreasing accuracy');
+			return this.chainModify(0.9);
+		},
+		gen: 8,
+		desc: "Boosts the user's Special Attack by 1.2x and evasiveness by 1.1x.",
+	},
 
 	// SunDraco
 	fanblade: {
@@ -228,6 +230,5 @@
 		gen: 8,
 		desc: "Holder's single-hit moves of 60 power or less have 20 power and hit 2-5 times instead.",
 		shortDesc: "Moves <= 60 BP become 20 BP, hit 2-5 times.",
->>>>>>> 4293f15b
 	},
 };