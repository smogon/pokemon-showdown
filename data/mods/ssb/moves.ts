--- conflicted
+++ resolved
@@ -28,7 +28,7 @@
 		target: "normal",
 		type: "Fairy",
 	},
-	
+
 	// Brookeee
 	masochism: {
 		accuracy: true,
@@ -54,7 +54,7 @@
 		target: "normal",
 		type: "Fighting",
 	},
-	
+
 	// Chocolate Pudding
 	steadybaking: {
 		accuracy: 100,
@@ -133,7 +133,7 @@
 		target: "normal",
 		type: "Dragon",
 	},
-	
+
 	// Finger
 	megametronome: {
 		accuracy: true,
@@ -175,7 +175,7 @@
 		type: "Fairy",
 		contestType: "Cool",
 	},
-	
+
 	// flufi
 	cranberrycutter: {
 		accuracy: 100,
@@ -229,7 +229,7 @@
 		target: "normal",
 		type: "Psychic",
 	},
-
+ 
 	// Horrific17
 	meteorcharge: {
 		accuracy: 100,
@@ -287,7 +287,7 @@
 		target: "normal",
 		type: "Fire",
 	},
-	
+
 	// Kaiser Dragon
 	ultima: {
 		accuracy: true,
@@ -384,7 +384,7 @@
 		target: "normal",
 		type: "Fairy",
 	},
-	
+
 	// Mechagodzilla
 	rocketpunch: {
 		accuracy: 100,
@@ -525,61 +525,7 @@
 		target: "normal",
 		type: "Steel",
 	},
-<<<<<<< HEAD
-
-	// Rusty
-	screamofthefallen: {
-		accuracy: true,
-		basePower: 0,
-		category: "Special",
-		desc: "Randomly ranges from 40 to 80 power. Power is doubled if foe is asleep, and wakes them. Lowers Speed, Attack, and Special Attack by 1.",
-		shortDesc: "40-80 BP; x2 power if asleep, wakes foe; -1 Spe/Atk/SpA.",
-		name: "Scream of the Fallen",
-		gen: 8,
-		pp: 5,
-		priority: 0,
-		flags: {protect: 1, mirror: 1, sound: 1, bypasssub: 1},
-		onTryMove() {
-			this.attrLastMove('[still]');
-		},
-		onPrepareHit(target, source) {
-			this.add('-anim', source, 'Hex', source);
-			this.add('-anim', source, 'Boomburst', target);
-		},
-		onModifyMove(move, pokemon, target) {
-			const rand = this.random(15);
-			if (rand < 2) {
-				move.basePower = 40;
-			} else if (rand < 6) {
-				move.basePower = 50;
-			} else if (rand < 9) {
-				move.basePower = 60;
-			} else if (rand < 12) {
-				move.basePower = 70;
-			} else {
-				move.basePower = 80;
-			}
-		},
-		onBasePower(basePower, source, target, move) {
-			if (target.status === 'slp') {
-				return this.chainModify(2);
-			}
-		},
-		onHit(target) {
-			if (target.status === 'slp') target.cureStatus();
-		},
-		boosts: {
-			spe: -1,
-			atk: -1,
-			spa: -1,
-		},
-		secondary: null,
-		target: "normal",
-		type: "Ghost",
-	},
-=======
->>>>>>> 4e8e8270
-	
+
 	// Satori
 	terrifyinghypnotism: {
 		accuracy: true,
@@ -635,7 +581,7 @@
 		target: "normal",
 		type: "???",
 	},
-	
+
 	// Satori
 	mttogakushitoss: {
 		accuracy: 80,
@@ -661,7 +607,7 @@
 		target: "normal",
 		type: "Fighting",
 	},
-	
+
 	// Satori
 	toriiwhorlwind: {
 		accuracy: 80,
@@ -687,7 +633,7 @@
 		target: "normal",
 		type: "Flying",
 	},
-	
+
 	// Satori
 	strawdollkamikaze: {
 		accuracy: 80,
@@ -711,7 +657,7 @@
 		target: "normal",
 		type: "Fire",
 	},
-	
+
 	// Satori
 	traumaintheglimmeringdepths: {
 		accuracy: 80,
@@ -735,7 +681,7 @@
 		target: "normal",
 		type: "Water",
 	},
-	
+
 	// Satori
 	philosophersstone: {
 		accuracy: 80,
@@ -759,7 +705,7 @@
 		target: "normal",
 		type: "Fairy",
 	},
-	
+
 	// Satori
 	borderofwaveandparticle: {
 		accuracy: 80,
@@ -814,7 +760,7 @@
 		target: "randomNormal",
 		type: "Normal",
 	},
-	
+
 	// Tonberry
 	karma: {
 		accuracy: 100,
@@ -840,7 +786,7 @@
 		target: "normal",
 		type: "Ghost",
 	},
-	
+
 	// Yuuka Kazami
 	teradrain: {
 		accuracy: true,
@@ -866,7 +812,7 @@
 		},
 		volatileStatus: 'leechseed',
 		terrain: 'grassyterrain',
-		drain: 1,
+		drain: [1, 1],
 		secondary: {
 			chance: 100,
 			volatileStatus: 'magnetrise',
