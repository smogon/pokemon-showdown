--- conflicted
+++ resolved
@@ -587,15 +587,8 @@
 	},
 	perishsonguser: {
 		noCopy: true,
-<<<<<<< HEAD
-		onStart(target, source) {
-			this.add(`c|${getName('Perish Song')}|From the Ghastly Eyrie I can see to the ends of the world, and from this vantage point I declare with utter certainty that this one is in the bag!`);
-			if (source.illusion) return;
-			this.add('-start', source, 'typechange', source.types.join('/'), '[silent]');
-=======
 		onStart() {
 			this.add(`c|${getName('Perish Song')}|(╯°□°）╯︵ ┻━┻`);
->>>>>>> f59045f1
 		},
 		onSwitchOut() {
 			this.add(`c|${getName('Perish Song')}|┬──┬◡ﾉ(° -°ﾉ)`);
