--- conflicted
+++ resolved
@@ -195,10 +195,7 @@
 				if (item.onEat) source.ateBerry = true;
 			}
 		},
-<<<<<<< HEAD
-=======
 		onAfterHit() {},
->>>>>>> b59fa242
 	},
 	bulletseed: {
 		inherit: true,
@@ -1299,10 +1296,7 @@
 				if (item.onEat) source.ateBerry = true;
 			}
 		},
-<<<<<<< HEAD
-=======
 		onAfterHit() {},
->>>>>>> b59fa242
 	},
 	poisongas: {
 		inherit: true,
