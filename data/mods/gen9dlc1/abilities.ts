export const Abilities: import('../../../sim/dex-abilities').ModdedAbilityDataTable = {
	commander: {
		inherit: true,
		flags: { failroleplay: 1, noreceiver: 1, noentrain: 1, notrace: 1, failskillswap: 1, notransform: 1 },
	},
	gulpmissile: {
		inherit: true,
		flags: { failroleplay: 1, noreceiver: 1, noentrain: 1, notrace: 1, failskillswap: 1, cantsuppress: 1, notransform: 1 },
	},
	protosynthesis: {
		inherit: true,
		onWeatherChange(pokemon) {
			// Protosynthesis is not affected by Utility Umbrella
			if (this.field.isWeather('sunnyday')) {
				pokemon.addVolatile('protosynthesis');
<<<<<<< HEAD
			} else {
				if (!pokemon.volatiles['protosynthesis']?.fromBooster && this.field.weather !== 'sunnyday') {
					pokemon.removeVolatile('protosynthesis');
				}
				if (!pokemon.volatiles['protosynthesis'] && pokemon.hasItem('boosterenergy')) {
					pokemon.useItem(pokemon, this.dex.abilities.get('protosynthesis'));
				}
=======
			} else if (!pokemon.volatiles['protosynthesis']?.fromBooster && this.field.weather !== 'sunnyday') {
				// Protosynthesis will not deactivite if Sun is suppressed, hence the direct ID check (isWeather respects suppression)
				pokemon.removeVolatile('protosynthesis');
>>>>>>> 3c2a45c6
			}
		},
		condition: {
			noCopy: true,
			onStart(pokemon, source, effect) {
				if (effect?.name === 'Booster Energy') {
					this.effectState.fromBooster = true;
					this.add('-activate', pokemon, 'ability: Protosynthesis', '[fromitem]');
				} else {
					this.add('-activate', pokemon, 'ability: Protosynthesis');
				}
				this.effectState.bestStat = pokemon.getBestStat(false, true);
				this.add('-start', pokemon, 'protosynthesis' + this.effectState.bestStat);
			},
			onModifyAtkPriority: 5,
			onModifyAtk(atk, pokemon) {
				if (this.effectState.bestStat !== 'atk') return;
				this.debug('Protosynthesis atk boost');
				return this.chainModify([5325, 4096]);
			},
			onModifyDefPriority: 6,
			onModifyDef(def, pokemon) {
				if (this.effectState.bestStat !== 'def') return;
				this.debug('Protosynthesis def boost');
				return this.chainModify([5325, 4096]);
			},
			onModifySpAPriority: 5,
			onModifySpA(spa, pokemon) {
				if (this.effectState.bestStat !== 'spa') return;
				this.debug('Protosynthesis spa boost');
				return this.chainModify([5325, 4096]);
			},
			onModifySpDPriority: 6,
			onModifySpD(spd, pokemon) {
				if (this.effectState.bestStat !== 'spd') return;
				this.debug('Protosynthesis spd boost');
				return this.chainModify([5325, 4096]);
			},
			onModifySpe(spe, pokemon) {
				if (this.effectState.bestStat !== 'spe') return;
				this.debug('Protosynthesis spe boost');
				return this.chainModify(1.5);
			},
			onEnd(pokemon) {
				this.add('-end', pokemon, 'Protosynthesis');
			},
		},
		flags: { failroleplay: 1, noreceiver: 1, noentrain: 1, notrace: 1, failskillswap: 1, notransform: 1, cantsuppress: 1 },
	},
	quarkdrive: {
		inherit: true,
		condition: {
			noCopy: true,
			onStart(pokemon, source, effect) {
				if (effect?.name === 'Booster Energy') {
					this.effectState.fromBooster = true;
					this.add('-activate', pokemon, 'ability: Quark Drive', '[fromitem]');
				} else {
					this.add('-activate', pokemon, 'ability: Quark Drive');
				}
				this.effectState.bestStat = pokemon.getBestStat(false, true);
				this.add('-start', pokemon, 'quarkdrive' + this.effectState.bestStat);
			},
			onModifyAtkPriority: 5,
			onModifyAtk(atk, pokemon) {
				if (this.effectState.bestStat !== 'atk') return;
				this.debug('Quark Drive atk boost');
				return this.chainModify([5325, 4096]);
			},
			onModifyDefPriority: 6,
			onModifyDef(def, pokemon) {
				if (this.effectState.bestStat !== 'def') return;
				this.debug('Quark Drive def boost');
				return this.chainModify([5325, 4096]);
			},
			onModifySpAPriority: 5,
			onModifySpA(spa, pokemon) {
				if (this.effectState.bestStat !== 'spa') return;
				this.debug('Quark Drive spa boost');
				return this.chainModify([5325, 4096]);
			},
			onModifySpDPriority: 6,
			onModifySpD(spd, pokemon) {
				if (this.effectState.bestStat !== 'spd') return;
				this.debug('Quark Drive spd boost');
				return this.chainModify([5325, 4096]);
			},
			onModifySpe(spe, pokemon) {
				if (this.effectState.bestStat !== 'spe') return;
				this.debug('Quark Drive spe boost');
				return this.chainModify(1.5);
			},
			onEnd(pokemon) {
				this.add('-end', pokemon, 'Quark Drive');
			},
		},
		flags: { failroleplay: 1, noreceiver: 1, noentrain: 1, notrace: 1, failskillswap: 1, notransform: 1, cantsuppress: 1 },
	},
};<|MERGE_RESOLUTION|>--- conflicted
+++ resolved
@@ -13,19 +13,14 @@
 			// Protosynthesis is not affected by Utility Umbrella
 			if (this.field.isWeather('sunnyday')) {
 				pokemon.addVolatile('protosynthesis');
-<<<<<<< HEAD
 			} else {
 				if (!pokemon.volatiles['protosynthesis']?.fromBooster && this.field.weather !== 'sunnyday') {
+					// Protosynthesis will not deactivite if Sun is suppressed, hence the direct ID check (isWeather respects suppression)
 					pokemon.removeVolatile('protosynthesis');
 				}
 				if (!pokemon.volatiles['protosynthesis'] && pokemon.hasItem('boosterenergy')) {
 					pokemon.useItem(pokemon, this.dex.abilities.get('protosynthesis'));
 				}
-=======
-			} else if (!pokemon.volatiles['protosynthesis']?.fromBooster && this.field.weather !== 'sunnyday') {
-				// Protosynthesis will not deactivite if Sun is suppressed, hence the direct ID check (isWeather respects suppression)
-				pokemon.removeVolatile('protosynthesis');
->>>>>>> 3c2a45c6
 			}
 		},
 		condition: {
