--- conflicted
+++ resolved
@@ -606,11 +606,7 @@
 		tier: "NFE",
 	},
 	jumpluff: {
-<<<<<<< HEAD
-		tier: "UUBL",
-=======
-		tier: "UU",
->>>>>>> cc6e24e5
+		tier: "UU",
 	},
 	aipom: {
 		tier: "PU",
@@ -799,11 +795,7 @@
 		tier: "NFE",
 	},
 	linoone: {
-<<<<<<< HEAD
-		tier: "UU",
-=======
-		tier: "UUBL",
->>>>>>> cc6e24e5
+		tier: "UUBL",
 	},
 	wurmple: {
 		tier: "LC",
