import {ssbSets} from "./random-teams";
import {changeSet, getName} from "./scripts";
import {Teams} from '../../../sim/teams';

export const Moves: {[k: string]: ModdedMoveData} = {
	/*
	// Example
	moveid: {
		accuracy: 100, // a number or true for always hits
		basePower: 100, // Not used for Status moves, base power of the move, number
		category: "Physical", // "Physical", "Special", or "Status"
		shortDesc: "", // short description, shows up in /dt
		desc: "", // long description
		name: "Move Name",
		gen: 8,
		pp: 10, // unboosted PP count
		priority: 0, // move priority, -6 -> 6
		flags: {}, // Move flags https://github.com/smogon/pokemon-showdown/blob/master/data/moves.js#L1-L27
		onTryMove() {
			this.attrLastMove('[still]'); // For custom animations
		},
		onPrepareHit(target, source) {
			this.add('-anim', source, 'Move Name 1', source);
			this.add('-anim', source, 'Move Name 2', source);
		}, // For custom animations
		secondary: {
			status: "tox",
			chance: 20,
		}, // secondary, set to null to not use one. Exact usage varies, check data/moves.js for examples
		target: "normal", // What does this move hit?
		// normal = the targeted foe, self = the user, allySide = your side (eg light screen), foeSide = the foe's side (eg spikes), all = the field (eg raindance). More can be found in data/moves.js
		type: "Water", // The move's type
		// Other useful things
		noPPBoosts: true, // add this to not boost the PP of a move, not needed for Z moves, dont include it otherwise
		isZ: "crystalname", // marks a move as a z move, list the crystal name inside
		zMove: {effect: ''}, // for status moves, what happens when this is used as a Z move? check data/moves.js for examples
		zMove: {boost: {atk: 2}}, // for status moves, stat boost given when used as a z move
		critRatio: 2, // The higher the number (above 1) the higher the ratio, lowering it lowers the crit ratio
		drain: [1, 2], // recover first num / second num % of the damage dealt
		heal: [1, 2], // recover first num / second num % of the target's HP
	},
	*/
	// Please keep sets organized alphabetically based on staff member name!
	// aegii
	equipaegislash: {
		accuracy: 100,
		basePower: 80,
		category: "Physical",
		shortDesc: "50% +1 Atk, 50% +1 Def, eats berry.",
		desc: "Nearly always moves first. This move has a 50% chance to raise the user's Attack by 1 stage and a 50% chance to raise the user's Defense by 1 stage. After using the move, the user eats its berry if holding one.",
		name: "Equip Aegislash",
		gen: 9,
		pp: 10,
		priority: 2,
		flags: {protect: 1, mirror: 1},
		onTryMove() {
			this.attrLastMove('[still]');
		},
		onPrepareHit(target, source) {
			this.add('-anim', source, 'Shadow Sneak', target);
			this.add('-anim', source, 'Swords Dance', source);
			this.add('-anim', source, 'Iron Defense', source);
		},
		secondaries: [
			{
				chance: 50,
				self: {
					boosts: {
						atk: 1,
					},
				},
			}, {
				chance: 50,
				self: {
					boosts: {
						def: 1,
					},
				},
			},
		],
		self: {
			onHit(target, source) {
				if (!source.getItem().isBerry) return;
				source.eatItem(true);
			},
		},
		secondary: null,
		target: "normal",
		type: "Steel",
	},

	// Aelita
	smelt: {
		accuracy: true,
		basePower: 0,
		category: "Status",
		shortDesc: "User protects, burns itself, and gains +2 Spe/+1 Atk.",
		desc: "Nearly always moves first. The user is protected from most attacks made by other Pokemon during this turn. This move burns the user, raises their Speed by 2 stages, and raises their Attack by 1 stage. This move fails entirely if the user moved last this turn or if the foe switches out, and this move has an increasing chance to fail when used consectively.",
		name: "Smelt",
		gen: 9,
		pp: 10,
		priority: 4,
		flags: {},
		stallingMove: true,
		volatileStatus: 'protect',
		onPrepareHit(pokemon) {
			this.attrLastMove('[anim] Protect');
			return !!this.queue.willAct() && this.runEvent('StallMove', pokemon);
		},
		onHit(pokemon) {
			pokemon.addVolatile('stall');
			pokemon.trySetStatus('brn');
			this.add('-anim', pokemon, 'Shift Gear', pokemon);
			this.boost({spe: 2, atk: 1});
		},
		secondary: null,
		target: "self",
		type: "Steel",
	},

	// Aethernum
	iamatomic: {
		accuracy: 100,
		basePower: 140,
		category: "Special",
		shortDesc: "Lowers user's Def, Sp. Atk and Speed by 2 stages.",
		desc: "Lowers the user's Defense, Special Attack, and Speed by 2 stages.",
		name: "I. AM. ATOMIC.",
		gen: 9,
		pp: 5,
		priority: 0,
		flags: {protect: 1},
		onPrepareHit(target, source, move) {
			this.add('-anim', source, 'Trick Room', target);
			this.add('-anim', source, 'Clangerous Soul', source);
			this.add('-anim', source, 'Flash', target);
			this.add(`c:|${getName((source.illusion || source).name)}|I`);
			this.add(`c:|${getName((source.illusion || source).name)}|AM`);
			this.add(`c:|${getName((source.illusion || source).name)}|ATOMIC.`);
		},
		self: {
			boosts: {
				spe: -2,
				def: -2,
				spa: -2,
			},
		},
		secondary: null,
		target: "normal",
		type: "Ghost",
	},

	// Akir
	freeswitchbutton: {
		accuracy: true,
		basePower: 0,
		category: "Status",
		shortDesc: "Haze + Parting Shot + Replacement heals 33%.",
		desc: "Resets the stat stages of all active Pokemon to 0, then lowers the foe's Attack and Special Attack by 1 stage each while switching out. The Pokemon that switches in heals 33% of its maximum HP. This move bypasses all Protect-like effects.",
		name: "Free Switch Button",
		gen: 9,
		pp: 10,
		priority: 0,
		flags: {},
		onTryMove() {
			this.attrLastMove('[still]');
		},
		onHit(target, source, move) {
			this.add('-clearallboost');
			for (const pokemon of this.getAllActive()) {
				pokemon.clearBoosts();
			}
			const foe = source.foes()[0];
			if (!foe) return;
			const success = this.boost({atk: -1, spa: -1}, foe, source);
			if (!success && !foe.hasAbility('mirrorarmor')) {
				delete move.selfSwitch;
			}
		},
		// the foe cannot be set as the target in move properties because it breaks the 33% replacement heal
		selfSwitch: true,
		onPrepareHit(target, source) {
			this.add('-anim', source, 'Haze', source);
		},
		slotCondition: 'freeswitchbutton',
		condition: {
			onSwap(target) {
				if (!target.fainted && (target.hp < target.maxhp)) {
					target.heal(target.maxhp / 3);
					this.add('-heal', target, target.getHealth, '[from] move: Free Switch Button');
					target.side.removeSlotCondition(target, 'freeswitchbutton');
				}
			},
		},
		secondary: null,
		target: "self",
		type: "Water",
	},

	// Alex
	spicierextract: {
		accuracy: true,
		basePower: 0,
		category: "Status",
		shortDesc: "Leech Seed + Heal Block + Infestation",
		desc: "Applies the effects of Leech Seed, Heal Block, and partial trapping to the target, causing the user to steal 1/8 of the target's maximum HP at the end of each turn until the target switches out, preventing the target from using any moves, items, or Abilities that heal HP for 5 turns, and preventing the target from switching out while damaging it for an additional 1/8 of its maximum HP at the end of each turn for 4-5 turns. If the target uses Baton Pass, the effects of Leech Seed, Heal Block, and partial trapping will remain in effect for the replacement.",
		name: "Spicier Extract",
		pp: 15,
		priority: 0,
		flags: {protect: 1, reflectable: 1, mirror: 1, powder: 1},
		onTryMove() {
			this.attrLastMove('[still]');
		},
		onPrepareHit(target, source) {
			this.add('-anim', source, 'Leafage', target);
			this.add('-anim', source, 'Stun Spore', target);
		},
		onHit(target, source) {
			let success = false;
			if (target.addVolatile('partiallytrapped', source)) success = true;
			if (target.addVolatile('leechseed', source)) success = true;
			if (target.addVolatile('healblock', source)) success = true;
			return success;
		},
		secondary: null,
		target: "normal",
		type: "Grass",
	},

	// Alexander489
	scumhunt: {
		accuracy: true,
		basePower: 0,
		category: "Status",
		shortDesc: "Uses a random damaging, non-resisted move.",
		desc: "A random damaging non-resisted move is selected for use, other than moves uncallable by Metronome and moves originating from Super Staff Bros Ultimate.",
		name: "Scumhunt",
		pp: 10,
		priority: 0,
		flags: {protect: 1},
		onTryMove() {
			this.attrLastMove('[still]');
		},
		onPrepareHit(target, source, move) {
			const nresTypes = [];
			for (const i of this.dex.types.names()) {
				if (i === "Stellar") continue;
				if (target) {
					const effect = this.dex.getEffectiveness(i, target.types);
					const immune = this.dex.getImmunity(i, target.types);
					if (effect >= 0 && immune) {
						nresTypes.push(i);
					}
				}
			}
			if (!nresTypes.length) return;
			const netType = this.sample(nresTypes);
			const moves = this.dex.moves.all().filter(m => (
				(![2, 4].includes(this.gen) || !source.moves.includes(m.id)) &&
				(!m.isNonstandard || m.isNonstandard === 'Unobtainable') &&
				m.flags['metronome'] && m.type === netType && m.category !== "Status"
			));
			let randomMove = '';
			if (moves.length) {
				moves.sort((a, b) => a.num - b.num);
				randomMove = this.sample(moves).id;
			}
			if (!randomMove) return false;
			source.side.lastSelectedMove = this.toID(randomMove);
			this.add('-anim', source, 'Spite', target);
			this.add('-anim', source, 'Grudge', target);
			this.add('-anim', source, 'Metronome', source);
			this.actions.useMove(randomMove, source);
		},
		target: "normal",
		type: "???",
	},

	// Appletun a la Mode
	extracourse: {
		accuracy: true,
		basePower: 0,
		category: "Status",
		shortDesc: "Recycles berry, +1 to 2 random stats (-acc/eva).",
		desc: "The user regains the item it last used, and then boosts two random stats by 1 stage each, except Accuracy and Evasion. If the user is currently holding an item or has had their item forcibly removed, the stat boosts occur without the Recycle effect.",
		name: "Extra Course",
		gen: 9,
		pp: 5,
		priority: 0,
		onTryMove() {
			this.attrLastMove('[still]');
		},
		onPrepareHit(target, source) {
			this.add('-anim', source, 'Recycle', target);
		},
		flags: {snatch: 1},
		onHit(pokemon) {
			if (!pokemon.item && pokemon.lastItem) {
				const item = pokemon.lastItem;
				pokemon.lastItem = '';
				this.add('-item', pokemon, this.dex.items.get(item), '[from] move: Extra Course');
				pokemon.setItem(item);
			}
			let stats: BoostID[] = [];
			const boost: SparseBoostsTable = {};
			let statPlus: BoostID;
			for (statPlus in pokemon.boosts) {
				if (statPlus === 'accuracy' || statPlus === 'evasion') continue;
				if (pokemon.boosts[statPlus] < 6) {
					stats.push(statPlus);
				}
			}
			let randomStat: BoostID | undefined = stats.length ? this.sample(stats) : undefined;
			if (randomStat) boost[randomStat] = 1;
			stats = [];
			for (statPlus in pokemon.boosts) {
				if (statPlus === 'accuracy' || statPlus === 'evasion') continue;
				if (pokemon.boosts[statPlus] < 6 && statPlus !== randomStat) {
					stats.push(statPlus);
				}
			}
			randomStat = stats.length ? this.sample(stats) : undefined;
			if (randomStat) boost[randomStat] = 1;
			this.boost(boost, pokemon, pokemon);
		},
		target: "self",
		type: "Normal",
	},

	// aQrator
	torisstori: {
		accuracy: 100,
		basePower: 0,
		category: "Status",
		shortDesc: "Confuses foe & deals 1/6th max HP for 4-5 turns.",
		desc: "Causes the target to become confused. If this move is successful, the target takes damage equal to 1/6th of its maximum HP at the end of each turn for 4-5 turns.",
		name: "Tori's Stori",
		gen: 9,
		pp: 5,
		priority: 0,
		flags: {protect: 1, reflectable: 1, mirror: 1},
		onTryMove() {
			this.attrLastMove('[still]');
		},
		onPrepareHit(target, source) {
			this.add('-anim', source, 'Water Spout', target);
			this.add('-anim', source, 'Confuse Ray', target);
		},
		volatileStatus: 'torisstori',
		condition: {
			duration: 5,
			durationCallback(target, source) {
				if (source?.hasItem('gripclaw')) return 8;
				return this.random(5, 6);
			},
			onStart(target) {
				this.add('-start', target, 'Tori\'s Stori');
			},
			onResidualOrder: 6,
			onResidual(pokemon) {
				this.damage(pokemon.baseMaxhp / 6);
			},
			onEnd(target) {
				this.add('-end', target, 'Tori\'s Stori');
			},
		},
		secondary: {
			chance: 100,
			volatileStatus: 'confusion',
		},
		target: "normal",
		type: "Water",
	},

	// A Quag To The Past
	sireswitch: {
		accuracy: true,
		basePower: 0,
		category: "Status",
		shortDesc: "Quag: Protect; Clod: Recover. Switch sires.",
		desc: "Nearly always moves first. If the user is Quagsire, the user is protected from most attacks made by other Pokemon during this turn and then transforms into Clodsire. If the user is Clodsire, the user recovers 1/2 of its maximum HP and then transforms into Quagsire. This move fails if the user is neither Quagsire nor Clodsire.",
		name: "Sire Switch",
		gen: 9,
		pp: 20,
		priority: 4,
		onModifyPriority(relayVar, source, target, move) {
			if (source.species.name === 'Clodsire') {
				return -6;
			}
		},
		flags: {failcopycat: 1},
		onTryMove() {
			this.attrLastMove('[still]');
		},
		onPrepareHit(target, source) {
			this.add('-anim', source, 'Max Guard', source);
			if (source.species.name === 'Quagsire') {
				this.add('-anim', source, 'Protect', source);
				return !!this.queue.willAct() && this.runEvent('StallMove', source);
			} else {
				this.add('-anim', source, 'Recover', source);
			}
		},
		volatileStatus: 'protect',
		onModifyMove(move, pokemon) {
			if (pokemon.species.name === 'Clodsire') {
				move.flags['heal'] = 1;
				move.heal = [1, 2];
				delete move.volatileStatus;
			}
		},
		onHit(pokemon) {
			if (pokemon.species.name === 'Quagsire') {
				pokemon.addVolatile('stall');
				changeSet(this, pokemon, ssbSets['A Quag To The Past-Clodsire'], true);
			} else {
				changeSet(this, pokemon, ssbSets['A Quag To The Past'], true);
			}
		},
		secondary: null,
		target: "self",
		type: "Ground",
	},

	// Archas
	aurarain: {
		accuracy: true,
		basePower: 0,
		category: "Status",
		shortDesc: "Cures team status, all but user heal 25% max HP.",
		desc: "Z-Move that requires Lilligantium Z. Every Pokemon in the user's party is cured of its non-volatile status condition. With the exception of the user, every Pokemon in the user's party heals for 1/4 of their maximum HP. This effect cannot revive fainted Pokemon.",
		name: "Aura Rain",
		pp: 1,
		priority: 0,
		flags: {},
		onTryMove() {
			this.attrLastMove('[still]');
		},
		onPrepareHit(target, source) {
			this.add('-anim', source, 'Rain Dance', source);
			this.add('-anim', source, 'Water Sport', source);
			this.add('-anim', source, 'Aromatherapy', source);
		},
		onHit(pokemon) {
			this.add('-message', 'An alleviating aura rains down on the field!');
			let success = false;
			const allies = [...pokemon.side.pokemon, ...pokemon.side.allySide?.pokemon || []];
			for (const ally of allies) {
				if (ally === pokemon) continue;
				if (ally.heal(this.modify(ally.maxhp, 0.25))) {
					this.add('-heal', ally, ally.getHealth);
					success = true;
				}
				if (ally.cureStatus()) success = true;
			}
			return success;
		},
		isZ: "lilligantiumz",
		secondary: null,
		target: "allyTeam",
		type: "Grass",
	},

	// Arcueid
	funnyvamp: {
		accuracy: true,
		basePower: 0,
		category: "Status",
		shortDesc: "Changes user's forme, effects vary with forme.",
		desc: "If the user is Deoxys-Defense, it transforms into Deoxys-Attack and uses a random move from its moveset. If the user is Deoxys-Attack, it transforms into Deoxys-Defense and boosts two random stats by 1 stage each, except Accuracy and Evasion.",
		name: "Funny Vamp",
		gen: 9,
		pp: 10,
		priority: 0,
		flags: {protect: 1, mirror: 1, failcopycat: 1},
		onTryMove() {
			this.attrLastMove('[still]');
		},
		onPrepareHit(target, source) {
			this.add('-anim', source, 'Moonlight', target);
			this.add('-anim', source, 'Quiver Dance', target);
			this.add('-anim', source, 'Geomancy', target);
			this.add(`c:|${getName('Arcueid')}|I've got nine lives 🐈. You knew that about cats, right, 😹? That means I haven't lost until you beat me nine times 🙀!`);
		},
		onHit(target, source, move) {
			if (source.species.name === "Deoxys-Defense") {
				changeSet(this, source, ssbSets['Arcueid-Attack'], true);
				let randMove = this.random(3) - 1;
				if (randMove < 0) randMove = 0;
				this.actions.useMove(source.moveSlots[randMove].id, target);
			} else {
				changeSet(this, source, ssbSets['Arcueid'], true);
				for (let i = 0; i < 2; i++) {
					const stats: BoostID[] = [];
					const boost: SparseBoostsTable = {};
					let statPlus: BoostID;
					for (statPlus in source.boosts) {
						if (statPlus === 'accuracy' || statPlus === 'evasion') continue;
						if (source.boosts[statPlus] < 6) {
							stats.push(statPlus);
						}
					}
					const randomStat: BoostID | undefined = stats.length ? this.sample(stats) : undefined;
					if (randomStat) boost[randomStat] = 1;
					this.boost(boost, source, source);
				}
				this.heal(source.baseMaxhp / 2, source);
			}
		},
		secondary: null,
		target: "self",
		type: "Psychic",
	},

	// Arsenal
	megidolaon: {
		accuracy: 100,
		basePower: 200,
		category: "Special",
		shortDesc: "No additional effect.",
		name: "Megidolaon",
		gen: 9,
		pp: 10,
		priority: 0,
		flags: {protect: 1, mirror: 1},
		onTryMove() {
			this.attrLastMove('[still]');
		},
		onPrepareHit(target, source) {
			this.add('-anim', source, 'Hyper Beam', target);
			this.add('-anim', source, 'Earthquake', target);
		},
		secondary: null,
		target: "normal",
		type: "???",
	},

	// Artemis
	automatedresponse: {
		accuracy: 100,
		basePower: 90,
		category: "Special",
		shortDesc: "Change move/user's type to SE. 25% NVE instead.",
		desc: "Randomly changes the move's and user's type to deal super effective damage. There is a 25% chance that this move has a false positive and changes the move's and user's type to deal not very effective damage instead.",
		name: "Automated Response",
		pp: 20,
		priority: 0,
		flags: {protect: 1},
		onTryMove() {
			this.attrLastMove('[still]');
		},
		onPrepareHit(target, source, move) {
			const seTypes = [];
			const nveTypes = [];
			let netType = "";
			for (const i of this.dex.types.names()) {
				if (target) {
					const effect = this.dex.getEffectiveness(i, target.types);
					const immune = this.dex.getImmunity(i, target.types);
					if (effect > 0 && immune) {
						seTypes.push(i);
					} else if (effect < 0 && immune) {
						nveTypes.push(i);
					}
				}
			}
			let falsePositive = false;
			if (!seTypes.length) seTypes.push('Electric');
			if (!nveTypes.length) nveTypes.push('Electric');
			if (this.randomChance(75, 100)) {
				netType = this.sample(seTypes);
			} else { // false positive
				falsePositive = true;
				netType = this.sample(nveTypes);
			}
			if (falsePositive) {
				this.add('-message', `${(target.illusion || target).name} triggered a false-positive and caused ${move.name} to become not-very effective!`);
			}
			source.setType(netType);
			this.add('-start', source, 'typechange', netType);
			if (move) {
				move.type = netType;
			}
			this.add('-anim', source, 'Techno Blast', target);
		},
		target: "normal",
		type: "Electric",
	},

	// Arya
	anyonecanbekilled: {
		accuracy: 95,
		basePower: 80,
		category: "Special",
		shortDesc: "+2 SpA for 2 turns.",
		desc: "The user's Special Attack is boosted by 2 stages for 2 turns and is restored to its original value at the end. Does not stack with itself.",
		name: "Anyone can be killed",
		pp: 10,
		priority: 0,
		flags: {protect: 1, sound: 1, bypasssub: 1, mirror: 1},
		onTryMove() {
			this.attrLastMove('[still]');
		},
		self: {
			volatileStatus: 'anyonecanbekilled',
		},
		condition: {
			duration: 3,
			onResidualOrder: 3,
			onStart(target, source, sourceEffect) {
				this.boost({spa: 2}, source);
			},
			onEnd(target) {
				this.boost({spa: -2}, target);
			},
		},
		onPrepareHit(target, source) {
			this.add('-anim', source, 'Dragon Dance', target);
			this.add('-anim', source, 'Earth Power', target);
		},
		target: "normal",
		type: "Ground",
	},

	// autumn
	seasonssmite: {
		accuracy: 100,
		basePower: 90,
		category: "Special",
		shortDesc: "+1 Defense if Protosynthesis is active.",
		desc: "Raises the user's Defense by 1 stage if the user is under the effect of the Protosynthesis Ability.",
		name: "Season's Smite",
		gen: 9,
		pp: 10,
		priority: 0,
		flags: {protect: 1, mirror: 1},
		onTryMove() {
			this.attrLastMove('[still]');
		},
		onPrepareHit(target, source) {
			this.add('-anim', target, 'Morning Sun', target);
		},
		secondary: {
			chance: 100,
			onHit(target, source, move) {
				if (source.volatiles['protosynthesis']) {
					this.boost({def: 1}, source, source, move);
				}
			},
		},
		target: "normal",
		type: "Ghost",
	},

	// ausma
	sigilsstorm: {
		accuracy: 100,
		basePower: 123,
		category: "Special",
		shortDesc: "If hit, Trick Room. Else, attack+random effect.",
		desc: "Begins to charge an attack at the start of the turn. Nearly always moves last. If the user is directly damaged while charging, Trick Room is set instead, making the slower Pokemon move first for 5 turns. The Trick Room effect occurs before Cascade if both would activate on the same turn. If the user was not directly damaged while charging, the attack executes and one random effect will occur from the following: poison; burn; paralysis; confusion; the user recovers HP equal to 75% of damage dealt; all entry hazards are removed from the field; a random entry hazard is set, except G-Max Steelsurge; two random stats of the user are raised by 1 stage each, except Accuracy and Evasion; two random stats of the target are lowered by 1 stage each, except Accuracy and Evasion; or the target transforms into a Fennekin with Ember, Scratch, and Growl until they switch out.",
		name: "Sigil's Storm",
		pp: 5,
		priority: -6,
		flags: {snatch: 1, metronome: 1, protect: 1, failcopycat: 1},
		priorityChargeCallback(pokemon) {
			pokemon.addVolatile('sigilsstorm');
			this.add('-anim', pokemon, 'Calm Mind', pokemon);
		},
		beforeMoveCallback(pokemon) {
			if (pokemon.volatiles['sigilsstorm']?.lostFocus) {
				this.add('cant', pokemon, 'sigilsstorm', 'sigilsstorm');
				this.actions.useMove('trickroom', pokemon);
				this.add(`c:|${getName('ausma')}|dog can you not`);
				return true;
			}
		},
		condition: {
			duration: 1,
			onStart(pokemon) {
				this.add('-singleturn', pokemon, 'move: Sigil\'s Storm');
			},
			onHit(pokemon, source, move) {
				if (move.category !== 'Status') {
					this.effectState.lostFocus = true;
				}
			},
			onTryAddVolatile(status, pokemon) {
				if (status.id === 'flinch') return null;
			},
		},

		onTry(source) {
			if (source.illusion || source.name === 'ausma') {
				return;
			}
			this.attrLastMove('[still]');
			this.add('-fail', source, 'move: Sigil\'s Storm');
			this.hint("Only a Pokemon whose nickname is \"ausma\" can use this move.");
			return null;
		},
		onTryMove() {
			this.attrLastMove('[still]');
		},
		onPrepareHit(target, source) {
			this.add('-anim', source, 'Geomancy', source);
			this.add('-anim', source, 'Blood Moon', target);
		},
		secondary: {
			chance: 100,
			onHit(target, source, move) {
				const sideConditions = ['spikes', 'toxicspikes', 'stealthrock', 'stickyweb', 'gmaxsteelsurge'];
				const chance = this.random(100);
				if (chance <= 10) {
					target.trySetStatus('psn', target);
				} else if (chance <= 20) {
					target.trySetStatus('par', target);
				} else if (chance <= 30) {
					target.trySetStatus('brn', target);
				} else if (chance <= 50) {
					const stats: BoostID[] = [];
					const boost: SparseBoostsTable = {};
					let statPlus: BoostID;
					const statTarget = chance <= 40 ? target : source;
					for (statPlus in statTarget.boosts) {
						if (statPlus === 'accuracy' || statPlus === 'evasion') continue;
						if (chance <= 40 && statTarget.boosts[statPlus] > -6) {
							stats.push(statPlus);
						} else if (chance <= 50 && statTarget.boosts[statPlus] < 6) {
							stats.push(statPlus);
						}
					}
					const randomStat: BoostID | undefined = stats.length ? this.sample(stats) : undefined;
					const randomStat2: BoostID | undefined = stats.length ? this.sample(stats.filter(s => s !== randomStat)) : undefined;
					if (randomStat && randomStat2) {
						if (chance <= 40) {
							boost[randomStat] = -1;
							boost[randomStat2] = -1;
						} else {
							boost[randomStat] = 1;
							boost[randomStat2] = 1;
						}
						this.boost(boost, statTarget, statTarget);
					}
				} else if (chance <= 60) {
					target.addVolatile('confusion', source);
				} else if (chance <= 70) {
					for (const condition of sideConditions) {
						if (source.side.removeSideCondition(condition)) {
							this.add('-sideend', source.side, this.dex.conditions.get(condition).name, '[from] move: Sigil\'s Storm', '[of] ' + source);
						}
					}
				} else if (chance <= 80) {
					target.side.addSideCondition(this.sample(sideConditions.filter(hazard => !target.side.getSideCondition(hazard))));
				} else if (chance <= 90) {
					move.drain = [3, 4];
				} else {
					changeSet(this, target, ssbSets["ausma-Fennekin"], true);
					this.add(`c:|${getName('ausma')}|oh shit i posted to the wrong account`);
				}
			},
		},
		target: "normal",
		type: "Psychic",
	},

	// AuzBat
	preptime: {
		accuracy: true,
		basePower: 0,
		category: "Status",
		shortDesc: "Raises the user's Sp. Atk by 2 and Speed by 1.",
		desc: "The user's Special Attack is boosted by 2 stages and its Speed is boosted by 1 stage.",
		name: "Prep Time",
		pp: 5,
		priority: 0,
		flags: {snatch: 1, metronome: 1},
		boosts: {
			spa: 2,
			spe: 1,
		},
		onTryMove() {
			this.attrLastMove('[still]');
		},
		onPrepareHit(target, source) {
			this.add('-anim', source, 'Tidy Up', source);
		},
		target: "self",
		type: "Psychic",
	},

	// avarice
	yugiohreference: {
		accuracy: 90,
		basePower: 105,
		category: "Special",
		shortDesc: "40% chance to force the foe out.",
		desc: "Nearly always moves last. If this attack is successful, there is a 40% chance that the target is forced to switch out and be replaced with a random unfainted ally.",
		name: "yu-gi-oh reference",
		pp: 5,
		priority: -6,
		flags: {protect: 1, bullet: 1},
		onTryMove() {
			this.attrLastMove('[still]');
		},
		onPrepareHit(target, source) {
			this.add('-anim', source, 'Never-Ending Nightmare', target);
		},
		secondary: {
			chance: 40,
			onHit(target, source, move) {
				move.forceSwitch = true;
			},
		},
		target: "normal",
		type: "Ghost",
	},

	// Beowulf
	buzzerstingercounter: {
		accuracy: 100,
		basePower: 50,
		category: "Physical",
		shortDesc: "+3 prio if foe uses custom move. +3 Atk on KO.",
		desc: "This move will nearly always move first (+3 priority) if the target would use a custom move from Super Staff Bros Ultimate this turn. Raises the user's Attack by 3 stages if this move knocks out the target.",
		name: "Buzzer Stinger Counter",
		gen: 9,
		pp: 10,
		priority: 1,
		flags: {contact: 1, protect: 1, mirror: 1},
		onModifyPriority(priority, pokemon) {
			const move = this.queue.willMove(pokemon.foes()[0])?.moveid;
			if (move && pokemon.foes()[0].moves.indexOf(move) === pokemon.foes()[0].moves.length - 1) {
				this.debug('BSC priority boost');
				return priority + 2;
			}
		},
		onAfterMoveSecondarySelf(pokemon, target, move) {
			if (!target || target.fainted || target.hp <= 0) this.boost({atk: 3}, pokemon, pokemon, move);
		},
		secondary: null,
		target: "normal",
		type: "Bug",
	},

	// berry
	whatkind: {
		accuracy: true,
		basePower: 0,
		category: "Status",
		shortDesc: "Eats berry, gives random new berry, heals 25%.",
		desc: "The user consumes its held berry if it is holding one, heals 25% of its maximum HP, and then gains a random item from the following: Iapapa Berry, Leppa Berry, Lum Berry, Maranga Berry, Ganlon Berry, Starf Berry, Liechi Berry, or Enigma Berry.",
		name: "what kind",
		gen: 9,
		pp: 10,
		priority: 0,
		flags: {},
		onPrepareHit() {
			this.attrLastMove('[anim] Nasty Plot');
		},
		onHit(pokemon, qwerty, move) {
			if (pokemon.item && pokemon.getItem().isBerry) {
				pokemon.eatItem(true);
			}
			pokemon.lastItem = '';
			const berries = ['iapapa', 'leppa', 'lum', 'maranga', 'ganlon', 'starf', 'liechi', 'enigma'];
			const item = this.dex.items.get(this.sample(berries) + 'berry');
			pokemon.setItem(item, pokemon, move);
			this.add('-item', pokemon, item, '[from] move: what kind');
			this.heal(pokemon.baseMaxhp / 4, pokemon);
		},
		secondary: null,
		target: "self",
		type: "Water",
	},

	// Billo
	hackcheck: {
		accuracy: true,
		basePower: 0,
		category: "Status",
		shortDesc: "80%: Change into Lunala, else Solgaleo.",
		desc: "This move has an 80% chance of transforming the user into Lunala, gaining the effect of Focus Energy. It has a 20% chance of instead transforming the user into Solgaleo, boosting its Attack by 1 stage, preventing it from switching out,  and causing it to faint after three turns, akin to Perish Song.",
		name: "Hack Check",
		gen: 9,
		pp: 5,
		priority: 0,
		flags: {protect: 1, mirror: 1, bypasssub: 1, failcopycat: 1},
		onTryMove() {
			this.attrLastMove('[still]');
		},
		onHit(target, source, move) {
			if (this.randomChance(1, 5)) {
				changeSet(this, source, ssbSets['Billo-Solgaleo'], true);
				source.addVolatile('trapped', source, move, 'trapper');
				source.addVolatile('perishsong');
				this.add('-start', source, 'perish3', '[silent]');
				this.boost({atk: 1}, source, source, move);
				this.add(`c:|${getName('Billo')}|This is a streamer mon, you're banned from the room.`);
			} else {
				changeSet(this, source, ssbSets['Billo-Lunala'], true);
				source.addVolatile('focusenergy');
				this.add(`c:|${getName('Billo')}|Everything checks out, remember to report any suspicious mons to staff!`);
			}
		},
		target: "self",
		type: "Normal",
	},

	// blazeofvictory
	veto: {
		accuracy: true,
		basePower: 0,
		category: "Status",
		shortDesc: "Protects user, Disables attackers.",
		desc: "Nearly always moves first. The user is protected from most attacks made by other Pokemon during this turn. If a targeted move is blocked during this effect, the move used by the target is disabled and cannot be selected for 4 turns. This move cannot disable more than one move at a time. This move fails if the user moves last, and has an increasing chance to fail when used consecutively.",
		name: "Veto",
		gen: 9,
		pp: 10,
		priority: 3,
		flags: {noassist: 1, failcopycat: 1},
		stallingMove: true,
		volatileStatus: 'veto',
		onPrepareHit(pokemon) {
			return !!this.queue.willAct() && this.runEvent('StallMove', pokemon);
		},
		onHit(pokemon) {
			pokemon.addVolatile('stall');
		},
		condition: {
			duration: 1,
			onStart(target) {
				this.add('-singleturn', target, 'move: Protect');
			},
			onTryHitPriority: 3,
			onTryHit(target, source, move) {
				if (!move.flags['protect']) {
					if (['gmaxoneblow', 'gmaxrapidflow'].includes(move.id)) return;
					if (move.isZ || move.isMax) target.getMoveHitData(move).zBrokeProtect = true;
					return;
				}
				if (move.smartTarget) {
					move.smartTarget = false;
				} else {
					this.add('-activate', target, 'move: Protect');
				}
				const lockedmove = source.getVolatile('lockedmove');
				if (lockedmove) {
					// Outrage counter is reset
					if (source.volatiles['lockedmove'].duration === 2) {
						delete source.volatiles['lockedmove'];
					}
				}
				if (!source.volatiles['disable']) {
					source.addVolatile('disable', this.effectState.target);
				}
				return this.NOT_FAIL;
			},
			onHit(target, source, move) {
				if (move.isZOrMaxPowered && !source.volatiles['disable']) {
					source.addVolatile('disable', this.effectState.target);
				}
			},
		},
		secondary: null,
		target: "self",
		type: "Normal",
	},

	// Blitz
	geyserblast: {
		accuracy: 95,
		basePower: 100,
		category: "Special",
		shortDesc: "Fire + Water-type attack. Ignores weather.",
		desc: "This move combines Fire in its type effectiveness against the target and does not increase or decrease damage dealt based on the current weather condition.",
		name: "Geyser Blast",
		gen: 9,
		pp: 10,
		priority: 0,
		flags: {protect: 1, mirror: 1},
		onPrepareHit() {
			this.attrLastMove('[anim] Steam Eruption');
		},
		onEffectiveness(typeMod, target, type, move) {
			return typeMod + this.dex.getEffectiveness('Fire', type);
		},
		secondary: null,
		target: "normal",
		type: "Water",
	},

	// Breadstycks
	bakersdouzeoff: {
		accuracy: true,
		basePower: 0,
		category: "Status",
		shortDesc: "Wake up -> Wish + Substitute -> Baton Pass.",
		desc: "The user wakes up if it is asleep. Then, the user uses the moves Wish, Substitute, and Baton Pass in that order. If the user does not have enough HP to set a Substitute, the rest of the effects of the move will still occur.",
		name: "Baker's Douze Off",
		gen: 9,
		pp: 15,
		priority: 1,
		flags: {},
		sleepUsable: true,
		slotCondition: 'Wish',
		volatileStatus: 'substitute',
		onPrepareHit(pokemon) {
			this.attrLastMove('[anim] Teleport');
			if (pokemon.status === 'slp') pokemon.cureStatus();
		},
		onTryHit(source, target, move) {
			if (source.volatiles['substitute'] ||
				source.hp <= source.maxhp / 4 || source.maxhp === 1) {
				delete move.volatileStatus;
			}
		},
		onHit(target, source, move) {
			if (move.volatileStatus) this.directDamage(target.maxhp / 4);
		},
		onAfterHit(target, source, move) {
			if (this.canSwitch(source.side)) {
				this.actions.useMove('batonpass', source);
			}
		},
		secondary: null,
		target: "self",
		type: "Normal",
	},

	// Cake
	rolesystem: {
		accuracy: true,
		basePower: 0,
		category: "Status",
		shortDesc: "Protects, changes set. Can't use twice in a row.",
		// it was easier to do it this way rather than implement failing on consecutive uses
		desc: "Nearly always moves first. This move cannot be selected if it was the last move used by this Pokemon. The user is protected from most attacks made by other Pokemon during this turn, and all of the user's stat changes are set to 0. Then, the user gains varying stat boosts and changes its moveset based on the role it picks. Fast Attacker: +2 Attack, +4 Speed with Hyper Drill, Combat Torque, and Extreme Speed. Bulky Setup: +1 Attack, +1 Defense, +2 Special Defense with Coil, Body Slam, and Heal Order. Bulky Support: +2 Defense, +2 Special Defense with Heal Order and any two of Ceaseless Edge, Stone Axe, Mortal Spin, and G-Max Steelsurge. Wallbreaker: +6 Special Attack with Blood Moon.",
		name: "Role System",
		gen: 9,
		pp: 40,
		priority: 6,
		flags: {protect: 1, mirror: 1, cantusetwice: 1, failcopycat: 1},
		onTry(source) {
			if (source.species.baseSpecies === 'Dunsparce') {
				return;
			}
			this.attrLastMove('[still]');
			this.add('-fail', source, 'move: Role System');
			this.hint("Only a Pokemon whose form is Dunsparce can use this move.");
			return null;
		},
		onTryMove() {
			this.attrLastMove('[still]');
		},
		onPrepareHit(target, source) {
			this.add('-anim', source, 'Haze', target);
		},
		onHit(target, source, move) {
			if (this.randomChance(1, 256)) {
				this.add('-activate', target, 'move: Celebrate');
			} else {
				target.clearBoosts();
				this.add('-clearboost', target);
				target.addVolatile('protect');
				const set = Math.floor(Math.random() * 4);
				const newMoves = [];
				let role = '';
				switch (set) {
				case 0:
					newMoves.push('hyperdrill', 'combattorque', 'extremespeed');
					role = 'Fast Attacker';
					this.boost({atk: 2, spe: 4});
					break;
				case 1:
					newMoves.push('coil', 'bodyslam', 'healorder');
					role = 'Bulky Setup';
					this.boost({atk: 1, def: 1, spd: 2});
					break;
				case 2:
					const varMoves = ['Ceaseless Edge', 'Stone Axe', 'Mortal Spin', 'G-Max Steelsurge'];
					const move1 = this.sample(varMoves);
					const move2 = this.sample(varMoves.filter(i => i !== move1));
					newMoves.push('healorder', move1, move2);
					role = 'Bulky Support';
					this.boost({def: 2, spd: 2});
					break;
				case 3:
					newMoves.push('bloodmoon', 'bloodmoon', 'bloodmoon');
					role = 'Wallbreaker';
					this.boost({spa: 6});
					break;
					// removing moveslots becomes very messy so this was the next best thing
				}
				this.add('-message', `Cake takes up the role of ${role}!`);
				for (let i = 0; i < 3; i++) {
					const replacement = this.dex.moves.get(newMoves[i]);
					const replacementMove = {
						move: replacement.name,
						id: replacement.id,
						pp: replacement.pp,
						maxpp: replacement.pp,
						target: replacement.target,
						disabled: false,
						used: false,
					};
					source.moveSlots[i] = replacementMove;
					source.baseMoveSlots[i] = replacementMove;
				}
			}
		},
		secondary: null,
		target: "self",
		type: "Normal",
		// bird type crashes during testing (runStatusImmunity for Bird at sim\pokemon.ts:2101:10). no-go.
	},

	// chaos
	outage: {
		accuracy: 95,
		basePower: 110,
		category: "Special",
		shortDesc: "Clear Smog + Taunt + Embargo.",
		desc: "If this move is successful, the target has all stat stages reset to 0, cannot use status moves for the next 3 turns, and cannot gain any effect from held items for 5 turns. Z-Crystals and forme-changing items are unaffected.",
		name: "Outage",
		gen: 9,
		pp: 5,
		priority: 0,
		flags: {contact: 1, protect: 1},
		onTryMove() {
			this.attrLastMove('[still]');
		},
		onPrepareHit(target, source) {
			this.add('-anim', source, 'Dark Pulse', target);
		},
		secondaries: [
			{
				chance: 100,
				volatileStatus: 'taunt',
			}, {
				chance: 100,
				volatileStatus: 'embargo',
			},
			{
				chance: 100,
				onHit(target) {
					target.clearBoosts();
					this.add('-clearboost', target);
				},
			},
		],
		target: "normal",
		type: "Dark",
	},

	// Chloe
	detodaslasflores: {
		accuracy: 90,
		basePower: 90,
		category: "Physical",
		shortDesc: "Sets Grassy Terrain before. -50% HP on miss.",
		desc: "Before attacking, this move will set Grassy Terrain for 5 turns. If the attack is not successful, the user loses half of its maximum HP, rounded down, as crash damage.",
		name: "De Todas las Flores",
		gen: 9,
		pp: 15,
		priority: 0,
		flags: {contact: 1, protect: 1, mirror: 1, gravity: 1},
		hasCrashDamage: true,
		onTryMove() {
			this.attrLastMove('[still]');
		},
		onPrepareHit(target, source) {
			this.field.setTerrain('grassyterrain');
			this.add('-anim', source, 'High Jump Kick', target);
		},
		onMoveFail(target, source, move) {
			this.damage(source.baseMaxhp / 2, source, source, this.dex.conditions.get('High Jump Kick'));
		},
		secondary: null,
		target: "normal",
		type: "Grass",
	},

	// ciran
	summonmonsterviiifiendishmonstrouspiplupedecolossal: {
		accuracy: 90,
		basePower: 60,
		basePowerCallback(pokemon, target, move) {
			if (move.hit === 1) return 60;
			if (move.hit === 2) return 0;
			return 20;
		},
		category: "Physical",
		shortDesc: "60 BP Bite->Toxic->2-5 multihit w/ 20 BP each.",
		desc: "The user calls the following effects in order: a 100% accurate 60 Base Power Poison-type attack with a 20% chance to cause the target to flinch; 100% accurate Toxic; and 2-5 90% accurate 20 Base Power Poison-type attacks.",
		name: "Summon Monster VIII: Fiendish monstrous Piplupede, Colossal",
		gen: 9,
		pp: 15,
		priority: 0,
		flags: {protect: 1, contact: 1, mirror: 1},
		multihit: [3, 7],
		self: {
			volatileStatus: 'summonmonsterviiifiendishmonstrouspiplupedecolossal',
		},
		onTryMove() {
			this.attrLastMove('[still]');
		},
		onPrepareHit(target, source) {
			this.add('-anim', source, 'Crunch', target);
			this.add('-anim', source, 'Fury Swipes', target);
		},
		condition: {
			duration: 1,
			noCopy: true,
			onAccuracy(accuracy, target, source, move) {
				if (move.hit <= 2) return 100;
				return 90;
			},
		},
		secondaries: [
			{
				chance: 20,
				onHit(target, source, move) {
					if (move.hit !== 1) return;
					target.addVolatile('flinch', source, move);
				},
			},
			{
				chance: 100,
				onHit(target, source, move) {
					if (move.hit !== 2) return;
					target.trySetStatus('tox', source, move);
				},
			},
		],
		onAfterMove(source, target, move) {
			this.add(`c:|${getName((source.illusion || source).name)}|There's no way this'll faint in one punch!`);
		},
		target: "allAdjacentFoes",
		type: "Poison",
	},

	// Clefable
	giveaway: {
		accuracy: true,
		basePower: 0,
		category: "Status",
		shortDesc: "User switches, passing stat changes and more.",
		desc: "The user is replaced with another Pokemon in its party. The selected Pokemon has the user's stat stage changes, confusion, and certain move effects transferred to it.",
		name: "Giveaway!",
		gen: 9,
		pp: 10,
		priority: 0,
		flags: {metronome: 1},
		onTryMove() {
			this.attrLastMove('[still]');
		},
		onPrepareHit(target, source) {
			this.add('-anim', source, 'Teleport', target);
			this.add('-anim', source, 'Baton Pass', target);
		},
		// Baton Pass clones are stupid client side so we're doing this
		onHit(target) {
			this.actions.useMove('batonpass', target);
		},
		secondary: null,
		target: "self",
		type: "Normal",
	},

	// Clementine
	o: {
		accuracy: 100,
		basePower: 100,
		category: "Special",
		shortDesc: "Phys if Atk > SpA. Flips user.",
		desc: "This move becomes a physical attack if the user's Attack is greater than its Special Attack, including stat stage changes. If this move is successful and the user is an Avalugg, it either gains or loses the Flipped condition, changing its moveset and base stats. When under the Flipped condition, Avalugg's Base Stats are 95/46/44/184/116/95 and its moveset changes to Earth Power, Volt Switch, and Heal Pulse. This move is super effective against Kennedy.",
		name: "(╯°o°）╯︵ ┻━┻",
		pp: 10,
		priority: 0,
		flags: {protect: 1, failcopycat: 1},
		noSketch: true,
		onTryMove() {
			this.attrLastMove('[still]');
		},
		onPrepareHit(target, source) {
			this.add('-anim', source, 'Malicious Moonsault', target);
			this.add('-anim', source, 'Blizzard', target);
		},
		onModifyMove(move, pokemon) {
			if (pokemon.getStat('atk', false, true) > pokemon.getStat('spa', false, true)) move.category = 'Physical';
		},
		onModifyType(move, pokemon) {
			let type = pokemon.getTypes()[0];
			if (type === "Bird") type = "???";
			if (type === "Stellar") type = pokemon.getTypes(false, true)[0];
			move.type = type;
		},
		onEffectiveness(typeMod, target, type) {
			if (target?.name === 'Kennedy') return 1;
		},
		onHit(target, source, move) {
			if (source.illusion || source.baseSpecies.baseSpecies !== 'Avalugg') return;
			if (source.volatiles['flipped']) {
				source.removeVolatile('flipped');
				changeSet(this, source, ssbSets['Clementine']);
			} else {
				source.addVolatile('flipped', source, move);
				changeSet(this, source, ssbSets['Clementine-Flipped']);
			}
		},
		target: "normal",
		type: "Normal",
	},

	// clerica
	stockholmsyndrome: {
		accuracy: true,
		basePower: 0,
		category: "Status",
		shortDesc: "Curses and traps foe. User loses 1/2 HP.",
		desc: "The user loses 1/2 of its maximum HP, rounded down and even if it would cause fainting, in exchange for the target losing 1/4 of its maximum HP, rounded down, at the end of each turn while it is active and becoming unable to switch out.",
		name: "Stockholm Syndrome",
		pp: 5,
		priority: 0,
		flags: {bypasssub: 1},
		onTryMove() {
			this.attrLastMove('[still]');
		},
		onPrepareHit(target, source) {
			this.add('-anim', source, 'Curse', target);
			this.add('-anim', source, 'Block', target);
		},
		onHit(target, source, move) {
			let success = false;
			if (!target.volatiles['curse']) {
				this.directDamage(source.maxhp / 2, source, source);
				target.addVolatile('curse');
				success = true;
			}
			return target.addVolatile('trapped', source, move, 'trapper') || success;
		},
		zMove: {effect: 'heal'},
		secondary: null,
		target: "normal",
		type: "Ghost",
	},

	// Clouds
	windsofchange: {
		accuracy: 100,
		basePower: 70,
		category: "Physical",
		shortDesc: "User sets Tailwind and switches out.",
		desc: "If this attack is successful and the user has not fainted, the user switches out even if it is trapped and is replaced immediately by a selected party member, and its party members have their Speed doubled for 4 turns.",
		name: "Winds of Change",
		pp: 15,
		priority: 0,
		flags: {protect: 1},
		self: {
			sideCondition: 'tailwind',
		},
		onTryMove() {
			this.attrLastMove('[still]');
		},
		onPrepareHit(target, source) {
			this.add('-anim', source, 'Tailwind', target);
			this.add('-anim', source, 'U-turn', target);
		},
		selfSwitch: true,
		secondary: null,
		target: "normal",
		type: "Flying",
	},

	// Coolcodename
	haxerswill: {
		accuracy: 100,
		basePower: 0,
		category: "Status",
		shortDesc: "70% +1 SpA/Spe & Focus Energy, else lose boosts.",
		desc: "This move has a 70% chance to boost the user's Special Attack and Speed by 1 stage and grant the user an increased chance of dealing critical hits. If it does not do this, the user's positive stat stage changes will instead be removed.",
		name: "Haxer's Will",
		gen: 9,
		pp: 15,
		priority: 0,
		flags: {},
		onTryMove() {
			this.attrLastMove('[still]');
		},
		onPrepareHit(target, source) {
			this.add('-anim', source, 'Clangorous Soul', source);
			this.add('-anim', source, 'Focus Energy', source);
		},
		onHit(pokemon) {
			if (this.randomChance(7, 10)) {
				this.boost({spa: 1, spe: 1});
				pokemon.addVolatile('focusenergy');
			} else {
				pokemon.clearBoosts();
				this.add('-clearboost', pokemon);
			}
		},
		target: "self",
		type: "Normal",
	},

	// Corthius
	monkeybeatup: {
		accuracy: 100,
		basePower: 20,
		category: "Physical",
		shortDesc: "Hits 4-5 times. +1 priority under Grassy Terrain.",
		desc: "Usually moves first when Grassy Terrain is in effect. This move has a 50% chance to hit 4 times and a 50% chance to hit 5 times.",
		name: "Monkey Beat Up",
		gen: 9,
		pp: 10,
		priority: 0,
		multihit: [4, 5],
		flags: {protect: 1, contact: 1},
		onTryMove() {
			this.attrLastMove('[still]');
		},
		onPrepareHit(target, source) {
			this.add('-anim', source, 'Beat Up', target);
			this.add('-anim', source, 'Wood Hammer', target);
		},
		onModifyPriority(priority, source, target, move) {
			if (this.field.isTerrain('grassyterrain') && source.isGrounded()) {
				return priority + 1;
			}
		},
		target: "normal",
		type: "Grass",
	},

	// Dawn of Artemis
	magicalfocus: {
		accuracy: 100,
		basePower: 80,
		category: "Special",
		name: "Magical Focus",
		shortDesc: "Move type cycles. Sets Reflect. Fail if Ultra.",
		desc: "This move's type cycles between Fire, Electric, and Ice depending on the current turn number, starting at Fire on turn 1, Electric on turn 2, Ice on turn 3, and repeating this pattern on future turns. For 5 turns, all Pokemon on the user's side of the field take 0.5x damage from physical attacks. This move fails if the user is Necrozma-Ultra.",
		pp: 10,
		priority: 0,
		flags: {protect: 1, mirror: 1},
		onTryMove(target, source, move) {
			switch (move.type) {
			case 'Fire':
				this.attrLastMove('[anim] Flamethrower');
				break;
			case 'Electric':
				this.attrLastMove('[anim] Thunderbolt');
				break;
			case 'Ice':
				this.attrLastMove('[anim] Ice Beam');
				break;
			default:
				this.attrLastMove('[anim] Hyper Beam');
				break;
			}
		},
		onModifyType(move) {
			if (this.turn % 3 === 1) {
				move.type = 'Fire';
			} else if (this.turn % 3 === 2) {
				move.type = 'Electric';
			} else {
				move.type = 'Ice';
			}
		},
		onDisableMove(pokemon) {
			if (pokemon.species.id === 'necrozmaultra') pokemon.disableMove('magicalfocus');
		},
		self: {
			sideCondition: 'reflect',
		},
		target: "normal",
		type: "Normal",
	},

	// DaWoblefet
	superegoinflation: {
		accuracy: true,
		basePower: 0,
		category: "Status",
		shortDesc: "User heals 25% HP; Target: +2 Atk/SpA + Taunt.",
		desc: "The user heals 1/4 of its maximum HP. The target's Attack and Special Attack are raised by 2 stages each, and the target cannot use status moves for 3 turns.",
		name: "Super Ego Inflation",
		gen: 9,
		pp: 5,
		priority: -7,
		flags: {protect: 1, mirror: 1, bypasssub: 1},
		onTryMove() {
			this.attrLastMove('[still]');
		},
		onPrepareHit(target, source) {
			this.add('-anim', source, 'Follow Me', source);
			this.add('-anim', target, 'Swords Dance', target);
			this.add('-anim', target, 'Nasty Plot', target);
		},
		onHit(target, source) {
			this.heal(source.maxhp / 4, source);
			this.boost({atk: 2, spa: 2});
			target.addVolatile('taunt');
		},
		target: "normal",
		type: "Normal",
	},

	// deftinwolf
	trivialpursuit: {
		accuracy: 100,
		basePower: 70,
		basePowerCallback(pokemon, target, move) {
			// You can't get here unless the pursuit succeeds
			if (target.beingCalledBack || target.switchFlag) {
				this.debug('Trivial Pursuit damage boost');
				return move.basePower * 2;
			}
			return move.basePower;
		},
		category: "Physical",
		shortDesc: "If foe is switching out, 2x power. Doesn't KO.",
		desc: "If an opposing Pokemon switches out this turn, this move hits that Pokemon before it leaves the field, even if it was not the original target. If the user moves after an opponent using Flip Turn, Parting Shot, Teleport, U-turn, or Volt Switch, but not Baton Pass, it will hit that opponent before it leaves the field. Power doubles and no accuracy check is done if the user hits an opponent switching out, and the user's turn is over. Leaves the target with at least 1 HP.",
		name: "Trivial Pursuit",
		pp: 5,
		priority: 0,
		flags: {contact: 1, protect: 1, mirror: 1},
		onPrepareHit() {
			this.attrLastMove('[anim] Pursuit');
		},
		beforeTurnCallback(pokemon) {
			for (const side of this.sides) {
				if (side.hasAlly(pokemon)) continue;
				side.addSideCondition('trivialpursuit', pokemon);
				const data = side.getSideConditionData('trivialpursuit');
				if (!data.sources) {
					data.sources = [];
				}
				data.sources.push(pokemon);
			}
		},
		onModifyMove(move, source, target) {
			if (target?.beingCalledBack || target?.switchFlag) move.accuracy = true;
		},
		onTryHit(target, pokemon) {
			target.side.removeSideCondition('trivialpursuit');
		},
		condition: {
			duration: 1,
			onBeforeSwitchOut(pokemon) {
				this.debug('Trivial Pursuit start');
				let alreadyAdded = false;
				pokemon.removeVolatile('destinybond');
				for (const source of this.effectState.sources) {
					if (!source.isAdjacent(pokemon) || !this.queue.cancelMove(source) || !source.hp) continue;
					if (!alreadyAdded) {
						this.add('-activate', pokemon, 'move: Pursuit');
						alreadyAdded = true;
					}
					// Run through each action in queue to check if the Pursuit user is supposed to Mega Evolve this turn.
					// If it is, then Mega Evolve before moving.
					if (source.canMegaEvo || source.canUltraBurst) {
						for (const [actionIndex, action] of this.queue.entries()) {
							if (action.pokemon === source && action.choice === 'megaEvo') {
								this.actions.runMegaEvo(source);
								this.queue.list.splice(actionIndex, 1);
								break;
							}
						}
					}
					this.actions.runMove('trivialpursuit', source, source.getLocOf(pokemon));
				}
			},
		},
		onDamagePriority: -20,
		onDamage(damage, target, source, effect) {
			if (damage >= target.hp) return target.hp - 1;
		},
		secondary: null,
		target: "normal",
		type: "Dark",
	},

	// dhelmise
	bioticorb: {
		accuracy: true,
		basePower: 0,
		category: "Status",
		shortDesc: ">50% HP:Set orb that damages foes.<50% heals you.",
		desc: "If the user's HP is at or above 50% of its maximum HP, a damaging orb is set on the opponent's side of the field, dealing 50 points of damage at the end of each turn for 4 turns. If the user's HP is below 50% of its maximum HP, a healing orb is set on the user's side of the field, healing the active Pokemon for 65 HP at the end of each turn until it has healed a total of 300 HP. If the appropriate side already has its orb, this move will try to place the other orb down. This move fails if an orb is already in place on the side an orb would be set.",
		name: "Biotic Orb",
		gen: 9,
		pp: 10,
		priority: 0,
		flags: {reflectable: 1, mustpressure: 1},
		onTryMove() {
			this.attrLastMove('[still]');
		},
		onPrepareHit(target, source) {
			if (source.hp < source.maxhp / 2) {
				this.add('-anim', source, 'Wish', source);
			} else {
				this.add('-anim', source, 'Shadow Ball', target);
			}
		},
		// Volatiles implemented in conditions.ts
		onHit(target, source, move) {
			if (source.hp < source.maxhp / 2) {
				if (!source.side.addSideCondition('bioticorbself', source, move)) {
					if (!source.side.foe.addSideCondition('bioticorbfoe', source, move)) return null;
				}
			} else {
				if (!source.side.foe.addSideCondition('bioticorbfoe', source, move)) {
					if (!source.side.addSideCondition('bioticorbself', source, move)) return null;
				}
			}
		},
		secondary: null,
		target: "normal",
		type: "Poison",
	},

	// DianaNicole
	breathoftiamat: {
		accuracy: 95,
		basePower: 20,
		category: "Special",
		shortDesc: "5 hits: Fire, Ice, Poison, Elec, Poison. Is STAB.",
		desc: "This move hits 5 times. The first hit is Fire-type, the second is Ice-type, the third is Poison-type, the fourth is Electric-type, and the fifth is Poison-type. Each move checks accuracy individually, and if one hit misses, the attack stops. If the target is immune to one or more of the hits, the rest will still execute as normal. This move will always have Same-Type Attack Bonus.",
		name: "Breath of Tiamat",
		pp: 20,
		priority: 0,
		flags: {protect: 1},
		onTryMove() {
			this.attrLastMove('[still]');
		},
		onPrepareHit(target, source, move) {
			if (target.runImmunity('Fire')) {
				this.add('-anim', source, 'Flamethrower', target);
			}
		},
		onHit(target, source, move) {
			const moveTypes = ['Fire', 'Ice', 'Poison', 'Electric', 'Poison'];
			const hitTypes = moveTypes.filter(x => target.runImmunity(x));
			if (move.hit >= hitTypes.length) {
				move.basePower = 0;
				move.category = 'Status';
				/* Problem here - we can't retroactively change the multihit parameter.
				With this specific code, the move functions as intended, but will display the incorrect
				number of hits if a target is immune to any of them. Even if you try to return false, null, etc
				during this step, it will not interrupt the move. Nor will a this.add(-fail) do so either.
				This seems to be the only way to get it to work and is a decent enough compromise for now. */
			} else {
				move.type = hitTypes[move.hit];
				const moveAnims = ['Flamethrower', 'Ice Beam', 'Gunk Shot', 'Charge Beam', 'Sludge Bomb'];
				const hitAnims = [];
				for (const [i, anim] of moveAnims.entries()) {
					const index2 = Math.min(i, hitTypes.length - 1);
					if (moveTypes[i] === hitTypes[index2]) {
						hitAnims.push(anim);
					}
				}
				this.add('-anim', source, hitAnims[move.hit], target);
			}
		},
		multihit: 5,
		multiaccuracy: true,
		forceSTAB: true,
		secondary: null,
		target: 'normal',
		type: "Fire",
	},

	// EasyOnTheHills
	snacktime: {
		accuracy: true,
		basePower: 0,
		category: "Status",
		shortDesc: "Charges.Turn 2: +2 Atk/Def, heal 25% for 3 turns.",
		desc: "Boosts the user's Attack and Defense by 2 stages, and heals the user for 1/4 of its maximum HP at the end of each turn for 3 turns. This attack charges on the first turn and executes on the second. This move will fail if it is already in effect.",
		name: "Snack Time",
		pp: 10,
		priority: 0,
		flags: {protect: 1, mirror: 1},
		volatileStatus: 'snack',
		onTryMove(attacker, defender, move) {
			if (attacker.volatiles['snack']) {
				this.add('-fail', attacker, 'move: Snack Time');
				this.attrLastMove('[still]');
				return null;
			}
			if (attacker.removeVolatile(move.id)) {
				this.attrLastMove('[still]');
				this.add('-anim', attacker, 'Shell Smash', attacker);
				return;
			}
			this.attrLastMove('[still]');
			this.add('-anim', attacker, 'Geomancy', attacker);
			if (!this.runEvent('ChargeMove', attacker, defender, move)) {
				return;
			}
			attacker.addVolatile('twoturnmove', defender);
			return null;
		},
		boosts: {
			atk: 2,
			def: 2,
		},
		// passive recovery implemented in conditions.ts
		secondary: null,
		target: "self",
		type: "Normal",
	},

	// Elliot
	teaparty: {
		accuracy: true,
		basePower: 0,
		category: "Status",
		shortDesc: "Recover & Refresh. 7/8 get Boiled, 1/8 Beefed.",
		desc: "The user heals 1/2 of its maximum HP and cures its non-volatile status condition. The user has a 7/8 chance of gaining the Boiled condition, removing all previously-added extra types, adding a Water typing to the user, replacing its ability with Speed Boost, and replacing Teatime or Body Press with Steam Eruption if it exists on the set; and a 1/8 chance of gaining the Beefed condition, removing all previously-added extra types, adding a Fighting typing to the user, replacing its ability with Stamina, and replacing Teatime or Steam Eruption with Body Press.",
		name: "Tea Party",
		pp: 5,
		priority: 0,
		flags: {protect: 1, mirror: 1, heal: 1},
		onTryMove() {
			this.attrLastMove('[still]');
		},
		onPrepareHit(target, source) {
			this.add('-anim', source, 'Milk Drink', source);
		},
		onHit(pokemon) {
			this.heal(pokemon.baseMaxhp / 2);
			pokemon.cureStatus();
			let newMove = "";
			let backupMove = "";
			if (this.randomChance(7, 8)) { // get boiled
				pokemon.removeVolatile('beefed');
				pokemon.addVolatile('boiled');
				pokemon.setAbility("Speed Boost");
				newMove = 'steameruption';
				backupMove = 'bodypress';
				if (!pokemon.hasType('Water') && pokemon.addType('Water')) {
					this.add('-start', pokemon, 'typeadd', 'Water', '[from] move: Tea Party');
				}
				this.add(`c:|${getName((pokemon.illusion || pokemon).name)}|Just tea, thank you`);
			} else { // get beefed
				pokemon.removeVolatile('boiled');
				pokemon.addVolatile('beefed');
				pokemon.setAbility("Stamina");
				newMove = 'bodypress';
				backupMove = 'steameruption';
				if (!pokemon.hasType('Fighting') && pokemon.addType('Fighting')) {
					this.add('-start', pokemon, 'typeadd', 'Fighting', '[from] move: Tea Party');
				}
				this.add(`c:|${getName((pokemon.illusion || pokemon).name)}|BOVRIL TIME`);
			}
			// -start for beefed and boiled is not necessary, i put it in there for an indicator
			// as to what form sinistea is currently using. backupMove also eases the form switch
			let teaIndex = pokemon.moves.indexOf('teatime');
			const replacement = this.dex.moves.get(newMove);
			if (teaIndex < 0) {
				if (pokemon.moves.includes(backupMove)) {
					teaIndex = pokemon.moves.indexOf(backupMove);
				} else {
					return;
				}
			}
			const newMoveSlot = {
				move: replacement.name,
				id: replacement.id,
				pp: replacement.pp,
				maxpp: replacement.pp,
				target: replacement.target,
				disabled: false,
				used: false,
			};
			pokemon.moveSlots[teaIndex] = newMoveSlot;
		},
		secondary: null,
		target: 'self',
		type: "Flying",
	},

	// Elly
	sustainedwinds: {
		accuracy: 90,
		basePower: 20,
		category: "Special",
		shortDesc: "5 hits. Heals 20% of damage dealt on each hit.",
		desc: "This move hits 5 times. On each hit, the user recovers 1/5 of the HP lost by the target, rounded half up.",
		name: "Sustained Winds",
		pp: 10,
		priority: 0,
		flags: {protect: 1, mirror: 1, heal: 1, wind: 1},
		onPrepareHit() {
			this.attrLastMove('[anim] Bleakwind Storm');
		},
		drain: [1, 5],
		multihit: 5,
		secondary: null,
		target: 'normal',
		type: "Flying",
	},

	// Emboar02
	insertboarpunhere: {
		accuracy: 100,
		basePower: 80,
		category: "Physical",
		shortDesc: "Has 33% recoil. Switch after using.",
		desc: "If the target lost HP, the user takes recoil damage equal to 33% of the HP lost by the target, rounded half up, but not less than 1 HP. If this move is successful and the user has not fainted, the user switches out even if it is trapped and is replaced immediately by a selected party member. The user does not switch out if there are no unfainted party members, or if the target switched out using an Eject Button or through the effect of the Emergency Exit or Wimp Out Abilities.",
		name: "Insert boar pun here",
		pp: 20,
		priority: 0,
		flags: {protect: 1, contact: 1},
		onTryMove() {
			this.attrLastMove('[still]');
		},
		onPrepareHit(target, source) {
			this.add('-anim', source, 'Collision Course', target);
			this.add('-anim', source, 'U-turn', target);
		},
		selfSwitch: true,
		recoil: [33, 100],
		secondary: null,
		target: 'normal',
		type: "Fighting",
	},

	// eva
	asoulforasoul: {
		accuracy: 100,
		basePower: 0,
		category: "Physical",
		shortDesc: "KOes foe + user if ally was KOed prev. turn.",
		desc: "If one of the user's party members fainted last turn, this move results in a guaranteed KO for both the target and the user. This move can hit Normal-type Pokemon. Fails if one of the user's party members did not faint last turn.",
		name: "A Soul for a Soul",
		pp: 5,
		priority: 1,
		flags: {protect: 1, contact: 1},
		onTryMove() {
			this.attrLastMove('[still]');
		},
		onPrepareHit(target, source) {
			this.add('-anim', source, 'Explosion', target);
			this.add('-anim', source, 'Final Gambit', target);
		},
		onTry(source, target) {
			if (!source.side.faintedLastTurn) return false;
			source.faint(source);
			target?.faint(source);
		},
		ignoreImmunity: true,
		secondary: null,
		target: "normal",
		type: "Ghost",
	},

	// Fame
	solidarity: {
		accuracy: 100,
		basePower: 0,
		category: "Status",
		shortDesc: "Creates a Substitute and sets Leech Seed.",
		desc: "The user takes 1/4 of its maximum HP, rounded down, and puts it into a substitute to take its place in battle. The Pokemon at the user's position steals 1/8 of the target's maximum HP, rounded down, at the end of each turn. If either of the affected Pokemon uses Baton Pass, its respective effect will remain for its replacement.",
		name: "Solidarity",
		pp: 15,
		priority: 0,
		flags: {protect: 1, reflectable: 1},
		onTryMove() {
			this.attrLastMove('[still]');
		},
		onPrepareHit(target, source) {
			this.add('-anim', source, 'Substitute');
			this.add('-anim', source, 'Leech Seed', target);
		},
		onHit(target, source) {
			if (target.hasType('Grass') || target.isProtected()) return null;
			target.addVolatile('leechseed', source);
		},
		self: {
			onHit(target, source) {
				if (source.volatiles['substitute']) return;
				if (source.hp <= source.maxhp / 4 || source.maxhp === 1) { // Shedinja clause
					this.add('-fail', source, 'move: Substitute', '[weak]');
				} else {
					source.addVolatile('substitute');
					this.directDamage(source.maxhp / 4);
				}
			},
		},
		secondary: null,
		target: 'normal',
		type: "Grass",
	},

	// Felucia
	riggeddice: {
		accuracy: 100,
		basePower: 0,
		category: "Status",
		shortDesc: "Stat changes: inverts, else Taunt. User switches.",
		desc: "If the target has any stat stage changes, the target's positive stat stages become negative and vice versa. If the target does not have any stat stage changes, the target cannot use status moves for 3 turns. If this move is successful, the user switches out even if it is trapped and is replaced immediately by a selected party member. The user does not switch out if there are no unfainted party members.",
		name: "Rigged Dice",
		pp: 10,
		priority: 0,
		flags: {protect: 1, reflectable: 1},
		selfSwitch: true,
		onTryMove() {
			this.attrLastMove('[still]');
		},
		onPrepareHit(target, source) {
			this.add('-anim', source, 'Smart Strike', source);
		},
		onHit(target, source) {
			let success = false;
			let i: BoostID;
			for (i in target.boosts) {
				if (target.boosts[i] === 0) continue;
				target.boosts[i] = -target.boosts[i];
				success = true;
			}
			if (success) {
				this.add('-invertboost', target, '[from] move: Rigged Dice');
			} else {
				target.addVolatile('taunt', source);
			}
		},
		secondary: null,
		target: 'normal',
		type: "Bug",
	},

	// Froggeh
	cringedadjoke: {
		accuracy: 90,
		basePower: 90,
		category: "Physical",
		shortDesc: "Confuses the foe. Foe self-hits: +1 Atk/Def.",
		desc: "Confuses the target. When the target hits itself in confusion from this move, the user's Attack and Defense are boosted by 1 stage.",
		name: "Cringe Dad Joke",
		pp: 10,
		priority: 0,
		flags: {protect: 1},
		onTryMove() {
			this.attrLastMove('[still]');
		},
		onPrepareHit(target, source) {
			this.add('-anim', source, 'Dizzy Punch', target);
			this.add('-anim', source, 'Bulk Up', source);
		},
		secondary: {
			chance: 100,
			volatileStatus: 'confusion',
		},
		target: 'normal',
		type: "Fighting",
		// confusion self-hit stat bonus implemented as an innate because it doesn't work as a move effect
	},

	// Frostyicelad
	puffyspikydestruction: {
		accuracy: true,
		basePower: 0,
		category: "Status",
		shortDesc: "Turn 1 out: DDance, Protect, TSpikes, -Psn type.",
		desc: "Nearly always moves first. Protects the user from most attacks made by other Pokemon this turn, removes the user's Poison typing if it has one, and boosts the user's Attack and Speed by 1 stage. Sets one layer of Toxic Spikes on the opposing side of the field, poisoning all grounded, non-Poison-type Pokemon that switch in. Fails unless it's the user's first turn on the field.",
		name: "Puffy Spiky Destruction",
		pp: 5,
		priority: 0,
		flags: {},
		sideCondition: 'toxicspikes',
		onTry(source) {
			if (source.activeMoveActions > 1) {
				this.hint("Puffy Spiky Destruction only works on your first turn out.");
				return false;
			}
		},
		onTryMove() {
			this.attrLastMove('[still]');
		},
		onPrepareHit(target, source) {
			this.add('-anim', source, 'Quiver Dance', source);
			this.add('-anim', source, 'Spiky Shield', source);
			this.add('-anim', source, 'Toxic Spikes', target);
		},
		self: {
			volatileStatus: 'spikyshield',
			onHit(target, source, move) {
				source.setType(source.getTypes(true).filter(type => type !== "Poison"));
				this.add('-start', source, 'typechange', source.getTypes().join('/'), '[from] move: Puffy Spiky Destruction');
			},
			boosts: {
				spe: 1,
				atk: 1,
			},
		},
		secondary: null,
		target: 'normal',
		type: "Poison",
	},

	// Frozoid
	flatoutfalling: {
		accuracy: 100,
		basePower: 75,
		category: "Physical",
		shortDesc: "Sets Gravity.",
		desc: "Sets Gravity for 5 turns, multiplying the evasiveness of all active Pokemon by 0.6 and grounding them.",
		name: "Flat out falling",
		pp: 5,
		priority: 0,
		flags: {protect: 1},
		onTryMove() {
			this.attrLastMove('[still]');
		},
		onPrepareHit(target, source) {
			this.add('-anim', source, 'Head Smash', target);
			this.add('-anim', source, 'Gravity', target);
		},
		self: {
			onHit(source) {
				this.field.addPseudoWeather('gravity', source);
			},
		},
		secondary: null,
		target: 'normal',
		type: "???",
	},

	// Ganjafin
	wigglingstrike: {
		accuracy: 95,
		basePower: 10,
		category: "Physical",
		shortDesc: "Applies Salt Cure and sets a layer of spikes.",
		desc: "Causes damage to the target equal to 1/8 of its maximum HP (1/4 if the target is Steel or Water type), rounded down, at the end of each turn during effect. This effect ends when the target is no longer active. Sets a layer of Spikes on the target's side of the field, damaging grounded foes when they switch in.",
		name: "Wiggling Strike",
		gen: 9,
		pp: 10,
		priority: 0,
		flags: {protect: 1, mirror: 1},
		onTryMove() {
			this.attrLastMove('[still]');
		},
		onPrepareHit(target, source) {
			this.add('-anim', source, 'Water Pulse', target);
			this.add('-anim', target, 'Aqua Ring', target);
		},
		self: {
			onHit(source) {
				for (const side of source.side.foeSidesWithConditions()) {
					side.addSideCondition('spikes');
				}
			},
		},
		secondary: {
			chance: 100,
			volatileStatus: 'saltcure',
		},
		target: "normal",
		type: "Water",
	},

	// Goro Yagami
	shadowambush: {
		accuracy: 100,
		basePower: 40,
		category: "Physical",
		shortDesc: "-1 Def/SpD, gives Slow Start, user switches.",
		desc: "Lowers the target's Defense and Special Defense by 1 stage and replaces the target's ability with Slow Start. If this move is successful, the user switches out even if it is trapped and is replaced immediately by a selected party member. The user does not switch out if there are no unfainted party members.",
		name: "Shadow Ambush",
		gen: 9,
		pp: 15,
		priority: 0,
		flags: {protect: 1, mirror: 1},
		onTryMove() {
			this.attrLastMove('[still]');
		},
		onPrepareHit(target, source) {
			this.add('-anim', source, 'Spectral Thief', target);
		},
		secondary: {
			chance: 100,
			volatileStatus: 'slowstart',
			boosts: {
				def: -1,
				spd: -1,
			},
		},
		selfSwitch: true,
		target: "normal",
		type: "Ghost",
	},

	// Haste Inky
	hastyrevolution: {
		accuracy: 100,
		basePower: 0,
		category: "Status",
		shortDesc: "Clear foe stats+copies neg stats+inverts on user.",
		desc: "Resets the stat stages of the target to 0. Then, the target receives a copy of the user's negative stat stage changes, and the user's negative stat stage changes become positive.",
		name: "Hasty Revolution",
		pp: 10,
		priority: 4,
		flags: {protect: 1, mirror: 1},
		onTryMove() {
			this.attrLastMove('[still]');
		},
		onPrepareHit(target, source) {
			this.add('-anim', source, 'Pain Split', target);
		},
		onHit(target, source, move) {
			target.clearBoosts();
			this.add('-clearboost', target);
			let i: BoostID;
			for (i in source.boosts) {
				if (source.boosts[i] < 0) {
					target.boosts[i] += source.boosts[i];
					source.boosts[i] = -source.boosts[i];
				}
			}
			this.add('-copyboost', target, source, '[from] move: Hasty Revolution');
			this.add('-invertboost', source, '[from] move: Hasty Revolution');
		},
		stallingMove: true,
		self: {
			volatileStatus: 'protect',
		},
		target: "normal",
		type: "Normal",
	},

	// havi
	augurofebrietas: {
		accuracy: 100,
		basePower: 70,
		category: "Special",
		shortDesc: "Disables the target's last move and switches.",
		desc: "The target's last used move is disabled and cannot be selected for 4 turns. This move cannot disable more than one move at a time. The user then switches out even if it is trapped and is replaced immediately by a selected party member. The user does not switch out if there are no unfainted party members.",
		name: "Augur of Ebrietas",
		pp: 10,
		priority: 0,
		flags: {protect: 1, mirror: 1},
		onPrepareHit() {
			this.attrLastMove('[anim] Spirit Shackle');
		},
		onAfterHit(target, source, move) {
			this.add(`c:|${getName((source.illusion || source).name)}|as you once did for the vacuous Rom,`);
		},
		selfSwitch: true,
		volatileStatus: 'disable',
		target: "normal",
		type: "Ghost",
	},

	// Hecate
	testinginproduction: {
		accuracy: true,
		basePower: 0,
		category: "Status",
		shortDesc: "+2, -2 to random stats, small chance of harm.",
		desc: "The user boosts a random stat by 2 stages, and the user lowers a random stat by 2 stages. These can be the same stat, and cannot include Accuracy or Evasion. Independently, there is a 10% chance for the user to lose 10% of their maximum HP, and there is a 5% chance for the user to gain a random non-volatile status condition.",
		name: "Testing in Production",
		gen: 9,
		pp: 5,
		priority: 0,
		flags: {},
		onPrepareHit() {
			this.attrLastMove('[anim] Curse');
		},
		onHit(pokemon) {
			this.add(`c:|${getName((pokemon.illusion || pokemon).name)}|Please don't break...`);
			let stats: BoostID[] = [];
			const boost: SparseBoostsTable = {};
			let statPlus: BoostID;
			for (statPlus in pokemon.boosts) {
				if (statPlus === 'accuracy' || statPlus === 'evasion') continue;
				if (pokemon.boosts[statPlus] < 6) {
					stats.push(statPlus);
				}
			}
			let randomStat: BoostID | undefined = stats.length ? this.sample(stats) : undefined;
			if (randomStat) boost[randomStat] = 2;

			stats = [];
			let statMinus: BoostID;
			for (statMinus in pokemon.boosts) {
				if (statMinus === 'accuracy' || statMinus === 'evasion') continue;
				if (pokemon.boosts[statMinus] > -6) {
					stats.push(statMinus);
				}
			}
			randomStat = stats.length ? this.sample(stats) : undefined;
			if (randomStat) {
				if (boost[randomStat]) {
					boost[randomStat] = 0;
					this.add(`c:|${getName((pokemon.illusion || pokemon).name)}|Well. Guess that broke. Time to roll back.`);
					return;
				} else {
					boost[randomStat] = -2;
				}
			}

			this.boost(boost, pokemon, pokemon);
		},
		onAfterMove(pokemon) {
			if (this.randomChance(1, 10)) {
				this.add(`c:|${getName((pokemon.illusion || pokemon).name)}|Ouch! That crash is really getting on my nerves...`);
				this.damage(pokemon.baseMaxhp / 10);
				if (pokemon.hp <= 0) return;
			}

			if (this.randomChance(1, 20)) {
				const status = this.sample(['frz', 'brn', 'psn', 'par']);
				let statusText = status;
				if (status === 'frz') {
					statusText = 'froze';
				} else if (status === 'brn') {
					statusText = 'burned';
				} else if (status === 'par') {
					statusText = 'paralyzed';
				} else if (status === 'psn') {
					statusText = 'poisoned';
				}

				this.add(`c:|${getName((pokemon.illusion || pokemon).name)}|Darn. A bug ${statusText} me. Guess I should have tested this first.`);
				pokemon.setStatus(status);
			}
		},
		secondary: null,
		target: "self",
		type: "Electric",
	},

	// HiZo
	scapegoat: {
		accuracy: true,
		basePower: 0,
		category: "Status",
		shortDesc: "KO a teammate; gain more Atk/SpA/Spe if healthy.",
		desc: "A party member is selected and faints, raising the user's Attack, Special Attack, and Speed by 1 stage if the party member's HP is below 33%, by 2 stages if the party member's HP is between 33% and 66%, and by 3 stages if the party member's HP is above 66%. Fails if there are no non-fainted Pokemon on the user's side.",
		name: "Scapegoat",
		gen: 9,
		pp: 5,
		priority: 0,
		flags: {},
		onTryHit(source) {
			if (!this.canSwitch(source.side)) {
				this.attrLastMove('[still]');
				this.add('-fail', source);
				return this.NOT_FAIL;
			}
		},
		onTryMove() {
			this.attrLastMove('[still]');
		},
		onPrepareHit(target, source) {
			this.add('-anim', source, 'Swords Dance', source);
		},
		onHit(target, source) {
			this.add(`c:|${getName((source.illusion || source).name)}|Ok I have a stupid idea, just hear me out`);
			this.add('message', `A sacrifice is needed.`);
		},
		slotCondition: 'scapegoat',
		// fake switch a la revival blessing
		selfSwitch: true,
		condition: {
			duration: 1,
			// reviving implemented in side.ts, kind of
		},
		secondary: null,
		target: "self",
		type: "Dark",
	},


	// HoeenHero
	reprogram: {
		accuracy: 100,
		basePower: 0,
		category: "Status",
		shortDesc: "Rain or Lock-On or typeless Toxic.",
		desc: "This move will have one of three effects, chosen randomly: the weather is set to Rain, boosting the damage of Water-type attacks; the user gains the Lock-On effect, making its next move not check accuracy; or the target gains a persistent Virus effect, dealing increasing damage the longer the target remains on the field, akin to Toxic. The rain option will not be selected if the weather is already rain or is not changeable, and the Virus option will not be selected if the target already has the Virus condition.",
		name: "Re-Program",
		pp: 10,
		priority: 0,
		flags: {protect: 1},
		onTryMove() {
			this.attrLastMove('[still]');
		},
		onPrepareHit(target, source) {
			this.add('-anim', source, 'Calm Mind', source);
			this.add('-anim', source, 'Geomancy', target);
		},
		onModifyMove(move, pokemon, target) {
			const BLOCKING_WEATHERS = ['stormsurge', 'raindance', 'desolateland', 'primordialsea', 'deltastream'];
			if (!BLOCKING_WEATHERS.includes(this.field.getWeather().id) && this.randomChance(1, 3)) {
				move.target = 'self';
			}
		},
		onHit(target, source, move) {
			this.add('-message', 'HoeenHero reprograms the battle to be more beneficial to them!');
			if (move.target === 'self') {
				// Set weather to rain
				this.add('-message', 'HoeenHero made the environment easier to work with!');
				this.field.setWeather('raindance', source, move);
			} else {
				if (target.getVolatile('virus') || this.randomChance(1, 2)) {
					// Lock on to target
					this.add('-message', 'HoeenHero double checked their work and fixed any errors!');
					this.add('-activate', source, 'move: Lock-On', '[of] ' + target);
					source.addVolatile('lockon', target);
				} else {
					// Deploy virus
					this.add('-message', `HoeenHero launched a virus at ${target.name} to weaken them!`);
					target.trySetStatus('virus', source, move);
				}
			}
		},
		target: "normal",
		type: "Psychic",
	},

	// hsy
	wonderwing: {
		accuracy: 90,
		basePower: 150,
		category: "Physical",
		shortDesc: "No dmg rest of turn. Next turn user has -1 prio.",
		desc: "Usually moves last. The user becomes immune to all damage sources for the rest of the turn. The turn after this move is used, the user's moves all gain -1 priority. This move ignores all negative effects associated with contact moves.",
		name: "Wonder Wing",
		pp: 5,
		priority: -1,
		flags: {contact: 1},
		// No negative contact effects implemented in Battle#checkMovesMakeContact
		onTryMove() {
			this.attrLastMove('[still]');
		},
		onPrepareHit(target, source) {
			this.add('-anim', source, 'Electric Terrain', source);
			this.add('-anim', source, 'Giga Impact', target);
		},
		self: {
			volatileStatus: 'wonderwing',
		},
		condition: {
			noCopy: true,
			duration: 2,
			onStart(pokemon) {
				this.add('-start', pokemon, 'Wonder Wing');
			},
			onRestart(target, source, sourceEffect) {
				target.removeVolatile('wonderwing');
			},
			onDamage(damage, target, source, effect) {
				if (this.effectState.duration < 2) return;
				this.add('-activate', source, 'move: Wonder Wing');
				return false;
			},
			onModifyPriority(relayVar, source, target, move) {
				return -1;
			},
			onEnd(pokemon) {
				this.add('-end', pokemon, 'Wonder Wing', '[silent]');
			},
		},
		target: "normal",
		type: "Flying",
	},

	// Hydrostatics
	hydrostatics: {
		accuracy: 100,
		basePower: 90,
		category: "Special",
		name: "Hydrostatics",
		shortDesc: "70%:+1 SpA,50%:prz,Elec/Water. Differs when Tera.",
		desc: "If the user has not Terastallized, this move has a 70% chance to raise the user's Special Attack by 1 stage, has a 50% chance to paralyze the target, and combines the Water type in its type effectiveness. When the user has Terastallized, this move is a purely Water-type attack that gains Same-Type Attack Bonus with Water-types, and it has an 80% chance to raise the user's Special Attack by 1 stage, has a 60% chance to change the target's typing to Water, and is super effective against Water.",
		pp: 20,
		priority: 1,
		flags: {protect: 1, mirror: 1},
		onModifyMove(move, source, target) {
			if (source.terastallized) {
				move.type = 'Water';
			}
		},
		onTryMove() {
			this.attrLastMove('[still]');
		},
		onPrepareHit(target, source) {
			if (!source.terastallized) this.add('-anim', source, 'Charge Beam', source);
			else this.add('-anim', source, 'Water Pulse', target);
		},
		onEffectiveness(typeMod, target, type, move) {
			if (move.type === 'Electric') return typeMod + this.dex.getEffectiveness('Water', type);
			else if (type === 'Water' && move.type === 'Water') return 1;
		},
		secondary: {
			chance: 100,
			onHit(target, source, move) {
				// None of these stack with Serene Grace
				if (!source.terastallized) {
					if (this.randomChance(70, 100)) {
						this.boost({spa: 1}, source);
					}
					if (this.randomChance(50, 100)) {
						if (target.isActive) target.trySetStatus('par', source, this.effect);
					}
				} else {
					if (this.randomChance(80, 100)) {
						this.boost({spa: 1}, source);
					}
					if (this.randomChance(60, 100)) {
						// Soak
						if (target.getTypes().join() !== 'Water' && target.setType('Water')) {
							this.add('-start', target, 'typechange', 'Water');
						}
					}
				}
			},
		},
		target: "normal",
		type: "Electric",
	},

	// in the hills
	"102040": {
		accuracy: 100,
		basePower: 10,
		category: "Physical",
		name: "10-20-40",
		shortDesc: "Hits 3 times, 3rd hit crits. sets Safeguard.",
		desc: "Hits three times. Power increases to 20 for the second hit and 40 for the third. The third hit is always a critical hit unless the target is under the effect of Lucky Chant or has the Battle Armor or Shell Armor Abilities. If this move deals damage, it applies the effect of Safeguard for 5 turns, protecting the user's team from confusion and non-volatile status conditions.",
		pp: 5,
		priority: 0,
		flags: {protect: 1, mirror: 1},
		basePowerCallback(pokemon, target, move) {
			return [10, 20, 40][move.hit - 1];
		},
		onTryHit(target, source, move) {
			if (move.hit === 3) {
				move.willCrit = true;
			}
		},
		onPrepareHit() {
			this.attrLastMove('[anim] Triple Kick');
		},
		self: {
			sideCondition: 'safeguard',
		},
		secondary: null,
		multihit: 3,
		target: "normal",
		type: "Ground",
	},

	// ironwater
	jirachibanhammer: {
		accuracy: 100,
		basePower: 120,
		category: "Physical",
		shortDesc: "Prevents the target from switching out.",
		desc: "Prevents the target from switching out. The target can still switch out if it is holding Shed Shell or uses Baton Pass, Flip Turn, Parting Shot, Teleport, U-turn, or Volt Switch. If the target leaves the field using Baton Pass, the replacement will remain trapped. The effect ends if the user leaves the field.",
		name: "Jirachi Ban Hammer",
		pp: 5,
		priority: 0,
		flags: {contact: 1, protect: 1, mirror: 1},
		onPrepareHit() {
			this.attrLastMove('[anim] Gigaton Hammer');
		},
		secondary: {
			chance: 100,
			onHit(target, source, move) {
				if (source.isActive) target.addVolatile('trapped', source, move, 'trapper');
			},
		},
		target: "normal",
		type: "Steel",
	},

	// Irpachuza
	bibbidibobbidirands: {
		accuracy: true,
		basePower: 0,
		category: "Status",
		shortDesc: "Changes target to a Randbats set.",
		desc: "Z-Move requiring Irpatuzinium Z. Nearly always moves first. Permanently transforms the target into a randomized Pokemon that would be generated in one of the following formats: Gen 9 Random Battle, Gen 9 Hackmons Cup, Gen 9 Challenge Cup, or Computer-Generated Teams. In the vast majority of circumstances, this also prevents the target from acting this turn.",
		name: "Bibbidi-Bobbidi-Rands",
		gen: 9,
		pp: 1,
		priority: 0,
		flags: {protect: 1},
		onPrepareHit(target, source) {
			this.attrLastMove('[anim] Doom Desire');
		},
		onHit(target, source) {
			const formats = ['gen9randombattle', 'gen9hackmonscup', 'gen9challengecup1v1', 'gen9computergeneratedteams'];
			const randFormat = this.sample(formats);
			let msg;
			switch (randFormat) {
			case 'gen9randombattle':
				msg = "Ta-dah! You are now blessed with a set from the most popular format on the sim, hope you like it! n.n";
				break;
			case 'gen9hackmonscup':
				msg = "Hackmons Cup is like Rands but scrambled eggs, cheese and pasta. I'm sure you'll love it too n.n";
				break;
			case 'gen9challengecup1v1':
				msg = "The only difference between a Challenge Cup Pokémon and my in-game one is that the former actually surpassed lvl. 60, enjoy n.n";
				break;
			case 'gen9computergeneratedteams':
				msg = "We asked an AI to make a randbats set. YOU WON'T BELIEVE WHAT IT CAME UP WITH N.N";
				break;
			}
			let team = [] as PokemonSet[];
			const unModdedDex = Dex.mod('base');
			let depth = 0;
			while (!team.length) {
				team = Teams.generate(randFormat, {name: target.side.name});
				if (depth >= 50) break; // Congrats you won the lottery!
				team = team.filter(p => {
					const baseSpecies = unModdedDex.species.get(p.species);
					const curSpecies = this.dex.species.get(p.species);
					if (Object.values(baseSpecies.baseStats).join() !== Object.values(curSpecies.baseStats).join()) {
						return false;
					}
					if (Object.values(baseSpecies.abilities).join() !== Object.values(curSpecies.abilities).join()) {
						return false;
					}
					if (baseSpecies.types.join() !== curSpecies.types.join()) {
						return false;
					}
					return true;
				});
				depth++;
			}

			this.addMove('-anim', target, 'Wish', target);
			target.clearBoosts();
			this.add('-clearboost', target);
			// @ts-ignore set wants a sig but randbats sets don't have one
			changeSet(this, target, team[0], true);
			this.add(`c:|${getName((source.illusion || source).name)}|${msg}`);
		},
		isZ: "irpatuziniumz",
		secondary: null,
		target: "normal",
		type: "Fairy",
	},

	// Isaiah
	simplegameplan: {
		accuracy: true,
		basePower: 120,
		category: "Physical",
		name: "Simple Gameplan",
		shortDesc: "No additional effect.",
		pp: 10,
		priority: 0,
		flags: {contact: 1, protect: 1, mirror: 1},
		onPrepareHit(target, source) {
			this.attrLastMove('[anim] High Jump Kick');
		},
		secondary: null,
		target: "allAdjacent",
		type: "Psychic",
	},

	// J0rdy004
	snowysamba: {
		accuracy: true,
		basePower: 0,
		category: "Status",
		name: "Snowy Samba",
		shortDesc: "Sets Snow, +1 Sp. Atk, +2 Speed.",
		desc: "Raises the user's Special Attack by 1 stage and Speed by 2 stages, and changes the weather to Snow, boosting the defense of Ice-types by 1.5x for 5 turns. Snow will not be set if the weather cannot be changed or if the weather is already Snow.",
		pp: 15,
		priority: 0,
		flags: {snatch: 1, metronome: 1},
		boosts: {
			spe: 2,
			spa: 1,
		},
		onTryMove() {
			this.attrLastMove('[still]');
		},
		onPrepareHit(target, source) {
			this.add('-anim', source, 'Agility', target);
			this.add('-anim', source, 'Snowscape', target);
		},
		weather: 'snow',
		secondary: null,
		target: "self",
		type: "Ice",
	},

	// Kalalokki
	knotweak: {
		accuracy: 80,
		basePower: 150,
		category: "Physical",
		name: "Knot Weak",
		shortDesc: "Has 1/2 recoil.",
		desc: "If the target lost HP, the user takes recoil damage equal to 1/2 the HP lost by the target, rounded half up, but not less than 1 HP.",
		pp: 5,
		flags: {contact: 1, protect: 1, mirror: 1, metronome: 1},
		recoil: [1, 2],
		secondary: null,
		priority: 0,
		onTryMove() {
			this.attrLastMove('[still]');
		},
		onPrepareHit(target, source) {
			this.add('-anim', source, 'Focus Punch', target);
		},
		target: "normal",
		type: "Fighting",
	},

	// Karthik
	salvagedsacrifice: {
		accuracy: 100,
		basePower: 0,
		damageCallback(pokemon) {
			this.add('-anim', pokemon, 'Roost', pokemon);
			this.heal(this.modify(pokemon.maxhp, 0.25), pokemon, pokemon, this.dex.getActiveMove('Salvaged Sacrifice'));
			const damage = pokemon.hp;
			this.add('-anim', pokemon, 'Final Gambit', this.activeTarget);
			pokemon.faint();
			return damage;
		},
		selfdestruct: "ifHit",
		category: "Physical",
		name: "Salvaged Sacrifice",
		shortDesc: "Heals 25% HP, then uses Final Gambit.",
		desc: "The user heals 1/4 of its maximum HP, then deals damage to the target equal to the user's current HP. If this attack is successful, the user faints.",
		pp: 5,
		priority: 0,
		flags: {protect: 1, metronome: 1, noparentalbond: 1},
		onTryMove() {
			this.attrLastMove('[still]');
		},
		secondary: null,
		target: "normal",
		type: "Fighting",
	},

	// ken
	ac: {
		accuracy: true,
		basePower: 0,
		category: "Status",
		shortDesc: "Does something random.",
		desc: "This move performs exactly one of the following at random, ignoring options that would do nothing: 10% chance to burn the target; 10% chance to paralyze the target; 10% chance to poison the target; 3% chance to put the target to sleep; 2% chance to freeze the target; 5% chance each to confuse, infatuate, Taunt, Encore, Torment, or Heal Block the target; 5% chance each to set Stealth Rock, Spikes, Toxic Spikes, or Sticky Web; 5% chance to remove entry hazards from the user's side of the field; 5% chance to lower the foe's highest stat by 1 stage; and a 5% chance to switch out.",
		name: ", (ac)",
		pp: 15,
		priority: 0,
		flags: {reflectable: 1, mustpressure: 1},
		onTryMove() {
			this.attrLastMove('[still]');
		},
		onPrepareHit(target, source) {
			this.add('-anim', source, 'Fling', target);
		},
		secondary: {
			chance: 100,
			onHit(target, source, move) {
				let success = false;
				while (!success) {
					const effect = this.random(100);
					if (effect < 10) {
						if (target.trySetStatus('psn', target)) {
							success = true;
						}
					} else if (effect < 20) {
						if (target.trySetStatus('par', target)) {
							success = true;
						}
					} else if (effect < 30) {
						if (target.trySetStatus('par', target)) {
							success = true;
						}
					} else if (effect < 33) {
						if (target.trySetStatus('slp', target)) {
							success = true;
						}
					} else if (effect < 35) {
						if (target.trySetStatus('frz', target)) {
							success = true;
						}
					} else if (effect < 40) {
						if (!target.volatiles['confusion']) {
							target.addVolatile('confusion', source);
							success = true;
						}
					} else if (effect < 45) {
						if (!target.volatiles['attract']) {
							target.addVolatile('attract', source);
							success = true;
						}
					} else if (effect < 50) {
						if (!target.volatiles['taunt']) {
							target.addVolatile('taunt', source);
							success = true;
						}
					} else if (effect < 55) {
						if (target.lastMove && !target.volatiles['encore']) {
							target.addVolatile('encore', source);
							success = true;
						}
					} else if (effect < 60) {
						if (!target.volatiles['torment']) {
							target.addVolatile('torment', source);
							success = true;
						}
					} else if (effect < 65) {
						if (!target.volatiles['healblock']) {
							target.addVolatile('healblock', source);
							success = true;
						}
					} else if (effect < 70) {
						if (target.side.addSideCondition('stealthrock')) {
							success = true;
						}
					} else if (effect < 75) {
						if (target.side.addSideCondition('stickyweb')) {
							success = true;
						}
					} else if (effect < 80) {
						if (target.side.addSideCondition('spikes')) {
							success = true;
						}
					} else if (effect < 85) {
						if (target.side.addSideCondition('toxicspikes')) {
							success = true;
						}
					} else if (effect < 90) {
						const sideConditions = ['spikes', 'toxicspikes', 'stealthrock', 'stickyweb', 'gmaxsteelsurge'];
						for (const condition of sideConditions) {
							if (source.side.removeSideCondition(condition)) {
								success = true;
								this.add('-sideend', source.side, this.dex.conditions.get(condition).name, '[from] move: , (ac)', '[of] ' + source);
							}
						}
					} else if (effect < 95) {
						const bestStat = target.getBestStat(true, true);
						this.boost({[bestStat]: -1}, target);
						success = true;
					} else {
						if (this.canSwitch(source.side)) {
							this.actions.useMove("teleport", source);
							success = true;
						}
					}
				}
			},
		},
		target: "normal",
		type: "Psychic",
	},

	// kenn
	stonefaced: {
		accuracy: true,
		basePower: 0,
		category: "Status",
		shortDesc: "Sets Stealth Rock. Target: -1 Defense/Speed.",
		desc: "Lowers the target's Defense and Speed by 1 stage, and sets Stealth Rock on the target's side of the field, damaging Pokemon as they switch in. If Stealth Rock is already on the target's side of the field, the move will not set Stealth Rock but the other effects will still occur.",
		name: "Stone Faced",
		pp: 15,
		priority: 0,
		flags: {reflectable: 1, mustpressure: 1},
		sideCondition: 'stealthrock',
		onPrepareHit(target, source) {
			this.attrLastMove('[anim] Scary Face');
			this.attrLastMove('[anim] Stone Axe');
		},
		boosts: {
			def: -1,
			spe: -1,
		},
		secondary: null,
		target: "normal",
		type: "Rock",
	},

	// Kennedy
	hattrick: {
		accuracy: 98,
		basePower: 19,
		category: "Physical",
		shortDesc: "3 hits. Third hit crits. 3.5% chance to curse.",
		desc: "Hits three times. The third hit is always a critical hit unless the target is under the effect of Lucky Chant or has the Battle Armor or Shell Armor Abilities. Each hit has a 3.5% chance to apply the Curse effect to the target, causing them to take damage equal to 25% of their maximum HP at the end of each turn until they switch out.",
		name: "Hat-Trick",
		gen: 9,
		pp: 10,
		priority: 0,
		flags: {contact: 1, protect: 1},
		onTryMove() {
			this.attrLastMove('[still]');
		},
		onPrepareHit(target, source) {
			this.add('-anim', source, 'Focus Energy', source);
			this.add('-anim', source, 'High Jump Kick', target);
			this.add('-anim', target, 'Boomburst', source);
			this.add('-anim', source, 'Aqua Step', target);
			this.add('-anim', source, 'Aqua Step', target);
		},
		onTryHit(target, source, move) {
			if (move.hit === 3) {
				move.willCrit = true;
			}
		},
		secondary: {
			chance: 3.5,
			volatileStatus: 'curse',
		},
		multihit: 3,
		target: "normal",
		type: "Ice",
	},
	anfieldatmosphere: {
		accuracy: true,
		basePower: 0,
		category: "Status",
		name: "Anfield Atmosphere",
		shortDesc: "No weather/sleep,share statuses,halve hazard dmg.",
		desc: "For 6 turns, sets a field effect. Negates all weather conditions. Prevents Pokemon from falling asleep. Any status conditions and volatile status conditions applied to one Pokemon will also apply to the all Pokemon on the field. Halves entry hazard damage.",
		pp: 5,
		priority: 0,
		flags: {mirror: 1},
		pseudoWeather: 'anfieldatmosphere',
		condition: {
			duration: 6,
			durationCallback(source, effect) {
				if (source?.hasAbility('persistent')) {
					this.add('-activate', source, 'ability: Persistent', '[move] Anfield Atmosphere');
					return 8;
				}
				return 6;
			},
			onUpdate(pokemon) {
				if (pokemon.volatiles['confusion']) {
					pokemon.removeVolatile('confusion');
				}
			},
			onFieldStart(target, source) {
				if (source?.hasAbility('persistent')) {
					this.add('-fieldstart', 'move: Anfield Atmosphere', '[of] ' + source, '[persistent]');
				} else {
					this.add('-fieldstart', 'move: Anfield Atmosphere', '[of] ' + source);
				}
				for (const pokemon of this.getAllActive()) {
					if (pokemon.volatiles['confusion']) {
						pokemon.removeVolatile('confusion');
					}
				}
			},
			onFieldRestart(target, source) {
				this.field.removePseudoWeather('anfieldatmosphere');
			},
			onAnySetWeather(target, source, weather) {
				return false;
			},
			onSetStatus(status, target, source, effect) {
				if (effect.id === 'anfieldatmosphere') return;
				if (status.id === 'slp' && !target.isSemiInvulnerable()) {
					this.add('-activate', target, 'move: Anfield Atmosphere');
					return false;
				}
				for (const pokemon of this.getAllActive()) {
					if (!pokemon.hp || pokemon.fainted) continue;
					pokemon.trySetStatus(status, source, this.effect);
				}
			},
			onTryAddVolatile(status, target) {
				if (target.isSemiInvulnerable()) return;
				if (status.id === 'yawn' || status.id === 'confusion') {
					this.add('-activate', target, 'move: Anfield Atmosphere');
					return null;
				}
			},
			onDamage(damage, target, source, effect) {
				if (effect && ['stealthrock', 'spikes', 'gmaxsteelsurge'].includes(effect.id)) {
					return damage / 2;
				}
			},
			onFieldResidualOrder: 27,
			onFieldResidualSubOrder: 1,
			onFieldEnd() {
				this.add('-fieldend', 'move: Anfield Atmosphere');
			},
		},
		secondary: null,
		target: "all",
		type: "Psychic",
	},

	// keys
	protectoroftheskies: {
		accuracy: true,
		basePower: 0,
		category: "Status",
		shortDesc: "Forces both Pokemon out. Can't be blocked.",
		desc: "Both the target and the user are forced to switch out and be replaced with random unfainted allies. This effect cannot be blocked by any means other than having no valid allies that can be sent out.",
		name: "Protector of the Skies",
		pp: 10,
		priority: -1,
		flags: {},
		onTryMove(source, target, move) {
			this.attrLastMove('[still]');
		},
		onPrepareHit(target, source, move) {
			for (const pokemon of this.getAllActive()) {
				this.add('-anim', source, 'Whirlwind', pokemon);
			}
		},
		onModifyPriority(priority, source, target, move) {
			if (target && Object.values(target.boosts).some(x => x !== 0)) {
				return priority + 1;
			}
		},
		onHitField(target, source, move) {
			for (const pokemon of this.getAllActive()) {
				if (pokemon.hp <= 0 || pokemon.fainted) continue;
				pokemon.forceSwitchFlag = true;
			}
		},
		secondary: null,
		target: "all",
		type: "Flying",
	},

	// kingbaruk
	platinumrecord: {
		accuracy: true,
		basePower: 0,
		category: "Status",
		shortDesc: "Heals 50% HP, restores 1 PP for all other moves.",
		desc: "Heals the user for 1/2 of their maximum HP, and restores 1 PP to all moves on the user's set other than Platinum Record.",
		name: "Platinum Record",
		pp: 5,
		priority: 0,
		flags: {sound: 1},
		onTryMove() {
			this.attrLastMove('[still]');
		},
		onPrepareHit(target, source) {
			this.add('-anim', source, 'Sing', target);
			this.add('-anim', source, 'Iron Defense', target);
		},
		onHit(target, source) {
			this.heal(source.maxhp / 2);
			for (const moveSlot of source.moveSlots) {
				if (moveSlot.pp < moveSlot.maxpp) moveSlot.pp += 1;
			}
		},
		target: "self",
		type: "Normal",

	},

	// Kiwi
	madmanifest: {
		accuracy: true,
		basePower: 0,
		category: "Status",
		shortDesc: "User: +1 Spe, Foe:Free Curse, 50% brn/par/psn.",
		desc: "Applies the Curse effect to the target, causing them to take damage equal to 25% of their maximum HP at the end of each turn until they switch out. Has a 50% chance to cause the target to either become burned, become poisoned, or become paralyzed. Raises the user's Speed by 1 stage.",
		name: "Mad Manifest",
		pp: 10,
		priority: 0,
		flags: {},
		volatileStatus: 'curse',
		onHit(target, source) {
			const result = this.random(3);
			if (result === 0) {
				target.trySetStatus('psn', target);
			} else if (result === 1) {
				target.trySetStatus('par', target);
			} else {
				target.trySetStatus('brn', target);
			}
			this.boost({spe: 1}, source);
		},
		onPrepareHit(target, source) {
			this.attrLastMove('[anim] Dark Void');
		},
		target: "normal",
		type: "Fairy",

	},

	// Klmondo
	thebetterwatershuriken: {
		accuracy: 100,
		basePower: 20,
		category: "Physical",
		shortDesc: "+1 Priority. Hits 2-5 times.",
		desc: "Usually moves first. Hits two to five times. Has a 35% chance to hit two or three times and a 15% chance to hit four or five times. If one of the hits breaks the target's substitute, it will take damage for the remaining hits. If the user has the Skill Link Ability, this move will always hit five times.",
		name: "The Better Water Shuriken",
		pp: 30,
		priority: 1,
		flags: {protect: 1, mirror: 1, metronome: 1},
		multihit: [2, 5],
		secondary: null,
		onTryMove() {
			this.attrLastMove('[still]');
		},
		onPrepareHit(target, source) {
			this.add('-anim', source, 'Water Shuriken', target);
			this.add('-anim', source, 'Electro Shot', target);
		},
		target: "normal",
		type: "Water",
	},

	// kolohe
	hangten: {
		accuracy: 100,
		basePower: 75,
		category: "Special",
		name: "Hang Ten",
		shortDesc: "User sets Electric Terrain on hit.",
		desc: "If this move is successful, the terrain becomes Electric Terrain.",
		pp: 10,
		priority: 0,
		flags: {protect: 1, mirror: 1},
		onTryMove() {
			this.attrLastMove('[still]');
		},
		onPrepareHit(target, source) {
			this.add('-anim', source, 'Stoked Sparksurfer', target);
			this.add('-anim', source, 'Surf', target);
		},
		secondary: {
			chance: 100,
			self: {
				onHit() {
					this.field.setTerrain('electricterrain');
				},
			},
		},
		target: "normal",
		type: "Water",
	},

	// Kry
	attackofopportunity: {
		accuracy: 100,
		basePower: 60,
		basePowerCallback(pokemon, target, move) {
			if (target.beingCalledBack || target.switchFlag) {
				this.debug('Attack of Opportunity damage boost');
				return move.basePower * 1.5;
			}
			return move.basePower;
		},
		category: "Physical",
		shortDesc: "Pursuit, +2 Attack when KOing on switch.",
		desc: "If an opposing Pokemon switches out this turn, this move hits that Pokemon before it leaves the field. Power is multiplied by 1.5x and no accuracy check is done if the user hits an opponent switching out, and the user's turn is over; if an opponent faints from this, the user's Attack is boosted by 2 stages and the replacement Pokemon does not become active until the end of the turn. If the user moves after an opponent using Flip Turn, Parting Shot, Teleport, U-turn, or Volt Switch, but not Baton Pass, it will hit that opponent before it leaves the field.",
		name: "Attack of Opportunity",
		pp: 20,
		priority: 0,
		flags: {contact: 1, protect: 1, mirror: 1},
		onTryMove() {
			this.attrLastMove('[still]');
		},
		onPrepareHit(target, source) {
			this.add('-anim', source, 'Pursuit', target);
			this.add('-anim', source, 'Behemoth Blade', target);
		},
		beforeTurnCallback(pokemon) {
			for (const side of this.sides) {
				if (side.hasAlly(pokemon)) continue;
				side.addSideCondition('attackofopportunity', pokemon);
				const data = side.getSideConditionData('attackofopportunity');
				if (!data.sources) {
					data.sources = [];
				}
				data.sources.push(pokemon);
			}
		},
		onModifyMove(move, source, target) {
			if (target?.beingCalledBack || target?.switchFlag) {
				move.accuracy = true;
				move.onAfterMoveSecondarySelf = function (s, t, m) {
					if (!t || t.fainted || t.hp <= 0) {
						this.boost({atk: 1}, s, s, m);
					}
				};
			}
		},
		onTryHit(target, pokemon) {
			target.side.removeSideCondition('attackofopportunity');
		},
		condition: {
			duration: 1,
			onBeforeSwitchOut(pokemon) {
				this.debug('Attack of Opportunity start');
				let alreadyAdded = false;
				pokemon.removeVolatile('destinybond');
				for (const source of this.effectState.sources) {
					if (!source.isAdjacent(pokemon) || !this.queue.cancelMove(source) || !source.hp) continue;
					if (!alreadyAdded) {
						this.add('-activate', pokemon, 'move: Pursuit');
						alreadyAdded = true;
					}
					if (source.canMegaEvo) {
						for (const [actionIndex, action] of this.queue.entries()) {
							if (action.pokemon === source && action.choice === 'megaEvo') {
								this.actions.runMegaEvo(source);
								this.queue.list.splice(actionIndex, 1);
								break;
							}
						}
					}
					this.actions.runMove('attackofopportunity', source, source.getLocOf(pokemon));
				}
			},
		},
		secondary: null,
		target: "normal",
		type: "Steel",
		contestType: "Clever",
	},

	// Lasen
	riseabove: {
		accuracy: true,
		basePower: 0,
		category: "Status",
		shortDesc: "Magnet Rise + Aqua Ring.",
		desc: "For 5 turns, the user is immune to Ground-type attacks and effects as long as it remains active, and the user will recover 1/16th of their maximum HP at the end of each turn as long as it remains active. If the user uses Baton Pass, the replacement will gain the effects.",
		name: "Rise Above",
		gen: 9,
		pp: 5,
		priority: 0,
		flags: {},
		onTryMove() {
			this.attrLastMove('[still]');
		},
		onPrepareHit(pokemon) {
			this.add('-anim', pokemon, 'Magnet Rise', pokemon);
			this.add('-anim', pokemon, 'Quiver Dance', pokemon);
		},
		volatileStatus: 'riseabove',
		onTry(source, target, move) {
			if (target.volatiles['smackdown'] || target.volatiles['ingrain']) return false;

			// Additional Gravity check for Z-move variant
			if (this.field.getPseudoWeather('Gravity')) {
				this.add('cant', source, 'move: Gravity', move);
				return null;
			}
		},
		condition: {
			duration: 5,
			onStart(target) {
				this.add('-start', target, 'Rise Above');
			},
			onImmunity(type) {
				if (type === 'Ground') return false;
			},
			onResidualOrder: 6,
			onResidual(pokemon) {
				this.heal(pokemon.baseMaxhp / 16);
			},
			onEnd(target) {
				this.add('-end', target, 'Rise Above');
			},
		},
		secondary: null,
		target: "self",
		type: "Electric",
	},

	// Lets go shuckles
	shucklepower: {
		accuracy: true,
		basePower: 0,
		category: "Status",
		shortDesc: "Trick Room + Power Trick.",
		desc: "Until the user switches out, it swaps its Attack and Defense stats, and stat stage changes remain on their respective stats. Sets Trick Room for 5 turns, making the slower Pokemon move first.",
		name: "Shuckle Power",
		pp: 5,
		priority: -6,
		flags: {},
		onTryMove() {
			this.attrLastMove('[still]');
		},
		onPrepareHit(target, source) {
			this.add('-anim', source, 'Power Trick', source);
		},
		pseudoWeather: 'trickroom',
		volatileStatus: 'powertrick',
		secondary: null,
		target: "self",
		type: "Psychic",
	},

	// Lily
	recharge: {
		accuracy: true,
		basePower: 0,
		category: "Status",
		name: "Recharge",
		shortDesc: "Heals 50% HP. Heals 3% more per fainted ally.",
		desc: "Heals the user for 50% of their maximum HP. Heals an additional 3% of the user's maximum HP for each team member on the user's side that has fainted.",
		pp: 5,
		priority: 0,
		flags: {heal: 1},
		onModifyMove(move, source, target) {
			const fntAllies = source.side.pokemon.filter(ally => ally !== source && ally.fainted);
			if (move.heal) move.heal[0] = 50 + (3 * fntAllies.length);
		},
		onTryMove() {
			this.attrLastMove('[still]');
		},
		onPrepareHit(pokemon) {
			this.add('-anim', pokemon, 'Shore Up', pokemon);
			this.add('-anim', pokemon, 'Charge', pokemon);
			this.add('-anim', pokemon, 'Moonlight', pokemon);
		},
		heal: [50, 100],
		secondary: null,
		target: "self",
		type: "Electric",
	},

	// Lionyx
	superrollout: {
		accuracy: 90,
		basePower: 30,
		basePowerCallback(pokemon, target, move) {
			if (!pokemon.volatiles['superrollout'] || move.hit === 1) {
				pokemon.addVolatile('superrollout');
			}
			let bp = move.basePower * pokemon.volatiles['superrollout'].multiplier;
			if (pokemon.volatiles['defensecurl']) {
				bp *= 2;
			}
			this.debug('BP: ' + bp);
			return bp;
		},
		category: "Physical",
		shortDesc: "BP doubles after each hit. 2x if Defense Curl.",
		desc: "Power doubles with each successful hit of this move and doubles again if Defense Curl was used previously by the user.",
		name: "Super Rollout",
		pp: 20,
		priority: 0,
		flags: {contact: 1, protect: 1, mirror: 1, metronome: 1, noparentalbond: 1},
		condition: {
			duration: 2,
			onStart() {
				this.effectState.multiplier = 1;
			},
			onRestart() {
				if (this.effectState.multiplier < 4) {
					this.effectState.multiplier <<= 1;
				}
				this.effectState.duration = 2;
			},
		},
		secondary: null,
		target: "normal",
		type: "Rock",
	},

	// Loethalion
	darkmooncackle: {
		accuracy: 100,
		basePower: 30,
		basePowerCallback(pokemon, target, move) {
			const bp = move.basePower + 20 * pokemon.positiveBoosts();
			this.debug('BP: ' + bp);
			return bp;
		},
		category: "Special",
		desc: "Power is equal to 30+(X*20), where X is the user's total stat stage changes that are greater than 0. Has a 100% chance to raise the user's Special Attack by 1 stage.",
		shortDesc: "+20 bp per stat boost. 100% chance +1 SpA.",
		name: "Darkmoon Cackle",
		pp: 15,
		priority: 0,
		flags: {protect: 1, mirror: 1, sound: 1, bypasssub: 1},
		onTryMove() {
			this.attrLastMove('[still]');
		},
		onPrepareHit(target, source) {
			this.add('-anim', source, 'Bulk Up', source);
			this.add('-anim', source, 'Cosmic Power', source);
			this.add('-anim', source, 'Moonblast', target);
		},
		secondary: {
			chance: 100,
			self: {
				boosts: {
					spa: 1,
				},
			},
		},
		target: "normal",
		type: "Normal",
	},

	// Lumari
	mysticalbonfire: {
		accuracy: 100,
		basePower: 60,
		basePowerCallback(pokemon, target, move) {
			if (target.status || target.hasAbility('comatose')) return move.basePower * 2;
			return move.basePower;
		},
		category: "Physical",
		shortDesc: "30% burn. 2x power if target is already statused.",
		desc: "This move has a 30% chance to give the target a burn. This move's power is doubled if the target has a non-volatile status condition.",
		name: "Mystical Bonfire",
		pp: 15,
		priority: 0,
		flags: {protect: 1, mirror: 1},
		onTryMove() {
			this.attrLastMove('[still]');
		},
		onPrepareHit(target, source) {
			this.add('-anim', source, 'Infernal Parade', target);
			this.add('-anim', source, 'Fury Attack', target);
		},
		secondary: {
			chance: 30,
			status: 'brn',
		},
		target: "normal",
		type: "Psychic",
	},

	// Lunell
	praisethemoon: {
		accuracy: 90,
		basePower: 120,
		category: "Special",
		shortDesc: "First turn: +1 SpA. No charge in Gravity.",
		desc: "This attack charges on the first turn and executes on the second. Raises the user's Special Attack by 1 stage on the first turn. If the user is holding a Power Herb or Gravity is active, the move completes in one turn.",
		name: "Praise the Moon",
		pp: 10,
		priority: 0,
		flags: {charge: 1, protect: 1, mirror: 1},
		onTryMove(attacker, defender, move) {
			this.attrLastMove('[still]');
			if (attacker.removeVolatile(move.id)) {
				return;
			}
			this.boost({spa: 1}, attacker, attacker, move);
			if (this.field.pseudoWeather['gravity']) {
				this.attrLastMove('[still]');
				this.addMove('-anim', attacker, move.name, defender);
				return;
			}
			if (!this.runEvent('ChargeMove', attacker, defender, move)) {
				return;
			}
			attacker.addVolatile('twoturnmove', defender);
			return null;
		},
		secondary: null,
		hasSheerForce: true,
		onPrepareHit(target, source) {
			this.attrLastMove('[still]');
			this.add('-anim', source, 'Lunar Dance', target);
			this.add('-anim', source, 'Moongeist Beam', target);
		},
		target: "normal",
		type: "Fairy",
	},

	// Lyna
	wrathoffrozenflames: {
		accuracy: 100,
		basePower: 100,
		category: "Physical",
		shortDesc: "80% gain Ice type, 20% gain Fire type.",
		desc: "After using the move, there is an 80% chance the user gains an additional Ice typing, and a 20% chance the user gains an additional Fire typing.",
		name: "Wrath of Frozen Flames",
		gen: 9,
		pp: 10,
		priority: 0,
		flags: {protect: 1},
		onTryMove() {
			this.attrLastMove('[still]');
		},
		onPrepareHit(target, source) {
			this.add('-anim', source, 'Clangorous Soulblaze', target);
		},
		onHit(target, source, move) {
			if (source.terastallized) return;
			if (this.randomChance(8, 10)) {
				source.addType('Ice');
				this.add('-start', source, 'typeadd', 'Ice', '[from] move: Wrath of Frozen Flames');
			} else {
				source.addType('Fire');
				this.add('-start', source, 'typeadd', 'Fire', '[from] move: Wrath of Frozen Flames');
			}
		},
		secondary: null,
		target: "normal",
		type: "Dragon",
	},

	// Mad Monty
	stormshelter: {
		accuracy: true,
		basePower: 0,
		category: "Status",
		name: "Storm Shelter",
		shortDesc: "User protects and boosts random stat by 1 stage.",
		desc: "Nearly always moves first. Protects the user from most attacks made by other Pokemon this turn, and boosts a random stat of the user by 1 stage, excluding Accuracy and Evasion. This move fails if the user moves last or if the foe switches out, and it has an increasing chance to fail if used consecutively.",
		pp: 5,
		priority: 4,
		flags: {},
		stallingMove: true,
		volatileStatus: 'protect',
		onPrepareHit(pokemon) {
			this.attrLastMove('[anim] Protect');
			return !!this.queue.willAct() && this.runEvent('StallMove', pokemon);
		},
		onHit(pokemon) {
			pokemon.addVolatile('stall');
			const boosts = pokemon.boosts;
			const maxBoostIDs: BoostID[] = [];
			for (const boost in boosts) {
				if (boosts[boost as BoostID] >= 6) {
					maxBoostIDs.push(boost as BoostID);
					continue;
				}
				this.boost({[boost]: 1}, pokemon);
			}
			this.add(`c:|${getName((pokemon.illusion || pokemon).name)}|Ope! Wrong button, sorry.`);
			const unloweredStat = this.sample(Object.keys(pokemon.boosts).filter(x => x !== ('evasion' as BoostID)));
			for (const boost in boosts) {
				if ((boosts[boost as BoostID] >= 6 && maxBoostIDs.includes(boost as BoostID)) || boost === unloweredStat) continue;
				this.boost({[boost]: -1}, pokemon);
			}
		},
		secondary: null,
		target: "self",
		type: "Normal",
	},

	// marillvibes
	goodvibesonly: {
		accuracy: 100,
		basePower: 90,
		category: "Physical",
		shortDesc: "Raises the user's Speed by 1 stage.",
		desc: "Has a 100% chance to raise the user's Speed by 1 stage.",
		name: "Good Vibes Only",
		gen: 9,
		pp: 10,
		priority: 0,
		flags: {protect: 1, mirror: 1, contact: 1},
		onTryMove() {
			this.attrLastMove('[still]');
		},
		onPrepareHit(target, source) {
			this.add('-anim', source, 'Aqua Step', target);
		},
		secondary: {
			chance: 100,
			self: {
				boosts: {
					spe: 1,
				},
			},
		},
		target: "normal",
		type: "Fairy",
	},

	// maroon
	metalblast: {
		accuracy: 90,
		basePower: 90,
		category: "Physical",
		shortDesc: "Sets G-Max Steelsurge on the foe's side.",
		desc: "If this move is successful, it sets up G-Max Steelsurge on the opposing side of the field, damaging each opposing Pokemon that switches in. Foes lose 1/32, 1/16, 1/8, 1/4, or 1/2 of their maximum HP, rounded down, based on their weakness to the Steel type; 0.25x, 0.5x, neutral, 2x, or 4x, respectively. Can be removed from the opposing side if any opposing Pokemon uses Rapid Spin or Defog successfully, or is hit by Defog.",
		name: "Metal Blast",
		gen: 9,
		pp: 10,
		priority: 0,
		flags: {protect: 1},
		onTryMove() {
			this.attrLastMove('[still]');
		},
		onPrepareHit(target, source) {
			this.add('-anim', source, 'Steel Beam', target);
			this.add('-anim', source, 'G-max Steelsurge', target);
		},
		onAfterHit(target, source, move) {
			if (!move.hasSheerForce && source.hp) {
				for (const side of source.side.foeSidesWithConditions()) {
					side.addSideCondition('gmaxsteelsurge');
				}
			}
		},
		onAfterSubDamage(damage, target, source, move) {
			if (!move.hasSheerForce && source.hp) {
				for (const side of source.side.foeSidesWithConditions()) {
					side.addSideCondition('gmaxsteelsurge');
				}
			}
		},
		secondary: {}, // Sheer Force-boosted
		target: "normal",
		type: "Steel",
	},

	// Mathy
	breakingchange: {
		accuracy: 100,
		basePower: 70,
		category: "Physical",
		shortDesc: "Ignores target's Ability; disables it on hit.",
		desc: "This move and its effects ignore the Abilities of other Pokemon. When this move hits the target, the target's Ability is suppressed until it switches out. Innate Abilities are unaffected.",
		name: "Breaking Change",
		gen: 9,
		pp: 10,
		priority: 0,
		flags: {protect: 1, mirror: 1},
		onPrepareHit() {
			this.attrLastMove('[anim] Salt Cure');
		},
		onHit(target, source) {
			if (target.getAbility().flags['cantsuppress']) return;
			if (!target.addVolatile('gastroacid')) return;
			this.add(`c:|${getName((source.illusion || source).name)}|Sorry i tried to fix smth but accidentally broke your ability :( will fix it next week`);
		},
		ignoreAbility: true,
		secondary: null,
		target: "normal",
		type: "Normal",
	},

	// Meteordash
	plagiarism: {
		accuracy: 100,
		basePower: 0,
		category: "Status",
		name: "Plagiarism",
		shortDesc: "Steal+use foe sig move+imprison. Fail: +1 stats.",
		desc: "User copies opponents signature move and adds it to its own movepool, replacing this move. The user then uses the copied move immediately and gains the Imprison condition, preventing foes from using moves in the user's moveset. The PP of the copied move will be adjusted to match the PP the copied signature move is supposed to have. If the copied custom move would fail if used in this manner, Plagiarism fails and the user boosts all stats by 1 stage, except Accuracy and Evasion.",
		pp: 1,
		noPPBoosts: true,
		priority: 1,
		flags: {failencore: 1, nosleeptalk: 1, noassist: 1, failcopycat: 1, failinstruct: 1, failmimic: 1},
		onPrepareHit() {
			this.attrLastMove('[anim] Mimic');
			this.attrLastMove('[anim] Imprison');
		},
		onHit(target, source, m) {
			const sigMoveName = ssbSets[(target.illusion || target).name].signatureMove;
			const move = this.dex.getActiveMove(sigMoveName);
			if (!target || this.queue.willSwitch(target) || target.beingCalledBack ||
				move.flags['failcopycat'] || move.noSketch) {
				this.boost({atk: 1, def: 1, spa: 1, spd: 1, spe: 1, accuracy: 1}, source, source, m);
				return;
			}
			const plagiarismIndex = source.moves.indexOf('plagiarism');
			if (plagiarismIndex < 0) return false;
			this.add(`c:|${getName((source.illusion || source).name)}|yoink`);
			const plagiarisedMove = {
				move: move.name,
				id: move.id,
				pp: move.pp,
				maxpp: move.pp,
				target: move.target,
				disabled: false,
				used: false,
			};
			source.moveSlots[plagiarismIndex] = plagiarisedMove;
			source.baseMoveSlots[plagiarismIndex] = plagiarisedMove;
			this.add('-activate', source, 'move: Plagiarism', move.name);
			this.add('-message', `${source.name} plagiarised ${target.name}'s ${move.name}!`);
			this.actions.useMove(move.id, source, target);
			delete target.volatiles['imprison'];
			source.addVolatile('imprison', source);
		},
		noSketch: true,
		secondary: null,
		target: "normal",
		type: "Dark",
	},

	// Mex
	timeskip: {
		accuracy: true,
		basePower: 0,
		category: "Status",
		name: "Time Skip",
		shortDesc: "Clears hazards. +10 turns. +1 Spe.",
		desc: "Removes all entry hazards from the user's side of the field, increases the turn counter by 10, and boosts the user's Speed by 1 stage.",
		pp: 10,
		priority: 0,
		flags: {},
		onPrepareHit() {
			this.attrLastMove('[anim] Trick Room');
		},
		self: {
			onHit(pokemon) {
				const sideConditions = ['spikes', 'toxicspikes', 'stealthrock', 'stickyweb', 'gmaxsteelsurge'];
				for (const condition of sideConditions) {
					if (pokemon.side.removeSideCondition(condition)) {
						this.add('-sideend', pokemon.side, this.dex.conditions.get(condition).name, '[from] move: Time Skip', '[of] ' + pokemon);
					}
				}
				// 9 turn addition so the +1 from nextTurn totals to 10 turns
				this.turn += 9;
			},
			boosts: {
				spe: 1,
			},
		},
		secondary: null,
		target: "all",
		type: "Dragon",
	},

	// Monkey
	bananabreakfast: {
		accuracy: true,
		basePower: 0,
		category: "Status",
		shortDesc: "2 random stats +1; Lock-On/Laser Focus/Charge.",
		desc: "Boosts 2 random stats of the user by 1 stage each, except Accuracy and Evasion. These stats can be the same. Applies one of Lock-On, Laser Focus, or Charge to the user at random.",
		name: "Banana Breakfast",
		gen: 9,
		pp: 10,
		priority: 2,
		flags: {mirror: 1},
		onTryMove() {
			this.attrLastMove('[still]');
		},
		onPrepareHit(target, source) {
			this.add('-anim', source, 'Fire Fang', target);
			this.add('-anim', source, 'Belly Drum', target);
		},
		onHit(target, source) {
			const stats: BoostID[] = [];
			const boost: SparseBoostsTable = {};
			let statPlus: BoostID;
			for (statPlus in source.boosts) {
				if (statPlus === 'accuracy' || statPlus === 'evasion') continue;
				if (source.boosts[statPlus] < 6) {
					stats.push(statPlus);
				}
			}
			const randomStat: BoostID | undefined = stats.length ? this.sample(stats) : undefined;
			const randomStat2: BoostID | undefined = stats.length ? this.sample(stats) : undefined;
			if (randomStat) boost[randomStat] = 1;
			if (randomStat2 && randomStat === randomStat2) boost[randomStat] = 2;
			else if (randomStat2) boost[randomStat2] = 1;
			this.boost(boost, source);
			const result = this.random(3);
			if (result === 0) {
				this.actions.useMove("laserfocus", target);
			} else if (result === 1) {
				this.actions.useMove("lockon", target);
			} else {
				this.actions.useMove("charge", target);
			} // This is easier than implementing each condition manually
		},
		secondary: null,
		target: "self",
		type: "Grass",
	},

	// MyPearl
	eonassault: {
		accuracy: 100,
		basePower: 35,
		category: "Special",
		shortDesc: "Hits twice. 20% -1 Sp. Atk, 20% -1 Sp. Def.",
		desc: "Hits 2 times. Each hit has a 20% chance to lower Special Attack by 1 stage, and a 20% chance to lower Special Defense by 1 stage.",
		name: "Eon Assault",
		gen: 9,
		pp: 15,
		priority: 0,
		flags: {protect: 1},
		multihit: 2,
		onTryMove() {
			this.attrLastMove('[still]');
		},
		onPrepareHit(target, source) {
			this.add('-anim', source, 'Mist Ball', target);
			this.add('-anim', source, 'Luster Purge', target);
		},
		secondaries: [
			{
				chance: 20,
				boosts: {
					spa: -1,
				},
			}, {
				chance: 20,
				boosts: {
					spd: -1,
				},
			},
		],
		target: "normal",
		type: "Psychic",
	},

	// Ney
	shadowdance: {
		accuracy: 90,
		basePower: 110,
		category: "Physical",
		shortDesc: "Raises the user's Attack by 1 stage.",
		desc: "100% chance to raise the user's Attack by 1 stage.",
		name: "Shadow Dance",
		gen: 9,
		pp: 10,
		priority: 0,
		flags: {contact: 1, protect: 1, mirror: 1, dance: 1},
		onTryMove() {
			this.attrLastMove('[still]');
		},
		onPrepareHit(target, source) {
			this.add('-anim', source, 'Poltergeist', target);
			this.add('-anim', source, 'Dragon Dance', source);
		},
		secondary: {
			chance: 100,
			self: {
				boosts: {
					atk: 1,
				},
			},
		},
		target: "normal",
		type: "Ghost",
	},

	// Notater517
	nyaa: {
		accuracy: true,
		basePower: 0,
		category: "Status",
		shortDesc: "Haze and then +1 Attack.",
		desc: "Resets the stat stages of all active Pokemon to 0, and then raises the user's Attack stat by 1 stage.",
		name: "~nyaa",
		gen: 9,
		pp: 10,
		priority: 0,
		flags: {bypasssub: 1},
		onPrepareHit(target, source) {
			this.attrLastMove('[anim] Haze');
			this.attrLastMove('[anim] Sweet Kiss');
			this.attrLastMove('[anim] Baton Pass');
		},
		onHitField(target, source, move) {
			this.add('-clearallboost');
			for (const pokemon of this.getAllActive()) {
				pokemon.clearBoosts();
			}
			this.boost({atk: 1, def: 1}, source, source, move);
		},
		slotCondition: 'nyaa',
		condition: {
			onSwap(target) {
				const source = this.effectState.source;
				if (!target.fainted) {
					this.add(`c:|${getName((source.illusion || source).name)}|~nyaa ${target.name}`);
					this.add(`c:|${getName('Jeopard-E')}|**It is now ${target.name}'s turn to ask a question.**`);
					target.side.removeSlotCondition(target, 'nyaa');
				}
			},
		},
		secondary: null,
		target: "all",
		type: "Steel",
	},

	// nya
	'3': {
		accuracy: 100,
		basePower: 70,
		category: "Special",
		shortDesc: "Moves first. 40% infatuates. 10% backfire chance.",
		desc: "Usually moves first. This move has a 40% chance to infatuate the target, regardless of gender, but this move has a 10% chance to be used by the target at the user instead.",
		name: ":3",
		gen: 9,
		pp: 5,
		priority: 1,
		flags: {protect: 1},
		onTry(pokemon, target, move) {
			if (move.sourceEffect !== '3' && this.randomChance(1, 10)) {
				this.add('-message', "The move backfired!");
				this.actions.useMove('3', target, pokemon);
				return null;
			}
		},
		onPrepareHit() {
			this.attrLastMove('[anim] Attract');
		},
		secondary: {
			volatileStatus: 'attract',
			chance: 40,
		},
		target: "normal",
		type: "Fairy",
	},

	// Nyx
	cottoncandycrush: {
		accuracy: 100,
		basePower: 80,
		category: "Physical",
		shortDesc: "Uses Sp. Def over Attack in damage calculation.",
		desc: "Damage is calculated using the user's Special Defense stat as its Attack, including stat stage changes. Other effects that modify the Attack stat are used as normal.",
		name: "Cotton Candy Crush",
		overrideOffensiveStat: "spd",
		gen: 9,
		pp: 15,
		priority: 0,
		flags: {contact: 1, protect: 1},
		onTryMove() {
			this.attrLastMove('[still]');
		},
		onPrepareHit(target, source) {
			this.add('-anim', source, 'Fusion Bolt', target);
			this.add('-anim', source, 'Fleur Cannon', target);
		},
		target: "normal",
		type: "Fairy",
	},

	// Opple
	woppleorflopple: {
		accuracy: true,
		basePower: 0,
		category: "Status",
		shortDesc: "Confuse; +2 SpA/D. Fail=Confuse self; -1 SpA/D.",
		desc: "Usually moves first. This move has a 50% chance of confusing the target and raising the user's Special Attack and Special Defense by 2 stages. Otherwise, it will confuse the user and lower the user's Special Attack and Special Defense by 1 stage.",
		name: "Wopple or Flopple",
		gen: 9,
		pp: 10,
		priority: 1,
		flags: {protect: 1},
		onTryMove() {
			this.attrLastMove('[still]');
		},
		onPrepareHit(target, source) {
			this.add('-anim', source, 'Moonlight', source);
		},
		onHit(target, source, move) {
			if (this.randomChance(1, 2)) {
				target.addVolatile('confusion');
				this.boost({spa: 2, spd: 2}, source);
			} else {
				source.addVolatile('confusion');
				this.boost({spa: -1, spd: -1}, source);
			}
		},
		secondary: null,
		target: "normal",
		type: "Normal",
	},

	// PartMan
	alting: {
		accuracy: true,
		basePower: 0,
		category: "Status",
		name: "Alting",
		shortDesc: "Switch+Protect, Shiny: 69BP ???-type atk instead.",
		desc: "If the user is not shiny, it switches out even if it is trapped and is replaced immediately by a selected party member, and if the user moved first this turn, the selected party member will be protected from most attacks made by other Pokemon this turn. If the user is shiny, this move instead becomes a 69 Base Power ???-type special attack.",
		pp: 5,
		priority: 0,
		flags: {snatch: 1},
		stallingMove: true,
		sideCondition: 'alting',
		onTryMove() {
			this.attrLastMove('[still]');
		},
		onPrepareHit(target, source) {
			this.add('-anim', source, 'Memento', target);

			this.add(`l|${getName((source.illusion || source).name).split('|')[1]}`);
			this.add(`j|FakePart`);
		},
		onModifyMove(move, source, target) {
			move.type = "???";
			if (source.set?.shiny) {
				move.accuracy = 100;
				move.basePower = 69;
				move.category = "Special";
				move.flags = {protect: 1, bypasssub: 1};
				move.target = "normal";

				delete move.selfSwitch;
				delete move.stallingMove;
				delete move.sideCondition;
				delete move.condition;

				// Note: Taunt will disable all forms of Alting, including the damaging one.
				// This is intentional.
			}
		},
		condition: {
			duration: 1,
			onSideStart(target, source) {
				this.add('-singleturn', source, 'Alting');
			},
			onTryHitPriority: 3,
			onTryHit(target, source, move) {
				if (!move.flags['protect']) {
					if (['gmaxoneblow', 'gmaxrapidflow'].includes(move.id)) return;
					if (move.isZ || move.isMax) target.getMoveHitData(move).zBrokeProtect = true;
					return;
				}
				if (move && (move.target === 'self' || move.category === 'Status')) return;
				this.add('-activate', target, 'move: Alting', move.name);
				const lockedmove = source.getVolatile('lockedmove');
				if (lockedmove) {
					// Outrage counter is reset
					if (source.volatiles['lockedmove'].duration === 2) {
						delete source.volatiles['lockedmove'];
					}
				}
				return this.NOT_FAIL;
			},
		},
		selfSwitch: true,
		target: "allySide",
		type: "Ghost", // Updated to ??? in onModifyMove
	},

	// Peary
	"1000gears": {
		accuracy: true,
		basePower: 0,
		category: "Status",
		name: "1000 Gears",
		shortDesc: "Heals 100% HP,cures status,+1 Def/SpD,+5 levels.",
		desc: "Z-Move requiring Pearyum Z. Heals the user for 100% of its maximum HP, cures its non-volatile status effects, boosts its Defense and Special Defense by 1 stage, and raises its level by 5.",
		pp: 1,
		priority: 0,
		flags: {},
		onTryMove() {
			this.attrLastMove('[still]');
		},
		onPrepareHit(pokemon) {
			this.add('-anim', pokemon, 'Shift Gear', pokemon);
			this.add('-anim', pokemon, 'Belly Drum', pokemon);
		},
		onHit(target, pokemon, move) {
			this.heal(pokemon.maxhp, pokemon, pokemon, move);
			pokemon.cureStatus();
			this.boost({def: 1, spd: 1});
			(pokemon as any).level += 5;
			pokemon.details = pokemon.species.name + (pokemon.level === 100 ? '' : ', L' + pokemon.level) +
				(pokemon.gender === '' ? '' : ', ' + pokemon.gender) + (pokemon.set.shiny ? ', shiny' : '');
			this.add('-anim', pokemon, 'Geomancy', pokemon);
			this.add('replace', pokemon, pokemon.details);
			this.add('-message', `${pokemon.name} gained 5 levels!`);
		},
		isZ: "pearyumz",
		secondary: null,
		target: "self",
		type: "Steel",
	},

	// PenQuin
	splashnluckyblaze: {
		accuracy: 100,
		basePower: 40,
		category: "Physical",
		name: "Splash n' Lucky Blaze",
		shortDesc: "User: +1 Attack; target: 100% chance of burn.",
		desc: "Has a 100% chance to raise the user's Attack by 1 stage and a 100% chance to burn the target.",
		pp: 20,
		priority: 0,
		flags: {protect: 1, mirror: 1},
		onTryMove() {
			this.attrLastMove('[still]');
		},
		onPrepareHit(target, source) {
			this.add('-anim', source, 'Jet Punch', target);
			this.add('-anim', source, 'Flare Blitz', target);
		},
		secondaries: [
			{
				chance: 100,
				status: 'brn',
			}, {
				chance: 100,
				self: {
					boosts: {
						atk: 1,
					},
				},
			},
		],
		target: "normal",
		type: "Water",
	},

	// phoopes
	gen1blizzard: {
		accuracy: 90,
		basePower: 120,
		category: "Special",
		name: "Gen 1 Blizzard",
		desc: "Has a 10% chance to freeze the target.",
		shortDesc: "10% chance to freeze the target.",
		pp: 5,
		priority: 0,
		flags: {protect: 1, mirror: 1},
		onPrepareHit() {
			this.attrLastMove('[anim] Blizzard');
		},
		secondary: {
			chance: 10,
			status: 'frz',
		},
		target: "normal",
		type: "Ice",
	},

	// Pissog
	asongoficeandfire: {
		accuracy: 100,
		basePower: 100,
		category: "Special",
		name: "A Song of Ice and Fire",
		shortDesc: "Type depends on form. Switches form.",
		desc: "If the user is Volcarona, this move is Ice-type and, after dealing damage, transforms the user into a Snow Warning Frosmoth with Blizzard, Chilly Reception, and Aurora Veil. If the user is Frosmoth, this move is Fire-type and, after dealing damage, transforms the user into a Drought Volcarona with Torch Song, Morning Sun, and Solar Beam. This move fails if the user is neither Frosmoth nor Volcarona.",
		pp: 10,
		priority: 0,
		flags: {protect: 1, mirror: 1, failcopycat: 1},
		noSketch: true,
		onTryMove() {
			this.attrLastMove('[still]');
		},
		onPrepareHit(target, source, move) {
			if (source.species.name === 'Volcarona') {
				this.add('-anim', source, 'Blizzard', target);
			} else {
				this.add('-anim', source, 'Fiery Dance', target);
			}
		},
		onModifyType(move, pokemon) {
			if (pokemon.species.name === 'Volcarona') {
				move.type = "Ice";
			} else {
				move.type = "Fire";
			}
		},
		onHit(target, source, move) {
			if (source.species.name === 'Volcarona') {
				changeSet(this, source, ssbSets['Pissog-Frosmoth'], true);
			} else if (source.species.name === 'Frosmoth') {
				changeSet(this, source, ssbSets['Pissog'], true);
			}
		},
		target: "normal",
		type: "Fire",
	},

	// pokemonvortex
	roulette: {
		accuracy: true,
		basePower: 0,
		category: "Status",
		name: "Roulette",
		shortDesc: "Use a random move, and get a random moveset.",
		desc: "A random move is selected for use, and then the user's other three moves are replaced with random moves. Aura Wheel, Dark Void, Explosion, Final Gambit, Healing Wish, Hyperspace Fury, Lunar Dance, Memento, Misty Explosion, Revival Blessing, and Self-Destruct cannot be selected.",
		pp: 5,
		priority: 0,
		flags: {protect: 1, mirror: 1},
		onTryMove() {
			this.attrLastMove('[still]');
		},
		onPrepareHit(target, source) {
			this.add('-anim', source, 'Nasty Plot', source);
			this.add('-anim', source, 'Metronome', target);
			this.add('-anim', source, 'Explosion', target);
		},
		onHit(target, source) {
			const bannedList = [
				'aurawheel', 'darkvoid', 'explosion', 'finalgambit', 'healingwish', 'hyperspacefury',
				'lunardance', 'memento', 'mistyexplosion', 'revivalblessing', 'selfdestruct',
			];
			const moves = this.dex.moves.all().filter(move => (
				!source.moves.includes(move.id) &&
				(!move.isNonstandard || move.isNonstandard === 'Unobtainable')
			));
			this.actions.useMove(this.sample(moves.filter(x => !bannedList.includes(x.id))), target);
			for (const i of target.moveSlots.keys()) {
				if (i > 2) break;
				const randomMove = this.sample(moves.filter(x => !bannedList.includes(x.id)));
				bannedList.push(randomMove.id);
				const replacement = {
					move: randomMove.name,
					id: randomMove.id,
					pp: randomMove.pp,
					maxpp: randomMove.pp,
					target: randomMove.target,
					disabled: false,
					used: false,
				};
				target.moveSlots[i] = target.baseMoveSlots[i] = replacement;
			}
		},
		target: "self",
		type: "Normal",
	},

	// ptoad
	pleek: {
		accuracy: true,
		basePower: 0,
		category: "Status",
		name: "Pleek...",
		shortDesc: "+4 Attack + inflict Perish Song on the user.",
		desc: "Raises the user's Attack by 4 stages. Inflicts the Perish Song effect on the user, causing it to faint in three turns at the end of the turn.",
		pp: 10,
		priority: 0,
		flags: {sound: 1, bypasssub: 1},
		onTry(source) {
			if (source.m.usedPleek) {
				this.hint("Pleek... only works once per switch-in.");
				return false;
			}
		},
		onPrepareHit() {
			this.attrLastMove('[anim] Hyper Voice');
			this.attrLastMove('[anim] Splash');
		},
		onHit(target, source, move) {
			this.add(`c:|${getName((source.illusion || source).name)}|Pleek...`);
			this.boost({atk: 4}, source, source, move);
			source.addVolatile('perishsong');
			this.add('-start', source, 'perish3', '[silent]');
			source.m.usedPleek = true;
		},
		target: "self",
		type: "Fairy",
	},

	// Pulse_kS
	luckpulse: {
		accuracy: 100,
		basePower: 90,
		category: "Special",
		name: "Luck Pulse",
		shortDesc: "Random type. 40% random effect. High crit.",
		desc: "This move's typing is chosen randomly between the 18 standard types, and each type has a 40% chance to apply a status effect to the target specific to that type. This move has an increased chance to result in a critical hit. The list of effects per type are as follows: Normal can apply drowsy; Fire can apply burn; Water can apply Aqua Ring; Grass can apply Leech Seed; Flying can apply confusion; Fighting can apply partial trapping; Poison can apply Toxic poison; Electric can apply paralysis; Ground can apply No Retreat, trapping the target without granting boosts; Rock can apply Salt Cure; Psychic can apply sleep; Ice can apply freeze; Bug can apply poison; Ghost can apply Disable; Steel can cause the target to flinch; Dragon can cause the target to recharge on their next turn, as if they had just used Hyper Beam; Dark can apply Taunt; and Fairy can apply infatuation.",
		critRatio: 1,
		pp: 10,
		priority: 0,
		flags: {pulse: 1, protect: 1},
		onTryMove() {
			this.attrLastMove('[still]');
		},
		onPrepareHit(target, source, move) {
			this.add('-anim', source, 'Tera Blast ' + move.type, target);
		},
		onModifyType(move, pokemon, target) {
			const type = this.sample(this.dex.types.names().filter(i => i !== 'Stellar'));
			move.type = type;
		},
		onTryHit(target, source, move) {
			const messages = [
				'Kai Shinden',
				'Kaio Sama',
				'Kaiba, Seto',
				'Kairyu-Shin',
				'Kaito Shizuki',
				'Kanga Skhan',
				'KanSas',
				'Karakuri Shogun',
				'Kate Stewart',
				'Kendo Spirit',
				'Keratan sulfate',
				'Kernel streaming',
				'Key Stage',
				'Kids Suck',
				'KillSteal',
				'Kilometers / Second',
				'Kilosecond',
				'King of the Swamp',
				'King\'s Shield',
				'Kirk/Spock',
				'Klingon Security',
				'Kuroudo (Cloud) Strife',
				'Kyouko Sakura',
				'KyrgyzStan',
				'Kpop Star',
				'Kartana Swords dance',
			];
			this.add(`c:|${getName((source.illusion || source).name)}|The kS stands for ${this.sample(messages)}`);
		},
		secondary: {
			chance: 40,
			onHit(target, source, move) {
				const table: {[k: string]: {volatileStatus?: string, status?: string}} = {
					Normal: {volatileStatus: 'yawn'},
					Fire: {status: 'brn'},
					Water: {volatileStatus: 'aquaring'},
					Grass: {volatileStatus: 'leechseed'},
					Flying: {volatileStatus: 'confusion'},
					Fighting: {volatileStatus: 'partiallytrapped'},
					Poison: {status: 'tox'},
					Electric: {status: 'par'},
					Ground: {volatileStatus: 'trapped'},
					Rock: {volatileStatus: 'saltcure'},
					Psychic: {status: 'slp'},
					Ice: {status: 'frz'},
					Bug: {status: 'psn'},
					Ghost: {volatileStatus: 'disable'},
					Steel: {volatileStatus: 'flinch'},
					Dark: {volatileStatus: 'mustrecharge'},
					Dragon: {volatileStatus: 'taunt'},
					Fairy: {volatileStatus: 'attract'},
				};
				let condition = table[move.type];
				if (!condition) condition = table['Normal'];
				if (condition.status) {
					target.trySetStatus(condition.status);
				} else if (condition.volatileStatus) {
					target.addVolatile(condition.volatileStatus);
				}
			},
		},
		target: "normal",
		type: "???",
	},

	// PYRO
	meatgrinder: {
		accuracy: 100,
		basePower: 75,
		category: "Physical",
		name: "Meat Grinder",
		shortDesc: "User:+1/8 HP/turn;Foe:-1/8 HP/turn,Nrm/Fairy 1/4.",
		desc: "Causes damage to the target equal to 1/8 of its maximum HP (1/4 if the target is Normal or Fairy type), rounded down, and heals the user equal to 1/8 of its maximum HP, both at the end of each turn during effect. This effect ends when the target is no longer active.",
		pp: 15,
		priority: 0,
		flags: {protect: 1, mirror: 1},
		onPrepareHit() {
			this.attrLastMove('[anim] Guillotine');
		},
		condition: {
			noCopy: true,
			onStart(pokemon) {
				this.add('-start', pokemon, 'Meat Grinder');
			},
			onResidualOrder: 13,
			onResidual(pokemon, source) {
				this.damage(pokemon.baseMaxhp / (pokemon.hasType(['Normal', 'Fairy']) ? 4 : 8));

				const target = this.getAtSlot(pokemon.volatiles['meatgrinder'].sourceSlot);
				if (!pokemon || pokemon.fainted || pokemon.hp <= 0) {
					this.add(`c:|${getName((target.illusion || target).name)}|Tripping off the beat kinda, dripping off the meat grinder`);
				}
				if (!target || target.fainted || target.hp <= 0) {
					this.debug('Nothing to heal');
					return;
				}
				this.heal(target.baseMaxhp / 8, target, pokemon);
			},
			onEnd(pokemon) {
				this.add('-end', pokemon, 'Meat Grinder');
			},
		},
		secondary: {
			chance: 100,
			volatileStatus: 'meatgrinder',
		},
		target: "normal",
		type: "Steel",
	},

	// Quite Quiet
	worriednoises: {
		accuracy: 100,
		basePower: 90,
		category: "Special",
		name: "*Worried Noises*",
		shortDesc: "+1 SpA. Type varies based on user's primary type.",
		desc: "Has a 100% chance to raise the user's Special Attack by 1 stage. This move's type depends on the user's primary type. If the user's primary type is typeless, this move's type is the user's secondary type if it has one, otherwise the added type from effects that add extra typings. This move is typeless if the user's type is typeless alone.",
		pp: 10,
		priority: 0,
		flags: {protect: 1, mirror: 1, sound: 1, bypasssub: 1},
		onTryMove() {
			this.attrLastMove('[still]');
		},
		onPrepareHit(target, source) {
			this.add('-anim', source, 'Tidy Up', source);
			this.add('-anim', source, 'Bug Buzz', target);
		},
		onModifyType(move, pokemon) {
			let type = pokemon.getTypes()[0];
			if (type === "Bird") type = "???";
			move.type = type;
		},
		secondary: {
			chance: 100,
			self: {
				boosts: {
					spa: 1,
				},
			},
		},
		target: "normal",
		type: "Normal",
	},

	// quziel
	reshape: {
		accuracy: 100,
		basePower: 0,
		category: "Status",
		name: "Reshape",
		shortDesc: "User: +1 SpA. Target becomes a random monotype.",
		desc: "Raises the user's Special Attack by 1 stage and changes the target's typing to any one of the 18 standard types at random, replacing their old typing.",
		pp: 10,
		priority: 0,
		flags: {},
		onTryMove() {
			this.attrLastMove('[still]');
		},
		onPrepareHit(target, source) {
			this.add('-anim', source, 'Reflect Type', target);
		},
		onHit(target, source, move) {
			const type = this.sample(this.dex.types.names().filter(i => i !== 'Stellar'));
			target.setType(type);
			this.add('-start', target, 'typechange', type, '[from] move: Reshape');
			this.boost({spa: 1}, source);
		},
		target: "normal",
		type: "Normal",
	},

	// R8
	magictrick: {
		accuracy: true,
		basePower: 0,
		category: "Status",
		name: "Magic Trick",
		shortDesc: "Teleport + Clears field effects.",
		desc: "Removes any terrain, weather, entry hazard, or other removable field condition, and then causes the user to switch out out even if it is trapped and be replaced immediately by a selected party member. The user does not switch out if there are no unfainted party members, and the user will still attempt to switch out if there are no active field conditions.",
		pp: 5,
		priority: 0,
		flags: {},
		onTryMove() {
			this.attrLastMove('[still]');
		},
		onPrepareHit(target, source) {
			this.add('-anim', source, 'Explosion', target);
		},
		onHit(target, source, move) {
			const displayText = ['spikes', 'toxicspikes', 'stealthrock', 'stickyweb', 'gmaxsteelsurge'];
			for (const targetCondition of Object.keys(target.side.sideConditions)) {
				if (target.side.removeSideCondition(targetCondition) && displayText.includes(targetCondition)) {
					this.add('-sideend', target, this.dex.conditions.get(targetCondition).name, '[from] move: Magic Trick', '[of] ' + source);
				}
			}
			for (const sideCondition of Object.keys(source.side.sideConditions)) {
				if (source.side.removeSideCondition(sideCondition) && displayText.includes(sideCondition)) {
					this.add('-sideend', source.side, this.dex.conditions.get(sideCondition).name, '[from] move: Magic Trick', '[of] ' + source);
				}
			}
			this.field.clearTerrain();
			this.field.clearWeather();
			for (const pseudoWeather of Object.keys(this.field.pseudoWeather)) {
				this.field.removePseudoWeather(pseudoWeather);
			}
		},
		self: {
			onHit(target, source, move) {
				return !!this.canSwitch(source.side);
			},
		},
		selfSwitch: true,
		secondary: null,
		target: "normal",
		type: "Normal",
	},

	// Rainshaft
	"hatsunemikusluckyorb": {
		accuracy: true,
		basePower: 0,
		category: "Status",
		name: "Hatsune Miku's Lucky Orb",
		shortDesc: "Gains +3 to random stat, then uses Baton Pass.",
		desc: "Z-Move requiring Rainium Z. Boosts a random stat (except Accuracy and Evasion) by 3 stages, then the user is replaced with another Pokemon in its party. The selected Pokemon has the user's stat stage changes, confusion, and certain move effects transferred to it.",
		pp: 1,
		priority: 0,
		flags: {},
		onTryMove() {
			this.attrLastMove('[still]');
		},
		onPrepareHit(pokemon) {
			this.add('-anim', pokemon, 'Life Dew', pokemon);
			this.add('-anim', pokemon, 'Geomancy', pokemon);
		},
		onHit(target, pokemon, move) {
			const stats: BoostID[] = [];
			let stat: BoostID;
			for (stat in target.boosts) {
				if (stat === 'accuracy' || stat === 'evasion') continue;
				if (target.boosts[stat] < 6) {
					stats.push(stat);
				}
			}
			if (stats.length) {
				const randomStat = this.sample(stats);
				this.boost({[randomStat]: 3}, pokemon, pokemon, move);
				this.actions.useMove('Baton Pass', target);
			}
		},
		isZ: "rainiumz",
		secondary: null,
		target: "self",
		type: "Water",
	},

	// Ransei
	floodoflore: {
		accuracy: 100,
		basePower: 100,
		category: "Special",
		name: "Flood of Lore",
		shortDesc: "Sets Psychic Terrain.",
		desc: "If this move is successful, the terrain becomes Psychic Terrain.",
		pp: 5,
		priority: 0,
		flags: {protect: 1},
		terrain: 'psychicterrain',
		onTryMove() {
			this.attrLastMove('[still]');
		},
		onPrepareHit(target, source) {
			this.add('-anim', source, 'Photon Geyser', target);
		},
		secondary: null,
		target: "normal",
		type: "Psychic",
	},

	// ReturnToMonkey
	monkemagic: {
		accuracy: true,
		basePower: 0,
		category: "Status",
		name: "Monke Magic",
		shortDesc: "Sets Trick Room; user SpA +1.",
		desc: "Nearly always goes last. Raises the user's Special Attack by 1 stage and sets Trick Room for 5 turns, making the slower Pokemon move first for the duration.",
		pp: 5,
		priority: -7,
		flags: {},
		onTryMove() {
			this.attrLastMove('[still]');
		},
		onPrepareHit(target, source) {
			this.add('-anim', source, 'Trick', target);
			this.add('-anim', source, 'Trick Room', target);
			this.add('-anim', source, 'Nasty Plot', target);
		},
		pseudoWeather: 'trickroom',
		self: {
			boosts: {
				spa: 1,
			},
		},
		target: "all",
		type: "Psychic",
	},

	// RSB
	confiscate: {
		accuracy: 100,
		basePower: 60,
		category: "Physical",
		name: "Confiscate",
		shortDesc: "First turn only. Steals boosts and screens.",
		desc: "Nearly always moves first. The target's stat stages greater than 0 are stolen from it and applied to the user, and any present effects of Reflect, Light Screen, and Aurora Veil are moved from the target's side of the field to the user's, before dealing damage. Fails unless it is the user's first turn on the field.",
		pp: 5,
		priority: 2,
		flags: {contact: 1, protect: 1, mirror: 1, bite: 1},
		onTry(source) {
			if (source.activeMoveActions > 1) {
				this.hint("Confiscate only works on your first turn out.");
				return false;
			}
		},
		onTryMove() {
			this.attrLastMove('[still]');
		},
		onPrepareHit(target, source) {
			this.add('-anim', source, 'Crunch', target);
			this.add('-anim', source, 'Thief', target);
		},
		onTryHit(target, source) {
			this.add(`c:|${getName((source.illusion || source).name)}|Contraband detected, confiscating.`);
			for (const condition of ['reflect', 'lightscreen', 'auroraveil']) {
				if (target.side.removeSideCondition(condition)) {
					source.side.addSideCondition(condition);
				}
			}
		},
		stealsBoosts: true,
		target: "normal",
		type: "Dark",
	},

	// Rumia
	midnightbird: {
		accuracy: 100,
		basePower: 85,
		category: "Special",
		name: "Midnight Bird",
		shortDesc: "100% chance to raise the user's Sp. Atk by 1.",
		desc: "Has a 100% chance to raise the user's Special Attack by 1 stage.",
		pp: 10,
		priority: 0,
		flags: {protect: 1, mirror: 1},
		onTryMove() {
			this.attrLastMove('[still]');
		},
		onPrepareHit(target, source) {
			this.add('-anim', source, 'Memento', target);
			this.add('-anim', source, 'Brutal Swing', target);
		},
		secondary: {
			chance: 100,
			self: {
				boosts: {
					spa: 1,
				},
			},
		},
		target: "normal",
		type: "Dark",
	},

	// Scotteh
	purification: {
		accuracy: true,
		basePower: 0,
		category: "Status",
		shortDesc: "Heals 50% of max HP. Cures status.",
		desc: "Heals the user for 1/2 of their maximum HP and removes any non-volatile status effect from the user.",
		name: "Purification",
		pp: 5,
		priority: 0,
		flags: {heal: 1, bypasssub: 1, allyanim: 1},
		onPrepareHit() {
			this.attrLastMove('[anim] Moonlight');
		},
		onHit(pokemon) {
			const success = !!this.heal(this.modify(pokemon.maxhp, 0.5));
			return pokemon.cureStatus() || success;
		},
		secondary: null,
		target: "self",
		type: "Water",
	},

	// SexyMalasada
	hexadecimalfire: {
		accuracy: 100,
		basePower: 75,
		category: "Special",
		shortDesc: "20% burn, 20% spite, 20% 1/4th recoil.",
		desc: "This move independently has a 20% chance to leave the target with a burn, a 20% chance to reduce the PP of the target's last used move by 4, and a 20% chance to cause the user to take damage equal to 1/4 of the damage dealt to the target.",
		name: "Hexadecimal Fire",
		pp: 15,
		priority: 0,
		flags: {heal: 1, bypasssub: 1, allyanim: 1},
		onTryMove() {
			this.attrLastMove('[still]');
		},
		onPrepareHit(target, source) {
			this.add('-anim', source, 'Sacred Fire', target);
			this.add('-anim', source, 'Hex', target);
		},
		secondaries: [
			{
				chance: 20,
				status: 'brn',
			},
			{
				chance: 20,
				onHit(target) {
					if (!target.hp) return;
					let move: Move | ActiveMove | null = target.lastMove;
					if (!move || move.isZ) return;
					if (move.isMax && move.baseMove) move = this.dex.moves.get(move.baseMove);
					const ppDeducted = target.deductPP(move.id, 4);
					if (!ppDeducted) return;
					this.add('-activate', target, 'move: Hexadecimal Fire', move.name, ppDeducted);
				},
			},
			{
				chance: 20,
				onHit(target, source, move) {
					move.recoil = [25, 100];
				},
			},
		],
		target: "normal",
		type: "Ghost",
	},

	// sharp_claw
	treacheroustraversal: {
		accuracy: 100,
		basePower: 70,
		category: "Physical",
		shortDesc: "Clears hazards, sets spikes, switches out.",
		desc: "Removes all entry hazards and active terrains from the field, then sets one layer of Spikes if the user is Sneasel or Toxic Spikes otherwise. If this move is successful and the user has not fainted, the user switches out even if it is trapped and is replaced immediately by a selected party member. The user does not switch out if there are no unfainted party members, or if the target switched out using an Eject Button or through the effect of the Emergency Exit or Wimp Out Abilities.",
		name: "Treacherous Traversal",
		gen: 9,
		pp: 20,
		priority: 0,
		flags: {contact: 1, protect: 1, mirror: 1},
		onTryMove() {
			this.attrLastMove('[still]');
		},
		onPrepareHit(target, source) {
			this.add('-anim', source, 'Defog', source);
			this.add('-anim', source, 'Extreme Speed', target);
		},
		selfSwitch: true,
		self: {
			onHit(source) {
				let success = false;
				const removeTarget = [
					'reflect', 'lightscreen', 'auroraveil', 'safeguard', 'mist', 'spikes', 'toxicspikes', 'stealthrock', 'stickyweb', 'gmaxsteelsurge',
				];
				const removeAll = [
					'spikes', 'toxicspikes', 'stealthrock', 'stickyweb', 'gmaxsteelsurge',
				];
				const targetSide = source.side.foe;
				for (const targetCondition of removeTarget) {
					if (targetSide.removeSideCondition(targetCondition)) {
						if (!removeAll.includes(targetCondition)) continue;
						this.add('-sideend', targetSide, this.dex.conditions.get(targetCondition).name, '[from] move: Treacherous Traversal', '[of] ' + source);
						success = true;
					}
				}
				for (const sideCondition of removeAll) {
					if (source.side.removeSideCondition(sideCondition)) {
						this.add('-sideend', source.side, this.dex.conditions.get(sideCondition).name, '[from] move: Treacherous Traversal', '[of] ' + source);
						success = true;
					}
				}
				success = this.field.clearTerrain();
				for (const side of source.side.foeSidesWithConditions()) {
					if (source.species.name === 'Sneasel') {
						success = side.addSideCondition('spikes');
					} else {
						success = side.addSideCondition('toxicspikes');
					}
				}
				return success;
			},
		},
		secondary: {}, // allows sheer force to trigger
		target: "normal",
		type: "Rock",
	},

	// Siegfried
	boltbeam: {
		accuracy: 100,
		basePower: 0,
		category: "Status",
		shortDesc: "Calls 45 BP Thunderbolt + 45 BP Ice Beam.",
		desc: "When used, calls a 45 Base Power Thunderbolt for use, and then calls a 45 Base Power Ice Beam for use. If one move fails, the other will still execute.",
		name: "BoltBeam",
		pp: 15,
		priority: 0,
		flags: {},
		onTryMove() {
			this.attrLastMove('[still]');
		},
		onTryHit(target) {
			const tbolt = this.dex.getActiveMove('thunderbolt');
			tbolt.basePower = 45;
			const icebeam = this.dex.getActiveMove('icebeam');
			icebeam.basePower = 45;
			this.actions.useMove(tbolt, target);
			this.actions.useMove(icebeam, target);
			return null;
		},
		secondary: null,
		target: "self",
		type: "Electric",
	},

	// Sificon
	grassgaming: {
		accuracy: 100,
		basePower: 100,
		category: "Special",
		shortDesc: "Remove item, Leech Seed, Psn if stat raised.",
		desc: "If the user has not fainted, the target loses its held item. This move cannot cause Pokemon with the Sticky Hold Ability or Pokemon holding Z-Crystals or Mega Stones to lose their held items. This move summons Leech Seed on the foe. Has a 100% chance to poison the target if it had a stat stage raised this turn.",
		name: "Grass Gaming",
		pp: 15,
		priority: 0,
		flags: {protect: 1, reflectable: 1, mirror: 1},
		onTryMove() {
			this.attrLastMove('[still]');
		},
		onPrepareHit(target, source) {
			this.add('-anim', source, 'G-Max Vine Lash', target);
		},
		onBasePower(basePower, source, target, move) {
			const item = target.getItem();
			if (!this.singleEvent('TakeItem', item, target.itemState, target, target, move, item)) return;
			if (item.id) {
				return this.chainModify(1.5);
			}
		},
		onAfterHit(target, source) {
			if (source.hp) {
				const item = target.takeItem();
				if (item) {
					this.add('-enditem', target, item.name, '[from] move: Grass Gaming', '[of] ' + source);
				}
			}
		},
		onHit(target, source, move) {
			if (target?.statsRaisedThisTurn) {
				target.trySetStatus('psn', source, move);
			}
			if (!target.hasType('Grass')) {
				target.addVolatile('leechseed', source);
			}
		},
		secondary: null,
		target: "normal",
		type: "Grass",
	},

	// skies
	like: {
		accuracy: 100,
		basePower: 80,
		category: "Physical",
		shortDesc: "User: Recycle; Target: Leech Seed.",
		desc: "If this attack is successful, the user regains its last used held item, unless it was forcibly removed. This move summons Leech Seed on the foe.",
		name: "Like..?",
		pp: 5,
		priority: 0,
		flags: {},
		onTryMove() {
			this.attrLastMove('[still]');
		},
		onPrepareHit(target, source) {
			this.add('-anim', source, 'Recycle', target);
			this.add('-anim', source, 'Seed Bomb', target);
			this.add('-anim', source, 'Leech Seed', target);
		},
		onHit(target, source) {
			if (target.hasType('Grass')) return null;
			target.addVolatile('leechseed', source);
		},
		self: {
			onHit(pokemon) {
				if (!pokemon.item && pokemon.lastItem) {
					const item = pokemon.lastItem;
					pokemon.lastItem = '';
					this.add('-item', pokemon, this.dex.items.get(item), '[from] move: Recycle');
					pokemon.setItem(item);
				}
			},
		},
		secondary: null,
		target: "normal",
		type: "Grass",
	},

	// snake
	conceptrelevant: {
		accuracy: 100,
		basePower: 70,
		category: "Physical",
		shortDesc: "Foe side:Spikes, Psn; User:Hazard remove, switch.",
		desc: "If this move is successful, all entry hazards are removed from the user's side of the field, the target becomes poisoned, and a layer of Spikes are set on the target's side. If this move is successful and the user has not fainted, the user switches out even if it is trapped and is replaced immediately by a selected party member. The user does not switch out if there are no unfainted party members, or if the target switched out using an Eject Button or through the effect of the Emergency Exit or Wimp Out Abilities.",
		name: "Concept Relevant",
		gen: 9,
		pp: 15,
		priority: 0,
		flags: {contact: 1, protect: 1},
		onTryMove() {
			this.attrLastMove('[still]');
		},
		onPrepareHit(target, source) {
			this.add('-anim', source, 'Mortal Spin', target);
			this.add('-anim', source, 'Spikes', target);
			this.add('-anim', source, 'U-turn', target);
		},
		onAfterHit(target, pokemon) {
			if (pokemon.hp && pokemon.removeVolatile('leechseed')) {
				this.add('-end', pokemon, 'Leech Seed', '[from] move: Concept Relevant', '[of] ' + pokemon);
			}
			const sideConditions = ['spikes', 'toxicspikes', 'stealthrock', 'stickyweb', 'gmaxsteelsurge'];
			for (const condition of sideConditions) {
				if (pokemon.hp && pokemon.side.removeSideCondition(condition)) {
					this.add('-sideend', pokemon.side, this.dex.conditions.get(condition).name, '[from] move: Concept Relevant', '[of] ' + pokemon);
				}
			}
			if (pokemon.hp && pokemon.volatiles['partiallytrapped']) {
				pokemon.removeVolatile('partiallytrapped');
			}
			target.side.addSideCondition('spikes');
		},
		onAfterSubDamage(damage, target, pokemon) {
			if (pokemon.hp && pokemon.removeVolatile('leechseed')) {
				this.add('-end', pokemon, 'Leech Seed', '[from] move: Concept Relevant', '[of] ' + pokemon);
			}
			const sideConditions = ['spikes', 'toxicspikes', 'stealthrock', 'stickyweb', 'gmaxsteelsurge'];
			for (const condition of sideConditions) {
				if (pokemon.hp && pokemon.side.removeSideCondition(condition)) {
					this.add('-sideend', pokemon.side, this.dex.conditions.get(condition).name, '[from] move: Concept Relevant', '[of] ' + pokemon);
				}
			}
			if (pokemon.hp && pokemon.volatiles['partiallytrapped']) {
				pokemon.removeVolatile('partiallytrapped');
			}
			target.side.addSideCondition('spikes');
		},
		secondary: {
			chance: 100,
			status: 'psn',
		},
		selfSwitch: true,
		target: "normal",
		type: "Bug",
	},

	// Soft Flex
	adaptivebeam: {
		accuracy: 100,
		basePower: 45,
		basePowerCallback(pokemon, target, move) {
			if (target && pokemon.positiveBoosts() < target.positiveBoosts()) {
				return move.basePower * 2;
			}
			return move.basePower;
		},
		category: "Special",
		shortDesc: "2x power if target has more boosts than user.",
		desc: "This move's base power is doubled if the target has a higher number of positive stat stage changes than the user. If this move's power is doubled, a random stat, except Accuracy and Evasion, is boosted for the user by 1 stage and lowered for the target by 1 stage.",
		name: "Adaptive Beam",
		pp: 15,
		priority: 0,
		flags: {sound: 1, protect: 1, bypasssub: 1},
		onTryMove() {
			this.attrLastMove('[still]');
		},
		onPrepareHit(target, source) {
			this.add('-anim', source, 'Flash Cannon', target);
			if (source.positiveBoosts() < target.positiveBoosts()) {
				this.add('-anim', source, 'Extreme Evoboost', source);
			}
		},
		onHit(target, source, move) {
			if (source.positiveBoosts() < target.positiveBoosts()) {
				const stats: BoostID[] = [];
				let stat: BoostID;
				for (stat in target.boosts) {
					if (stat === 'accuracy' || stat === 'evasion') continue;
					if (target.boosts[stat] > -6) {
						stats.push(stat);
					}
				}
				if (stats.length) {
					const randomStat = this.sample(stats);
					this.boost({[randomStat]: -1}, target, target, move);
				}
				const stats2: BoostID[] = [];
				let stat2: BoostID;
				for (stat2 in source.boosts) {
					if (stat2 === 'accuracy' || stat2 === 'evasion') continue;
					if (source.boosts[stat2] < 6) {
						stats2.push(stat2);
					}
				}
				if (stats2.length) {
					const randomStat = this.sample(stats2);
					this.boost({[randomStat]: 1}, source, source, move);
				}
			}
		},
		secondary: null,
		target: "normal",
		type: "Steel",
	},

	// Solaros & Lunaris
	mindmelt: {
		accuracy: 100,
		basePower: 100,
		category: "Special",
		overrideDefensiveStat: 'def',
		shortDesc: "Target's the foe's Def instead of Sp. Def.",
		desc: "Deals damage to the target based on its Defense instead of Special Defense.",
		name: "Mind Melt",
		gen: 9,
		pp: 10,
		priority: 0,
		flags: {protect: 1, mirror: 1},
		onTryMove() {
			this.attrLastMove('[still]');
		},
		onPrepareHit(target, source) {
			this.add('-anim', source, 'Burn Up', target);
		},
		secondary: null,
		target: "normal",
		type: "Fire",
	},

	// spoo
	cardiotraining: {
		accuracy: true,
		basePower: 0,
		category: "Status",
		shortDesc: "Boosts Atk, Def, and Sp. Def by 1 stage.",
		desc: "Boosts the user's Attack, Defense, and Special Defense by 1 stage.",
		name: "Cardio Training",
		onTryMove() {
			this.attrLastMove('[still]');
		},
		onPrepareHit(target, source, move) {
			this.add('-anim', source, 'Geomancy', source);
		},
		gen: 9,
		pp: 5,
		priority: 0,
		flags: {snatch: 1, dance: 1, metronome: 1},
		boosts: {
			atk: 1,
			def: 1,
			spd: 1,
		},
		secondary: null,
		target: "self",
		type: "Fire",
	},

	// Steorra
	phantomweapon: {
		accuracy: 100,
		basePower: 65,
		category: "Physical",
		name: "Phantom Weapon",
		shortDesc: "2x power if user is holding item; destroys item.",
		desc: "If the user is holding an item, this move will deal double damage and the user's held item will be removed.",
		pp: 20,
		priority: 0,
		onModifyPriority(priority, pokemon) {
			if (!pokemon.item) return priority + 1;
		},
		flags: {protect: 1, mirror: 1},
		onModifyMove(move, pokemon, target) {
			if (!pokemon.item) {
				move.flags['contact'] = 1;
				move.flags['mirror'] = 1;
			}
		},
		onTryMove() {
			this.attrLastMove('[still]');
		},
		onPrepareHit(target, source, move) {
			this.add('-anim', source, 'Shadow Force', target);
			if (!source.item || source.ignoringItem()) return;
			const item = source.getItem();
			if (!this.singleEvent('TakeItem', item, source.itemState, source, source, move, item)) return;
			move.basePower *= 2;
			source.addVolatile('phantomweapon');
		},
		condition: {
			onUpdate(pokemon) {
				const item = pokemon.getItem();
				pokemon.setItem('');
				pokemon.lastItem = item.id;
				pokemon.usedItemThisTurn = true;
				this.add('-enditem', pokemon, item.name, '[from] move: Phantom Weapon');
				this.runEvent('AfterUseItem', pokemon, null, null, item);
				pokemon.removeVolatile('phantomweapon');
			},
		},
		secondary: null,
		target: "normal",
		type: "Ghost",
	},

	// Struchni
	randfact: {
		accuracy: 100,
		basePower: 120,
		category: "Physical",
		shortDesc: "Random type.",
		desc: "This move's typing is chosen randomly between the 18 standard types.",
		name: "~randfact",
		gen: 9,
		pp: 10,
		priority: 0,
		flags: {protect: 1, mirror: 1},
		onTryMove() {
			this.attrLastMove('[still]');
		},
		onPrepareHit(target, source, move) {
			move.type = this.sample(this.dex.types.names().filter(i => i !== 'Stellar'));
			this.add('-anim', source, 'Nasty Plot', source);
			this.add('-anim', source, 'Head Smash', target);
		},
		secondary: null,
		target: "normal",
		type: "Steel",
	},

	// Sulo
	vengefulmood: {
		accuracy: 100,
		basePower: 60,
		basePowerCallback(pokemon) {
			return Math.min(140, 60 + 20 * pokemon.timesAttacked);
		},
		category: "Special",
		shortDesc: "+20 power for each time user was hit. Max 4 hits.",
		desc: "Power is equal to 60+(X*20), where X is the total number of times the user has been hit by a damaging attack during the battle, even if the user did not lose HP from the attack. X cannot be greater than 4 and does not reset upon switching out or fainting. Each hit of a multi-hit attack is counted, but confusion damage is not counted.",
		name: "Vengeful Mood",
		gen: 9,
		pp: 15,
		priority: 0,
		flags: {protect: 1, mirror: 1},
		onTryMove() {
			this.attrLastMove('[still]');
		},
		onPrepareHit(target, source) {
			this.add('-anim', source, 'Aura Sphere', source);
		},
		secondary: null,
		target: "normal",
		type: "Fighting",
	},

	// Swiffix
	stinkbomb: {
		accuracy: 85,
		basePower: 10,
		category: "Special",
		shortDesc: "Hits 10 times. Each hit can miss.",
		desc: "Hits ten times. This move checks accuracy for each hit, and the attack ends if the target avoids a hit. If one of the hits breaks the target's substitute, it will take damage for the remaining hits. If the user has the Skill Link Ability, this move will always hit ten times. If the user is holding Loaded Dice, this move hits four to ten times at random without checking accuracy between hits.",
		name: "Stink Bomb",
		gen: 9,
		pp: 10,
		priority: 0,
		flags: {protect: 1, mirror: 1},
		onTryMove() {
			this.attrLastMove('[still]');
		},
		onPrepareHit(target, source) {
			this.add('-anim', source, 'Population Bomb', target);
			this.add('-anim', source, 'Venoshock', target);
		},
		multihit: 10,
		multiaccuracy: true,
		secondary: null,
		target: "normal",
		type: "Poison",
	},

	// Teclis
	risingsword: {
		accuracy: 100,
		basePower: 0,
		category: "Status",
		shortDesc: "Boosts Attack, Speed, and Crit ratio by 1.",
		desc: "Boosts the user's Attack and Speed by 1 stage and increases the user's chance of landing a critical hit.",
		name: "Rising Sword",
		pp: 5,
		priority: 0,
		onTryMove() {
			this.attrLastMove('[still]');
		},
		onHit(pokemon) {
			const success = !!this.boost({atk: 1, spe: 1});
			return pokemon.addVolatile('risingsword') || success;
		},
		condition: {
			onStart(pokemon, source) {
				this.add('-start', pokemon, 'move: Rising Sword');
			},
			onModifyCritRatio(critRatio, source) {
				return critRatio + 1;
			},
		},
		flags: {},
		onPrepareHit(target, source) {
			this.add('-anim', source, 'Focus Energy', target);
			this.add('-anim', source, 'Agility', target);
		},
		secondary: null,
		target: "self",
		type: "Psychic",
	},

	// Tenshi
	sandeat: {
		accuracy: 100,
		basePower: 0,
		category: "Status",
		shortDesc: "Protects user, changes type and gains a new move.",
		desc: "Nearly always moves first. The user protects itself from most attacks made by other Pokemon this turn and gains a random type. If the user has Dynamic Punch, Pyro Ball, Triple Axel, Stone Edge, or Aqua Tail, it will also replace that move with a new move based on the type gained. It can gain Fire type and Pyro Ball, Ice type and Triple Axel, Rock type and Stone Edge, and Water type and Aqua Tail. This move fails entirely if the user moved last this turn or if the foe switches out, and this move has an increasing chance to fail when used consectively.",
		name: "SAND EAT",
		pp: 10,
		priority: 4,
		flags: {noassist: 1},
		stallingMove: true,
		volatileStatus: 'protect',
		onTryMove() {
			this.attrLastMove('[still]');
		},
		onHit(pokemon) {
			pokemon.addVolatile('stall');
			const types = ['Fire', 'Water', 'Ice', 'Rock'];
			const moves = ['pyroball', 'aquatail', 'tripleaxel', 'stoneedge'];
			const newType = this.sample(types.filter(i => !pokemon.hasType(i)));
			const newMove = moves[types.indexOf(newType)];
			const replacementIndex = Math.max(
				pokemon.moves.indexOf('dynamicpunch'),
				pokemon.moves.indexOf('pyroball'),
				pokemon.moves.indexOf('aquatail'),
				pokemon.moves.indexOf('tripleaxel'),
				pokemon.moves.indexOf('stoneedge')
			);
			if (replacementIndex < 0) {
				return;
			}
			const replacement = this.dex.moves.get(newMove);
			const replacementMove = {
				move: replacement.name,
				id: replacement.id,
				pp: replacement.pp,
				maxpp: replacement.pp,
				target: replacement.target,
				disabled: false,
				used: false,
			};
			pokemon.moveSlots[replacementIndex] = replacementMove;
			pokemon.baseMoveSlots[replacementIndex] = replacementMove;
			pokemon.addType(newType);
			this.add('-start', pokemon, 'typeadd', newType, '[from] move: SAND EAT');
			this.add(`c:|${getName((pokemon.illusion || pokemon).name)}|omg look HE EAT`);
		},
		onPrepareHit(pokemon, source) {
			this.add('-anim', source, 'Dig', pokemon);
			this.add('-anim', source, 'Odor Sleuth', pokemon);
			this.add('-anim', source, 'Stuff Cheeks', pokemon);
			this.add(`c:|${getName((pokemon.illusion || pokemon).name)}|he do be searching for rocks tho`);
			return !!this.queue.willAct() && this.runEvent('StallMove', pokemon);
		},
		secondary: null,
		target: "self",
		type: "Ground",
	},

	// Theia
	bodycount: {
		accuracy: 100,
		basePower: 50,
		basePowerCallback(pokemon, target, move) {
			return 50 + 50 * pokemon.side.totalFainted;
		},
		category: "Special",
		shortDesc: "+50 power for each time a party member fainted.",
		desc: "Power is equal to 50+(X*50), where X is the total number of times any Pokemon has fainted on the user's side, and X cannot be greater than 100.",
		name: "Body Count",
		pp: 10,
		priority: 0,
		flags: {protect: 1, mirror: 1},
		onPrepareHit() {
			this.attrLastMove('[anim] Core Enforcer');
		},
		secondary: null,
		target: "normal",
		type: "Ghost",
	},

	// Tico
	eternalwish: {
		accuracy: true,
		basePower: 0,
		category: "Status",
		shortDesc: "Wish + Aromatherapy + Defog.",
		desc: "Sets a Wish on the user's side, healing the active Pokemon for 50% of the user's maximum HP at the end of the next turn. Lowers the target's evasiveness by 1 stage. If this move is successful and whether or not the target's evasiveness was affected, the effects of Reflect, Light Screen, Aurora Veil, Safeguard, Mist, Spikes, Toxic Spikes, Stealth Rock, G-Max Steelsurge, and Sticky Web end for the target's side, and for the user's side all team members' non-volatile status conditions and the effects of Spikes, Toxic Spikes, Stealth Rock, G-Max Steelsurge, and Sticky Web are removed. Ignores a target's substitute, although a substitute will still block the lowering of evasiveness. If there is a terrain active and this move is successful, the terrain will be cleared.",
		name: "Eternal Wish",
		pp: 10,
		priority: 0,
		flags: {protect: 1, mirror: 1},
		onTryMove() {
			this.attrLastMove('[still]');
		},
		onPrepareHit(source, target) {
			this.add('-anim', target, 'Wish', target);
			this.add('-anim', target, 'Aromatherapy', target);
			this.add('-anim', target, 'Defog', target);
		},
		onHit(target, source, move) {
			let success = false;
			if (!target.volatiles['substitute'] || move.infiltrates) success = !!this.boost({evasion: -1});
			const removeTarget = [
				'reflect', 'lightscreen', 'auroraveil', 'safeguard', 'mist', 'spikes', 'toxicspikes', 'stealthrock', 'stickyweb', 'gmaxsteelsurge',
			];
			const removeAll = [
				'spikes', 'toxicspikes', 'stealthrock', 'stickyweb', 'gmaxsteelsurge',
			];
			for (const targetCondition of removeTarget) {
				if (target.side.removeSideCondition(targetCondition)) {
					if (!removeAll.includes(targetCondition)) continue;
					this.add('-sideend', target.side, this.dex.conditions.get(targetCondition).name, '[from] move: Eternal Wish', '[of] ' + source);
					success = true;
				}
			}
			for (const sideCondition of removeAll) {
				if (source.side.removeSideCondition(sideCondition)) {
					this.add('-sideend', source.side, this.dex.conditions.get(sideCondition).name, '[from] move: Eternal Wish', '[of] ' + source);
					success = true;
				}
			}
			this.field.clearTerrain();
			return success;
		},
		self: {
			slotCondition: 'Wish',
			onHit(target, source, move) {
				this.add('-activate', source, 'move: Eternal Wish');
				let success = false;
				const allies = [...source.side.pokemon, ...source.side.allySide?.pokemon || []];
				for (const ally of allies) {
					if (ally !== source && ((ally.hasAbility('sapsipper')) ||
						(ally.volatiles['substitute'] && !move.infiltrates))) {
						continue;
					}
					if (ally.cureStatus()) success = true;
				}
				return success;
			},
		},
		secondary: null,
		target: "normal",
		type: "Ghost",
	},

	// TheJesucristoOsAma
	theloveofchrist: {
		accuracy: 100,
		basePower: 0,
		category: "Status",
		shortDesc: "Infatuates and confuses the target.",
		desc: "Causes the target to become confused and infatuated, regardless of gender. This move cannot ever have more than 1 PP.",
		name: "The Love Of Christ",
		gen: 9,
		pp: 1,
		noPPBoosts: true,
		priority: 0,
		flags: {protect: 1},
		onTryMove() {
			this.attrLastMove('[still]');
		},
		onPrepareHit(target, source) {
			this.add('-anim', source, 'Morning Sun', source);
			this.add('-anim', source, 'Lovely Kiss', target);
		},
		onHit(target, source) {
			target.addVolatile('attract', source);
			target.addVolatile('confusion', source);
		},
		secondary: null,
		target: "normal",
		type: "Normal",
	},

	// trace
	chronostasis: {
		accuracy: 90,
		basePower: 80,
		category: "Special",
		shortDesc: "If target is KOed, user boosts random stat by 2.",
		desc: "If this move knocks out the target, the user boosts a random stat, except Accuracy and Evasion, by 2 stages.",
		name: "Chronostasis",
		gen: 9,
		pp: 10,
		priority: 0,
		flags: {protect: 1, mirror: 1},
		onPrepareHit() {
			this.attrLastMove('[anim] Future Sight');
		},
		onAfterMoveSecondarySelf(pokemon, target, move) {
			if (!target || target.fainted || target.hp <= 0) {
				const stats: BoostID[] = [];
				let stat: BoostID;
				for (stat in target.boosts) {
					if (stat === 'accuracy' || stat === 'evasion') continue;
					if (target.boosts[stat] < 6) {
						stats.push(stat);
					}
				}
				if (stats.length) {
					const randomStat = this.sample(stats);
					this.boost({[randomStat]: 2}, pokemon, pokemon, move);
				}
			}
		},
		secondary: null,
		target: "normal",
		type: "Psychic",
	},

	// Two of Roses
	dillydally: {
		accuracy: 90,
		basePower: 40,
		category: "Physical",
		shortDesc: "2 hits, +1 random stat/hit. Type = User 2nd type.",
		desc: "This move hits 2 times. For each successful hit, the user boosts a random stat, except Accuracy and Evasion, by 1 stage. The typing of this move is equal to the user's secondary type; it will instead use the user's primary type if the user lacks a secondary type.",
		name: "Dilly Dally",
		pp: 20,
		priority: 0,
		multihit: 2,
		flags: {protect: 1, contact: 1},
		type: "???",
		onTryMove() {
			this.attrLastMove('[still]');
		},
		onModifyType(move, pokemon) {
			let type = pokemon.getTypes()[pokemon.getTypes().length - 1];
			if (type === "Bird" || type === undefined) type = "???";
			if (type === "Stellar") type = pokemon.getTypes()[pokemon.getTypes(false, true).length - 1];
			move.type = type;
		},
		secondary: {
			chance: 100,
			onHit(target, source, move) {
				const stats: BoostID[] = [];
				const boost: SparseBoostsTable = {};
				let statPlus: BoostID;
				for (statPlus in source.boosts) {
					if (statPlus === 'accuracy' || statPlus === 'evasion') continue;
					if (source.boosts[statPlus] < 6) {
						stats.push(statPlus);
					}
				}
				const randomStat: BoostID | undefined = stats.length ? this.sample(stats) : undefined;
				if (randomStat) boost[randomStat] = 1;
				this.boost(boost, source, source);
			},
		},
		onPrepareHit(target, source) {
			this.add('-anim', source, 'Volt Tackle', source);
			this.add('-anim', source, 'Extreme Speed', target);
		},
		target: "normal",
	},


	// UT
	myboys: {
		accuracy: 100,
		basePower: 60,
		category: "Physical",
		shortDesc: "Uses two status moves, then switches out.",
		desc: "The user uses two, at random, of: Feather Dance, Growl, Rain Dance, Sunny Day, Tailwind and Taunt. After these moves execute, the user switches out even if it is trapped and is replaced immediately by a selected party member. The user does not switch out if there are no unfainted party members out.",
		name: "My Boys",
		pp: 20,
		priority: 0,
		flags: {contact: 1, protect: 1, mirror: 1},
		onTryMove() {
			this.attrLastMove('[still]');
		},
		onPrepareHit(target, source) {
			const varMoves = ['Feather Dance', 'Growl', 'Rain Dance', 'Sunny Day', 'Tailwind', 'Taunt', 'Will-O-Wisp'];
			const move1 = this.sample(varMoves);
			const move2 = this.sample(varMoves.filter(i => i !== move1));
			this.add('-message', `Fletchling used ${move1}!`);
			this.actions.useMove(move1, source);
			this.add('-message', `Taillow used ${move2}!`);
			this.actions.useMove(move2, source);
			this.add('-message', `Talonflame attacked!`);
			this.add('-anim', source, 'U-Turn', target);
		},
		selfSwitch: true,
		secondary: null,
		target: "normal",
		type: "Flying",
	},

	// Valerian
	firststrike: {
		accuracy: 100,
		basePower: 25,
		category: "Physical",
		name: "First Strike",
		shortDesc: "Turn 1 only. Atk: +1 NVE, +2 NE, +3 SE.",
		desc: "Boosts the user's Attack by 1 stage if the attack is not very effective, 2 stages if the attack is neutral, and 3 stages if the attack is super effective. Fails unless it is the user's first turn on the field.",
		pp: 15,
		priority: 3,
		flags: {contact: 1, protect: 1, mirror: 1},
		onTryMove() {
			this.attrLastMove('[still]');
		},
		onPrepareHit(target, source) {
			this.add('-anim', source, "Fake Out", target);
		},
		onTry(source) {
			if (source.activeMoveActions > 1) {
				this.hint("First Strike only works on your first turn out.");
				return false;
			}
		},
		onAfterMoveSecondarySelf(pokemon, target, move) {
			let boost = 2;
			const typeMod = target.getMoveHitData(move).typeMod;
			if (typeMod > 0) {
				boost = 3;
			} else if (typeMod < 0) {
				boost = 1;
			}
			this.boost({atk: boost}, pokemon, pokemon, move);
		},
		secondary: null,
		target: "normal",
		type: "Steel",
	},

	// Venous
	yourcripplinginterest: {
		accuracy: true,
		basePower: 0,
		category: "Status",
		name: "Your Crippling Interest",
		shortDesc: "Tox; clears terrain and hazards on both sides.",
		desc: "The target becomes badly poisoned, and all entry hazards and terrain effects are removed from both sides of the field. If the target already has a non-volatile status condition, the removal effect can still occur.",
		pp: 15,
		priority: 0,
		flags: {protect: 1, reflectable: 1, mirror: 1, bypasssub: 1},
		onTryMove() {
			this.attrLastMove('[still]');
		},
		onPrepareHit(target, source) {
			this.add('-anim', source, "Esper Wing", target);
			this.add('-anim', source, "Defog", source);
		},
		onHit(target, source, move) {
			let success = false;
			if (!target.volatiles['substitute'] || move.infiltrates) success = !!target.trySetStatus('tox', source);
			const removeTarget = [
				'reflect', 'lightscreen', 'auroraveil', 'safeguard', 'mist', 'spikes', 'toxicspikes', 'stealthrock', 'stickyweb', 'gmaxsteelsurge',
			];
			const removeAll = [
				'spikes', 'toxicspikes', 'stealthrock', 'stickyweb', 'gmaxsteelsurge',
			];
			for (const targetCondition of removeTarget) {
				if (target.side.removeSideCondition(targetCondition)) {
					if (!removeAll.includes(targetCondition)) continue;
					this.add('-sideend', target.side, this.dex.conditions.get(targetCondition).name, '[from] move: Your Crippling Interest', '[of] ' + source);
					success = true;
				}
			}
			for (const sideCondition of removeAll) {
				if (source.side.removeSideCondition(sideCondition)) {
					this.add('-sideend', source.side, this.dex.conditions.get(sideCondition).name, '[from] move: Your Crippling Interest', '[of] ' + source);
					success = true;
				}
			}
			this.field.clearTerrain();
			return success;
		},
		ignoreAbility: true,
		secondary: null,
		target: "normal",
		type: "Flying",
	},

	// Violet
	buildingcharacter: {
		accuracy: 100,
		basePower: 50,
		basePowerCallback(pokemon, target, move) {
			if (target?.terastallized) {
				this.debug('BP doubled from tera');
				return move.basePower * 2;
			}
			return move.basePower;
		},
		category: "Physical",
		shortDesc: "Vs Tera'd target: 0 prio, 2x BP, removes Tera.",
		desc: "Usually moves first. If the target has Terastallized, this move becomes +0 priority and does double damage. If this move is successful against a Terastallized target, the target's Terastallization effect is permanently removed.",
		name: "building character",
		gen: 9,
		pp: 10,
		priority: 1,
		onModifyPriority(move, pokemon, target) {
			if (target?.terastallized) return 0;
		},
		flags: {protect: 1, mirror: 1},
		onTryMove() {
			this.attrLastMove('[still]');
		},
		onPrepareHit(target, source) {
			if (target?.terastallized) this.add('-anim', source, "Block", target);
			this.add('-anim', source, "Wicked Blow", target);
		},
		onHit(pokemon, source) {
			if (pokemon?.terastallized) {
				this.add(`c:|${getName((source.illusion || source).name)}|lol never do that ever again thanks`);
				this.add('custom', '-endterastallize', pokemon);
				delete pokemon.terastallized;
				const details = pokemon.species.name + (pokemon.level === 100 ? '' : ', L' + pokemon.level) +
					(pokemon.gender === '' ? '' : ', ' + pokemon.gender) + (pokemon.set.shiny ? ', shiny' : '');
				this.add('detailschange', pokemon, details);
			}
		},
		secondary: null,
		target: "normal",
		type: "Grass",
	},

	// Vistar
	virtualavatar: {
		accuracy: true,
		basePower: 0,
		category: "Status",
		shortDesc: "Changes to Idol forme and sets a substitute.",
		desc: "If the user is a Zeraora, the user's ability changes to Virtual Idol and its full moveset becomes Overdrive, Sparkling Aria, Torch Song, and Teeter Dance, replacing every currently present move. The user takes 1/4 of its maximum HP, rounded down, and puts it into a substitute to take its place in battle.",
		name: "Virtual Avatar",
<<<<<<< HEAD
		pp: 10,
=======
		pp: 1,
		noPPBoosts: true,
>>>>>>> a4b6781a
		priority: 0,
		flags: {sound: 1, failcopycat: 1},
		secondary: null,
		onTryMove() {
			this.attrLastMove('[still]');
		},
		onPrepareHit(target, source) {
			this.add('-anim', source, 'Morning Sun', source);
			this.add('-anim', source, 'Seed Flare', target);
		},
		onHit(target, source) {
			changeSet(this, target, ssbSets['Vistar-Idol'], true);
			this.add(`c:|${getName((source.illusion || source).name)}|Finally, I'm making my debut`);
			if (source.volatiles['substitute']) return;
			if (source.hp <= source.maxhp / 4 || source.maxhp === 1) { // Shedinja clause
				this.add('-fail', source, 'move: Substitute', '[weak]');
			} else {
				source.addVolatile('substitute');
				this.directDamage(source.maxhp / 4);
			}
		},
		target: "self",
		type: "Normal",
	},

	// vmnunes
	gracideasblessing: {
		accuracy: 100,
		basePower: 0,
		category: "Status",
		shortDesc: "Uses Wish, switches out. Recipient gets Aqua Ring.",
		desc: "Sets a Wish on the user's side, healing the active Pokemon for 50% of the user's maximum HP at the end of the next turn. If this move is successful, the user switches out even if it is trapped and is replaced immediately by a selected party member, which will gain the Aqua Ring effect. The user does not switch out if there are no unfainted party members.",
		name: "Gracidea's Blessing",
		pp: 10,
		priority: 0,
		flags: {},
		secondary: null,
		selfSwitch: true,
		onTryMove() {
			this.attrLastMove('[still]');
		},
		onPrepareHit(target, source) {
			this.add('-anim', source, 'Morning Sun', source);
			this.add('-anim', source, 'Seed Flare', target);
		},
		slotCondition: 'gracideasblessing',
		condition: {
			duration: 2,
			onStart(pokemon, source) {
				this.effectState.hp = source.maxhp / 2;
			},
			onResidualOrder: 4,
			onEnd(target) {
				if (target && !target.fainted) {
					this.heal(this.effectState.hp, target, target);
					target.addVolatile('aquaring', target);
				}
			},
		},
		target: "self",
		type: "Grass",
	},

	// WarriorGallade - TODO: Fix animations
	fruitfullongbow: {
		accuracy: 90,
		basePower: 160,
		category: "Special",
		shortDesc: "Hit off higher atk, eats berry, Dragon/Fly eff.",
		desc: "Uses the user's higher attack stat in damage calculation. Does not need to charge in sun. If this move is successful and the user is holding a berry, the user consumed its held berry and restored 25% of the its maximum HP. This move combines Dragon in its type effectiveness.",
		name: "Fruitful Longbow",
		gen: 9,
		pp: 15,
		priority: 0,
		flags: {charge: 1, protect: 1, mirror: 1, slicing: 1, wind: 1},
		critRatio: 2,
		onEffectiveness(typeMod, target, type, move) {
			return typeMod + this.dex.getEffectiveness('Dragon', type);
		},
		onModifyMove(move, pokemon, target) {
			if (pokemon.getStat('atk') > pokemon.getStat('spa')) {
				move.overrideOffensiveStat = 'atk';
			}
		},
		onTryMove(attacker, defender, move) {
			if (attacker.removeVolatile(move.id)) {
				this.attrLastMove('[still]');
				this.add('-anim', attacker, 'Signal Beam', defender);
				this.add('-anim', attacker, 'Twister', defender);
				this.add('-anim', attacker, 'Psycho Cut', defender);
				return;
			}
			this.add('-anim', attacker, 'Tailwind', attacker);
			this.add('-message', `${attacker.name} whipped up an intense whirlwind and began to glow a vivine green!`);
			if (attacker.getItem().isBerry) {
				attacker.eatItem(true);
				this.heal(attacker.maxhp / 4, attacker);
			}
			if (['sunnyday', 'desolateland'].includes(attacker.effectiveWeather())) {
				this.attrLastMove('[still]');
				this.add('-anim', attacker, 'Signal Beam', defender);
				this.add('-anim', attacker, 'Twister', defender);
				this.add('-anim', attacker, 'Psycho Cut', defender);
				return;
			}
			if (!this.runEvent('ChargeMove', attacker, defender, move)) {
				return;
			}
			attacker.addVolatile('twoturnmove', defender);
			return null;
		},
		secondary: null,
		target: "normal",
		type: "Flying",
	},

	// Waves
	torrentialdrain: {
		accuracy: 100,
		basePower: 60,
		category: "Special",
		shortDesc: "Recovers 50% of damage dealt.",
		desc: "The user recovers 1/2 the HP lost by the target, rounded half up.",
		name: "Torrential Drain",
		pp: 10,
		priority: 0,
		flags: {protect: 1, mirror: 1, heal: 1, metronome: 1},
		drain: [1, 2],
		secondary: null,
		target: "allAdjacent",
		type: "Water",
		onTryMove() {
			this.attrLastMove('[still]');
		},
		onPrepareHit(target, source) {
			this.add('-anim', source, 'Aqua Ring', source);
			this.add('-anim', source, 'Origin Pulse', target);
			this.add('-anim', source, 'Parabolic Charge', target);
		},
	},

	// WigglyTree
	perfectmimic: {
		accuracy: true,
		basePower: 0,
		category: "Status",
		shortDesc: "Endures hit and copies foe with 1.5x power.",
		desc: "Nearly always moves first. The user uses the move the target chose for use this turn against it, if possible, with its power multiplied by 1.5. The move must be a damaging move usable by Me First. The user also activates the Endure effect on itself, preventing it from falling below 1 HP through direct attacks this turn. Ignores the target's substitute for the purpose of copying the move. The move will fail entirely if the user did not move first this turn, or if the target switched out. If the target would use a move not usable by Me First, the Endure effect still occurs. This move has an increasing chance of failing when used in succession.",
		name: "Perfect Mimic",
		gen: 9,
		pp: 10,
		priority: 4,
		flags: {},
		volatileStatus: 'perfectmimic',
		onTryMove() {
			this.attrLastMove('[anim] Endure');
		},
		onDisableMove(pokemon) {
			if (pokemon.lastMove?.id === 'perfectmimic') pokemon.disableMove('perfectmimic');
		},
		condition: {
			duration: 1,
			onStart(target) {
				this.add('-singleturn', target, 'move: Endure');
			},
			onDamagePriority: -10,
			onDamage(damage, target, source, effect) {
				if (effect?.effectType === 'Move') {
					this.effectState.move = effect.id;
					if (damage >= target.hp) {
						this.add('-activate', target, 'move: Endure');
						return target.hp - 1;
					}
				}
			},
			onSourceAfterMove(source, target) {
				if (source === this.effectState.target || target !== this.effectState.target) return;
				if (!source.hp || !this.effectState.move) return;
				const move = this.dex.moves.get(this.effectState.move);
				if (move.isZ || move.isMax || move.category === 'Status') return;
				this.add('-message', target.name + ' tried to copy the move!');
				this.add('-anim', target, "Me First", source);
				this.actions.useMove(move, target, source);
				delete this.effectState.move;
			},
			onBasePowerPriority: 12,
			onBasePower() {
				return this.chainModify(1.5);
			},
		},
		secondary: null,
		target: "self",
		type: "Normal",
	},

	// XpRienzo
	scorchingtruth: {
		accuracy: 100,
		basePower: 90,
		category: "Special",
		shortDesc: "Always hits at least neutral. Ignores rain.",
		desc: "If the attack is successful, the move will always hit for at least neutral damage, but it may still deal super effective damage. Rain and Primordial Sea do not impact this move's functionality in any way.",
		name: "Scorching Truth",
		gen: 9,
		pp: 15,
		priority: 0,
		flags: {protect: 1, mirror: 1},
		hasCrashDamage: true,
		onTryMove() {
			this.attrLastMove('[still]');
		},
		onPrepareHit(target, source) {
			this.add('-anim', source, 'Focus Energy', source);
			this.add('-anim', source, 'Fusion Flare', target);
		},
		onEffectiveness(typeMod, target, type, move) {
			if (typeMod < 0) return 0;
		},
		secondary: null,
		target: "normal",
		type: "Fire",
	},

	// xy01
	poisonouswind: {
		accuracy: true,
		basePower: 0,
		category: "Status",
		name: "Poisonous Wind",
		shortDesc: "Badly poisons the foe and forces them out.",
		desc: "Badly poisons the target. If the infliction of status is successful, the target is forced to switch out and be replaced with a random unfainted ally. Fails if the target is the last unfainted Pokemon in its party, or if the target used Ingrain previously or has the Suction Cups Ability. This move will fail entirely if the target has a non-volatile status condition.",
		pp: 10,
		priority: -6,
		flags: {reflectable: 1, mirror: 1, bypasssub: 1, allyanim: 1, metronome: 1, noassist: 1, failcopycat: 1, wind: 1},
		forceSwitch: true,
		status: 'tox',
		secondary: null,
		target: "normal",
		type: "Poison",
	},

	// Yellow Paint
	whiteout: {
		accuracy: 85,
		basePower: 70,
		category: "Special",
		shortDesc: "Sets up Snow. Target's ability becomes Normalize.",
		desc: "If this move is successful, the current weather becomes snow, boosting the Defense of Ice-types by 1.5x for 5 turns, and the target's ability is replaced with Normalize.",
		name: "Whiteout",
		pp: 5,
		priority: 0,
		flags: {protect: 1, mirror: 1, bullet: 1},
		onTryMove() {
			this.attrLastMove('[still]');
		},
		onPrepareHit(target, source) {
			this.add('-anim', source, "Weather Ball", target);
			this.add('-anim', source, "Snowscape", source);
		},
		onHit(target, source) {
			this.field.setWeather('snow');
			if (target.setAbility('normalize')) {
				this.add('-ability', target, 'Normalize', '[from] move: Whiteout');
			}
			this.add(`c:|${getName((source.illusion || source).name)}|A blank canvas.`);
		},
		secondary: null,
		target: "normal",
		type: "Ice",
	},

	// YveltalNL
	highground: {
		accuracy: 100,
		basePower: 90,
		category: "Special",
		shortDesc: "If the user is taller than the target, +1 SpA.",
		desc: "If the user's height as listed on its Pokedex data is greater than the target's height, the user's Special Attack is boosted by 1 stage.",
		name: "High Ground",
		pp: 10,
		priority: 0,
		flags: {protect: 1, mirror: 1},
		secondary: {
			chance: 100,
			onHit(target, source, move) {
				if (this.dex.species.get(source.species).heightm > this.dex.species.get(target.species).heightm) {
					this.boost({spa: 1}, source);
				}
			},
		},
		onTryMove() {
			this.attrLastMove('[still]');
		},
		onPrepareHit(target, source) {
			this.add('-anim', source, "Dragon Ascent", target);
			this.add('-anim', source, "Scorching Sands", target);
		},
		target: "normal",
		type: "Ground",
	},

	// Zalm
	dudurafish: {
		accuracy: true,
		basePower: 0,
		category: "Status",
		shortDesc: "Heals 25% HP and sets Aqua Ring.",
		desc: "The user recovers 1/4 of its maximum HP and gains the Aqua Ring effect, healing it for 1/16th of its maximum HP at the end of each turn. The healing effect will still occur if the user already has Aqua Ring active.",
		name: "Dud ur a fish",
		pp: 5,
		priority: 0,
		flags: {heal: 1, snatch: 1},
		onTryMove() {
			this.attrLastMove('[still]');
		},
		onPrepareHit(target, source) {
			this.add('-anim', target, "Recover", source);
			this.add('-anim', target, "Aqua Ring", source);
		},
		onHit(pokemon) {
			let didSomething: boolean;
			if (pokemon.hasType("Water")) {
				didSomething = !!this.heal(this.modify(pokemon.baseMaxhp, 1, 2));
				didSomething = pokemon.cureStatus() || didSomething;
			} else {
				didSomething = !!this.heal(this.modify(pokemon.baseMaxhp, 1, 4));
			}
			didSomething = pokemon.addVolatile('aquaring') || didSomething;
			return didSomething;
		},
		secondary: null,
		target: "self",
		type: "Water",
	},

	// za
	shitpost: {
		accuracy: 100,
		basePower: 0,
		category: "Status",
		name: "Shitpost",
		shortDesc: "Confuses and paralyzes the target.",
		pp: 20,
		priority: 0,
		flags: {protect: 1},
		onTryMove(pokemon, target, move) {
			this.attrLastMove('[still]');
			if (this.randomChance(1, 256)) {
				this.add('-fail', pokemon);
				this.add('-message', '(In Gen 1, moves with 100% accuracy have a 1/256 chance to miss.)');
				return false;
			}
		},
		onPrepareHit(target, source) {
			this.add('-anim', source, "Hex", target);
		},
		onHit(target, source, move) {
			if (!target.volatiles['confusion']) {
				target.addVolatile('confusion', source, move);
			}
			target.trySetStatus('par', source, move);
		},
		secondary: null,
		target: "normal",
		type: "Normal",
	},

	// Zarel
	tsignore: {
		accuracy: 100,
		basePower: 100,
		category: "Special",
		shortDesc: "Bypasses everything. Uses Higher Atk.",
		desc: "This move will bypass any negative effect on the field or the target that would impede its ability to deal damage, including type-based immunities. This move is physical if the user's Attack is higher than its Special Attack.",
		name: "@ts-ignore",
		gen: 9,
		pp: 5,
		priority: 0,
		flags: {},
		onTryMove() {
			this.attrLastMove('[still]');
		},
		onPrepareHit(target, source) {
			this.add('-anim', source, "Conversion", source);
			this.add('-anim', source, "Techno Blast", target);
		},
		onModifyMove(move, pokemon, target) {
			if (pokemon.getStat('atk', false, true) > pokemon.getStat('spa', false, true)) {
				move.category = 'Physical';
			}
		},
		onModifyType(move, pokemon) {
			if (pokemon.species.baseSpecies === 'Meloetta' && pokemon.terastallized) {
				move.type = 'Stellar';
			}
		},
		ignoreAbility: true,
		ignoreImmunity: true,
		ignoreDefensive: true,
		ignoreNegativeOffensive: true,
		breaksProtect: true,
		ignoreAccuracy: true,
		secondary: null,
		target: "normal",
		type: "Normal",
	},

	// zee
	solarsummon: {
		accuracy: 100,
		basePower: 0,
		category: "Status",
		shortDesc: "Sets up Sunny Day and creates a Substitute.",
		desc: "Sets sun, powering up Fire-type moves and weakening Water-type moves for 5 turns. The user takes 1/4 of its maximum HP, rounded down, and puts it into a substitute to take its place in battle. If one part of this move is already in effect, the other part will still be attempted.",
		name: "Solar Summon",
		gen: 9,
		pp: 5,
		priority: 0,
		flags: {},
		onPrepareHit() {
			this.attrLastMove('[anim] Sunny Day');
		},
		onHit(pokemon) {
			let success = false;
			if (this.field.setWeather('sunnyday')) success = true;
			if (!pokemon.volatiles['substitute']) {
				if (pokemon.hp <= pokemon.maxhp / 4 || pokemon.maxhp === 1) { // Shedinja clause
					this.add('-fail', pokemon, 'move: Substitute', '[weak]');
				} else {
					pokemon.addVolatile('substitute');
					this.directDamage(pokemon.maxhp / 4);
					success = true;
				}
			}
			return success;
		},
		secondary: null,
		target: "self",
		type: "Fire",
	},

	// zoro
	darkestnight: {
		accuracy: 100,
		basePower: 95,
		category: "Physical",
		shortDesc: "Literally just Foul Play.",
		desc: "Damage is calculated using the target's Attack stat, including stat stage changes. The user's Ability, item, and burn are used as normal.",
		name: "Darkest Night",
		pp: 15,
		priority: 0,
		flags: {contact: 1, protect: 1, mirror: 1, metronome: 1},
		overrideOffensivePokemon: 'target',
		secondary: null,
		target: "normal",
		type: "Dark",
		onTryMove() {
			this.attrLastMove('[still]');
		},
		onPrepareHit(target, source) {
			this.add('-anim', source, "Foul Play", target);
		},
	},

	// Modified moves
	bleakwindstorm: {
		inherit: true,
		onModifyMove(move, pokemon, target) {
			if (target && ['raindance', 'primordialsea', 'stormsurge'].includes(target.effectiveWeather())) {
				move.accuracy = true;
			}
		},
	},
	dig: {
		inherit: true,
		condition: {
			duration: 2,
			onImmunity(type, pokemon) {
				if (type === 'sandstorm' || type === 'deserteddunes' || type === 'hail') return false;
			},
			onInvulnerability(target, source, move) {
				if (['earthquake', 'magnitude'].includes(move.id)) {
					return;
				}
				return false;
			},
			onSourceModifyDamage(damage, source, target, move) {
				if (move.id === 'earthquake' || move.id === 'magnitude') {
					return this.chainModify(2);
				}
			},
		},
	},
	dive: {
		inherit: true,
		condition: {
			duration: 2,
			onImmunity(type, pokemon) {
				if (type === 'sandstorm' || type === 'deserteddunes' || type === 'hail') return false;
			},
			onInvulnerability(target, source, move) {
				if (['surf', 'whirlpool'].includes(move.id)) {
					return;
				}
				return false;
			},
			onSourceModifyDamage(damage, source, target, move) {
				if (move.id === 'surf' || move.id === 'whirlpool') {
					return this.chainModify(2);
				}
			},
		},
	},
	dreameater: {
		inherit: true,
		onTryImmunity(target) {
			return target.status === 'slp' || target.hasAbility(['comatose', 'mensiscage']);
		},
	},
	electroshot: {
		inherit: true,
		onTryMove(attacker, defender, move) {
			if (attacker.removeVolatile(move.id)) {
				return;
			}
			this.add('-prepare', attacker, move.name);
			this.boost({spa: 1}, attacker, attacker, move);
			if (['raindance', 'primordialsea', 'stormsurge'].includes(attacker.effectiveWeather())) {
				this.attrLastMove('[still]');
				this.addMove('-anim', attacker, move.name, defender);
				return;
			}
			if (!this.runEvent('ChargeMove', attacker, defender, move)) {
				return;
			}
			attacker.addVolatile('twoturnmove', defender);
			return null;
		},
	},
	gmaxsteelsurge: {
		inherit: true,
		condition: {
			onSideStart(side) {
				this.add('-sidestart', side, 'move: G-Max Steelsurge');
			},
			onEntryHazard(pokemon) {
				if (pokemon.hasItem('heavydutyboots') || pokemon.hasAbility('eternalgenerator')) return;
				// Ice Face and Disguise correctly get typed damage from Stealth Rock
				// because Stealth Rock bypasses Substitute.
				// They don't get typed damage from Steelsurge because Steelsurge doesn't,
				// so we're going to test the damage of a Steel-type Stealth Rock instead.
				const steelHazard = this.dex.getActiveMove('Stealth Rock');
				steelHazard.type = 'Steel';
				const typeMod = this.clampIntRange(pokemon.runEffectiveness(steelHazard), -6, 6);
				this.damage(pokemon.maxhp * Math.pow(2, typeMod) / 8);
			},
		},
	},
	hex: {
		inherit: true,
		basePowerCallback(pokemon, target, move) {
			if (target.status || target.hasAbility(['comatose', 'mensiscage'])) {
				this.debug('BP doubled from status condition');
				return move.basePower * 2;
			}
			return move.basePower;
		},
	},
	hurricane: {
		inherit: true,
		onModifyMove(move, pokemon, target) {
			switch (target?.effectiveWeather()) {
			case 'raindance':
			case 'primordialsea':
			case 'stormsurge':
				move.accuracy = true;
				break;
			case 'sunnyday':
			case 'desolateland':
				move.accuracy = 50;
				break;
			}
		},
	},
	infernalparade: {
		inherit: true,
		basePowerCallback(pokemon, target, move) {
			if (target.status || target.hasAbility(['comatose', 'mensiscage'])) return move.basePower * 2;
			return move.basePower;
		},
	},
	ingrain: {
		inherit: true,
		condition: {
			onStart(pokemon) {
				this.add('-start', pokemon, 'move: Ingrain');
			},
			onResidualOrder: 7,
			onResidual(pokemon) {
				this.heal(pokemon.baseMaxhp / 16);
			},
			onTrapPokemon(pokemon) {
				pokemon.tryTrap();
			},
			// groundedness implemented in battle.engine.js:BattlePokemon#isGrounded
			onDragOut(pokemon, source, move) {
				if (source && this.queue.willMove(source)?.moveid === 'protectoroftheskies') return;
				this.add('-activate', pokemon, 'move: Ingrain');
				return null;
			},
		},
	},
	mistyterrain: {
		inherit: true,
		condition: {
			duration: 5,
			durationCallback(source, effect) {
				if (source?.hasItem('terrainextender')) {
					return 8;
				}
				return 5;
			},
			onSetStatus(status, target, source, effect) {
				if (!target.isGrounded() || target.isSemiInvulnerable()) return;
				if (effect && ((effect as Move).status || effect.id === 'yawn')) {
					this.add('-activate', target, 'move: Misty Terrain');
				}
				return false;
			},
			onTryHitPriority: 4,
			onTryHit(target, source, effect) {
				if (effect && effect.name === "Puffy Spiky Destruction") {
					this.add('-activate', target, 'move: Misty Terrain');
					return null;
				}
			},
			onTryAddVolatile(status, target, source, effect) {
				if (!target.isGrounded() || target.isSemiInvulnerable()) return;
				if (status.id === 'confusion') {
					if (effect.effectType === 'Move' && !effect.secondaries) this.add('-activate', target, 'move: Misty Terrain');
					return null;
				}
			},
			onBasePowerPriority: 6,
			onBasePower(basePower, attacker, defender, move) {
				if (move.type === 'Dragon' && defender.isGrounded() && !defender.isSemiInvulnerable()) {
					this.debug('misty terrain weaken');
					return this.chainModify(0.5);
				}
			},
			onFieldStart(field, source, effect) {
				if (effect?.effectType === 'Ability') {
					this.add('-fieldstart', 'move: Misty Terrain', '[from] ability: ' + effect.name, '[of] ' + source);
				} else {
					this.add('-fieldstart', 'move: Misty Terrain');
				}
			},
			onFieldResidualOrder: 27,
			onFieldResidualSubOrder: 7,
			onFieldEnd() {
				this.add('-fieldend', 'Misty Terrain');
			},
		},
	},
	moonlight: {
		inherit: true,
		onHit(pokemon) {
			let factor = 0.5;
			switch (pokemon.effectiveWeather()) {
			case 'sunnyday':
			case 'desolateland':
				factor = 0.667;
				break;
			case 'raindance':
			case 'primordialsea':
			case 'stormsurge':
			case 'sandstorm':
			case 'deserteddunes':
			case 'hail':
			case 'snow':
				factor = 0.25;
				break;
			}
			const success = !!this.heal(this.modify(pokemon.maxhp, factor));
			if (!success) {
				this.add('-fail', pokemon, 'heal');
				return this.NOT_FAIL;
			}
			return success;
		},
	},
	morningsun: {
		inherit: true,
		onHit(pokemon) {
			let factor = 0.5;
			switch (pokemon.effectiveWeather()) {
			case 'sunnyday':
			case 'desolateland':
				factor = 0.667;
				break;
			case 'raindance':
			case 'primordialsea':
			case 'stormsurge':
			case 'sandstorm':
			case 'deserteddunes':
			case 'hail':
			case 'snow':
				factor = 0.25;
				break;
			}
			const success = !!this.heal(this.modify(pokemon.maxhp, factor));
			if (!success) {
				this.add('-fail', pokemon, 'heal');
				return this.NOT_FAIL;
			}
			return success;
		},
	},
	nightmare: {
		inherit: true,
		condition: {
			noCopy: true,
			onStart(pokemon) {
				if (pokemon.status !== 'slp' && !pokemon.hasAbility(['comatose', 'mensiscage'])) {
					return false;
				}
				this.add('-start', pokemon, 'Nightmare');
			},
			onResidualOrder: 11,
			onResidual(pokemon) {
				this.damage(pokemon.baseMaxhp / 4);
			},
		},
	},
	psychicterrain: {
		inherit: true,
		condition: {
			duration: 5,
			durationCallback(source, effect) {
				if (source?.hasItem('terrainextender')) {
					return 8;
				}
				return 5;
			},
			onTryHitPriority: 4,
			onTryHit(target, source, effect) {
				if (effect && (effect.priority <= 0.1 || effect.target === 'self') && effect.name !== "Puffy Spiky Destruction") {
					return;
				}
				if (target.isSemiInvulnerable() || target.isAlly(source)) return;
				if (!target.isGrounded()) {
					const baseMove = this.dex.moves.get(effect.id);
					if (baseMove.priority > 0) {
						this.hint("Psychic Terrain doesn't affect Pokémon immune to Ground.");
					}
					return;
				}
				this.add('-activate', target, 'move: Psychic Terrain');
				return null;
			},
			onBasePowerPriority: 6,
			onBasePower(basePower, attacker, defender, move) {
				if (move.type === 'Psychic' && attacker.isGrounded() && !attacker.isSemiInvulnerable()) {
					this.debug('psychic terrain boost');
					return this.chainModify([5325, 4096]);
				}
			},
			onFieldStart(field, source, effect) {
				if (effect?.effectType === 'Ability') {
					this.add('-fieldstart', 'move: Psychic Terrain', '[from] ability: ' + effect.name, '[of] ' + source);
				} else {
					this.add('-fieldstart', 'move: Psychic Terrain');
				}
			},
			onFieldResidualOrder: 27,
			onFieldResidualSubOrder: 7,
			onFieldEnd() {
				this.add('-fieldend', 'move: Psychic Terrain');
			},
		},
	},
	rest: {
		inherit: true,
		onTry(source) {
			if (source.status === 'slp' || source.hasAbility(['comatose', 'mensiscage'])) return false;

			if (source.hp === source.maxhp) {
				this.add('-fail', source, 'heal');
				return null;
			}
			if (source.hasAbility(['insomnia', 'vitalspirit'])) {
				this.add('-fail', source, '[from] ability: ' + source.getAbility().name, '[of] ' + source);
				return null;
			}
		},
	},
	sandsearstorm: {
		inherit: true,
		onModifyMove(move, pokemon, target) {
			if (target && ['raindance', 'primordialsea', 'stormsurge'].includes(target.effectiveWeather())) {
				move.accuracy = true;
			}
		},
	},
	shoreup: {
		inherit: true,
		onHit(pokemon) {
			let factor = 0.5;
			if (this.field.isWeather(['sandstorm', 'deserteddunes'])) {
				factor = 0.667;
			}
			const success = !!this.heal(this.modify(pokemon.maxhp, factor));
			if (!success) {
				this.add('-fail', pokemon, 'heal');
				return this.NOT_FAIL;
			}
			return success;
		},
	},
	sleeptalk: {
		inherit: true,
		onTry(source) {
			return source.status === 'slp' || source.hasAbility(['comatose', 'mensiscage']);
		},
	},
	snore: {
		inherit: true,
		onTry(source) {
			return source.status === 'slp' || source.hasAbility(['comatose', 'mensiscage']);
		},
	},
	solarbeam: {
		inherit: true,
		onBasePower(basePower, pokemon, target) {
			const weakWeathers = ['raindance', 'primordialsea', 'stormsurge', 'sandstorm', 'deserteddunes', 'hail', 'snow'];
			if (weakWeathers.includes(pokemon.effectiveWeather())) {
				this.debug('weakened by weather');
				return this.chainModify(0.5);
			}
		},
	},
	solarblade: {
		inherit: true,
		onBasePower(basePower, pokemon, target) {
			const weakWeathers = ['raindance', 'primordialsea', 'stormsurge', 'sandstorm', 'deserteddunes', 'hail', 'snow'];
			if (weakWeathers.includes(pokemon.effectiveWeather())) {
				this.debug('weakened by weather');
				return this.chainModify(0.5);
			}
		},
	},
	spikes: {
		inherit: true,
		condition: {
			// this is a side condition
			onSideStart(side) {
				this.add('-sidestart', side, 'Spikes');
				this.effectState.layers = 1;
			},
			onSideRestart(side) {
				if (this.effectState.layers >= 3) return false;
				this.add('-sidestart', side, 'Spikes');
				this.effectState.layers++;
			},
			onEntryHazard(pokemon) {
				if (!pokemon.isGrounded() || pokemon.hasItem('heavydutyboots') || pokemon.hasAbility('eternalgenerator')) return;
				const damageAmounts = [0, 3, 4, 6]; // 1/8, 1/6, 1/4
				this.damage(damageAmounts[this.effectState.layers] * pokemon.maxhp / 24);
			},
		},
	},
	stealthrock: {
		inherit: true,
		condition: {
			// this is a side condition
			onSideStart(side) {
				this.add('-sidestart', side, 'move: Stealth Rock');
			},
			onEntryHazard(pokemon) {
				if (pokemon.hasItem('heavydutyboots') || pokemon.hasAbility('eternalgenerator')) return;
				const typeMod = this.clampIntRange(pokemon.runEffectiveness(this.dex.getActiveMove('stealthrock')), -6, 6);
				this.damage(pokemon.maxhp * Math.pow(2, typeMod) / 8);
			},
		},
	},
	stickyweb: {
		inherit: true,
		condition: {
			onSideStart(side) {
				this.add('-sidestart', side, 'move: Sticky Web');
			},
			onEntryHazard(pokemon) {
				if (!pokemon.isGrounded() || pokemon.hasItem('heavydutyboots') || pokemon.hasAbility('eternalgenerator')) return;
				this.add('-activate', pokemon, 'move: Sticky Web');
				this.boost({spe: -1}, pokemon, pokemon.side.foe.active[0], this.dex.getActiveMove('stickyweb'));
			},
		},
	},
	synthesis: {
		inherit: true,
		onHit(pokemon) {
			let factor = 0.5;
			switch (pokemon.effectiveWeather()) {
			case 'sunnyday':
			case 'desolateland':
				factor = 0.667;
				break;
			case 'raindance':
			case 'primordialsea':
			case 'stormsurge':
			case 'sandstorm':
			case 'deserteddunes':
			case 'hail':
			case 'snow':
				factor = 0.25;
				break;
			}
			const success = !!this.heal(this.modify(pokemon.maxhp, factor));
			if (!success) {
				this.add('-fail', pokemon, 'heal');
				return this.NOT_FAIL;
			}
			return success;
		},
	},
	thunder: {
		inherit: true,
		onModifyMove(move, pokemon, target) {
			switch (target?.effectiveWeather()) {
			case 'raindance':
			case 'primordialsea':
			case 'stormsurge':
				move.accuracy = true;
				break;
			case 'sunnyday':
			case 'desolateland':
				move.accuracy = 50;
				break;
			}
		},
	},
	toxicspikes: {
		inherit: true,
		condition: {
			// this is a side condition
			onSideStart(side) {
				this.add('-sidestart', side, 'move: Toxic Spikes');
				this.effectState.layers = 1;
			},
			onSideRestart(side) {
				if (this.effectState.layers >= 2) return false;
				this.add('-sidestart', side, 'move: Toxic Spikes');
				this.effectState.layers++;
			},
			onEntryHazard(pokemon) {
				if (!pokemon.isGrounded()) return;
				if (pokemon.hasType('Poison')) {
					this.add('-sideend', pokemon.side, 'move: Toxic Spikes', '[of] ' + pokemon);
					pokemon.side.removeSideCondition('toxicspikes');
				} else if (pokemon.hasType('Steel') || pokemon.hasItem('heavydutyboots') || pokemon.hasAbility('eternalgenerator')) {
					return;
				} else if (this.effectState.layers >= 2) {
					pokemon.trySetStatus('tox', pokemon.side.foe.active[0]);
				} else {
					pokemon.trySetStatus('psn', pokemon.side.foe.active[0]);
				}
			},
		},
	},
	wakeupslap: {
		inherit: true,
		basePowerCallback(pokemon, target, move) {
			if (target.status === 'slp' || target.hasAbility(['comatose', 'mensiscage'])) {
				this.debug('BP doubled on sleeping target');
				return move.basePower * 2;
			}
			return move.basePower;
		},
	},
	weatherball: {
		inherit: true,
		onModifyType(move, pokemon) {
			switch (pokemon.effectiveWeather()) {
			case 'sunnyday':
			case 'desolateland':
				move.type = 'Fire';
				break;
			case 'raindance':
			case 'primordialsea':
			case 'stormsurge':
				move.type = 'Water';
				break;
			case 'sandstorm':
			case 'deserteddunes':
				move.type = 'Rock';
				break;
			case 'hail':
			case 'snow':
				move.type = 'Ice';
				break;
			}
		},
		onModifyMove(move, pokemon) {
			switch (pokemon.effectiveWeather()) {
			case 'sunnyday':
			case 'desolateland':
			case 'raindance':
			case 'primordialsea':
			case 'stormsurge':
			case 'sandstorm':
			case 'deserteddunes':
			case 'hail':
			case 'snow':
				move.basePower *= 2;
				break;
			}
			this.debug('BP: ' + move.basePower);
		},
	},
	wildboltstorm: {
		inherit: true,
		onModifyMove(move, pokemon, target) {
			if (target && ['raindance', 'primordialsea', 'stormsurge'].includes(target.effectiveWeather())) {
				move.accuracy = true;
			}
		},
	},
	gravity: {
		inherit: true,
		condition: {
			duration: 5,
			durationCallback(source, effect) {
				if (source?.hasAbility('persistent')) {
					this.add('-activate', source, 'ability: Persistent', '[move] Gravity');
					return 7;
				}
				return 5;
			},
			onFieldStart(target, source) {
				if (source?.hasAbility('persistent')) {
					this.add('-fieldstart', 'move: Gravity', '[persistent]');
				} else {
					this.add('-fieldstart', 'move: Gravity');
				}
				for (const pokemon of this.getAllActive()) {
					let applies = false;
					if (pokemon.removeVolatile('bounce') || pokemon.removeVolatile('fly')) {
						applies = true;
						this.queue.cancelMove(pokemon);
						pokemon.removeVolatile('twoturnmove');
					}
					if (pokemon.volatiles['skydrop']) {
						applies = true;
						this.queue.cancelMove(pokemon);

						if (pokemon.volatiles['skydrop'].source) {
							this.add('-end', pokemon.volatiles['twoturnmove'].source, 'Sky Drop', '[interrupt]');
						}
						pokemon.removeVolatile('skydrop');
						pokemon.removeVolatile('twoturnmove');
					}
					if (pokemon.volatiles['magnetrise']) {
						applies = true;
						delete pokemon.volatiles['magnetrise'];
					}
					if (pokemon.volatiles['riseabove']) {
						applies = true;
						delete pokemon.volatiles['riseabove'];
					}
					if (pokemon.volatiles['telekinesis']) {
						applies = true;
						delete pokemon.volatiles['telekinesis'];
					}
					if (applies) this.add('-activate', pokemon, 'move: Gravity');
				}
			},
			onModifyAccuracy(accuracy) {
				if (typeof accuracy !== 'number') return;
				return this.chainModify([6840, 4096]);
			},
			onDisableMove(pokemon) {
				for (const moveSlot of pokemon.moveSlots) {
					if (this.dex.moves.get(moveSlot.id).flags['gravity']) {
						pokemon.disableMove(moveSlot.id);
					}
				}
			},
			// groundedness implemented in battle.engine.js:BattlePokemon#isGrounded
			onBeforeMovePriority: 6,
			onBeforeMove(pokemon, target, move) {
				if (move.flags['gravity'] && !move.isZ) {
					this.add('cant', pokemon, 'move: Gravity', move);
					return false;
				}
			},
			onModifyMove(move, pokemon, target) {
				if (move.flags['gravity'] && !move.isZ) {
					this.add('cant', pokemon, 'move: Gravity', move);
					return false;
				}
			},
			onFieldResidualOrder: 27,
			onFieldResidualSubOrder: 2,
			onFieldEnd() {
				this.add('-fieldend', 'move: Gravity');
			},
		},
	},

	// Try playing Staff Bros with dynamax clause and see what happens
	supermetronome: {
		accuracy: true,
		basePower: 0,
		category: "Status",
		desc: "Uses 2-5 random moves. Does not include 1-Base Power Z-Moves, Super Metronome, Metronome, or 10-Base Power Max moves.",
		shortDesc: "Uses 2-5 random moves.",
		name: "Super Metronome",
		isNonstandard: "Custom",
		pp: 100,
		noPPBoosts: true,
		priority: 0,
		flags: {},
		onTryMove(pokemon) {
			this.attrLastMove('[still]');
		},
		onPrepareHit(target, source) {
			this.add('-anim', source, "Metronome", source);
		},
		onHit(target, source, effect) {
			const moves = [];
			for (const move of this.dex.moves.all()) {
				if (move.realMove || move.id.includes('metronome')) continue;
				// Calling 1 BP move is somewhat lame and disappointing. However,
				// signature Z moves are fine, as they actually have a base power.
				if (move.isZ && move.basePower === 1) continue;
				if (move.gen > this.gen) continue;
				if (move.isMax) continue;
				moves.push(move.name);
			}
			let randomMove: string;
			if (moves.length) {
				randomMove = this.sample(moves);
			} else {
				return false;
			}
			this.actions.useMove(randomMove, target);
		},
		multihit: [2, 5],
		secondary: null,
		target: "self",
		type: "???",
	},
};<|MERGE_RESOLUTION|>--- conflicted
+++ resolved
@@ -5549,12 +5549,7 @@
 		shortDesc: "Changes to Idol forme and sets a substitute.",
 		desc: "If the user is a Zeraora, the user's ability changes to Virtual Idol and its full moveset becomes Overdrive, Sparkling Aria, Torch Song, and Teeter Dance, replacing every currently present move. The user takes 1/4 of its maximum HP, rounded down, and puts it into a substitute to take its place in battle.",
 		name: "Virtual Avatar",
-<<<<<<< HEAD
 		pp: 10,
-=======
-		pp: 1,
-		noPPBoosts: true,
->>>>>>> a4b6781a
 		priority: 0,
 		flags: {sound: 1, failcopycat: 1},
 		secondary: null,
