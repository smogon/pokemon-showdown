export const Conditions: import('../../../sim/dex-conditions').ModdedConditionDataTable = {
	slp: {
		inherit: true,
		onSwitchIn(target) {
			this.effectState.time = this.effectState.startTime;
		},
	},
	partiallytrapped: {
		inherit: true,
		onStart(pokemon, source) {
<<<<<<< HEAD
			this.add('-activate', pokemon, 'move: ' + this.effectState.sourceEffect, '[of] ' + source);
			this.effectState.boundDivisor = source.hasItem('bindingband') ? 6 : 16;
=======
			this.add('-activate', pokemon, 'move: ' + this.effectState.sourceEffect, `[of] ${source}`);
			this.effectState.boundDivisor = source.hasItem('bindingband') ? 8 : 16;
>>>>>>> 7979ef12
		},
		onResidual(pokemon) {
			const trapper = this.effectState.source;
			if (trapper && (!trapper.isActive || trapper.hp <= 0 || !trapper.activeTurns)) {
				delete pokemon.volatiles['partiallytrapped'];
				return;
			}
			this.damage(pokemon.baseMaxhp / this.effectState.boundDivisor);
		},
	},
	stall: {
		// Protect, Detect, Endure counter
		duration: 2,
		counterMax: 256,
		onStart() {
			this.effectState.counter = 2;
		},
		onStallMove() {
			// this.effectState.counter should never be undefined here.
			// However, just in case, use 1 if it is undefined.
			const counter = this.effectState.counter || 1;
			if (counter >= 256) {
				return this.randomChance(1, 2 ** 32);
			}
			this.debug(`Success chance: ${Math.round(100 / counter)}%`);
			return this.randomChance(1, counter);
		},
		onRestart() {
			if (this.effectState.counter < (this.effect as Condition).counterMax!) {
				this.effectState.counter *= 2;
			}
			this.effectState.duration = 2;
		},
	},
	gem: {
		duration: 1,
		affectsFainted: true,
		onBasePower(basePower, user, target, move) {
			this.debug('Gem Boost');
			return this.chainModify(1.5);
		},
	},
};<|MERGE_RESOLUTION|>--- conflicted
+++ resolved
@@ -8,13 +8,8 @@
 	partiallytrapped: {
 		inherit: true,
 		onStart(pokemon, source) {
-<<<<<<< HEAD
 			this.add('-activate', pokemon, 'move: ' + this.effectState.sourceEffect, '[of] ' + source);
 			this.effectState.boundDivisor = source.hasItem('bindingband') ? 6 : 16;
-=======
-			this.add('-activate', pokemon, 'move: ' + this.effectState.sourceEffect, `[of] ${source}`);
-			this.effectState.boundDivisor = source.hasItem('bindingband') ? 8 : 16;
->>>>>>> 7979ef12
 		},
 		onResidual(pokemon) {
 			const trapper = this.effectState.source;
