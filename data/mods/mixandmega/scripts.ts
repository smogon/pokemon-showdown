--- conflicted
+++ resolved
@@ -386,13 +386,8 @@
 
 			const item = pokemon.getItem();
 			if (item.megaStone) {
-<<<<<<< HEAD
-				if (item.megaStone === pokemon.baseSpecies.name) return false;
-				return item.megaStone;
-=======
-				if (item.megaStone.includes(pokemon.baseSpecies.name)) return null;
+				if (item.megaStone.includes(pokemon.baseSpecies.name)) return false;
 				return Array.isArray(item.megaStone) ? item.megaStone[0] : item.megaStone;
->>>>>>> 236833b9
 			} else {
 				return false;
 			}
