--- conflicted
+++ resolved
@@ -118,14 +118,11 @@
 		runImmunity(source, message) {
 			if (!source) return true;
 			const type: string = typeof source !== 'string' ? source.type : source;
-<<<<<<< HEAD
-=======
 			if (typeof source !== 'string') {
 				if (source.ignoreImmunity && (source.ignoreImmunity === true || source.ignoreImmunity[type])) {
 					return true;
 				}
 			}
->>>>>>> 5aca342e
 			if (!type || type === '???') return true;
 			if (!this.battle.dex.types.isName(type)) {
 				throw new Error("Use runStatusImmunity for " + type);
