--- conflicted
+++ resolved
@@ -2257,12 +2257,9 @@
 				nfe: 30,
 				lc: 30,
 			};
-<<<<<<< HEAD
+      
+			const tiers = ['ou', 'uubl', 'uu', 'rubl', 'ru', 'nubl', 'nu', 'publ', 'pu', 'zubl', 'zu', 'nfe', 'lc'];
 			const isNatDex: boolean = this.ruleTable?.has('natdexmod') || false;
-=======
-			const tiers = ['ou', 'uubl', 'uu', 'rubl', 'ru', 'nubl', 'nu', 'publ', 'pu', 'zubl', 'zu', 'nfe', 'lc'];
-			const isNatDex: boolean = this.ruleTable.has('natdexmod');
->>>>>>> 372d05e4
 			let tier: string = this.toID(isNatDex ? species.natDexTier : species.tier);
 			if (!(tier in boosts)) return;
 			// Non-Pokemon bans in lower tiers
