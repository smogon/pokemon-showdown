// Note: These are the rules that formats use

import type { Learnset } from "../sim/dex-species";

// The list of formats is stored in config/formats.js
export const Rulesets: import('../sim/dex-formats').FormatDataTable = {

	// Rulesets
	///////////////////////////////////////////////////////////////////

	standardag: {
		effectType: 'ValidatorRule',
		name: 'Standard AG',
		desc: "The minimal ruleset for Anything Goes",
		ruleset: [
			'Obtainable', 'Team Preview', 'HP Percentage Mod', 'Cancel Mod', 'Endless Battle Clause',
		],
	},
	standard: {
		effectType: 'ValidatorRule',
		name: 'Standard',
		desc: "The standard ruleset for all official Smogon singles tiers (Ubers, OU, etc.)",
		ruleset: [
			'Standard AG',
			'Sleep Clause Mod', 'Species Clause', 'Nickname Clause', 'OHKO Clause', 'Evasion Items Clause', 'Evasion Moves Clause',
		],
	},
	standardnext: {
		effectType: 'ValidatorRule',
		name: 'Standard NEXT',
		desc: "The standard ruleset for the NEXT mod",
		ruleset: [
			'+Unreleased', 'Sleep Clause Mod', 'Species Clause', 'Nickname Clause', 'OHKO Clause', 'HP Percentage Mod', 'Cancel Mod',
		],
		banlist: ['Soul Dew'],
	},
	flatrules: {
		effectType: 'ValidatorRule',
		name: 'Flat Rules',
		desc: "The in-game Flat Rules: Adjust Level Down 50, Species Clause, Item Clause = 1, -Mythical, -Restricted Legendary, Bring 6 Pick 3-6 depending on game type.",
		ruleset: ['Obtainable', 'Team Preview', 'Species Clause', 'Nickname Clause', 'Item Clause = 1', 'Adjust Level Down = 50', 'Picked Team Size = Auto', 'Cancel Mod'],
		banlist: ['Mythical', 'Restricted Legendary', 'Greninja-Bond'],
	},
	limittworestricted: {
		effectType: 'ValidatorRule',
		name: 'Limit Two Restricted',
		desc: "Limit two restricted Pokémon (flagged with * in the rules list)",
		onValidateTeam(team) {
			const restrictedSpecies = [];
			for (const set of team) {
				const species = this.dex.species.get(set.species);
				if (this.ruleTable.isRestrictedSpecies(species)) restrictedSpecies.push(species.name);
			}
			if (restrictedSpecies.length > 2) {
				return [`You can only use up to two restricted Pok\u00E9mon (you have: ${restrictedSpecies.join(', ')})`];
			}
		},
	},
	limitonerestricted: {
		effectType: 'ValidatorRule',
		name: 'Limit One Restricted',
		desc: "Limit one restricted Pokémon (flagged with * in the rules list)",
		onValidateTeam(team) {
			const restrictedSpecies = [];
			for (const set of team) {
				const species = this.dex.species.get(set.species);
				if (this.ruleTable.isRestrictedSpecies(species)) restrictedSpecies.push(species.name);
			}
			if (restrictedSpecies.length > 1) {
				return [`You can only use one restricted Pok\u00E9mon (you have: ${restrictedSpecies.join(', ')})`];
			}
		},
	},
	standarddoubles: {
		effectType: 'ValidatorRule',
		name: 'Standard Doubles',
		desc: "The standard ruleset for all official Smogon doubles tiers",
		ruleset: [
			'Standard AG',
			'Species Clause', 'Nickname Clause', 'OHKO Clause', 'Evasion Moves Clause', 'Gravity Sleep Clause',
		],
	},
	standardoms: {
		effectType: 'ValidatorRule',
		name: 'Standard OMs',
		desc: "The standard ruleset for all Smogon OMs (Almost Any Ability, STABmons, etc.)",
		ruleset: [
			'Standard AG',
			'Species Clause', 'Nickname Clause', 'OHKO Clause', 'Evasion Moves Clause', 'Overflow Stat Mod',
		],
	},
	standardnatdex: {
		effectType: 'ValidatorRule',
		name: 'Standard NatDex',
		desc: "The standard ruleset for all National Dex tiers",
		ruleset: [
			'Standard AG', 'NatDex Mod',
			'Species Clause', 'Nickname Clause', 'OHKO Clause', 'Evasion Clause', 'Sleep Clause Mod',
		],
	},
	natdexmod: {
		effectType: 'ValidatorRule',
		name: 'NatDex Mod',
		desc: "Mechanics for National Dex formats",
		ruleset: [
			'+Unobtainable', '+Past', 'Sketch Post-Gen 7 Moves',
		],
		onValidateSet(set) {
			const species = this.dex.species.get(set.species);
			if (species.natDexTier === 'Illegal') {
				if (this.ruleTable.has(`+pokemon:${species.id}`)) return;
				return [`${set.name || set.species} does not exist in the National Dex.`];
			}
			const requireObtainable = this.ruleTable.has('obtainable');
			if (requireObtainable) {
				if (species.natDexTier === "Unreleased") {
					const basePokemon = this.toID(species.baseSpecies);
					if (this.ruleTable.has(`+pokemon:${species.id}`) || this.ruleTable.has(`+basepokemon:${basePokemon}`)) {
						return;
					}
					return [`${set.name || set.species} does not exist in the National Dex.`];
				}
				for (const moveid of set.moves) {
					const move = this.dex.moves.get(moveid);
					if (move.isNonstandard === 'Unobtainable' && move.gen === this.dex.gen || move.id === 'lightofruin') {
						if (this.ruleTable.has(`+move:${move.id}`)) continue;
						const problem = `${set.name}'s move ${move.name} does not exist in the National Dex.`;
						if (this.ruleTable.has('omunobtainablemoves')) {
							const { outOfBattleSpecies } = this.getValidationSpecies(set);
							if (!this.omCheckCanLearn(move, outOfBattleSpecies, this.allSources(outOfBattleSpecies), set, problem)) continue;
						}
						return [problem];
					}
				}
			}
			// Any item that was legal in Gen 7 (Normal Gem for example) should be usable
			if (!set.item) return;
			let item = this.dex.items.get(set.item);
			let gen = this.dex.gen;
			while (item.isNonstandard && gen >= 7) {
				item = this.dex.forGen(gen).items.get(item.id);
				gen--;
			}
			if (requireObtainable && item.isNonstandard) {
				if (this.ruleTable.has(`+item:${item.id}`)) return;
				return [`${set.name}'s item ${item.name} does not exist in Gen ${this.dex.gen}.`];
			}
		},
		onBegin() {
			for (const pokemon of this.getAllPokemon()) {
				if (pokemon.species.isMega || pokemon.species.isPrimal || pokemon.species.forme === "Ultra") {
					pokemon.canTerastallize = null;
				}
			}
		},
	},
	standarddraft: {
		effectType: 'ValidatorRule',
		name: 'Standard Draft',
		desc: "The custom Draft League ruleset",
		ruleset: [
			'Obtainable', 'Nickname Clause', '+Unreleased', '+CAP', 'Sketch Post-Gen 7 Moves', 'Team Preview', 'Sleep Clause Mod', 'OHKO Clause', 'Evasion Clause', 'Endless Battle Clause', 'HP Percentage Mod', 'Cancel Mod',
		],
		// timer: {starting: 60 * 60, grace: 0, addPerTurn: 10, maxPerTurn: 100, timeoutAutoChoose: true},
	},
	obtainable: {
		effectType: 'ValidatorRule',
		name: 'Obtainable',
		desc: "Makes sure the team is possible to obtain in-game.",
		ruleset: ['Obtainable Moves', 'Obtainable Abilities', 'Obtainable Formes', 'EV Limit = Auto', 'Obtainable Misc'],
		banlist: ['Unreleased', 'Unobtainable', 'Nonexistent'],
		// Mostly hardcoded in team-validator.ts
		onValidateTeam(team, format) {
			let kyuremCount = 0;
			let necrozmaDMCount = 0;
			let necrozmaDWCount = 0;
			let calyrexCount = 0;
			for (const set of team) {
				if (set.species === 'Kyurem-White' || set.species === 'Kyurem-Black') {
					if (kyuremCount > 0) {
						return [
							`You cannot have more than one Kyurem-Black/Kyurem-White.`,
							`(It's untradeable and you can only make one with the DNA Splicers.)`,
						];
					}
					kyuremCount++;
				}
				if (set.species === 'Necrozma-Dusk-Mane') {
					if (necrozmaDMCount > 0) {
						return [
							`You cannot have more than one Necrozma-Dusk-Mane`,
							`(It's untradeable and you can only make one with the N-Solarizer.)`,
						];
					}
					necrozmaDMCount++;
				}
				if (set.species === 'Necrozma-Dawn-Wings') {
					if (necrozmaDWCount > 0) {
						return [
							`You cannot have more than one Necrozma-Dawn-Wings`,
							`(It's untradeable and you can only make one with the N-Lunarizer.)`,
						];
					}
					necrozmaDWCount++;
				}
				if (set.species === 'Calyrex-Ice' || set.species === 'Calyrex-Shadow') {
					if (calyrexCount > 0) {
						return [
							`You cannot have more than one Calyrex-Ice/Calyrex-Shadow.`,
							`(It's untradeable and you can only make one with the Reins of Unity.)`,
						];
					}
					calyrexCount++;
				}
			}
			return [];
		},
	},
	obtainablemoves: {
		effectType: 'ValidatorRule',
		name: 'Obtainable Moves',
		desc: "Makes sure moves are learnable by the species.",
		// Hardcoded in team-validator.ts
	},
	obtainableabilities: {
		effectType: 'ValidatorRule',
		name: 'Obtainable Abilities',
		desc: "Makes sure abilities match the species.",
		// Hardcoded in team-validator.ts
	},
	obtainableformes: {
		effectType: 'ValidatorRule',
		name: 'Obtainable Formes',
		desc: "Makes sure in-battle formes only appear in-battle.",
		// Hardcoded in team-validator.ts
	},
	obtainablemisc: {
		effectType: 'ValidatorRule',
		name: 'Obtainable Misc',
		desc: "Validate all obtainability things that aren't moves/abilities (Hidden Power type, gender, IVs, events, duplicate moves).",
		// Mostly hardcoded in team-validator.ts
		onChangeSet(set) {
			const species = this.dex.species.get(set.species);
			// limit one of each move
			// repealing this will not actually let you USE multiple moves, because of a cart bug:
			// https://twitter.com/DaWoblefet/status/1396217830006132737
			if (set.moves) {
				const hasMove: { [k: string]: true } = {};
				for (const moveId of set.moves) {
					const move = this.dex.moves.get(moveId);
					const moveid = move.id;
					if (hasMove[moveid]) return [`${species.baseSpecies} has multiple copies of ${move.name}.`];
					if (moveid) hasMove[moveid] = true;
				}
			}
		},
	},
	hoennpokedex: {
		effectType: 'ValidatorRule',
		name: 'Hoenn Pokedex',
		desc: "Only allows Pok&eacute;mon native to the Hoenn region (OR/AS)",
		onValidateSet(set, format) {
			const hoennDex = [
				"Abra", "Absol", "Aggron", "Alakazam", "Altaria", "Anorith", "Armaldo", "Aron", "Azumarill", "Azurill", "Bagon", "Baltoy", "Banette", "Barboach", "Beautifly", "Beldum", "Bellossom", "Blaziken", "Breloom", "Budew", "Cacnea", "Cacturne", "Camerupt", "Carvanha", "Cascoon", "Castform", "Chimecho", "Chinchou", "Chingling", "Clamperl", "Claydol", "Combusken", "Corphish", "Corsola", "Cradily", "Crawdaunt", "Crobat", "Delcatty", "Dodrio", "Doduo", "Donphan", "Dusclops", "Dusknoir", "Duskull", "Dustox", "Electrike", "Electrode", "Exploud", "Feebas", "Flygon", "Froslass", "Gallade", "Gardevoir", "Geodude", "Girafarig", "Glalie", "Gloom", "Golbat", "Goldeen", "Golduck", "Golem", "Gorebyss", "Graveler", "Grimer", "Grovyle", "Grumpig", "Gulpin", "Gyarados", "Hariyama", "Heracross", "Horsea", "Huntail", "Igglybuff", "Illumise", "Jigglypuff", "Kadabra", "Kecleon", "Kingdra", "Kirlia", "Koffing", "Lairon", "Lanturn", "Latias", "Latios", "Lileep", "Linoone", "Lombre", "Lotad", "Loudred", "Ludicolo", "Lunatone", "Luvdisc", "Machamp", "Machoke", "Machop", "Magcargo", "Magikarp", "Magnemite", "Magneton", "Magnezone", "Makuhita", "Manectric", "Marill", "Marshtomp", "Masquerain", "Mawile", "Medicham", "Meditite", "Metagross", "Metang", "Mightyena", "Milotic", "Minun", "Mudkip", "Muk", "Natu", "Nincada", "Ninetales", "Ninjask", "Nosepass", "Numel", "Nuzleaf", "Oddish", "Pelipper", "Phanpy", "Pichu", "Pikachu", "Pinsir", "Plusle", "Poochyena", "Probopass", "Psyduck", "Raichu", "Ralts", "Regice", "Regirock", "Registeel", "Relicanth", "Rhydon", "Rhyhorn", "Rhyperior", "Roselia", "Roserade", "Sableye", "Salamence", "Sandshrew", "Sandslash", "Sceptile", "Seadra", "Seaking", "Sealeo", "Seedot", "Seviper", "Sharpedo", "Shedinja", "Shelgon", "Shiftry", "Shroomish", "Shuppet", "Silcoon", "Skarmory", "Skitty", "Slaking", "Slakoth", "Slugma", "Snorunt", "Solrock", "Spheal", "Spinda", "Spoink", "Starmie", "Staryu", "Surskit", "Swablu", "Swalot", "Swampert", "Swellow", "Taillow", "Tentacool", "Tentacruel", "Torchic", "Torkoal", "Trapinch", "Treecko", "Tropius", "Vibrava", "Vigoroth", "Vileplume", "Volbeat", "Voltorb", "Vulpix", "Wailmer", "Wailord", "Walrein", "Weezing", "Whiscash", "Whismur", "Wigglytuff", "Wingull", "Wobbuffet", "Wurmple", "Wynaut", "Xatu", "Zangoose", "Zigzagoon", "Zubat",
			];
			const species = this.dex.species.get(set.species || set.name);
			if (!hoennDex.includes(species.baseSpecies) && !this.ruleTable.has('+' + species.id)) {
				return [species.baseSpecies + " is not in the Hoenn Pokédex."];
			}
		},
	},
	sinnohpokedex: {
		effectType: 'ValidatorRule',
		name: 'Sinnoh Pokedex',
		desc: "Only allows Pok&eacute;mon native to the Sinnoh region (Platinum)",
		onValidateSet(set, format) {
			const sinnohDex = [
				"Turtwig", "Grotle", "Torterra", "Chimchar", "Monferno", "Infernape", "Piplup", "Prinplup", "Empoleon", "Starly", "Staravia", "Staraptor", "Bidoof", "Bibarel", "Kricketot", "Kricketune", "Shinx", "Luxio", "Luxray", "Abra", "Kadabra", "Alakazam", "Magikarp", "Gyarados", "Budew", "Roselia", "Roserade", "Zubat", "Golbat", "Crobat", "Geodude", "Graveler", "Golem", "Onix", "Steelix", "Cranidos", "Rampardos", "Shieldon", "Bastiodon", "Machop", "Machoke", "Machamp", "Psyduck", "Golduck", "Burmy", "Wormadam", "Mothim", "Wurmple", "Silcoon", "Beautifly", "Cascoon", "Dustox", "Combee", "Vespiquen", "Pachirisu", "Buizel", "Floatzel", "Cherubi", "Cherrim", "Shellos", "Gastrodon", "Heracross", "Aipom", "Ambipom", "Drifloon", "Drifblim", "Buneary", "Lopunny", "Gastly", "Haunter", "Gengar", "Misdreavus", "Mismagius", "Murkrow", "Honchkrow", "Glameow", "Purugly", "Goldeen", "Seaking", "Barboach", "Whiscash", "Chingling", "Chimecho", "Stunky", "Skuntank", "Meditite", "Medicham", "Bronzor", "Bronzong", "Ponyta", "Rapidash", "Bonsly", "Sudowoodo", "Mime Jr.", "Mr. Mime", "Happiny", "Chansey", "Blissey", "Cleffa", "Clefairy", "Clefable", "Chatot", "Pichu", "Pikachu", "Raichu", "Hoothoot", "Noctowl", "Spiritomb", "Gible", "Gabite", "Garchomp", "Munchlax", "Snorlax", "Unown", "Riolu", "Lucario", "Wooper", "Quagsire", "Wingull", "Pelipper", "Girafarig", "Hippopotas", "Hippowdon", "Azurill", "Marill", "Azumarill", "Skorupi", "Drapion", "Croagunk", "Toxicroak", "Carnivine", "Remoraid", "Octillery", "Finneon", "Lumineon", "Tentacool", "Tentacruel", "Feebas", "Milotic", "Mantyke", "Mantine", "Snover", "Abomasnow", "Sneasel", "Weavile", "Uxie", "Mesprit", "Azelf", "Dialga", "Palkia", "Manaphy", "Rotom", "Gligar", "Gliscor", "Nosepass", "Probopass", "Ralts", "Kirlia", "Gardevoir", "Gallade", "Lickitung", "Lickilicky", "Eevee", "Vaporeon", "Jolteon", "Flareon", "Espeon", "Umbreon", "Leafeon", "Glaceon", "Swablu", "Altaria", "Togepi", "Togetic", "Togekiss", "Houndour", "Houndoom", "Magnemite", "Magneton", "Magnezone", "Tangela", "Tangrowth", "Yanma", "Yanmega", "Tropius", "Rhyhorn", "Rhydon", "Rhyperior", "Duskull", "Dusclops", "Dusknoir", "Porygon", "Porygon2", "Porygon-Z", "Scyther", "Scizor", "Elekid", "Electabuzz", "Electivire", "Magby", "Magmar", "Magmortar", "Swinub", "Piloswine", "Mamoswine", "Snorunt", "Glalie", "Froslass", "Absol", "Giratina",
			];
			const species = this.dex.species.get(set.species || set.name);
			if ((!sinnohDex.includes(species.baseSpecies) || species.gen > 4) && !this.ruleTable.has('+' + species.id)) {
				return [`${species.name} is not in the Sinnoh Pokédex.`];
			}
		},
	},
	oldunovapokedex: {
		effectType: 'ValidatorRule',
		name: 'Old Unova Pokedex',
		desc: "Only allows Pok&eacute;mon native to the Unova region as of the original Black/White games",
		onValidateSet(set, format) {
			const species = this.dex.species.get(set.species || set.name);
			const isUnova = (species.num >= 494 && species.num <= 649) &&
				!['Black', 'White', 'Therian', 'Resolute'].includes(species.forme) && species.gen <= 5;
			if (!isUnova && !this.ruleTable.has('+' + species.id)) {
				return [`${species.baseSpecies} is not in the Old Unova Pokédex.`];
			}
		},
	},
	newunovapokedex: {
		effectType: 'ValidatorRule',
		name: 'New Unova Pokedex',
		desc: "Only allows Pok&eacute;mon native to the Unova region as of the Black 2/White 2 games",
		onValidateSet(set, format) {
			const unovaDex = [
				"Victini", "Snivy", "Servine", "Serperior", "Tepig", "Pignite", "Emboar", "Oshawott", "Dewott", "Samurott", "Patrat", "Watchog", "Purrloin", "Liepard", "Pidove", "Tranquill", "Unfezant", "Sewaddle", "Swadloon", "Leavanny", "Sunkern", "Sunflora", "Lillipup", "Herdier", "Stoutland", "Mareep", "Flaaffy", "Ampharos", "Psyduck", "Golduck", "Azurill", "Marill", "Azumarill", "Riolu", "Lucario", "Dunsparce", "Audino", "Pansage", "Simisage", "Pansear", "Simisear", "Panpour", "Simipour", "Venipede", "Whirlipede", "Scolipede", "Koffing", "Weezing", "Magnemite", "Magneton", "Magnezone", "Growlithe", "Arcanine", "Magby", "Magmar", "Magmortar", "Elekid", "Electabuzz", "Electivire", "Rattata", "Raticate", "Zubat", "Golbat", "Crobat", "Grimer", "Muk", "Woobat", "Swoobat", "Roggenrola", "Boldore", "Gigalith", "Onix", "Steelix", "Timburr", "Gurdurr", "Conkeldurr", "Drilbur", "Excadrill", "Skitty", "Delcatty", "Buneary", "Lopunny", "Cottonee", "Whimsicott", "Petilil", "Lilligant", "Munna", "Musharna", "Cleffa", "Clefairy", "Clefable", "Eevee", "Vaporeon", "Jolteon", "Flareon", "Espeon", "Umbreon", "Leafeon", "Glaceon", "Sandile", "Krokorok", "Krookodile", "Darumaka", "Darmanitan", "Basculin", "Trubbish", "Garbodor", "Minccino", "Cinccino", "Rufflet", "Braviary", "Vullaby", "Mandibuzz", "Sandshrew", "Sandslash", "Dwebble", "Crustle", "Scraggy", "Scrafty", "Maractus", "Sigilyph", "Trapinch", "Vibrava", "Flygon", "Yamask", "Cofagrigus", "Tirtouga", "Carracosta", "Archen", "Archeops", "Klink", "Klang", "Klinklang", "Budew", "Roselia", "Roserade", "Gothita", "Gothorita", "Gothitelle", "Solosis", "Duosion", "Reuniclus", "Combee", "Vespiquen", "Emolga", "Heracross", "Pinsir", "Blitzle", "Zebstrika", "Buizel", "Floatzel", "Zorua", "Zoroark", "Ducklett", "Swanna", "Karrablast", "Escavalier", "Shelmet", "Accelgor", "Deerling", "Sawsbuck", "Foongus", "Amoonguss", "Castform", "Nosepass", "Probopass", "Aron", "Lairon", "Aggron", "Baltoy", "Claydol", "Larvesta", "Volcarona", "Joltik", "Galvantula", "Ferroseed", "Ferrothorn", "Tynamo", "Eelektrik", "Eelektross", "Frillish", "Jellicent", "Alomomola", "Axew", "Fraxure", "Haxorus", "Zangoose", "Seviper", "Elgyem", "Beheeyem", "Litwick", "Lampent", "Chandelure", "Heatmor", "Durant", "Cubchoo", "Beartic", "Cryogonal", "Tornadus", "Thundurus", "Landorus", "Skorupi", "Drapion", "Skarmory", "Numel", "Camerupt", "Spoink", "Grumpig", "Drifloon", "Drifblim", "Shuppet", "Banette", "Wingull", "Pelipper", "Lunatone", "Solrock", "Absol", "Tangela", "Tangrowth", "Mienfoo", "Mienshao", "Gligar", "Gliscor", "Pawniard", "Bisharp", "Cobalion", "Terrakion", "Virizion", "Tympole", "Palpitoad", "Seismitoad", "Stunfisk", "Shuckle", "Mantyke", "Mantine", "Remoraid", "Octillery", "Corsola", "Staryu", "Starmie", "Wailmer", "Wailord", "Lapras", "Spheal", "Sealeo", "Walrein", "Swablu", "Altaria", "Vulpix", "Ninetales", "Bronzor", "Bronzong", "Sneasel", "Weavile", "Delibird", "Vanillite", "Vanillish", "Vanilluxe", "Swinub", "Piloswine", "Mamoswine", "Ditto", "Beldum", "Metang", "Metagross", "Seel", "Dewgong", "Throh", "Sawk", "Bouffalant", "Druddigon", "Golett", "Golurk", "Deino", "Zweilous", "Hydreigon", "Slakoth", "Vigoroth", "Slaking", "Corphish", "Crawdaunt", "Igglybuff", "Jigglypuff", "Wigglytuff", "Lickitung", "Lickilicky", "Yanma", "Yanmega", "Tropius", "Carnivine", "Croagunk", "Toxicroak", "Larvitar", "Pupitar", "Tyranitar", "Reshiram", "Zekrom", "Kyurem", "Keldeo", "Meloetta", "Genesect",
			];
			const species = this.dex.species.get(set.species || set.name);
			const isUnova = unovaDex.includes(species.baseSpecies) && species.gen <= 5;
			if (!isUnova && !this.ruleTable.has('+' + species.id)) {
				return [`${species.baseSpecies} is not in the New Unova Pokédex.`];
			}
		},
	},
	kalospokedex: {
		effectType: 'ValidatorRule',
		name: 'Kalos Pokedex',
		desc: "Only allows Pok&eacute;mon native to the Kalos region (XY)",
		onValidateSet(set, format) {
			const kalosDex = [
				"Chespin", "Quilladin", "Chesnaught", "Fennekin", "Braixen", "Delphox", "Froakie", "Frogadier", "Greninja", "Bunnelby", "Diggersby", "Zigzagoon", "Linoone", "Fletchling", "Fletchinder", "Talonflame", "Pidgey", "Pidgeotto", "Pidgeot", "Scatterbug", "Spewpa", "Vivillon", "Caterpie", "Metapod", "Butterfree", "Weedle", "Kakuna", "Beedrill", "Pansage", "Simisage", "Pansear", "Simisear", "Panpour", "Simipour", "Pichu", "Pikachu", "Raichu", "Bidoof", "Bibarel", "Dunsparce", "Azurill", "Marill", "Azumarill", "Burmy", "Wormadam", "Mothim", "Surskit", "Masquerain", "Magikarp", "Gyarados", "Corphish", "Crawdaunt", "Goldeen", "Seaking", "Carvanha", "Sharpedo", "Litleo", "Pyroar", "Psyduck", "Golduck", "Farfetch\u2019d", "Riolu", "Lucario", "Ralts", "Kirlia", "Gardevoir", "Gallade", "Flabe\u0301be\u0301", "Floette", "Florges", "Budew", "Roselia", "Roserade", "Ledyba", "Ledian", "Combee", "Vespiquen", "Skitty", "Delcatty", "Bulbasaur", "Ivysaur", "Venusaur", "Charmander", "Charmeleon", "Charizard", "Squirtle", "Wartortle", "Blastoise", "Skiddo", "Gogoat", "Pancham", "Pangoro", "Furfrou", "Doduo", "Dodrio", "Plusle", "Minun", "Gulpin", "Swalot", "Scraggy", "Scrafty", "Abra", "Kadabra", "Alakazam", "Oddish", "Gloom", "Vileplume", "Bellossom", "Sentret", "Furret", "Nincada", "Ninjask", "Shedinja", "Espurr", "Meowstic", "Kecleon", "Honedge", "Doublade", "Aegislash", "Venipede", "Whirlipede", "Scolipede", "Audino", "Smeargle", "Croagunk", "Toxicroak", "Ducklett", "Swanna", "Spritzee", "Aromatisse", "Swirlix", "Slurpuff", "Volbeat", "Illumise", "Hoppip", "Skiploom", "Jumpluff", "Munchlax", "Snorlax", "Whismur", "Loudred", "Exploud", "Meditite", "Medicham", "Zubat", "Golbat", "Crobat", "Axew", "Fraxure", "Haxorus", "Diancie", "Hoopa", "Volcanion",
				"Drifloon", "Drifblim", "Mienfoo", "Mienshao", "Zangoose", "Seviper", "Spoink", "Grumpig", "Absol", "Inkay", "Malamar", "Lunatone", "Solrock", "Bagon", "Shelgon", "Salamence", "Wingull", "Pelipper", "Taillow", "Swellow", "Binacle", "Barbaracle", "Dwebble", "Crustle", "Tentacool", "Tentacruel", "Wailmer", "Wailord", "Luvdisc", "Skrelp", "Dragalge", "Clauncher", "Clawitzer", "Staryu", "Starmie", "Shellder", "Cloyster", "Qwilfish", "Horsea", "Seadra", "Kingdra", "Relicanth", "Sandile", "Krokorok", "Krookodile", "Helioptile", "Heliolisk", "Hippopotas", "Hippowdon", "Rhyhorn", "Rhydon", "Rhyperior", "Onix", "Steelix", "Woobat", "Swoobat", "Machop", "Machoke", "Machamp", "Cubone", "Marowak", "Kangaskhan", "Mawile", "Tyrunt", "Tyrantrum", "Amaura", "Aurorus", "Aerodactyl", "Ferroseed", "Ferrothorn", "Snubbull", "Granbull", "Electrike", "Manectric", "Houndour", "Houndoom", "Eevee", "Vaporeon", "Jolteon", "Flareon", "Espeon", "Umbreon", "Leafeon", "Glaceon", "Sylveon", "Emolga", "Yanma", "Yanmega", "Hawlucha", "Sigilyph", "Golett", "Golurk", "Nosepass", "Probopass", "Makuhita", "Hariyama", "Throh", "Sawk", "Starly", "Staravia", "Staraptor", "Stunky", "Skuntank", "Nidoran-F", "Nidorina", "Nidoqueen", "Nidoran-M", "Nidorino", "Nidoking", "Dedenne", "Chingling", "Chimecho", "Mime Jr.", "Mr. Mime", "Solosis", "Duosion", "Reuniclus", "Wynaut", "Wobbuffet", "Roggenrola", "Boldore", "Gigalith", "Sableye", "Carbink", "Tauros", "Miltank", "Mareep", "Flaaffy", "Ampharos", "Pinsir", "Heracross", "Pachirisu", "Slowpoke", "Slowbro", "Slowking", "Exeggcute", "Exeggutor", "Chatot", "Mantyke", "Mantine", "Clamperl", "Huntail", "Gorebyss", "Remoraid", "Octillery", "Corsola", "Chinchou", "Lanturn", "Alomomola", "Lapras", "Articuno", "Zapdos", "Moltres",
				"Diglett", "Dugtrio", "Trapinch", "Vibrava", "Flygon", "Gible", "Gabite", "Garchomp", "Geodude", "Graveler", "Golem", "Slugma", "Magcargo", "Shuckle", "Skorupi", "Drapion", "Wooper", "Quagsire", "Goomy", "Sliggoo", "Goodra", "Karrablast", "Escavalier", "Shelmet", "Accelgor", "Bellsprout", "Weepinbell", "Victreebel", "Carnivine", "Gastly", "Haunter", "Gengar", "Poliwag", "Poliwhirl", "Poliwrath", "Politoed", "Ekans", "Arbok", "Stunfisk", "Barboach", "Whiscash", "Purrloin", "Liepard", "Poochyena", "Mightyena", "Patrat", "Watchog", "Pawniard", "Bisharp", "Klefki", "Murkrow", "Honchkrow", "Foongus", "Amoonguss", "Lotad", "Lombre", "Ludicolo", "Buizel", "Floatzel", "Basculin", "Phantump", "Trevenant", "Pumpkaboo", "Gourgeist", "Litwick", "Lampent", "Chandelure", "Rotom", "Magnemite", "Magneton", "Magnezone", "Voltorb", "Electrode", "Trubbish", "Garbodor", "Swinub", "Piloswine", "Mamoswine", "Bergmite", "Avalugg", "Cubchoo", "Beartic", "Smoochum", "Jynx", "Vanillite", "Vanillish", "Vanilluxe", "Snover", "Abomasnow", "Delibird", "Sneasel", "Weavile", "Timburr", "Gurdurr", "Conkeldurr", "Torkoal", "Sandshrew", "Sandslash", "Aron", "Lairon", "Aggron", "Larvitar", "Pupitar", "Tyranitar", "Heatmor", "Durant", "Spinarak", "Ariados", "Spearow", "Fearow", "Cryogonal", "Skarmory", "Noibat", "Noivern", "Gligar", "Gliscor", "Hoothoot", "Noctowl", "Igglybuff", "Jigglypuff", "Wigglytuff", "Shuppet", "Banette", "Zorua", "Zoroark", "Gothita", "Gothorita", "Gothitelle", "Bonsly", "Sudowoodo", "Spinda", "Teddiursa", "Ursaring", "Lickitung", "Lickilicky", "Scyther", "Scizor", "Ditto", "Swablu", "Altaria", "Druddigon", "Deino", "Zweilous", "Hydreigon", "Dratini", "Dragonair", "Dragonite", "Xerneas", "Yveltal", "Zygarde", "Mewtwo",
			];
			const species = this.dex.species.get(set.species || set.name);
			if ((!kalosDex.includes(species.baseSpecies) || species.gen > 6) && !this.ruleTable.has('+' + species.id)) {
				return [`${species.name} is not in the Kalos Pokédex.`];
			}
		},
	},
	oldalolapokedex: {
		effectType: 'ValidatorRule',
		name: 'Old Alola Pokedex',
		desc: "Only allows Pok&eacute;mon native to the Alola region (SUMO)",
		banlist: ['Pikachu-Partner', 'Marowak-Alola-Totem', 'Ribombee-Totem', 'Araquanid-Totem', 'Lycanroc-Dusk', 'Necrozma-Dusk-Mane', 'Necrozma-Dawn-Wings'],
		onValidateSet(set, format) {
			const alolaDex = [
				"Rowlet", "Dartrix", "Decidueye", "Litten", "Torracat", "Incineroar", "Popplio", "Brionne", "Primarina", "Pikipek", "Trumbeak", "Toucannon", "Yungoos", "Gumshoos", "Rattata-Alola", "Raticate-Alola", "Caterpie", "Metapod", "Butterfree", "Ledyba", "Ledian", "Spinarak", "Ariados", "Pichu", "Pikachu", "Raichu-Alola", "Grubbin", "Charjabug", "Vikavolt", "Bonsly", "Sudowoodo", "Happiny", "Chansey", "Blissey", "Munchlax", "Snorlax", "Slowpoke", "Slowbro", "Slowking", "Wingull", "Pelipper", "Abra", "Kadabra", "Alakazam", "Meowth-Alola", "Persian-Alola", "Magnemite", "Magneton", "Magnezone", "Grimer-Alola", "Muk-Alola", "Growlithe", "Arcanine", "Drowzee", "Hypno", "Makuhita", "Hariyama", "Smeargle", "Crabrawler", "Crabominable", "Gastly", "Haunter", "Gengar", "Drifloon", "Drifblim", "Misdreavus", "Mismagius", "Zubat", "Golbat", "Crobat", "Diglett-Alola", "Dugtrio-Alola", "Spearow", "Fearow", "Rufflet", "Braviary", "Vullaby", "Mandibuzz", "Mankey", "Primeape", "Delibird", "Oricorio", "Cutiefly", "Ribombee", "Petilil", "Lilligant", "Cottonee", "Whimsicott", "Psyduck", "Golduck", "Magikarp", "Gyarados", "Barboach", "Whiscash", "Machop", "Machoke", "Machamp", "Roggenrola", "Boldore", "Gigalith", "Carbink", "Sableye", "Rockruff", "Lycanroc", "Spinda", "Tentacool", "Tentacruel", "Finneon", "Lumineon", "Wishiwashi", "Luvdisc", "Corsola", "Mareanie", "Toxapex", "Shellder", "Cloyster", "Bagon", "Shelgon", "Salamence", "Lillipup", "Herdier", "Stoutland", "Eevee", "Vaporeon", "Jolteon", "Flareon", "Espeon", "Umbreon", "Leafeon", "Glaceon", "Sylveon", "Mudbray", "Mudsdale", "Igglybuff", "Jigglypuff", "Wigglytuff", "Tauros", "Miltank", "Surskit", "Masquerain", "Dewpider", "Araquanid", "Fomantis", "Lurantis", "Morelull", "Shiinotic", "Paras", "Parasect", "Poliwag", "Poliwhirl", "Poliwrath", "Politoed", "Goldeen", "Seaking", "Feebas", "Milotic", "Alomomola", "Fletchling", "Fletchinder", "Talonflame", "Salandit", "Salazzle", "Cubone", "Marowak-Alola", "Kangaskhan", "Magby", "Magmar", "Magmortar", "Stufful", "Bewear", "Bounsweet", "Steenee", "Tsareena", "Comfey", "Pinsir", "Oranguru", "Passimian", "Goomy", "Sliggoo", "Goodra", "Castform", "Wimpod", "Golisopod", "Staryu", "Starmie", "Sandygast", "Palossand", "Cranidos", "Rampardos", "Shieldon", "Bastiodon", "Archen", "Archeops", "Tirtouga", "Carracosta", "Phantump", "Trevenant", "Nosepass", "Probopass", "Pyukumuku", "Chinchou", "Lanturn", "Type: Null", "Silvally", "Zygarde", "Trubbish", "Garbodor", "Skarmory", "Ditto", "Cleffa", "Clefairy", "Clefable", "Minior", "Beldum", "Metang", "Metagross", "Porygon", "Porygon2", "Porygon-Z", "Pancham", "Pangoro", "Komala", "Torkoal", "Turtonator", "Togedemaru", "Elekid", "Electabuzz", "Electivire", "Geodude-Alola", "Graveler-Alola", "Golem-Alola", "Sandile", "Krokorok", "Krookodile", "Trapinch", "Vibrava", "Flygon", "Gible", "Gabite", "Garchomp", "Klefki", "Mimikyu", "Bruxish", "Drampa", "Absol", "Snorunt", "Glalie", "Froslass", "Sneasel", "Weavile", "Sandshrew-Alola", "Sandslash-Alola", "Vulpix-Alola", "Ninetales-Alola", "Vanillite", "Vanillish", "Vanilluxe", "Snubbull", "Granbull", "Shellos", "Gastrodon", "Relicanth", "Dhelmise", "Carvanha", "Sharpedo", "Wailmer", "Wailord", "Lapras", "Exeggcute", "Exeggutor-Alola", "Jangmo-o", "Hakamo-o", "Kommo-o", "Emolga", "Scyther", "Scizor", "Murkrow", "Honchkrow", "Riolu", "Lucario", "Dratini", "Dragonair", "Dragonite", "Aerodactyl", "Tapu Koko", "Tapu Lele", "Tapu Bulu", "Tapu Fini", "Cosmog", "Cosmoem", "Solgaleo", "Lunala", "Nihilego", "Buzzwole", "Pheromosa", "Xurkitree", "Celesteela", "Kartana", "Guzzlord", "Necrozma", "Magearna", "Marshadow",
			];
			const species = this.dex.species.get(set.species || set.name);
			if (!alolaDex.includes(species.baseSpecies) && !alolaDex.includes(species.name) &&
				!this.ruleTable.has('+' + species.id)) {
				return [`${species.baseSpecies} is not in the Old Alola Pokédex.`];
			}
		},
	},
	newalolapokedex: {
		effectType: 'ValidatorRule',
		name: 'New Alola Pokedex',
		desc: "Only allows Pok&eacute;mon native to the Alola region (US/UM)",
		onValidateSet(set, format) {
			const alolaDex = [
				"Rowlet", "Dartrix", "Decidueye", "Litten", "Torracat", "Incineroar", "Popplio", "Brionne", "Primarina", "Pikipek", "Trumbeak", "Toucannon", "Yungoos", "Gumshoos", "Rattata-Alola", "Raticate-Alola", "Caterpie", "Metapod", "Butterfree", "Ledyba", "Ledian", "Spinarak", "Ariados", "Buneary", "Lopunny", "Inkay", "Malamar", "Zorua", "Zoroark", "Furfrou", "Pichu", "Pikachu", "Raichu-Alola", "Grubbin", "Charjabug", "Vikavolt", "Bonsly", "Sudowoodo", "Happiny", "Chansey", "Blissey", "Munchlax", "Snorlax", "Slowpoke", "Slowbro", "Slowking", "Wingull", "Pelipper", "Abra", "Kadabra", "Alakazam", "Meowth-Alola", "Persian-Alola", "Magnemite", "Magneton", "Magnezone", "Grimer-Alola", "Muk-Alola", "Mime Jr.", "Mr. Mime", "Ekans", "Arbok", "Dunsparce", "Growlithe", "Arcanine", "Drowzee", "Hypno", "Makuhita", "Hariyama", "Smeargle", "Crabrawler", "Crabominable", "Gastly", "Haunter", "Gengar", "Drifloon", "Drifblim", "Murkrow", "Honchkrow", "Zubat", "Golbat", "Crobat", "Noibat", "Noivern", "Diglett-Alola", "Dugtrio-Alola", "Spearow", "Fearow", "Rufflet", "Braviary", "Vullaby", "Mandibuzz", "Mankey", "Primeape", "Delibird", "Hawlucha", "Oricorio", "Cutiefly", "Ribombee", "Flabe\u0301be\u0301", "Floette", "Florges", "Petilil", "Lilligant", "Cottonee", "Whimsicott", "Psyduck", "Golduck", "Smoochum", "Jynx", "Magikarp", "Gyarados", "Barboach", "Whiscash", "Seel", "Dewgong", "Machop", "Machoke", "Machamp", "Roggenrola", "Boldore", "Gigalith", "Carbink", "Sableye", "Mawile", "Rockruff", "Lycanroc", "Spinda", "Tentacool", "Tentacruel", "Finneon", "Lumineon", "Wishiwashi", "Luvdisc", "Corsola", "Mareanie", "Toxapex", "Shellder", "Cloyster", "Clamperl", "Huntail", "Gorebyss", "Remoraid", "Octillery", "Mantyke", "Mantine", "Bagon", "Shelgon", "Salamence", "Lillipup", "Herdier", "Stoutland", "Eevee", "Vaporeon", "Jolteon", "Flareon", "Espeon", "Umbreon", "Leafeon", "Glaceon", "Sylveon", "Mareep", "Flaaffy", "Ampharos", "Mudbray", "Mudsdale", "Igglybuff", "Jigglypuff", "Wigglytuff", "Tauros", "Miltank", "Surskit", "Masquerain", "Dewpider", "Araquanid", "Fomantis", "Lurantis", "Morelull", "Shiinotic", "Paras", "Parasect", "Poliwag", "Poliwhirl", "Poliwrath", "Politoed", "Goldeen", "Seaking", "Basculin", "Feebas", "Milotic", "Alomomola", "Fletchling", "Fletchinder", "Talonflame", "Salandit", "Salazzle", "Cubone", "Marowak-Alola", "Kangaskhan", "Magby", "Magmar", "Magmortar", "Larvesta", "Volcarona", "Stufful", "Bewear", "Bounsweet", "Steenee", "Tsareena", "Comfey", "Pinsir", "Hoothoot", "Noctowl", "Kecleon", "Oranguru", "Passimian", "Goomy", "Sliggoo", "Goodra", "Castform", "Wimpod", "Golisopod", "Staryu", "Starmie", "Sandygast", "Palossand", "Omanyte", "Omastar", "Kabuto", "Kabutops", "Lileep", "Cradily", "Anorith", "Armaldo", "Cranidos", "Rampardos", "Shieldon", "Bastiodon", "Tirtouga", "Carracosta", "Archen", "Archeops", "Tyrunt", "Tyrantrum", "Amaura", "Aurorus", "Pupitar", "Larvitar", "Tyranitar", "Phantump", "Trevenant", "Natu", "Xatu", "Nosepass", "Probopass", "Pyukumuku", "Chinchou", "Lanturn", "Type: Null", "Silvally", "Poipole", "Naganadel", "Zygarde", "Trubbish", "Garbodor", "Minccino", "Cinccino", "Pineco", "Forretress", "Skarmory", "Ditto", "Cleffa", "Clefairy", "Clefable", "Elgyem", "Beheeyem", "Minior", "Beldum", "Metang", "Metagross", "Porygon", "Porygon2", "Porygon-Z", "Pancham", "Pangoro", "Komala", "Torkoal", "Turtonator", "Houndour", "Houndoom", "Dedenne", "Togedemaru", "Electrike", "Manectric", "Elekid", "Electabuzz", "Electivire", "Geodude-Alola", "Graveler-Alola", "Golem-Alola", "Sandile", "Krokorok", "Krookodile", "Trapinch", "Vibrava", "Flygon", "Gible", "Gabite", "Garchomp", "Baltoy", "Claydol", "Golett", "Golurk", "Klefki", "Mimikyu", "Shuppet", "Banette", "Frillish", "Jellicent", "Bruxish", "Drampa", "Absol", "Snorunt", "Glalie", "Froslass", "Sneasel", "Weavile", "Sandshrew-Alola", "Sandslash-Alola", "Vulpix-Alola", "Ninetales-Alola", "Vanillite", "Vanillish", "Vanilluxe", "Scraggy", "Scrafty", "Pawniard", "Bisharp", "Snubbull", "Granbull", "Shellos", "Gastrodon", "Relicanth", "Dhelmise", "Carvanha", "Sharpedo", "Skrelp", "Dragalge", "Clauncher", "Clawitzer", "Wailmer", "Wailord", "Lapras", "Tropius", "Exeggcute", "Exeggutor-Alola", "Corphish", "Crawdaunt", "Mienfoo", "Mienshao", "Jangmo-o", "Hakamo-o", "Kommo-o", "Emolga", "Scyther", "Scizor", "Heracross", "Aipom", "Ambipom", "Litleo", "Pyroar", "Misdreavus", "Mismagius", "Druddigon", "Lickitung", "Lickilicky", "Riolu", "Lucario", "Dratini", "Dragonair", "Dragonite", "Aerodactyl", "Tapu Koko", "Tapu Lele", "Tapu Bulu", "Tapu Fini", "Cosmog", "Cosmoem", "Solgaleo", "Lunala", "Nihilego", "Stakataka", "Blacephalon", "Buzzwole", "Pheromosa", "Xurkitree", "Celesteela", "Kartana", "Guzzlord", "Necrozma", "Magearna", "Marshadow", "Zeraora",
			];
			const species = this.dex.species.get(set.species || set.name);
			if (!alolaDex.includes(species.baseSpecies) && !alolaDex.includes(species.name) &&
				!this.ruleTable.has('+' + species.id)) {
				return [`${species.baseSpecies} is not in the New Alola Pokédex.`];
			}
		},
	},
	galarpokedex: {
		effectType: 'ValidatorRule',
		name: 'Galar Pokedex',
		desc: "Only allows Pok&eacute;mon native to the Galar region (Sw/Sh)",
		banlist: ['Raichu-Alola', 'Weezing-Base'],
		onValidateSet(set, format) {
			const galarDex = [
				"Grookey", "Thwackey", "Rillaboom", "Scorbunny", "Raboot", "Cinderace", "Sobble", "Drizzile", "Inteleon", "Blipbug", "Dottler", "Orbeetle", "Caterpie", "Metapod", "Butterfree", "Grubbin", "Charjabug", "Vikavolt", "Hoothoot", "Noctowl", "Rookidee", "Corvisquire", "Corviknight", "Skwovet", "Greedent", "Pidove", "Tranquill", "Unfezant", "Nickit", "Thievul", "Zigzagoon", "Linoone", "Obstagoon", "Wooloo", "Dubwool", "Lotad", "Lombre", "Ludicolo", "Seedot", "Nuzleaf", "Shiftry", "Chewtle", "Drednaw", "Purrloin", "Liepard", "Yamper", "Boltund", "Bunnelby", "Diggersby", "Minccino", "Cinccino", "Bounsweet", "Steenee", "Tsareena", "Oddish", "Gloom", "Vileplume", "Bellossom", "Budew", "Roselia", "Roserade", "Wingull", "Pelipper", "Joltik", "Galvantula", "Electrike", "Manectric", "Vulpix", "Ninetales", "Growlithe", "Arcanine", "Vanillite", "Vanillish", "Vanilluxe", "Swinub", "Piloswine", "Mamoswine", "Delibird", "Snorunt", "Glalie", "Froslass", "Baltoy", "Claydol", "Mudbray", "Mudsdale", "Dwebble", "Crustle", "Golett", "Golurk", "Munna", "Musharna", "Natu", "Xatu", "Stufful", "Bewear", "Snover", "Abomasnow", "Krabby", "Kingler", "Wooper", "Quagsire", "Corphish", "Crawdaunt", "Nincada", "Ninjask", "Shedinja", "Tyrogue", "Hitmonlee", "Hitmonchan", "Hitmontop", "Pancham", "Pangoro", "Klink", "Klang", "Klinklang", "Combee", "Vespiquen", "Bronzor", "Bronzong", "Ralts", "Kirlia", "Gardevoir", "Gallade", "Drifloon", "Drifblim", "Gossifleur", "Eldegoss", "Cherubi", "Cherrim", "Stunky", "Skuntank", "Tympole", "Palpitoad", "Seismitoad", "Duskull", "Dusclops", "Dusknoir", "Machop", "Machoke", "Machamp", "Gastly", "Haunter", "Gengar", "Magikarp", "Gyarados", "Goldeen", "Seaking", "Remoraid", "Octillery", "Shellder", "Cloyster", "Feebas", "Milotic", "Basculin", "Wishiwashi", "Pyukumuku", "Trubbish", "Garbodor", "Sizzlipede", "Centiskorch", "Rolycoly", "Carkol", "Coalossal", "Diglett", "Dugtrio", "Drilbur", "Excadrill", "Roggenrola", "Boldore", "Gigalith", "Timburr", "Gurdurr", "Conkeldurr", "Woobat", "Swoobat", "Noibat", "Noivern", "Onix", "Steelix", "Arrokuda", "Barraskewda", "Meowth", "Perrserker", "Persian", "Milcery", "Alcremie", "Cutiefly", "Ribombee", "Ferroseed", "Ferrothorn", "Pumpkaboo", "Gourgeist", "Pichu", "Pikachu", "Raichu", "Eevee", "Vaporeon", "Jolteon", "Flareon", "Espeon", "Umbreon", "Leafeon", "Glaceon", "Sylveon", "Applin", "Flapple", "Appletun", "Espurr", "Meowstic", "Swirlix", "Slurpuff", "Spritzee", "Aromatisse", "Dewpider", "Araquanid", "Wynaut", "Wobbuffet", "Farfetch\u2019d", "Sirfetch\u2019d", "Chinchou", "Lanturn", "Croagunk", "Toxicroak", "Scraggy", "Scrafty", "Stunfisk", "Shuckle", "Barboach", "Whiscash", "Shellos", "Gastrodon", "Wimpod", "Golisopod", "Binacle", "Barbaracle", "Corsola", "Cursola", "Impidimp", "Morgrem", "Grimmsnarl", "Hatenna", "Hattrem", "Hatterene", "Salandit", "Salazzle", "Pawniard", "Bisharp", "Throh", "Sawk", "Koffing", "Weezing", "Bonsly", "Sudowoodo", "Cleffa", "Clefairy", "Clefable", "Togepi", "Togetic", "Togekiss", "Munchlax", "Snorlax", "Cottonee", "Whimsicott", "Rhyhorn", "Rhydon", "Rhyperior", "Gothita", "Gothorita", "Gothitelle", "Solosis", "Duosion", "Reuniclus", "Karrablast", "Escavalier", "Shelmet", "Accelgor", "Elgyem", "Beheeyem", "Cubchoo", "Beartic", "Rufflet", "Braviary", "Vullaby", "Mandibuzz", "Skorupi", "Drapion", "Litwick", "Lampent", "Chandelure", "Inkay", "Malamar", "Sneasel", "Weavile", "Sableye", "Mawile", "Maractus", "Sigilyph", "Riolu", "Lucario", "Torkoal", "Mimikyu", "Cufant", "Copperajah", "Qwilfish", "Frillish", "Jellicent", "Mareanie", "Toxapex", "Cramorant", "Toxel", "Toxtricity", "Toxtricity-Low-Key", "Silicobra", "Sandaconda", "Hippopotas", "Hippowdon", "Durant", "Heatmor", "Helioptile", "Heliolisk", "Hawlucha", "Trapinch", "Vibrava", "Flygon", "Axew", "Fraxure", "Haxorus", "Yamask", "Runerigus", "Cofagrigus", "Honedge", "Doublade", "Aegislash", "Ponyta", "Rapidash", "Sinistea", "Polteageist", "Indeedee", "Phantump", "Trevenant", "Morelull", "Shiinotic", "Oranguru", "Passimian", "Morpeko", "Falinks", "Drampa", "Turtonator", "Togedemaru", "Snom", "Frosmoth", "Clobbopus", "Grapploct", "Pincurchin", "Mantyke", "Mantine", "Wailmer", "Wailord", "Bergmite", "Avalugg", "Dhelmise", "Lapras", "Lunatone", "Solrock", "Mime Jr.", "Mr. Mime", "Mr. Rime", "Darumaka", "Darmanitan", "Stonjourner", "Eiscue", "Duraludon", "Rotom", "Ditto", "Dracozolt", "Arctozolt", "Dracovish", "Arctovish", "Charmander", "Charmeleon", "Charizard", "Type: Null", "Silvally", "Larvitar", "Pupitar", "Tyranitar", "Deino", "Zweilous", "Hydreigon", "Goomy", "Sliggoo", "Goodra", "Jangmo-o", "Hakamo-o", "Kommo-o", "Dreepy", "Drakloak", "Dragapult",
			];
			const species = this.dex.species.get(set.species || set.name);
			if (!galarDex.includes(species.baseSpecies) && !galarDex.includes(species.name) &&
				!this.ruleTable.has('+' + species.id)) {
				return [`${species.baseSpecies} is not in the Galar Pokédex.`];
			}
		},
	},
	isleofarmorpokedex: {
		effectType: 'ValidatorRule',
		name: 'Isle of Armor Pokedex',
		desc: "Only allows Pok&eacute;mon native to the Isle of Armor in the Galar Region (Sw/Sh DLC1)",
		onValidateSet(set, format) {
			const ioaDex = [
				"Slowpoke", "Slowbro", "Slowking", "Buneary", "Lopunny", "Happiny", "Chansey", "Blissey", "Skwovet", "Greedent", "Igglybuff", "Jigglypuff", "Wigglytuff", "Blipbug", "Dottler", "Fomantis", "Lurantis", "Applin", "Flapple", "Appletun", "Fletchling", "Fletchinder", "Talonflame", "Shinx", "Luxio", "Luxray", "Klefki", "Pawniard", "Bisharp", "Abra", "Kadabra", "Alakazam", "Ralts", "Kirlia", "Gardevoir", "Gallade", "Krabby", "Kingler", "Tentacool", "Tentacruel", "Magikarp", "Gyarados", "Remoraid", "Octillery", "Mantyke", "Mantine", "Wingull", "Pelipper", "Skorupi", "Drapion", "Dunsparce", "Bouffalant", "Lickitung", "Lickilicky", "Chewtle", "Drednaw", "Wooper", "Quagsire", "Goomy", "Sliggoo", "Goodra", "Druddigon", "Shelmet", "Accelgor", "Karrablast", "Escavalier", "Bulbasaur", "Ivysaur", "Venusaur", "Squirtle", "Wartortle", "Blastoise", "Venipede", "Whirlipede", "Scolipede", "Foongus", "Amoonguss", "Comfey", "Tangela", "Tangrowth", "Croagunk", "Toxicroak", "Pichu", "Pikachu", "Raichu", "Zorua", "Zoroark", "Oranguru", "Passimian", "Corphish", "Crawdaunt", "Cramorant", "Goldeen", "Seaking", "Arrokuda", "Barraskewda", "Staryu", "Starmie", "Kubfu", "Urshifu", "Emolga", "Dedenne", "Morpeko", "Magnemite", "Magneton", "Magnezone", "Inkay", "Malamar", "Wishiwashi", "Carvanha", "Sharpedo", "Lillipup", "Herdier", "Stoutland", "Tauros", "Miltank", "Scyther", "Scizor", "Pinsir", "Heracross", "Dwebble", "Crustle", "Wimpod", "Golisopod", "Pincurchin", "Mareanie", "Toxapex", "Clobbopus", "Grapploct", "Shellder", "Cloyster", "Sandygast", "Palossand", "Drifloon", "Drifblim", "Barboach", "Whiscash", "Azurill", "Marill", "Azumarill", "Poliwag", "Poliwhirl", "Poliwrath", "Politoed", "Psyduck", "Golduck", "Whismur", "Loudred", "Exploud", "Woobat", "Swoobat", "Skarmory", "Roggenrola", "Boldore", "Gigalith", "Rockruff", "Lycanroc", "Salandit", "Salazzle", "Scraggy", "Scrafty", "Mienfoo", "Mienshao", "Jangmo-o", "Hakamo-o", "Kommo-o", "Sandshrew", "Sandslash", "Cubone", "Marowak", "Kangaskhan", "Torkoal", "Silicobra", "Sandaconda", "Sandile", "Krokorok", "Krookodile", "Rufflet", "Braviary", "Vullaby", "Mandibuzz", "Rhyhorn", "Rhydon", "Rhyperior", "Larvesta", "Volcarona", "Chinchou", "Lanturn", "Wailmer", "Wailord", "Frillish", "Jellicent", "Skrelp", "Dragalge", "Clauncher", "Clawitzer", "Horsea", "Seadra", "Kingdra", "Petilil", "Lilligant", "Combee", "Vespiquen", "Exeggcute", "Exeggutor", "Ditto", "Porygon", "Porygon2", "Porygon-Z",
			];
			const species = this.dex.species.get(set.species || set.name);
			if (!ioaDex.includes(species.baseSpecies) && !ioaDex.includes(species.name) &&
				!this.ruleTable.has('+' + species.id)) {
				return [`${species.baseSpecies} is not in the Isle of Armor Pokédex.`];
			}
		},
	},
	crowntundrapokedex: {
		effectType: 'ValidatorRule',
		name: 'Crown Tundra Pokedex',
		desc: "Only allows Pok&eacute;mon native to the Crown Tundra in the Galar Region (Sw/Sh DLC2)",
		onValidateSet(set, format) {
			const tundraDex = [
				"Nidoran-F", "Nidorina", "Nidoqueen", "Nidoran-M", "Nidorino", "Nidoking", "Clefairy", "Clefable", "Zubat", "Golbat", "Ponyta", "Rapidash", "Mr. Mime", "Jynx", "Electabuzz", "Magmar", "Magikarp", "Gyarados", "Lapras", "Eevee", "Vaporeon", "Jolteon", "Flareon", "Omanyte", "Omastar", "Kabuto", "Kabutops", "Aerodactyl", "Snorlax", "Articuno", "Zapdos", "Moltres", "Dratini", "Dragonair", "Dragonite", "Crobat", "Cleffa", "Espeon", "Umbreon", "Shuckle", "Sneasel", "Swinub", "Piloswine", "Delibird", "Smoochum", "Elekid", "Magby", "Larvitar", "Pupitar", "Tyranitar", "Zigzagoon", "Linoone", "Sableye", "Mawile", "Aron", "Lairon", "Aggron", "Swablu", "Altaria", "Barboach", "Whiscash", "Baltoy", "Claydol", "Lileep", "Cradily", "Anorith", "Armaldo", "Feebas", "Milotic", "Absol", "Snorunt", "Glalie", "Spheal", "Sealeo", "Walrein", "Relicanth", "Bagon", "Shelgon", "Salamence", "Beldum", "Metang", "Metagross", "Regirock", "Regice", "Registeel", "Bronzor", "Bronzong", "Spiritomb", "Gible", "Gabite", "Garchomp", "Munchlax", "Riolu", "Lucario", "Snover", "Abomasnow", "Weavile", "Electivire", "Magmortar", "Leafeon", "Glaceon", "Mamoswine", "Froslass", "Audino", "Timburr", "Gurdurr", "Conkeldurr", "Cottonee", "Whimsicott", "Basculin", "Darumaka", "Darmanitan", "Tirtouga", "Carracosta", "Archen", "Archeops", "Gothita", "Gothorita", "Gothitelle", "Solosis", "Duosion", "Reuniclus", "Vanillite", "Vanillish", "Vanilluxe", "Karrablast", "Escavalier", "Joltik", "Galvantula", "Ferroseed", "Ferrothorn", "Litwick", "Lampent", "Chandelure", "Cubchoo", "Beartic", "Cryogonal", "Shelmet", "Accelgor", "Druddigon", "Golett", "Golurk", "Heatmor", "Durant", "Deino", "Zweilous", "Hydreigon", "Cobalion", "Terrakion", "Virizion", "Tyrunt", "Tyrantrum", "Amaura", "Aurorus", "Sylveon", "Carbink", "Phantump", "Trevenant", "Bergmite", "Avalugg", "Noibat", "Noivern", "Dewpider", "Araquanid", "Mimikyu", "Dhelmise", "Skwovet", "Greedent", "Rookidee", "Corvisquire", "Corviknight", "Gossifleur", "Eldegoss", "Wooloo", "Dubwool", "Yamper", "Boltund", "Rolycoly", "Carkol", "Coalossal", "Sizzlipede", "Centiskorch", "Sinistea", "Polteageist", "Hatenna", "Hattrem", "Hatterene", "Impidimp", "Morgrem", "Grimmsnarl", "Obstagoon", "Mr. Rime", "Pincurchin", "Snom", "Frosmoth", "Stonjourner", "Eiscue", "Indeedee", "Morpeko", "Cufant", "Copperajah", "Dreepy", "Drakloak", "Dragapult", "Regieleki", "Regidrago", "Glastrier", "Spectrier",
			];
			const species = this.dex.species.get(set.species || set.name);
			if (!tundraDex.includes(species.baseSpecies) && !tundraDex.includes(species.name)) {
				return [`${species.baseSpecies} is not in the Crown Tundra Pokédex.`];
			}
		},
	},
	galarexpansionpokedex: {
		effectType: 'ValidatorRule',
		name: 'Galar Expansion Pokedex',
		desc: "Only allows Pok&eacute;mon native to the Galar region, Isle of Armor, or Crown Tundra (Sw/Sh + Expansion Pass)",
		onValidateSet(set, format) {
			const galarDex = [
				"Grookey", "Thwackey", "Rillaboom", "Scorbunny", "Raboot", "Cinderace", "Sobble", "Drizzile", "Inteleon", "Blipbug", "Dottler", "Orbeetle", "Caterpie", "Metapod", "Butterfree", "Grubbin", "Charjabug", "Vikavolt", "Hoothoot", "Noctowl", "Rookidee", "Corvisquire", "Corviknight", "Skwovet", "Greedent", "Pidove", "Tranquill", "Unfezant", "Nickit", "Thievul", "Zigzagoon", "Linoone", "Obstagoon", "Wooloo", "Dubwool", "Lotad", "Lombre", "Ludicolo", "Seedot", "Nuzleaf", "Shiftry", "Chewtle", "Drednaw", "Purrloin", "Liepard", "Yamper", "Boltund", "Bunnelby", "Diggersby", "Minccino", "Cinccino", "Bounsweet", "Steenee", "Tsareena", "Oddish", "Gloom", "Vileplume", "Bellossom", "Budew", "Roselia", "Roserade", "Wingull", "Pelipper", "Joltik", "Galvantula", "Electrike", "Manectric", "Vulpix", "Ninetales", "Growlithe", "Arcanine", "Vanillite", "Vanillish", "Vanilluxe", "Swinub", "Piloswine", "Mamoswine", "Delibird", "Snorunt", "Glalie", "Froslass", "Baltoy", "Claydol", "Mudbray", "Mudsdale", "Dwebble", "Crustle", "Golett", "Golurk", "Munna", "Musharna", "Natu", "Xatu", "Stufful", "Bewear", "Snover", "Abomasnow", "Krabby", "Kingler", "Wooper", "Quagsire", "Corphish", "Crawdaunt", "Nincada", "Ninjask", "Shedinja", "Tyrogue", "Hitmonlee", "Hitmonchan", "Hitmontop", "Pancham", "Pangoro", "Klink", "Klang", "Klinklang", "Combee", "Vespiquen", "Bronzor", "Bronzong", "Ralts", "Kirlia", "Gardevoir", "Gallade", "Drifloon", "Drifblim", "Gossifleur", "Eldegoss", "Cherubi", "Cherrim", "Stunky", "Skuntank", "Tympole", "Palpitoad", "Seismitoad", "Duskull", "Dusclops", "Dusknoir", "Machop", "Machoke", "Machamp", "Gastly", "Haunter", "Gengar", "Magikarp", "Gyarados", "Goldeen", "Seaking", "Remoraid", "Octillery", "Shellder", "Cloyster", "Feebas", "Milotic", "Basculin", "Wishiwashi", "Pyukumuku", "Trubbish", "Garbodor", "Sizzlipede", "Centiskorch", "Rolycoly", "Carkol", "Coalossal", "Diglett", "Dugtrio", "Drilbur", "Excadrill", "Roggenrola", "Boldore", "Gigalith", "Timburr", "Gurdurr", "Conkeldurr", "Woobat", "Swoobat", "Noibat", "Noivern", "Onix", "Steelix", "Arrokuda", "Barraskewda", "Meowth", "Perrserker", "Persian", "Milcery", "Alcremie", "Cutiefly", "Ribombee", "Ferroseed", "Ferrothorn", "Pumpkaboo", "Gourgeist", "Pichu", "Pikachu", "Raichu", "Eevee", "Vaporeon", "Jolteon", "Flareon", "Espeon", "Umbreon", "Leafeon", "Glaceon", "Sylveon", "Applin", "Flapple", "Appletun", "Espurr", "Meowstic", "Swirlix", "Slurpuff", "Spritzee", "Aromatisse", "Dewpider", "Araquanid", "Wynaut", "Wobbuffet", "Farfetch\u2019d", "Sirfetch\u2019d", "Chinchou", "Lanturn", "Croagunk", "Toxicroak", "Scraggy", "Scrafty", "Stunfisk", "Shuckle", "Barboach", "Whiscash", "Shellos", "Gastrodon", "Wimpod", "Golisopod", "Binacle", "Barbaracle", "Corsola", "Cursola", "Impidimp", "Morgrem", "Grimmsnarl", "Hatenna", "Hattrem", "Hatterene", "Salandit", "Salazzle", "Pawniard", "Bisharp", "Throh", "Sawk", "Koffing", "Weezing", "Bonsly", "Sudowoodo", "Cleffa", "Clefairy", "Clefable", "Togepi", "Togetic", "Togekiss", "Munchlax", "Snorlax", "Cottonee", "Whimsicott", "Rhyhorn", "Rhydon", "Rhyperior", "Gothita", "Gothorita", "Gothitelle", "Solosis", "Duosion", "Reuniclus", "Karrablast", "Escavalier", "Shelmet", "Accelgor", "Elgyem", "Beheeyem", "Cubchoo", "Beartic", "Rufflet", "Braviary", "Vullaby", "Mandibuzz", "Skorupi", "Drapion", "Litwick", "Lampent", "Chandelure", "Inkay", "Malamar", "Sneasel", "Weavile", "Sableye", "Mawile", "Maractus", "Sigilyph", "Riolu", "Lucario", "Torkoal", "Mimikyu", "Cufant", "Copperajah", "Qwilfish", "Frillish", "Jellicent", "Mareanie", "Toxapex", "Cramorant", "Toxel", "Toxtricity", "Toxtricity-Low-Key", "Silicobra", "Sandaconda", "Hippopotas", "Hippowdon", "Durant", "Heatmor", "Helioptile", "Heliolisk", "Hawlucha", "Trapinch", "Vibrava", "Flygon", "Axew", "Fraxure", "Haxorus", "Yamask", "Runerigus", "Cofagrigus", "Honedge", "Doublade", "Aegislash", "Ponyta", "Rapidash", "Sinistea", "Polteageist", "Indeedee", "Phantump", "Trevenant", "Morelull", "Shiinotic", "Oranguru", "Passimian", "Morpeko", "Falinks", "Drampa", "Turtonator", "Togedemaru", "Snom", "Frosmoth", "Clobbopus", "Grapploct", "Pincurchin", "Mantyke", "Mantine", "Wailmer", "Wailord", "Bergmite", "Avalugg", "Dhelmise", "Lapras", "Lunatone", "Solrock", "Mime Jr.", "Mr. Mime", "Mr. Rime", "Darumaka", "Darmanitan", "Stonjourner", "Eiscue", "Duraludon", "Rotom", "Ditto", "Dracozolt", "Arctozolt", "Dracovish", "Arctovish", "Charmander", "Charmeleon", "Charizard", "Type: Null", "Silvally", "Larvitar", "Pupitar", "Tyranitar", "Deino", "Zweilous", "Hydreigon", "Goomy", "Sliggoo", "Goodra", "Jangmo-o", "Hakamo-o", "Kommo-o", "Dreepy", "Drakloak", "Dragapult",
				"Slowpoke", "Slowbro", "Slowking", "Buneary", "Lopunny", "Happiny", "Chansey", "Blissey", "Skwovet", "Greedent", "Igglybuff", "Jigglypuff", "Wigglytuff", "Blipbug", "Dottler", "Fomantis", "Lurantis", "Applin", "Flapple", "Appletun", "Fletchling", "Fletchinder", "Talonflame", "Shinx", "Luxio", "Luxray", "Klefki", "Pawniard", "Bisharp", "Abra", "Kadabra", "Alakazam", "Ralts", "Kirlia", "Gardevoir", "Gallade", "Krabby", "Kingler", "Tentacool", "Tentacruel", "Magikarp", "Gyarados", "Remoraid", "Octillery", "Mantyke", "Mantine", "Wingull", "Pelipper", "Skorupi", "Drapion", "Dunsparce", "Bouffalant", "Lickitung", "Lickilicky", "Chewtle", "Drednaw", "Wooper", "Quagsire", "Goomy", "Sliggoo", "Goodra", "Druddigon", "Shelmet", "Accelgor", "Karrablast", "Escavalier", "Bulbasaur", "Ivysaur", "Venusaur", "Squirtle", "Wartortle", "Blastoise", "Venipede", "Whirlipede", "Scolipede", "Foongus", "Amoonguss", "Comfey", "Tangela", "Tangrowth", "Croagunk", "Toxicroak", "Pichu", "Pikachu", "Raichu", "Zorua", "Zoroark", "Oranguru", "Passimian", "Corphish", "Crawdaunt", "Cramorant", "Goldeen", "Seaking", "Arrokuda", "Barraskewda", "Staryu", "Starmie", "Kubfu", "Urshifu", "Emolga", "Dedenne", "Morpeko", "Magnemite", "Magneton", "Magnezone", "Inkay", "Malamar", "Wishiwashi", "Carvanha", "Sharpedo", "Lillipup", "Herdier", "Stoutland", "Tauros", "Miltank", "Scyther", "Scizor", "Pinsir", "Heracross", "Dwebble", "Crustle", "Wimpod", "Golisopod", "Pincurchin", "Mareanie", "Toxapex", "Clobbopus", "Grapploct", "Shellder", "Cloyster", "Sandygast", "Palossand", "Drifloon", "Drifblim", "Barboach", "Whiscash", "Azurill", "Marill", "Azumarill", "Poliwag", "Poliwhirl", "Poliwrath", "Politoed", "Psyduck", "Golduck", "Whismur", "Loudred", "Exploud", "Woobat", "Swoobat", "Skarmory", "Roggenrola", "Boldore", "Gigalith", "Rockruff", "Lycanroc", "Salandit", "Salazzle", "Scraggy", "Scrafty", "Mienfoo", "Mienshao", "Jangmo-o", "Hakamo-o", "Kommo-o", "Sandshrew", "Sandslash", "Cubone", "Marowak", "Kangaskhan", "Torkoal", "Silicobra", "Sandaconda", "Sandile", "Krokorok", "Krookodile", "Rufflet", "Braviary", "Vullaby", "Mandibuzz", "Rhyhorn", "Rhydon", "Rhyperior", "Larvesta", "Volcarona", "Chinchou", "Lanturn", "Wailmer", "Wailord", "Frillish", "Jellicent", "Skrelp", "Dragalge", "Clauncher", "Clawitzer", "Horsea", "Seadra", "Kingdra", "Petilil", "Lilligant", "Combee", "Vespiquen", "Exeggcute", "Exeggutor", "Ditto", "Porygon", "Porygon2", "Porygon-Z",
				"Nidoran-F", "Nidorina", "Nidoqueen", "Nidoran-M", "Nidorino", "Nidoking", "Clefairy", "Clefable", "Zubat", "Golbat", "Ponyta", "Rapidash", "Mr. Mime", "Jynx", "Electabuzz", "Magmar", "Magikarp", "Gyarados", "Lapras", "Eevee", "Vaporeon", "Jolteon", "Flareon", "Omanyte", "Omastar", "Kabuto", "Kabutops", "Aerodactyl", "Snorlax", "Articuno", "Zapdos", "Moltres", "Dratini", "Dragonair", "Dragonite", "Crobat", "Cleffa", "Espeon", "Umbreon", "Shuckle", "Sneasel", "Swinub", "Piloswine", "Delibird", "Smoochum", "Elekid", "Magby", "Larvitar", "Pupitar", "Tyranitar", "Zigzagoon", "Linoone", "Sableye", "Mawile", "Aron", "Lairon", "Aggron", "Swablu", "Altaria", "Barboach", "Whiscash", "Baltoy", "Claydol", "Lileep", "Cradily", "Anorith", "Armaldo", "Feebas", "Milotic", "Absol", "Snorunt", "Glalie", "Spheal", "Sealeo", "Walrein", "Relicanth", "Bagon", "Shelgon", "Salamence", "Beldum", "Metang", "Metagross", "Regirock", "Regice", "Registeel", "Bronzor", "Bronzong", "Spiritomb", "Gible", "Gabite", "Garchomp", "Munchlax", "Riolu", "Lucario", "Snover", "Abomasnow", "Weavile", "Electivire", "Magmortar", "Leafeon", "Glaceon", "Mamoswine", "Froslass", "Audino", "Timburr", "Gurdurr", "Conkeldurr", "Cottonee", "Whimsicott", "Basculin", "Darumaka", "Darmanitan", "Tirtouga", "Carracosta", "Archen", "Archeops", "Gothita", "Gothorita", "Gothitelle", "Solosis", "Duosion", "Reuniclus", "Vanillite", "Vanillish", "Vanilluxe", "Karrablast", "Escavalier", "Joltik", "Galvantula", "Ferroseed", "Ferrothorn", "Litwick", "Lampent", "Chandelure", "Cubchoo", "Beartic", "Cryogonal", "Shelmet", "Accelgor", "Druddigon", "Golett", "Golurk", "Heatmor", "Durant", "Deino", "Zweilous", "Hydreigon", "Cobalion", "Terrakion", "Virizion", "Tyrunt", "Tyrantrum", "Amaura", "Aurorus", "Sylveon", "Carbink", "Phantump", "Trevenant", "Bergmite", "Avalugg", "Noibat", "Noivern", "Dewpider", "Araquanid", "Mimikyu", "Dhelmise", "Skwovet", "Greedent", "Rookidee", "Corvisquire", "Corviknight", "Gossifleur", "Eldegoss", "Wooloo", "Dubwool", "Yamper", "Boltund", "Rolycoly", "Carkol", "Coalossal", "Sizzlipede", "Centiskorch", "Sinistea", "Polteageist", "Hatenna", "Hattrem", "Hatterene", "Impidimp", "Morgrem", "Grimmsnarl", "Obstagoon", "Mr. Rime", "Pincurchin", "Snom", "Frosmoth", "Stonjourner", "Eiscue", "Indeedee", "Morpeko", "Cufant", "Copperajah", "Dreepy", "Drakloak", "Dragapult", "Regieleki", "Regidrago", "Glastrier", "Spectrier",
			];
			const species = this.dex.species.get(set.species || set.name);
			if (!galarDex.includes(species.baseSpecies) && !galarDex.includes(species.name)) {
				return [`${species.baseSpecies} is not in the Galar, Isle of Armor, or Crown Tundra Pokédexes.`];
			}
		},
	},
	paldeapokedex: {
		effectType: 'ValidatorRule',
		name: 'Paldea Pokedex',
		desc: "Only allows Pok&eacute;mon native to the Paldea region (SV)",
		banlist: [
			'Arcanine-Hisui', 'Avalugg-Hisui', 'Basculin-White-Striped', 'Braviary-Hisui', 'Diglett-Alola', 'Dugtrio-Alola', 'Electrode-Hisui', 'Gimmighoul-Roaming',
			'Goodra-Hisui', 'Grimer-Alola', 'Growlithe-Hisui', 'Lilligant-Hisui', 'Meowth-Galar', 'Muk-Alola', 'Persian-Alola', 'Qwilfish-Hisui', 'Raichu-Alola',
			'Sliggoo-Hisui', 'Slowbro-Galar', 'Slowking-Galar', 'Slowpoke-Galar', 'Sneasel-Hisui', 'Voltorb-Hisui', 'Tauros-Base', 'Wooper-Base', 'Zorua-Hisui',
			'Zoroark-Hisui',
		],
		onValidateSet(set, format) {
			const paldeaDex = [
				"Sprigatito", "Floragato", "Meowscarada", "Fuecoco", "Crocalor", "Skeledirge", "Quaxly", "Quaxwell", "Quaquaval", "Lechonk", "Oinkologne", "Tarountula", "Spidops", "Nymble", "Lokix", "Hoppip", "Skiploom", "Jumpluff", "Fletchling", "Fletchinder", "Talonflame", "Pawmi", "Pawmo", "Pawmot", "Houndour", "Houndoom", "Yungoos", "Gumshoos", "Skwovet", "Greedent", "Sunkern", "Sunflora", "Kricketot", "Kricketune", "Scatterbug", "Spewpa", "Vivillon", "Combee", "Vespiquen", "Rookidee", "Corvisquire", "Corviknight", "Happiny", "Chansey", "Blissey", "Azurill", "Marill", "Azumarill", "Surskit", "Masquerain", "Buizel", "Floatzel", "Wooper", "Clodsire", "Psyduck", "Golduck", "Chewtle", "Drednaw", "Igglybuff", "Jigglypuff", "Wigglytuff", "Ralts", "Kirlia", "Gardevoir", "Gallade", "Drowzee", "Hypno", "Gastly", "Haunter", "Gengar", "Tandemaus", "Maushold", "Pichu", "Pikachu", "Raichu", "Fidough", "Dachsbun", "Slakoth", "Vigoroth", "Slaking", "Bounsweet", "Steenee", "Tsareena", "Smoliv", "Dolliv", "Arboliva", "Bonsly", "Sudowoodo", "Rockruff", "Lycanroc", "Rolycoly", "Carkol", "Coalossal", "Shinx", "Luxio", "Luxray", "Starly", "Staravia", "Staraptor", "Oricorio", "Mareep", "Flaaffy", "Ampharos", "Petilil", "Lilligant", "Shroomish", "Breloom", "Applin", "Flapple", "Appletun", "Spoink", "Grumpig", "Squawkabilly", "Misdreavus", "Mismagius", "Makuhita", "Hariyama", "Crabrawler", "Crabominable", "Salandit", "Salazzle", "Phanpy", "Donphan", "Cufant", "Copperajah", "Gible", "Gabite", "Garchomp", "Nacli", "Naclstack", "Garganacl", "Wingull", "Pelipper", "Magikarp", "Gyarados", "Arrokuda", "Barraskewda", "Basculin", "Gulpin", "Swalot", "Meowth", "Persian", "Drifloon", "Drifblim", "Flabe\u0301be\u0301", "Floette", "Florges", "Diglett", "Dugtrio", "Torkoal", "Numel", "Camerupt", "Bronzor", "Bronzong", "Axew", "Fraxure", "Haxorus", "Mankey", "Primeape", "Annihilape", "Meditite", "Medicham", "Riolu", "Lucario", "Charcadet", "Armarouge", "Ceruledge", "Barboach", "Whiscash", "Tadbulb", "Bellibolt", "Goomy", "Sliggoo", "Goodra", "Croagunk", "Toxicroak", "Wattrel", "Kilowattrel", "Eevee", "Vaporeon", "Jolteon", "Flareon", "Espeon", "Umbreon", "Leafeon", "Glaceon", "Sylveon", "Dunsparce", "Dudunsparce", "Deerling", "Sawsbuck", "Girafarig", "Farigiraf", "Grimer", "Muk", "Maschiff", "Mabosstiff", "Toxel", "Toxtricity", "Dedenne", "Pachirisu", "Shroodle", "Grafaiai", "Stantler", "Foongus", "Amoonguss", "Voltorb", "Electrode", "Magnemite", "Magneton", "Magnezone", "Ditto", "Growlithe", "Arcanine", "Teddiursa", "Ursaring", "Zangoose", "Seviper", "Swablu", "Altaria", "Skiddo", "Gogoat", "Tauros", "Litleo", "Pyroar", "Stunky", "Skuntank", "Zorua", "Zoroark", "Sneasel", "Weavile", "Murkrow", "Honchkrow", "Gothita", "Gothorita", "Gothitelle", "Sinistea", "Polteageist", "Mimikyu", "Klefki", "Indeedee", "Bramblin", "Brambleghast", "Toedscool", "Toedscruel", "Tropius", "Fomantis", "Lurantis", "Klawf", "Capsakid", "Scovillain", "Cacnea", "Cacturne", "Rellor", "Rabsca", "Venonat", "Venomoth", "Pineco", "Forretress", "Scyther", "Scizor", "Heracross", "Flittle", "Espathra", "Hippopotas", "Hippowdon", "Sandile", "Krokorok", "Krookodile", "Silicobra", "Sandaconda", "Mudbray", "Mudsdale", "Larvesta", "Volcarona", "Bagon", "Shelgon", "Salamence", "Tinkatink", "Tinkatuff", "Tinkaton", "Hatenna", "Hattrem", "Hatterene", "Impidimp", "Morgrem", "Grimmsnarl", "Wiglett", "Wugtrio", "Bombirdier", "Finizen", "Palafin", "Varoom", "Revavroom", "Cyclizar", "Orthworm", "Sableye", "Shuppet", "Banette", "Falinks", "Hawlucha", "Spiritomb", "Noibat", "Noivern", "Dreepy", "Drakloak", "Dragapult", "Glimmet", "Glimmora", "Rotom", "Greavard", "Houndstone", "Oranguru", "Passimian", "Komala", "Larvitar", "Pupitar", "Tyranitar", "Stonjourner", "Eiscue", "Pincurchin", "Sandygast", "Palossand", "Slowpoke", "Slowbro", "Slowking", "Shellos", "Gastrodon", "Shellder", "Cloyster", "Qwilfish", "Luvdisc", "Finneon", "Lumineon", "Bruxish", "Alomomola", "Skrelp", "Dragalge", "Clauncher", "Clawitzer", "Tynamo", "Eelektrik", "Eelektross", "Mareanie", "Toxapex", "Flamigo", "Dratini", "Dragonair", "Dragonite", "Snom", "Frosmoth", "Snover", "Abomasnow", "Delibird", "Cubchoo", "Beartic", "Snorunt", "Glalie", "Froslass", "Cryogonal", "Cetoddle", "Cetitan", "Bergmite", "Avalugg", "Rufflet", "Braviary", "Pawniard", "Bisharp", "Kingambit", "Deino", "Zweilous", "Hydreigon", "Veluza", "Dondozo", "Tatsugiri", "Great Tusk", "Scream Tail", "Brute Bonnet", "Flutter Mane", "Slither Wing", "Sandy Shocks", "Iron Treads", "Iron Bundle", "Iron Hands", "Iron Jugulis", "Iron Moth", "Iron Thorns", "Frigibax", "Arctibax", "Baxcalibur", "Gimmighoul", "Gholdengo", "Wo-Chien", "Chien-Pao", "Ting-Lu", "Chi-Yu", "Roaring Moon", "Iron Valiant", "Koraidon", "Miraidon",
			];
			const species = this.dex.species.get(set.species || set.name);
			if (!paldeaDex.includes(species.baseSpecies) && !paldeaDex.includes(species.name) &&
				!this.ruleTable.has('+' + species.id)) {
				return [`${species.baseSpecies} is not in the Paldea Pokédex.`];
			}
		},
	},
	kitakamipokedex: {
		effectType: 'ValidatorRule',
		name: 'Kitakami Pokedex',
		desc: "Only allows Pok&eacute;mon native to the Kitakami region (SV DLC1)",
		banlist: [
			'Wooper-Paldea', 'Raichu-Alola', 'Vulpix-Alola', 'Ninetales-Alola', 'Growlithe-Hisui', 'Arcanine-Hisui',
			'Geodude-Alola', 'Graveler-Alola', 'Golem-Alola', 'Sandshrew-Alola', 'Sandslash-Alola', 'Weezing-Galar',
			'Sneasel-Hisui', 'Sliggoo-Hisui', 'Goodra-Hisui', 'Basculin-Red-Striped', 'Basculin-Blue-Striped', 'Ursaluna-Base',
		],
		onValidateSet(set, format) {
			const kitakamiDex = [
				"Spinarak", "Ariados", "Yanma", "Yanmega", "Wooper", "Quagsire", "Poochyena", "Mightyena", "Volbeat", "Illumise", "Corphish", "Crawdaunt", "Sewaddle", "Swadloon", "Leavanny", "Cutiefly", "Ribombee", "Ekans", "Arbok", "Pichu", "Pikachu", "Raichu", "Bellsprout", "Weepinbell", "Victreebel", "Sentret", "Furret", "Starly", "Staravia", "Staraptor", "Fomantis", "Lurantis", "Applin", "Flapple", "Appletun", "Dipplin", "Vulpix", "Ninetales", "Poliwag", "Poliwhirl", "Poliwrath", "Politoed", "Magikarp", "Gyarados", "Hoothoot", "Noctowl", "Aipom", "Ambipom", "Heracross", "Swinub", "Piloswine", "Mamoswine", "Stantler", "Seedot", "Nuzleaf", "Shiftry", "Ralts", "Kirlia", "Gardevoir", "Gallade", "Kricketot", "Kricketune", "Pachirisu", "Riolu", "Lucario", "Petilil", "Lilligant", "Phantump", "Trevenant", "Rockruff", "Lycanroc", "Skwovet", "Greedent", "Toedscool", "Toedscruel", "Poltchageist", "Sinistcha", "Growlithe", "Arcanine", "Geodude", "Graveler", "Golem", "Bonsly", "Sudowoodo", "Timburr", "Gurdurr", "Conkeldurr", "Noibat", "Noivern", "Arrokuda", "Barraskewda", "Hatenna", "Hattrem", "Hatterene", "Morpeko", "Orthworm", "Tandemaus", "Maushold", "Mankey", "Primeape", "Annihilape", "Munchlax", "Snorlax", "Lotad", "Lombre", "Ludicolo", "Nosepass", "Probopass", "Shinx", "Luxio", "Luxray", "Grubbin", "Charjabug", "Vikavolt", "Oricorio", "Sandshrew", "Sandslash", "Gastly", "Haunter", "Gengar", "Gligar", "Gliscor", "Houndour", "Houndoom", "Spoink", "Grumpig", "Vullaby", "Mandibuzz", "Mudbray", "Mudsdale", "Jangmo-o", "Hakamo-o", "Kommo-o", "Bombirdier", "Koffing", "Weezing", "Mienfoo", "Mienshao", "Duskull", "Dusclops", "Dusknoir", "Chingling", "Chimecho", "Slugma", "Magcargo", "Litwick", "Lampent", "Chandelure", "Surskit", "Masquerain", "Cleffa", "Clefairy", "Clefable", "Bronzor", "Bronzong", "Glimmet", "Glimmora", "Feebas", "Milotic", "Dunsparce", "Dudunsparce", "Barboach", "Whiscash", "Gible", "Gabite", "Garchomp", "Carbink", "Salandit", "Salazzle", "Sneasel", "Weavile", "Snorunt", "Glalie", "Froslass", "Tynamo", "Eelektrik", "Eelektross", "Goomy", "Sliggoo", "Goodra", "Ducklett", "Swanna", "Chewtle", "Drednaw", "Cramorant", "Pawniard", "Bisharp", "Kingambit", "Mimikyu", "Impidimp", "Morgrem", "Grimmsnarl", "Indeedee", "Basculin", "Basculegion", "Ursaluna", "Okidogi", "Munkidori", "Fezandipiti", "Ogerpon",
			];
			const species = this.dex.species.get(set.species || set.name);
			if (!kitakamiDex.includes(species.baseSpecies) && !kitakamiDex.includes(species.name) &&
				!this.ruleTable.has('+' + species.id)) {
				return [`${species.baseSpecies} is not in the Kitakami Pokédex.`];
			}
		},
	},
	blueberrypokedex: {
		effectType: 'ValidatorRule',
		name: 'Blueberry Pokedex',
		desc: "Only allows Pok&eacute;mon native to the Blueberry Academy (SV DLC2)",
		banlist: [
			'Diglett-Base', 'Dugtrio-Base', 'Grimer-Base', 'Muk-Base', 'Slowpoke-Base', 'Slowbro-Base', 'Slowking-Base',
			'Geodude-Base', 'Graveler-Base', 'Golem-Base', 'Qwilfish-Base', 'Sandshrew-Base', 'Sandslash-Base',
			'Vulpix-Base', 'Ninetales-Base', 'Typhlosion-Hisui', 'Samurott-Hisui', 'Greninja-Bond', 'Decidueye-Hisui',
		],
		onValidateSet(set, format) {
			const blueberryDex = [
				"Doduo", "Dodrio", "Exeggcute", "Exeggutor", "Rhyhorn", "Rhydon", "Rhyperior", "Venonat", "Venomoth", "Elekid", "Electabuzz", "Electivire", "Magby", "Magmar", "Magmortar", "Happiny", "Chansey", "Blissey", "Scyther", "Scizor", "Kleavor", "Tauros", "Blitzle", "Zebstrika", "Girafarig", "Farigiraf", "Sandile", "Krokorok", "Krookodile", "Rellor", "Rabsca", "Rufflet", "Braviary", "Vullaby", "Mandibuzz", "Litleo", "Pyroar", "Deerling", "Sawsbuck", "Smeargle", "Rotom", "Milcery", "Alcremie", "Trapinch", "Vibrava", "Flygon", "Pikipek", "Trumbeak", "Toucannon", "Tentacool", "Tentacruel", "Horsea", "Seadra", "Kingdra", "Bruxish", "Cottonee", "Whimsicott", "Comfey", "Slakoth", "Vigoroth", "Slaking", "Oddish", "Gloom", "Vileplume", "Bellossom", "Diglett", "Dugtrio", "Grimer", "Muk", "Zangoose", "Seviper", "Crabrawler", "Crabominable", "Oricorio", "Slowpoke", "Slowbro", "Slowking", "Chinchou", "Lanturn", "Inkay", "Malamar", "Luvdisc", "Finneon", "Lumineon", "Alomomola", "Torkoal", "Fletchling", "Fletchinder", "Talonflame", "Dewpider", "Araquanid", "Tyrogue", "Hitmonlee", "Hitmonchan", "Hitmontop", "Geodude", "Graveler", "Golem", "Drilbur", "Excadrill", "Gothita", "Gothorita", "Gothitelle", "Espurr", "Meowstic", "Minior", "Cranidos", "Rampardos", "Shieldon", "Bastiodon", "Minccino", "Cinccino", "Skarmory", "Swablu", "Altaria", "Magnemite", "Magneton", "Magnezone", "Plusle", "Minun", "Scraggy", "Scrafty", "Golett", "Golurk", "Numel", "Camerupt", "Sinistea", "Polteageist", "Porygon", "Porygon2", "Porygon-Z", "Joltik", "Galvantula", "Tynamo", "Eelektrik", "Eelektross", "Beldum", "Metang", "Metagross", "Axew", "Fraxure", "Haxorus", "Seel", "Dewgong", "Lapras", "Qwilfish", "Overqwil", "Solosis", "Duosion", "Reuniclus", "Snubbull", "Granbull", "Cubchoo", "Beartic", "Sandshrew", "Sandslash", "Vulpix", "Ninetales", "Snover", "Abomasnow", "Duraludon", "Archaludon", "Hydrapple", "Bulbasaur", "Ivysaur", "Venusaur", "Charmander", "Charmeleon", "Charizard", "Squirtle", "Wartortle", "Blastoise", "Chikorita", "Bayleef", "Meganium", "Cyndaquil", "Quilava", "Typhlosion", "Totodile", "Croconaw", "Feraligatr", "Treecko", "Grovyle", "Sceptile", "Torchic", "Combusken", "Blaziken", "Mudkip", "Marshtomp", "Swampert", "Turtwig", "Grotle", "Torterra", "Chimchar", "Monferno", "Infernape", "Piplup", "Prinplup", "Empoleon", "Snivy", "Servine", "Serperior", "Tepig", "Pignite", "Emboar", "Oshawott", "Dewott", "Samurott", "Chespin", "Quilladin", "Chesnaught", "Fennekin", "Braixen", "Delphox", "Froakie", "Frogadier", "Greninja", "Rowlet", "Dartrix", "Decidueye", "Litten", "Torracat", "Incineroar", "Popplio", "Brionne", "Primarina", "Grookey", "Thwackey", "Rillaboom", "Scorbunny", "Raboot", "Cinderace", "Sobble", "Drizzile", "Inteleon", "Gouging Fire", "Raging Bolt", "Iron Crown", "Iron Boulder", "Terapagos", "Walking Wake", "Iron Leaves",
			];
			const species = this.dex.species.get(set.species || set.name);
			if (!blueberryDex.includes(species.baseSpecies) && !blueberryDex.includes(species.name) &&
				!this.ruleTable.has('+' + species.id)) {
				return [`${species.baseSpecies} is not in the Blueberry Pokédex.`];
			}
		},
	},
	potd: {
		effectType: 'Rule',
		name: 'PotD',
		desc: "Forces the Pokemon of the Day onto every random team.",
		onBegin() {
			if (global.Config?.potd) {
				this.add('rule', "Pokemon of the Day: " + this.dex.species.get(Config.potd).name);
			}
		},
	},
	forcemonotype: {
		effectType: 'ValidatorRule',
		name: 'Force Monotype',
		desc: `Forces all teams to have the same type. Usage: Force Monotype = [Type], e.g. "Force Monotype = Water"`,
		hasValue: true,
		onValidateRule(value) {
			const type = this.dex.types.get(value);
			if (!type.exists) throw new Error(`Misspelled type "${value}"`);
			// Temporary hardcode until types support generations
			if (
				(['Dark', 'Steel'].includes(type.name) && this.dex.gen < 2) ||
				(type.name === 'Fairy' && this.dex.gen < 6)
			) {
				throw new Error(`Invalid type "${type.name}" in Generation ${this.dex.gen}`);
			}
			if (type.name === 'Stellar') {
				throw new Error(`There are no Stellar-type Pok\u00e9mon.`);
			}
			return type.name;
		},
		onValidateSet(set) {
			const species = this.dex.species.get(set.species);
			const type = this.dex.types.get(this.ruleTable.valueRules.get('forcemonotype')!);
			if (!species.types.map(this.toID).includes(type.id)) {
				return [`${set.species} must have ${type.name} type.`];
			}
		},
	},
	forcemonocolor: {
		effectType: 'ValidatorRule',
		name: 'Force Monocolor',
		desc: `Forces all teams to have Pok&eacute;mon of the same color. Usage: Force Monocolor = [Color], e.g. "Force Monocolor = Blue"`,
		hasValue: true,
		onValidateRule(value) {
			const validColors = ["Black", "Blue", "Brown", "Gray", "Green", "Pink", "Purple", "Red", "White", "Yellow"];
			if (!validColors.map(this.dex.toID).includes(this.dex.toID(value))) {
				throw new Error(`Invalid color "${value}"`);
			}
		},
		onValidateSet(set) {
			const color = this.toID(this.ruleTable.valueRules.get('forcemonocolor'));
			let dex = this.dex;
			if (dex.gen < 5) {
				dex = dex.forGen(5);
			}
			const species = dex.species.get(set.species);
			if (this.toID(species.color) !== color) {
				return [`${set.species} must be the color ${color}.`];
			}
		},
	},
	forceteratype: {
		effectType: 'ValidatorRule',
		name: 'Force Tera Type',
		desc: `Forces all Pok&eacute;mon to have the same Tera Type. Usage: Force Tera Type = [Type], e.g. "Force Tera Type = Dragon"`,
		hasValue: true,
		onValidateRule(value) {
			if (this.dex.gen !== 9) {
				throw new Error(`Terastallization doesn't exist outside of Generation 9.`);
			}
			const type = this.dex.types.get(value);
			if (!type.exists) throw new Error(`Misspelled type "${value}"`);
			if (type.isNonstandard) {
				throw new Error(`Invalid type "${type.name}" in Generation ${this.dex.gen}.`);
			}
		},
		onValidateSet(set) {
			const type = this.dex.types.get(this.ruleTable.valueRules.get('forceteratype')!);
			if (this.toID(set.teraType) !== type.id) {
				return [`${set.species} must have its Tera Type set to ${type.name}.`];
			}
		},
	},
	forceselect: {
		effectType: 'ValidatorRule',
		name: 'Force Select',
		desc: `Forces a Pokemon to be on the team and selected at Team Preview. Usage: Force Select = [Pokemon], e.g. "Force Select = Magikarp"`,
		hasValue: true,
		onValidateRule(value) {
			if (!this.dex.species.get(value).exists) throw new Error(`Misspelled Pokemon "${value}"`);
		},
		onValidateTeam(team) {
			let hasSelection = false;
			const species = this.dex.species.get(this.ruleTable.valueRules.get('forceselect'));
			for (const set of team) {
				if (species.name === set.species) {
					hasSelection = true;
					break;
				}
			}
			if (!hasSelection) {
				return [`Your team must contain ${species.name}.`];
			}
		},
		// hardcoded in sim/side
	},
	evlimits: {
		effectType: 'ValidatorRule',
		name: 'EV Limits',
		desc: "Require EVs to be in specific ranges, such as: \"EV Limits = Atk 0-124 / Def 100-252\"",
		hasValue: true,
		onValidateRule(value) {
			if (!value) throw new Error(`To remove EV limits, use "! EV Limits"`);

			const slashedParts = value.split('/');
			const UINT_REGEX = /^[0-9]{1,4}$/;
			return slashedParts.map(slashedPart => {
				const parts = slashedPart.replace('-', ' - ').replace(/ +/g, ' ').trim().split(' ');
				const [stat, low, hyphen, high] = parts;
				if (parts.length !== 4 || !UINT_REGEX.test(low) || hyphen !== '-' || !UINT_REGEX.test(high)) {
					throw new Error(`EV limits should be in the format "EV Limits = Atk 0-124 / Def 100-252"`);
				}
				const statid = this.dex.toID(stat) as StatID;
				if (!this.dex.stats.ids().includes(statid)) {
					throw new Error(`Unrecognized stat name "${stat}" in "${value}"`);
				}
				return `${statid} ${low}-${high}`;
			}).join(' / ');
		},
		onValidateSet(set) {
			const limits = this.ruleTable.valueRules.get('evlimits')!;
			const problems = [];

			for (const limit of limits.split(' / ')) {
				const [statid, range] = limit.split(' ') as [StatID, string];
				const [low, high] = range.split('-').map(num => parseInt(num));
				const ev = set.evs[statid];

				if (ev < low || ev > high) {
					problems.push(`${set.name || set.species}'s ${this.dex.stats.names[statid]} EV (${ev}) must be ${low}-${high}`);
				}
			}
			return problems;
		},
	},
	teampreview: {
		effectType: 'Rule',
		name: 'Team Preview',
		desc: "Allows each player to see the Pok&eacute;mon on their opponent's team before they choose their lead Pok&eacute;mon",
		onBegin() {
			if (this.ruleTable.has(`teratypepreview`)) {
				this.add('rule', 'Tera Type Preview: Tera Types are shown at Team Preview');
			}
		},
		onTeamPreview() {
			this.add('clearpoke');
			for (const pokemon of this.getAllPokemon()) {
				let details = pokemon.details.replace(', shiny', '')
					.replace(/(Zacian|Zamazenta)(?!-Crowned)/g, '$1-*'); // Hacked-in Crowned formes will be revealed
				if (!this.ruleTable.has('speciesrevealclause')) {
					details = details
						.replace(/(Greninja|Gourgeist|Pumpkaboo|Xerneas|Silvally|Urshifu|Dudunsparce)(-[a-zA-Z?-]+)?/g, '$1-*');
				}
				this.add('poke', pokemon.side.id, details, '');
			}
			if (this.ruleTable.has(`teratypepreview`)) {
				for (const side of this.sides) {
					let buf = ``;
					for (const pokemon of side.pokemon) {
						buf += buf ? ` / ` : `raw|${side.name}'s Tera Types:<br />`;
						buf += `<psicon pokemon="${pokemon.species.id}" /><psicon type="${pokemon.teraType}" />`;
					}
					this.add(`${buf}`);
				}
			}
			this.makeRequest('teampreview');
		},
	},
	teratypepreview: {
		effectType: 'Rule',
		name: 'Tera Type Preview',
		desc: "Allows each player to see the Tera Type of the Pok&eacute;mon on their opponent's team before they choose their lead Pok&eacute;mon",
		onValidateRule() {
			if (!this.ruleTable.has('teampreview')) {
				throw new Error(`The "Tera Type Preview" rule${this.ruleTable.blame('teratypepreview')} requires Team Preview.`);
			}
		},
		// implemented in team preview
	},
	onevsone: {
		effectType: 'Rule',
		name: 'One vs One',
		desc: "Only allows one Pok&eacute;mon in battle",
		ruleset: ['Picked Team Size = 1'],
	},
	twovstwo: {
		effectType: 'Rule',
		name: 'Two vs Two',
		desc: "Only allows two Pok&eacute;mon in battle",
		ruleset: ['Picked Team Size = 2'],
	},
	littlecup: {
		effectType: 'ValidatorRule',
		name: 'Little Cup',
		desc: "Only allows Pok&eacute;mon that can evolve and don't have any prior evolutions",
		ruleset: ['Max Level = 5'],
		onValidateSet(set) {
			const species = this.dex.species.get(set.species || set.name);
			if (species.prevo && this.dex.species.get(species.prevo).gen <= this.gen) {
				return [set.species + " isn't the first in its evolution family."];
			}
			if (!species.nfe) {
				return [set.species + " doesn't have an evolution family."];
			}
		},
	},
	timerstarting: {
		effectType: 'Rule',
		name: 'Timer Starting',
		desc: "Amount of time given at the start of the battle in seconds",
		hasValue: 'positive-integer',
		// hardcoded in server/room-battle.ts
	},
	dctimer: {
		effectType: 'Rule',
		name: 'DC Timer',
		desc: "Enables or disables the disconnection timer",
		// hardcoded in server/room-battle.ts
	},
	dctimerbank: {
		effectType: 'Rule',
		name: 'DC Timer Bank',
		desc: "Enables or disables the disconnection timer bank",
		// hardcoded in server/room-battle.ts
	},
	timergrace: {
		effectType: 'Rule',
		name: 'Timer Grace',
		desc: "Grace period between timer activation and when total time starts ticking down.",
		hasValue: 'positive-integer',
		// hardcoded in server/room-battle.ts
	},
	timeraddperturn: {
		effectType: 'Rule',
		name: 'Timer Add Per Turn',
		desc: "Amount of additional time given per turn in seconds",
		hasValue: 'integer',
		// hardcoded in server/room-battle.ts
	},
	timermaxperturn: {
		effectType: 'Rule',
		name: 'Timer Max Per Turn',
		desc: "Maximum amount of time allowed per turn in seconds",
		hasValue: 'positive-integer',
		// hardcoded in server/room-battle.ts
	},
	timermaxfirstturn: {
		effectType: 'Rule',
		name: 'Timer Max First Turn',
		desc: "Maximum amount of time allowed for the first turn in seconds",
		hasValue: 'positive-integer',
		// hardcoded in server/room-battle.ts
	},
	timeoutautochoose: {
		effectType: 'Rule',
		name: 'Timeout Auto Choose',
		desc: "Enables or disables automatic selection of moves when a player times out",
		// hardcoded in server/room-battle.ts
	},
	timeraccelerate: {
		effectType: 'Rule',
		name: 'Timer Accelerate',
		desc: "Enables or disables timer acceleration",
		// hardcoded in server/room-battle.ts
	},
	blitz: {
		effectType: 'Rule',
		name: 'Blitz',
		// THIS 100% INTENTIONALLY SAYS TEN SECONDS PER TURN
		// IGNORE Max Per Turn. Add Per Turn IS 5, TRANSLATING TO AN INCREMENT OF 10.
		desc: "Super-fast 'Blitz' timer giving 30 second Team Preview and 10 seconds per turn.",
		onBegin() {
			this.add('rule', 'Blitz: Super-fast timer');
		},
		ruleset: [
			'Timer Starting = 15', 'Timer Grace = 30',
			'Timer Add Per Turn = 5', 'Timer Max Per Turn = 15', 'Timer Max First Turn = 40',
		],
	},
	vgctimer: {
		effectType: 'Rule',
		name: 'VGC Timer',
		desc: "VGC's timer: 90 second Team Preview, 7 minutes Your Time, 1 minute per turn",
		ruleset: [
			'Timer Starting = 420', 'Timer Grace = 90',
			'Timer Add Per Turn = 0', 'Timer Max Per Turn = 55', 'Timer Max First Turn = 90',
			'Timeout Auto Choose', 'DC Timer Bank',
		],
	},
	speciesclause: {
		effectType: 'ValidatorRule',
		name: 'Species Clause',
		desc: "Prevents teams from having more than one Pok&eacute;mon from the same species",
		onBegin() {
			this.add('rule', 'Species Clause: Limit one of each Pokémon');
		},
		onValidateTeam(team, format) {
			const speciesTable = new Set<number>();
			for (const set of team) {
				const species = this.dex.species.get(set.species);
				if (speciesTable.has(species.num)) {
					return [`You are limited to one of each Pokémon by Species Clause.`, `(You have more than one ${species.baseSpecies})`];
				}
				speciesTable.add(species.num);
			}
		},
	},
	nicknameclause: {
		effectType: 'ValidatorRule',
		name: 'Nickname Clause',
		desc: "Prevents teams from having more than one Pok&eacute;mon with the same nickname",
		onValidateTeam(team, format) {
			const nameTable = new Set<string>();
			for (const set of team) {
				const name = set.name;
				if (name) {
					if (name === this.dex.species.get(set.species).baseSpecies) continue;
					if (nameTable.has(name)) {
						return [`Your Pokémon must have different nicknames.`, `(You have more than one ${name})`];
					}
					nameTable.add(name);
				}
			}
			// Illegality of impersonation of other species is
			// hardcoded in team-validator.js, so we are done.
		},
	},
	itemclause: {
		effectType: 'ValidatorRule',
		name: 'Item Clause',
		desc: "Prevents teams from having more than one Pok&eacute;mon with the same item",
		hasValue: 'positive-integer',
		onBegin() {
			this.add('rule', `Item Clause: Limit ${this.ruleTable.valueRules.get('itemclause') || 1} of each item`);
		},
		onValidateRule(value) {
			const num = Number(value);
			if (num < 1 || num > this.ruleTable.maxTeamSize) {
				throw new Error(`Item Clause must be between 1 and ${this.ruleTable.maxTeamSize}.`);
			}
			return value;
		},
		onValidateTeam(team) {
			const itemTable = new this.dex.Multiset<string>();
			for (const set of team) {
				const item = this.toID(set.item);
				if (!item) continue;
				itemTable.add(item);
			}
			const itemLimit = Number(this.ruleTable.valueRules.get('itemclause') || 1);
			for (const [itemid, num] of itemTable) {
				if (num <= itemLimit) continue;
				return [
					`You are limited to ${itemLimit} of each item by Item Clause.`,
					`(You have more than ${itemLimit} ${this.dex.items.get(itemid).name})`,
				];
			}
		},
	},
	abilityclause: {
		effectType: 'ValidatorRule',
		name: 'Ability Clause',
		desc: "Prevents teams from having Pok&eacute;mon with the same ability than allowed",
		hasValue: 'positive-integer',
		onBegin() {
			const num = this.ruleTable.valueRules.get('abilityclause');
			this.add('rule', `${num} Ability Clause: Limit ${num} of each ability`);
		},
		onValidateRule(value) {
			const allowedAbilities = parseInt(value);
			if (allowedAbilities < 1) throw new Error(`Must allow at least 1 of each ability`);
		},
		onValidateTeam(team) {
			if (this.format.id === 'gen8multibility') return;
			const abilityTable = new this.dex.Multiset<string>();
			const base: { [k: string]: string } = {
				airlock: 'cloudnine',
				armortail: 'queenlymajesty',
				battlearmor: 'shellarmor',
				clearbody: 'whitesmoke',
				dazzling: 'queenlymajesty',
				emergencyexit: 'wimpout',
				filter: 'solidrock',
				gooey: 'tanglinghair',
				insomnia: 'vitalspirit',
				ironbarbs: 'roughskin',
				keeneye: 'illuminate',
				libero: 'protean',
				minus: 'plus',
				moxie: 'chillingneigh',
				powerofalchemy: 'receiver',
				propellertail: 'stalwart',
				teravolt: 'moldbreaker',
				turboblaze: 'moldbreaker',
			};
			const num = parseInt(this.ruleTable.valueRules.get('abilityclause')!);
			for (const set of team) {
				let ability = this.toID(set.ability);
				if (!ability) continue;
				if (ability in base) ability = base[ability] as ID;
				if (abilityTable.get(ability) >= num) {
					return [
						`You are limited to ${num} of each ability by Ability Clause.`,
						`(You have more than ${num} ${this.dex.abilities.get(ability).name} variant${num === 1 ? '' : 's'})`,
					];
				}
				abilityTable.add(ability);
			}
		},
	},
	ohkoclause: {
		effectType: 'ValidatorRule',
		name: 'OHKO Clause',
		desc: "Bans all OHKO moves, such as Fissure",
		onBegin() {
			this.add('rule', 'OHKO Clause: OHKO moves are banned');
		},
		onValidateSet(set) {
			const problems: string[] = [];
			if (set.moves) {
				for (const moveId of set.moves) {
					const move = this.dex.moves.get(moveId);
					if (move.ohko) problems.push(move.name + ' is banned by OHKO Clause.');
				}
			}
			return problems;
		},
	},
	evasionclause: {
		effectType: 'ValidatorRule',
		name: 'Evasion Clause',
		desc: "Bans abilities, items, and moves that boost Evasion",
		ruleset: ['Evasion Abilities Clause', 'Evasion Items Clause', 'Evasion Moves Clause'],
		onBegin() {
			this.add('rule', 'Evasion Clause: Evasion abilities, items, and moves are banned');
		},
	},
	evasionabilitiesclause: {
		effectType: 'ValidatorRule',
		name: 'Evasion Abilities Clause',
		desc: "Bans abilities that boost Evasion under certain weather conditions",
		banlist: ['Sand Veil', 'Snow Cloak'],
		onBegin() {
			this.add('rule', 'Evasion Abilities Clause: Evasion abilities are banned');
		},
	},
	evasionitemsclause: {
		effectType: 'ValidatorRule',
		name: 'Evasion Items Clause',
		desc: "Bans items that lower the accuracy of moves used against the user",
		banlist: ['Bright Powder', 'Lax Incense'],
		onBegin() {
			this.add('rule', 'Evasion Items Clause: Evasion items are banned');
		},
	},
	evasionmovesclause: {
		effectType: 'ValidatorRule',
		name: 'Evasion Moves Clause',
		desc: "Bans moves that consistently raise the user's evasion when used",
		banlist: ['Acupressure', 'Minimize', 'Double Team'],
		onBegin() {
			this.add('rule', 'Evasion Moves Clause: Evasion moves are banned');
		},
	},
	accuracymovesclause: {
		effectType: 'ValidatorRule',
		name: 'Accuracy Moves Clause',
		desc: "Bans moves that have a chance to lower the target's accuracy when used",
		banlist: [
			'Flash', 'Kinesis', 'Leaf Tornado', 'Mirror Shot', 'Mud Bomb', 'Mud-Slap', 'Muddy Water', 'Night Daze', 'Octazooka', 'Sand Attack', 'Smokescreen',
		],
		onBegin() {
			this.add('rule', 'Accuracy Moves Clause: Accuracy-lowering moves are banned');
		},
	},
	sleepmovesclause: {
		effectType: 'ValidatorRule',
		name: 'Sleep Moves Clause',
		desc: "Bans all moves that induce sleep, such as Hypnosis",
		banlist: ['Yawn'],
		onBegin() {
			this.add('rule', 'Sleep Moves Clause: Sleep-inducing moves are banned');
		},
		onValidateSet(set) {
			const problems = [];
			if (set.moves) {
				for (const id of set.moves) {
					const move = this.dex.moves.get(id);
					if (move.status === 'slp') problems.push(move.name + ' is banned by Sleep Moves Clause.');
				}
			}
			return problems;
		},
	},
	gravitysleepclause: {
		effectType: 'ValidatorRule',
		name: 'Gravity Sleep Clause',
		desc: "Bans sleep moves below 100% accuracy, in conjunction with Gravity or Gigantamax Orbeetle",
		banlist: [
			'Gravity ++ Dark Void', 'Gravity ++ Grass Whistle', 'Gravity ++ Hypnosis', 'Gravity ++ Lovely Kiss', 'Gravity ++ Sing', 'Gravity ++ Sleep Powder',
		],
		onValidateTeam(team) {
			let hasOrbeetle = false;
			let hasSleepMove = false;
			for (const set of team) {
				const species = this.dex.species.get(set.species);
				if (species.name === "Orbeetle" && set.gigantamax) hasOrbeetle = true;
				if (!hasOrbeetle && species.name === "Orbeetle-Gmax") hasOrbeetle = true;
				for (const moveid of set.moves) {
					const move = this.dex.moves.get(moveid);
					// replicates previous behavior which may compare `true` to 100: true < 100 == true
					// this variable is true if the move never misses (even with lowered acc) or has a chance to miss,
					// but false if the move's accuracy is 100% (yet can be lowered).
					const hasMissChanceOrNeverMisses = move.accuracy === true || move.accuracy < 100;

					if (move.status === 'slp' && hasMissChanceOrNeverMisses) {
						hasSleepMove = true;
					}
				}
			}
			if (hasOrbeetle && hasSleepMove) {
				return [`The combination of Gravity and Gigantamax Orbeetle on the same team is banned.`];
			}
		},
		onBegin() {
			this.add('rule', 'Gravity Sleep Clause: The combination of sleep-inducing moves with imperfect accuracy and Gravity or Gigantamax Orbeetle are banned');
		},
	},
	endlessbattleclause: {
		effectType: 'Rule',
		name: 'Endless Battle Clause',
		desc: "Prevents players from forcing a battle which their opponent cannot end except by forfeit",
		// implemented in sim/battle.js, see https://dex.pokemonshowdown.com/articles/battlerules#endlessbattleclause for the specification.
		onBegin() {
			this.add('rule', 'Endless Battle Clause: Forcing endless battles is banned');
		},
	},
	moodyclause: {
		effectType: 'ValidatorRule',
		name: 'Moody Clause',
		desc: "Bans the ability Moody",
		banlist: ['Moody'],
		onBegin() {
			this.add('rule', 'Moody Clause: Moody is banned');
		},
	},
	swaggerclause: {
		effectType: 'ValidatorRule',
		name: 'Swagger Clause',
		desc: "Bans the move Swagger",
		banlist: ['Swagger'],
		onBegin() {
			this.add('rule', 'Swagger Clause: Swagger is banned');
		},
	},
	drypassclause: {
		effectType: 'ValidatorRule',
		name: 'DryPass Clause',
		desc: "Stops teams from bringing Pok&eacute;mon with Baton Pass + any form of trapping, residual recovery, boosting, or Substitute.",
		ruleset: ['Baton Pass Stat Clause', 'Baton Pass Stat Trap Clause'],
		banlist: ['Baton Pass + Substitute', 'Baton Pass + Ingrain', 'Baton Pass + Aqua Ring', 'Baton Pass + Block', 'Baton Pass + Mean Look', 'Baton Pass + Spider Web', 'Baton Pass + Jaw Lock'],
	},
	batonpassclause: {
		effectType: 'ValidatorRule',
		name: 'Baton Pass Clause',
		desc: "Stops teams from having more than one Pok&eacute;mon with Baton Pass, and no Pok&eacute;mon may be capable of passing boosts to both Speed and another stat",
		banlist: ["Baton Pass > 1"],
		onBegin() {
			this.add('rule', 'Baton Pass Clause: Limit one Baton Passer, can\'t pass Spe and other stats simultaneously');
		},
		onValidateSet(set, format, setHas) {
			if (!('move:batonpass' in setHas)) return;

			const item = this.dex.items.get(set.item);
			const ability = this.toID(set.ability);
			let speedBoosted: boolean | string = false;
			let nonSpeedBoosted: boolean | string = false;

			for (const moveId of set.moves) {
				const move = this.dex.moves.get(moveId);
				if (move.id === 'flamecharge' || (move.boosts?.spe && move.boosts.spe > 0)) {
					speedBoosted = true;
				}
				const nonSpeedBoostedMoves = [
					'acupressure', 'bellydrum', 'chargebeam', 'curse', 'diamondstorm', 'fellstinger', 'fierydance',
					'flowershield', 'poweruppunch', 'rage', 'rototiller', 'skullbash', 'stockpile',
				];
				if (nonSpeedBoostedMoves.includes(move.id) ||
					move.boosts && ((move.boosts.atk && move.boosts.atk > 0) || (move.boosts.def && move.boosts.def > 0) ||
						(move.boosts.spa && move.boosts.spa > 0) || (move.boosts.spd && move.boosts.spd > 0))) {
					nonSpeedBoosted = true;
				}
				if (item.zMove && move.type === item.zMoveType && move.zMove?.boost) {
					const boosts = move.zMove.boost;
					if (boosts.spe && boosts.spe > 0) {
						if (!speedBoosted) speedBoosted = move.name;
					}
					if (
						(boosts.atk && boosts.atk > 0) || (boosts.def && boosts.def > 0) ||
						(boosts.spa && boosts.spa > 0) || (boosts.spd && boosts.spd > 0)
					) {
						if (!nonSpeedBoosted || move.name === speedBoosted) nonSpeedBoosted = move.name;
					}
				}
			}

			const speedBoostedAbilities = ['motordrive', 'rattled', 'speedboost', 'steadfast', 'weakarmor'];
			const speedBoostedItems = ['blazikenite', 'eeviumz', 'kommoniumz', 'salacberry'];
			if (speedBoostedAbilities.includes(ability) || speedBoostedItems.includes(item.id)) {
				speedBoosted = true;
			}
			if (!speedBoosted) return;

			const nonSpeedBoostedAbilities = [
				'angerpoint', 'competitive', 'defiant', 'download', 'justified', 'lightningrod', 'moxie', 'sapsipper', 'stormdrain',
			];
			const nonSpeedBoostedItems = [
				'absorbbulb', 'apicotberry', 'cellbattery', 'eeviumz', 'ganlonberry', 'keeberry', 'kommoniumz', 'liechiberry',
				'luminousmoss', 'marangaberry', 'petayaberry', 'snowball', 'starfberry', 'weaknesspolicy',
			];
			if (nonSpeedBoostedAbilities.includes(ability) || nonSpeedBoostedItems.includes(item.id)) {
				nonSpeedBoosted = true;
			}
			if (!nonSpeedBoosted) return;

			// if both boost sources are Z-moves, and they're distinct
			if (speedBoosted !== nonSpeedBoosted && typeof speedBoosted === 'string' && typeof nonSpeedBoosted === 'string') return;

			return [
				`${set.name || set.species} can Baton Pass both Speed and a different stat, which is banned by Baton Pass Clause.`,
			];
		},
	},
	onebatonpassclause: {
		effectType: 'ValidatorRule',
		name: 'One Baton Pass Clause',
		desc: "Stops teams from having more than one Pok&eacute;mon with Baton Pass",
		banlist: ["Baton Pass > 1"],
		onBegin() {
			this.add('rule', 'One Baton Pass Clause: Limit one Baton Passer');
		},
	},
	oneboostpasserclause: {
		effectType: 'ValidatorRule',
		name: 'One Boost Passer Clause',
		desc: "Stops teams from having a Pok&eacute;mon with Baton Pass that has multiple ways to boost its stats, and no more than one Baton Passer may be able to boost its stats",
		onBegin() {
			this.add('rule', 'One Boost Passer Clause: Limit one Baton Passer that has a way to boost its stats');
		},
		onValidateTeam(team) {
			const boostingEffects = [
				'acidarmor', 'agility', 'amnesia', 'apicotberry', 'barrier', 'bellydrum', 'bulkup', 'calmmind', 'cosmicpower', 'curse',
				'defensecurl', 'dragondance', 'ganlonberry', 'growth', 'harden', 'howl', 'irondefense', 'liechiberry', 'meditate',
				'petayaberry', 'salacberry', 'sharpen', 'speedboost', 'starfberry', 'swordsdance', 'tailglow', 'withdraw',
			];
			let passers = 0;
			for (const set of team) {
				if (!set.moves.includes('Baton Pass')) continue;
				let passableBoosts = 0;
				const item = this.toID(set.item);
				const ability = this.toID(set.ability);
				for (const move of set.moves) {
					if (boostingEffects.includes(this.toID(move))) passableBoosts++;
				}
				if (boostingEffects.includes(item)) passableBoosts++;
				if (boostingEffects.includes(ability)) passableBoosts++;
				if (passableBoosts === 1) passers++;
				if (passableBoosts > 1) {
					return [
						`${set.name || set.species} has Baton Pass and multiple ways to boost its stats, which is banned by One Boost Passer Clause.`,
					];
				}
				if (passers > 1) {
					return [
						`Multiple Pokemon have Baton Pass and a way to boost their stats, which is banned by One Boost Passer Clause.`,
					];
				}
			}
		},
	},
	batonpassstatclause: {
		effectType: 'ValidatorRule',
		name: 'Baton Pass Stat Clause',
		desc: "Stops teams from having a Pok&eacute;mon with Baton Pass that has any way to boost its stats",
		onBegin() {
			this.add('rule', 'Baton Pass Stat Clause: No Baton Passer may have a way to boost its stats');
		},
		onValidateTeam(team) {
			const boostingEffects = [
				'absorbbulb', 'acidarmor', 'acupressure', 'agility', 'amnesia', 'ancientpower', 'angerpoint', 'apicotberry', 'autotomize',
				'barrier', 'bellydrum', 'bulkup', 'calmmind', 'cellbattery', 'charge', 'chargebeam', 'coil', 'cosmicpower', 'cottonguard', 'curse',
				'defensecurl', 'defendorder', 'defiant', 'download', 'dragondance', 'fierydance', 'flamecharge', 'focusenergy', 'ganlonberry', 'growth',
				'harden', 'honeclaws', 'howl', 'irondefense', 'justified', 'lansatberry', 'liechiberry', 'lightningrod', 'meditate', 'metalclaw',
				'meteormash', 'motordrive', 'moxie', 'nastyplot', 'ominouswind', 'petayaberry', 'quiverdance', 'rage', 'rattled',
				'rockpolish', 'salacberry', 'sapsipper', 'sharpen', 'shellsmash', 'shiftgear', 'silverwind', 'skullbash', 'speedboost',
				'starfberry', 'steadfast', 'steelwing', 'stockpile', 'stormdrain', 'swordsdance', 'tailglow', 'weakarmor', 'withdraw',
				'workup',
			];
			for (const set of team) {
				const moves = set.moves.map(this.toID);
				if (!moves.includes('batonpass' as ID)) continue;
				let passableBoosts = false;
				const item = this.toID(set.item);
				const ability = this.toID(set.ability);
				if (
					moves.some(m => boostingEffects.includes(m)) || boostingEffects.includes(item) ||
					boostingEffects.includes(ability)
				) {
					passableBoosts = true;
				}
				if (passableBoosts) {
					return [
						`${set.name || set.species} has Baton Pass and a way to boost its stats, which is banned by Baton Pass Stat Clause.`,
					];
				}
			}
		},
	},
	batonpasstrapclause: {
		effectType: 'ValidatorRule',
		name: 'Baton Pass Trap Clause',
		desc: "Stops teams from having a Pok&eacute;mon with Baton Pass that has any way to trap Pok&eacute;mon.",
		onValidateTeam(team, format, teamHas) {
			const trappingMoves = ['block', 'fairylock', 'meanlook', 'octolock', 'spiderweb'];
			for (const set of team) {
				if (!set.moves.map(this.toID).includes('batonpass' as ID)) continue;
				if (!set.moves.some(move => trappingMoves.includes(this.toID(move)))) continue;
				const name = set.name ? `${set.name} (${set.species})` : set.species;
				return [`${name} has Baton Pass and a way to pass trapping, which is banned.`];
			}
		},
	},
	batonpassstattrapclause: {
		effectType: 'ValidatorRule',
		name: 'Baton Pass Stat Trap Clause',
		desc: "Stops teams from having a Pok&eacute;mon with Baton Pass that has any way to boost its stats or trap Pok&eacute;mon.",
		onBegin() {
			this.add('rule', 'Baton Pass Stat Trap Clause: No Baton Passer may have a way to boost stats or trap Pok\u00e9mon');
		},
		onValidateTeam(team) {
			const statBoostOrTrapping = [
				'Acid Armor', 'Acupressure', 'Agility', 'Amnesia', 'Ancient Power', 'Assist', 'Barrier', 'Belly Drum', 'Block', 'Bulk Up', 'Calm Mind', 'Charge',
				'Charge Beam', 'Cosmic Power', 'Curse', 'Defend Order', 'Defense Curl', 'Dragon Dance', 'Growth', 'Guard Swap', 'Harden', 'Heart Swap', 'Howl',
				'Iron Defense', 'Ingrain', 'Mean Look', 'Meteor Mash', 'Meditate', 'Metal Claw', 'Nasty Plot', 'Ominous Wind', 'Power Trick', 'Psych Up', 'Rage',
				'Rock Polish', 'Sharpen', 'Silver Wind', 'Skull Bash', 'Spider Web', 'Steel Wing', 'Stockpile', 'Swords Dance', 'Tail Glow', 'Withdraw', 'Speed Boost',
				'Apicot Berry', 'Ganlon Berry', 'Liechi Berry', 'Petaya Berry', 'Salac Berry', 'Starf Berry', 'Kee Berry', 'Maranga Berry', 'Weakness Policy',
				'Blunder Policy', 'Luminiscent Moss', 'Snowball', 'Throat Spray', 'Mirror Herb', 'Adrenaline Orb',
			].map(this.toID);
			for (const set of team) {
				if (!set.moves.map(this.toID).includes('batonpass' as ID)) continue;
				let passableBoosts = false;
				const item = this.toID(set.item);
				const ability = this.toID(set.ability);
				for (const move of set.moves) {
					if (statBoostOrTrapping.includes(this.toID(move))) passableBoosts = true;
				}
				if (statBoostOrTrapping.includes(item)) passableBoosts = true;
				if (statBoostOrTrapping.includes(ability)) passableBoosts = true;
				if (passableBoosts) {
					return [
						`${set.name || set.species} has Baton Pass and a way to boost its stats or pass trapping, which is banned by Baton Pass Stat Trap Clause.`,
					];
				}
			}
		},
	},
	cfzclause: {
		effectType: 'ValidatorRule',
		name: 'CFZ Clause',
		desc: "Bans the use of crystal-free Z-Moves",
		banlist: [
			'10,000,000 Volt Thunderbolt', 'Acid Downpour', 'All-Out Pummeling', 'Black Hole Eclipse', 'Bloom Doom',
			'Breakneck Blitz', 'Catastropika', 'Clangorous Soulblaze', 'Continental Crush', 'Corkscrew Crash',
			'Devastating Drake', 'Extreme Evoboost', 'Genesis Supernova', 'Gigavolt Havoc', 'Guardian of Alola',
			'Hydro Vortex', 'Inferno Overdrive', 'Let\'s Snuggle Forever', 'Light That Burns the Sky',
			'Malicious Moonsault', 'Menacing Moonraze Maelstrom', 'Never-Ending Nightmare', 'Oceanic Operetta',
			'Pulverizing Pancake', 'Savage Spin-Out', 'Searing Sunraze Smash', 'Shattered Psyche', 'Sinister Arrow Raid',
			'Soul-Stealing 7-Star Strike', 'Splintered Stormshards', 'Stoked Sparksurfer', 'Subzero Slammer',
			'Supersonic Skystrike', 'Tectonic Rage', 'Twinkle Tackle',
		],
		onBegin() {
			this.add('rule', 'CFZ Clause: Crystal-free Z-Moves are banned');
		},
	},
	zmoveclause: {
		effectType: 'ValidatorRule',
		name: 'Z-Move Clause',
		desc: "Bans Pok&eacute;mon from holding Z-Crystals",
		onValidateSet(set) {
			const item = this.dex.items.get(set.item);
			if (item.zMove) return [`${set.name || set.species}'s item ${item.name} is banned by Z-Move Clause.`];
		},
		onBegin() {
			this.add('rule', 'Z-Move Clause: Z-Moves are banned');
		},
	},
	notfullyevolved: {
		effectType: 'ValidatorRule',
		name: 'Not Fully Evolved',
		desc: "Bans Pok&eacute;mon that are fully evolved or can't evolve",
		onValidateSet(set) {
			const species = this.dex.species.get(set.species);
			if (!species.nfe) {
				return [set.species + " cannot evolve."];
			}
		},
	},
	hppercentagemod: {
		effectType: 'Rule',
		name: 'HP Percentage Mod',
		desc: "Shows the HP of Pok&eacute;mon in percentages",
		onBegin() {
			this.add('rule', 'HP Percentage Mod: HP is shown in percentages');
			this.reportPercentages = true;
		},
	},
	exacthpmod: {
		effectType: 'Rule',
		name: 'Exact HP Mod',
		desc: "Shows the exact HP of all Pok&eacute;mon",
		onBegin() {
			this.add('rule', 'Exact HP Mod: Exact HP is shown');
			this.reportExactHP = true;
		},
	},
	cancelmod: {
		effectType: 'Rule',
		name: 'Cancel Mod',
		desc: "Allows players to change their own choices before their opponents make one",
		onBegin() {
			this.supportCancel = true;
		},
	},
	sleepclausemod: {
		effectType: 'Rule',
		name: 'Sleep Clause Mod',
		desc: "Prevents players from putting more than one of their opponent's Pok&eacute;mon to sleep at a time, and bans Mega Gengar from using Hypnosis",
		banlist: ['Hypnosis + Gengarite'],
		onBegin() {
			this.add('rule', 'Sleep Clause Mod: Limit one foe put to sleep');
		},
		onSetStatus(status, target, source) {
			if (source?.isAlly(target)) {
				return;
			}
			if (status.id === 'slp') {
				for (const pokemon of target.side.pokemon) {
					if (pokemon.hp && pokemon.status === 'slp') {
						if (!pokemon.statusState.source?.isAlly(pokemon)) {
							this.add('-message', 'Sleep Clause Mod activated.');
							this.hint("Sleep Clause Mod prevents players from putting more than one of their opponent's Pokémon to sleep at a time");
							return false;
						}
					}
				}
			}
		},
	},
	stadiumsleepclause: {
		effectType: 'Rule',
		name: 'Stadium Sleep Clause',
		desc: "Prevents players from putting one of their opponent's Pok\u00E9mon to sleep if any of the opponent's other Pok\u00E9mon are asleep (different from Sleep Clause Mod because putting your own Pok\u00E9mon to sleep is enough to prevent opponents from putting your others to sleep).",
		onBegin() {
			this.add('rule', 'Stadium Sleep Clause: Limit one foe put to sleep');
		},
		onSetStatus(status, target, source) {
			if (source?.isAlly(target)) {
				return;
			}
			if (status.id === 'slp') {
				for (const pokemon of target.side.pokemon) {
					if (pokemon.hp && pokemon.status === 'slp') {
						this.add('-message', "Sleep Clause activated. (In official formats, Sleep Clause activates if any of the opponent's Pokemon are asleep, even if self-inflicted from Rest)");
						return false;
					}
				}
			}
		},
	},
	switchpriorityclausemod: {
		effectType: 'Rule',
		name: 'Switch Priority Clause Mod',
		desc: "Makes a faster Pokémon switch first when double-switching, unlike in Emerald link battles, where player 1's Pokémon would switch first",
		onBegin() {
			this.add('rule', 'Switch Priority Clause Mod: Faster Pokémon switch first');
		},
	},
	desyncclausemod: {
		effectType: 'Rule',
		name: 'Desync Clause Mod',
		desc: 'If a desync would happen, the move fails instead. This rule currently covers Bide, Counter, and Psywave.',
		onBegin() {
			this.add('rule', 'Desync Clause Mod: Desyncs changed to move failure.');
		},
		// Hardcoded in gen1/moves.ts
		// Can't be disabled (no precedent for how else to handle desyncs)
	},
	deoxyscamouflageclause: {
		effectType: 'Rule',
		name: 'Deoxys Camouflage Clause',
		desc: "Reveals the Deoxys forme when it is sent in battle.",
		// Hardcoded into effect, cannot be disabled.
		onBegin() {
			this.add('rule', 'Deoxys Camouflage Clause: Reveals the Deoxys forme when it is sent in battle.');
		},
	},
	freezeclausemod: {
		effectType: 'Rule',
		name: 'Freeze Clause Mod',
		desc: "Prevents players from freezing more than one of their opponent's Pok&eacute;mon at a time",
		onBegin() {
			this.add('rule', 'Freeze Clause Mod: Limit one foe frozen');
		},
		onSetStatus(status, target, source) {
			if (source?.isAlly(target)) {
				return;
			}
			if (status.id === 'frz') {
				for (const pokemon of target.side.pokemon) {
					if (pokemon.status === 'frz') {
						this.add('-message', 'Freeze Clause activated.');
						return false;
					}
				}
			}
		},
	},
	nofreezemod: {
		effectType: 'Rule',
		name: 'No Freeze Mod',
		desc: "Prevents moves from freezing Pok&eacute;mon",
		onBegin() {
			this.add('rule', 'No Freeze Mod: Moves can\'t freeze Pok\u00e9mon');
		},
		onSetStatus(status, target, source) {
			if (status.id === 'frz') {
				this.add('-message', 'No Freeze Mod activated.');
				return false;
			}
		},
	},
	sametypeclause: {
		effectType: 'ValidatorRule',
		name: 'Same Type Clause',
		desc: "Forces all Pok&eacute;mon on a team to share a type with each other",
		onBegin() {
			this.add('rule', 'Same Type Clause: Pokémon in a team must share a type');
		},
		onValidateTeam(team) {
			let typeTable: string[] = [];
			for (const [i, set] of team.entries()) {
				let species = this.dex.species.get(set.species);
				if (!species.types) return [`Invalid pokemon ${set.name || set.species}`];
				if (i === 0) {
					typeTable = species.types;
				} else {
					typeTable = typeTable.filter(type => species.types.includes(type));
				}
				const item = this.dex.items.get(set.item);
				if (item.megaStone && species.baseSpecies === item.megaEvolves) {
					species = this.dex.species.get(item.megaStone);
					typeTable = typeTable.filter(type => species.types.includes(type));
				}
				if (item.id === "ultranecroziumz" && species.baseSpecies === "Necrozma") {
					species = this.dex.species.get("Necrozma-Ultra");
					typeTable = typeTable.filter(type => species.types.includes(type));
				}
				if (!typeTable.length) return [`Your team must share a type.`];
			}
			for (const set of team) {
				if (this.gen === 9 && set.teraType &&
					!typeTable.includes(set.teraType) && this.ruleTable.has(`enforcesameteratype`)) {
					return [`${set.species}'s Tera Type must match the team's type.`];
				}
			}
		},
	},
	enforcesameteratype: {
		effectType: 'ValidatorRule',
		name: 'Enforce Same Tera Type',
		desc: "Forces Pok&eacute;mon to have a Tera Type matching one of their original types.",
		// implemented in sametypeclause
	},
	megarayquazaclause: {
		effectType: 'Rule',
		name: 'Mega Rayquaza Clause',
		desc: "Prevents Rayquaza from mega evolving",
		onBegin() {
			this.add('rule', 'Mega Rayquaza Clause: You cannot mega evolve Rayquaza');
			for (const pokemon of this.getAllPokemon()) {
				if (pokemon.species.id === 'rayquaza') {
					pokemon.canMegaEvo = null;
					// ability to terastal was determined before the clause activated, causing incorrect behavior
					if (!this.ruleTable.has('terastalclause')) {
						pokemon.canTerastallize = this.actions.canTerastallize(pokemon);
					}
				}
			}
		},
	},
	dynamaxclause: {
		effectType: 'Rule',
		name: 'Dynamax Clause',
		desc: "Prevents Pok&eacute;mon from Dynamaxing",
		onValidateSet(set) {
			if (set.gigantamax) {
				return [
					`Your set for ${set.species} is flagged as Gigantamax, but Gigantamaxing is disallowed`,
					`(If this was a mistake, disable Gigantamaxing on the set.)`,
				];
			}
		},
		onBegin() {
			for (const side of this.sides) {
				side.dynamaxUsed = true;
			}
			this.add('rule', 'Dynamax Clause: You cannot dynamax');
		},
	},
	terastalclause: {
		effectType: 'Rule',
		name: 'Terastal Clause',
		desc: "Prevents Pok&eacute;mon from Terastallizing",
		onBegin() {
			for (const pokemon of this.getAllPokemon()) {
				pokemon.canTerastallize = null;
			}
			this.add('rule', 'Terastal Clause: You cannot Terastallize');
		},
	},
	arceusevlimit: {
		effectType: 'ValidatorRule',
		name: 'Arceus EV Limit',
		desc: "Restricts Arceus to a maximum of 100 EVs in any one stat, and only multiples of 10",
		onValidateSet(set) {
			const species = this.dex.species.get(set.species);
			if (species.num === 493 && set.evs) {
				let stat: StatID;
				for (stat in set.evs) {
					const ev = set.evs[stat];
					if (ev > 100) {
						return [
							"Arceus can't have more than 100 EVs in any stat, because Arceus is only obtainable from level 100 events.",
							"Level 100 Pokemon can only gain EVs from vitamins (Carbos etc), which are capped at 100 EVs.",
						];
					}
					if (!(
						ev % 10 === 0 ||
						(ev % 10 === 8 && ev % 4 === 0)
					)) {
						return [
							"Arceus can only have EVs that are multiples of 10, because Arceus is only obtainable from level 100 events.",
							"Level 100 Pokemon can only gain EVs from vitamins (Carbos etc), which boost in multiples of 10.",
						];
					}
				}
			}
		},
	},
	inversemod: {
		effectType: 'Rule',
		name: 'Inverse Mod',
		desc: "The mod for Inverse Battle which inverts the type effectiveness chart; weaknesses become resistances, while resistances and immunities become weaknesses",
		onNegateImmunity: false,
		onBegin() {
			this.add('rule', 'Inverse Mod: Weaknesses become resistances, while resistances and immunities become weaknesses.');
		},
		onEffectivenessPriority: 1,
		onEffectiveness(typeMod, target, type, move) {
			// The effectiveness of Freeze Dry on Water isn't reverted
			if (move && move.id === 'freezedry' && type === 'Water') return;
			if (move && !this.dex.getImmunity(move, type)) return 1;
			// Ignore normal effectiveness, prevents bug with Tera Shell
			if (typeMod) return -typeMod;
		},
	},

	minsourcegen: {
		effectType: 'ValidatorRule',
		name: "Min Source Gen",
		desc: "Pokemon must be obtained from this generation or later.",
		hasValue: 'positive-integer',
		onValidateRule(value) {
			const minSourceGen = parseInt(value);
			if (minSourceGen > this.dex.gen) {
				// console.log(this.ruleTable);
				throw new Error(`Invalid generation ${minSourceGen}${this.ruleTable.blame('minsourcegen')} for a Gen ${this.dex.gen} format (${this.format.name})`);
			}
		},
	},

	omunobtainablemoves: {
		effectType: 'ValidatorRule',
		name: 'OM Unobtainable Moves',
		desc: "Allows special move legality rules to allow moves which are otherwise unobtainable without hacking or glitches",
		// Hardcoded in team-validator.ts
		onValidateRule() {
			if (!this.ruleTable.checkCanLearn?.[0]) {
				throw new Error(`A format with the "OM Unobtainable Moves"${this.ruleTable.blame('omunobtainablemoves')} rule must also have a special move legality rule.`);
			}
		},
	},
	stabmonsmovelegality: {
		effectType: 'ValidatorRule',
		name: 'STABmons Move Legality',
		desc: "Allows Pok&eacute;mon to use any move that they or a previous evolution/out-of-battle forme share a type with",
		ruleset: ['OM Unobtainable Moves'],
		checkCanLearn(move, species, setSources, set) {
			const nonstandard = move.isNonstandard === 'Past' && !this.ruleTable.has('natdexmod');
			if (!nonstandard && !move.isZ && !move.isMax && !this.ruleTable.isRestricted(`move:${move.id}`)) {
				const speciesTypes: string[] = [];
				const moveTypes: string[] = [];
				// BDSP can't import Pokemon from Home, so it shouldn't grant moves from archaic species types
				const minObtainableSpeciesGen = this.dex.currentMod === 'gen8bdsp' ||
					(this.dex.gen === 9 && !this.ruleTable.has('natdexmod')) ?
					this.dex.gen : species.gen;
				for (let i = this.dex.gen; i >= minObtainableSpeciesGen && i >= move.gen; i--) {
					const dex = this.dex.forGen(i);
					moveTypes.push(dex.moves.get(move.name).type);

					const pokemon = dex.species.get(species.name);
					if (pokemon.forme || pokemon.otherFormes) {
						const baseSpecies = dex.species.get(pokemon.baseSpecies);
						const originalForme = dex.species.get(pokemon.changesFrom || pokemon.name);
						speciesTypes.push(...originalForme.types);
						if (baseSpecies.otherFormes) {
							for (const formeName of baseSpecies.otherFormes) {
								if (baseSpecies.prevo) {
									const prevo = dex.species.get(baseSpecies.prevo);
									if (prevo.evos.includes(formeName)) continue;
								}
								const forme = dex.species.get(formeName);
								if (forme.changesFrom === originalForme.name && !forme.battleOnly) {
									speciesTypes.push(...forme.types);
								}
							}
						}
					} else {
						speciesTypes.push(...pokemon.types);
					}

					let prevo = pokemon.prevo;
					while (prevo) {
						const prevoSpecies = dex.species.get(prevo);
						speciesTypes.push(...prevoSpecies.types);
						prevo = prevoSpecies.prevo;
					}
				}
				if (moveTypes.some(m => speciesTypes.includes(m))) return null;
			}
			return this.checkCanLearn(move, species, setSources, set);
		},
	},
	alphabetcupmovelegality: {
		effectType: 'ValidatorRule',
		name: 'Alphabet Cup Move Legality',
		desc: "Allows Pok&eacute;mon to use any move that shares the same first letter as their name or a previous evolution's name.",
		ruleset: ['OM Unobtainable Moves'],
		checkCanLearn(move, species, setSources, set) {
			const nonstandard = move.isNonstandard === 'Past' && !this.ruleTable.has('natdexmod');
			if (!nonstandard && !move.isZ && !move.isMax && !this.ruleTable.isRestricted(`move:${move.id}`)) {
				const letters = [species.id.charAt(0)];
				let prevo = species.prevo;
				if (species.changesFrom === 'Silvally') prevo = 'Type: Null';
				while (prevo) {
					const prevoSpecies = this.dex.species.get(prevo);
					letters.push(prevoSpecies.id.charAt(0));
					prevo = prevoSpecies.prevo;
				}
				if (letters.includes(move.id.charAt(0))) return null;
			}
			return this.checkCanLearn(move, species, setSources, set);
		},
	},
	sketchmonsmovelegality: {
		effectType: 'ValidatorRule',
		name: 'Sketchmons Move Legality',
		desc: "Pok&eacute;mon can learn one of any move they don't normally learn.",
		ruleset: ['OM Unobtainable Moves'],
		checkCanLearn(move, species, lsetData, set) {
			const problem = this.checkCanLearn(move, species, lsetData, set);
			if (!problem) return null;
			if (move.isZ || move.isMax || this.ruleTable.isRestricted(`move:${move.id}`)) return problem;
			const sketchMove = (set as any).sketchMove;
			if (sketchMove && sketchMove !== move.name) {
				return ` already has ${sketchMove} as a sketched move.\n(${species.name} doesn't learn ${move.name}.)`;
			}
			(set as any).sketchMove = move.name;
			return null;
		},
		onValidateTeam(team) {
			const sketches = new this.dex.Multiset<string>();
			for (const set of team) {
				if ((set as any).sketchMove) {
					sketches.add((set as any).sketchMove);
				}
			}
			const overSketched = [...sketches.entries()].filter(([moveName, count]) => count > 1);
			if (overSketched.length) {
				return overSketched.map(([moveName, count]) => (
					`You are limited to 1 of ${moveName} by Sketch Clause.\n(You have sketched ${moveName} ${count} times.)`
				));
			}
		},
	},
	camomonsmod: {
		effectType: 'Rule',
		name: 'Camomons Mod',
		desc: `Pok&eacute;mon have their types set to match their first two moves.`,
		onBegin() {
			this.add('rule', 'Camomons Mod: Pok\u00e9mon have their types set to match their first two moves.');
		},
		onModifySpeciesPriority: 2,
		onModifySpecies(species, target, source, effect) {
			if (!target) return; // Chat command
			if (effect && ['imposter', 'transform'].includes(effect.id)) return;
			const types = [...new Set(target.baseMoveSlots.slice(0, 2).map(move => this.dex.moves.get(move.id).type))];
			return { ...species, types };
		},
		onSwitchIn(pokemon) {
			this.add('-start', pokemon, 'typechange', (pokemon.illusion || pokemon).getTypes(true).join('/'), '[silent]');
		},
		onAfterMega(pokemon) {
			this.add('-start', pokemon, 'typechange', (pokemon.illusion || pokemon).getTypes(true).join('/'), '[silent]');
		},
	},
	allowtradeback: {
		effectType: 'ValidatorRule',
		name: 'Allow Tradeback',
		desc: "Allows Gen 1 pokemon to have moves from their Gen 2 learnsets",
		// Implemented in team-validator.js
	},
	allowavs: {
		effectType: 'ValidatorRule',
		name: 'Allow AVs',
		desc: "Tells formats with the 'gen7letsgo' mod to take Awakening Values into consideration when calculating stats",
		// implemented in TeamValidator#validateStats
	},
	nfeclause: {
		effectType: 'ValidatorRule',
		name: 'NFE Clause',
		desc: "Bans all NFE Pokemon",
		onValidateSet(set) {
			const species = this.dex.species.get(set.species || set.name);
			if (species.nfe) {
				if (this.ruleTable.has(`+pokemon:${species.id}`)) return;
				return [`${set.species} is banned due to NFE Clause.`];
			}
		},
	},
	gemsclause: {
		effectType: 'ValidatorRule',
		name: 'Gems Clause',
		desc: "Bans all Gems",
		onValidateSet(set) {
			if (!set.item) return;
			const item = this.dex.items.get(set.item);
			if (item.isGem) {
				if (this.ruleTable.has(`+item:${item.id}`)) return;
				return [`${item.name} is banned due to Gems Clause.`];
			}
		},
	},
	'sketchpostgen7moves': {
		effectType: 'ValidatorRule',
		name: 'Sketch Post-Gen 7 Moves',
		desc: "Allows Pokémon who learn Sketch to learn any Gen 8+ move (normally, Sketch is not usable in Gen 8 or Gen 9 Pre-DLC2).",
		// Implemented in sim/team-validator.ts
	},
	mimicglitch: {
		effectType: 'ValidatorRule',
		name: 'Mimic Glitch',
		desc: "Allows any Pokemon with access to Assist, Copycat, Metronome, Mimic, or Transform to gain access to almost any other move.",
		// Implemented in sim/team-validator.ts
	},
	overflowstatmod: {
		effectType: 'Rule',
		name: 'Overflow Stat Mod',
		desc: "Caps stats at 654 after a positive nature, or 655 after a negative nature",
		// Implemented in sim/battle.ts
	},
	formeclause: {
		effectType: 'ValidatorRule',
		name: 'Forme Clause',
		desc: "Prevents teams from having more than one Pok&eacute;mon of the same forme",
		onBegin() {
			this.add('rule', 'Forme Clause: Limit one of each forme of a Pokémon');
		},
		onValidateTeam(team) {
			const formeTable = new Set<string>();
			for (const set of team) {
				let species = this.dex.species.get(set.species);
				if (species.name !== species.baseSpecies) {
					const baseSpecies = this.dex.species.get(species.baseSpecies);
					if (
						species.types.join('/') === baseSpecies.types.join('/') &&
						Object.values(species.baseStats).join('/') === Object.values(baseSpecies.baseStats).join('/')
					) {
						species = baseSpecies;
					}
				}
				if (formeTable.has(species.name)) {
					return [
						`You are limited to one of each forme of a Pokémon by Forme Clause.`,
						`(You have more than one of ${species.name})`,
					];
				}
				formeTable.add(species.name);
			}
		},
	},
	'350cupmod': {
		effectType: 'Rule',
		name: '350 Cup Mod',
		desc: "If a Pok&eacute;mon's BST is 350 or lower, all of its stats get doubled.",
		onBegin() {
			this.add('rule', '350 Cup Mod: If a Pokemon\'s BST is 350 or lower, all of its stats get doubled.');
		},
		onModifySpeciesPriority: 2,
		onModifySpecies(species) {
			const newSpecies = this.dex.deepClone(species);
			if (newSpecies.bst <= 350) {
				newSpecies.bst = 0;
				for (const stat in newSpecies.baseStats) {
					newSpecies.baseStats[stat] = this.clampIntRange(newSpecies.baseStats[stat] * 2, 1, 255);
					newSpecies.bst += newSpecies.baseStats[stat];
				}
			}
			return newSpecies;
		},
	},
	flippedmod: {
		effectType: 'Rule',
		name: 'Flipped Mod',
		desc: "Every Pok&eacute;mon's stats are reversed. HP becomes Spe, Atk becomes Sp. Def, Def becomes Sp. Atk, and vice versa.",
		onBegin() {
			this.add('rule', 'Flipped Mod: Pokemon have their stats flipped (HP becomes Spe, vice versa).');
		},
		onModifySpeciesPriority: 2,
		onModifySpecies(species) {
			const newSpecies = this.dex.deepClone(species);
			const reversedNums = Object.values(newSpecies.baseStats).reverse();
			for (const [i, statName] of Object.keys(newSpecies.baseStats).entries()) {
				newSpecies.baseStats[statName] = reversedNums[i];
			}
			return newSpecies;
		},
	},
	scalemonsmod: {
		effectType: 'Rule',
		name: 'Scalemons Mod',
		desc: "Every Pok&eacute;mon's stats, barring HP, are scaled to give them a BST as close to 600 as possible",
		onBegin() {
			this.add('rule', 'Scalemons Mod: Every Pokemon\'s stats, barring HP, are scaled to come as close to a BST of 600 as possible');
		},
		onModifySpeciesPriority: 1,
		onModifySpecies(species) {
			const newSpecies = this.dex.deepClone(species);
			const bstWithoutHp: number = newSpecies.bst - newSpecies.baseStats['hp'];
			const scale = 600 - newSpecies.baseStats['hp'];
			newSpecies.bst = newSpecies.baseStats['hp'];
			for (const stat in newSpecies.baseStats) {
				if (stat === 'hp') continue;
				newSpecies.baseStats[stat] = this.clampIntRange(newSpecies.baseStats[stat] * scale / bstWithoutHp, 1, 255);
				newSpecies.bst += newSpecies.baseStats[stat];
			}
			return newSpecies;
		},
	},
	teamtypepreview: {
		effectType: 'Rule',
		name: 'Team Type Preview',
		desc: "Allows each player to see the Pok&eacute;mon on their opponent's team and those Pok&eacute;mon's types before they choose their lead Pok&eacute;mon",
		onTeamPreview() {
			this.add('clearpoke');
			for (const side of this.sides) {
				for (const pokemon of side.pokemon) {
					const details = pokemon.details.replace(', shiny', '')
						.replace(/(Arceus|Greninja|Gourgeist|Pumpkaboo|Silvally|Urshifu)(-[a-zA-Z?-]+)?/g, '$1-*');
					this.add('poke', pokemon.side.id, details, '');
				}
				let buf = 'raw|';
				for (const pokemon of side.pokemon) {
					if (!buf.endsWith('|')) buf += '/</span>&#8203;';
					buf += `<span style="white-space:nowrap"><psicon pokemon="${pokemon.species.id}" />`;
					for (const type of pokemon.species.types) {
						buf += `<psicon type="${type}" /> `;
					}
				}
				this.add(`${buf}</span>`);
			}
			this.makeRequest('teampreview');
		},
	},
	openteamsheets: {
		effectType: 'Rule',
		name: 'Open Team Sheets',
		desc: "Allows each player to see the Pok&eacute;mon and all non-stat information about them, before they choose their lead Pok&eacute;mon",
		mutuallyExclusiveWith: 'forceopenteamsheets',
		onValidateRule() {
			if (!(this.ruleTable.has('teampreview') || this.ruleTable.has('teamtypepreview'))) {
				throw new Error(`The "Open Team Sheets" rule${this.ruleTable.blame('openteamsheets')} requires Team Preview.`);
			}
		},
		onTeamPreview() {
			const msg = 'uhtml|otsrequest|<button name="send" value="/acceptopenteamsheets" class="button" style="margin-right: 10px;"><strong>Accept Open Team Sheets</strong></button><button name="send" value="/rejectopenteamsheets" class="button" style="margin-top: 10px"><strong>Deny Open Team Sheets</strong></button>';
			for (const side of this.sides) {
				this.addSplit(side.id, [msg]);
			}
		},
		onBattleStart() {
			for (const side of this.sides) {
				this.addSplit(side.id, ['uhtmlchange|otsrequest|']);
			}
		},
	},
	forceopenteamsheets: {
		effectType: 'Rule',
		name: 'Force Open Team Sheets',
		desc: "Allows each player to see the Pok&eacute;mon and all non-stat information about them, before they choose their lead Pok&eacute;mon",
		mutuallyExclusiveWith: 'openteamsheets',
		onValidateRule() {
			if (!(this.ruleTable.has('teampreview') || this.ruleTable.has('teamtypepreview'))) {
				throw new Error(`The "Force Open Team Sheets" rule${this.ruleTable.blame('forceopenteamsheets')} requires Team Preview.`);
			}
		},
		onTeamPreview() {
			this.showOpenTeamSheets();
		},
	},
	aaarestrictedabilities: {
		effectType: 'ValidatorRule',
		name: 'AAA Restricted Abilities',
		desc: "Allows validation for AAA formats to use restricted abilities instead of banned ones.",
		onValidateSet(set) {
			const ability = this.dex.abilities.get(set.ability);
			if (this.ruleTable.isRestricted(`ability:${ability.id}`)) {
				const species = this.dex.species.get(set.species);
				if (!Object.values(species.abilities).includes(ability.name)) {
					return [
						`The Ability "${ability.name}" is restricted.`,
						`(Only Pok\u00e9mon that get ${ability.name} naturally can use it.)`,
					];
				}
			}
		},
	},
	eventmovesclause: {
		effectType: 'ValidatorRule',
		name: 'Event Moves Clause',
		desc: "Bans moves only obtainable through events.",
		onBegin() {
			this.add('rule', 'Event Moves Clause: Event-only moves are banned');
		},
		onValidateSet(set) {
			if (!set.moves) return;
			const moveSources: NonNullable<Learnset['learnset']> = Object.fromEntries(
				set.moves.map(move => [this.toID(move), []])
			);

			const species = this.dex.species.get(set.species);
			for (const { learnset } of this.dex.species.getFullLearnset(species.id)) {
				for (const moveid in moveSources) {
					moveSources[moveid].push(...(learnset[moveid] || []));
				}
			}
			const problems = [];
			for (const move of set.moves) {
				const sources = moveSources[this.toID(move)];
				if (sources?.length && sources.every(learned => learned.includes('S'))) {
					problems.push(`${species.name}'s move ${move} is obtainable only through events.`);
				}
			}
			if (problems.length) problems.push(`(Event-only moves are banned.)`);
			return problems;
		},
	},
	pickedteamsize: {
		effectType: 'Rule',
		name: 'Picked Team Size',
		desc: "Team size (number of pokemon) that can be brought out of Team Preview",
		hasValue: 'positive-integer',
		// hardcoded in sim/side and sim/battle
	},
	minteamsize: {
		effectType: 'ValidatorRule',
		name: "Min Team Size",
		desc: "Minimum team size (number of pokemon) that can be brought into Team Preview (or into the battle, in formats without Team Preview)",
		hasValue: 'positive-integer',
		// hardcoded in sim/team-validator
	},
	evlimit: {
		effectType: 'ValidatorRule',
		name: "EV Limit",
		desc: "Maximum total EVs on each pokemon.",
		hasValue: 'integer',
		// hardcoded in sim/team-validator
	},
	maxteamsize: {
		effectType: 'ValidatorRule',
		name: "Max Team Size",
		desc: "Maximum team size (number of pokemon) that can be brought into Team Preview (or into the battle, in formats without Team Preview)",
		hasValue: 'positive-integer',
		// hardcoded in sim/team-validator
		onValidateRule(value) {
			if (this.format.id.endsWith('computergeneratedteams')) {
				throw new Error(`${this.format.name} does not support Max Team Size.`);
			}
		},
	},
	maxmovecount: {
		effectType: 'ValidatorRule',
		name: "Max Move Count",
		desc: "Max number of moves allowed on a single pokemon (defaults to 4 in a normal game)",
		hasValue: 'positive-integer',
		// hardcoded in sim/team-validator
	},
	maxtotallevel: {
		effectType: 'Rule',
		name: 'Max Total Level',
		desc: "Teams are restricted to a total maximum Level limit and Pokemon are restricted to a set range of Levels",
		hasValue: 'positive-integer',
		onValidateTeam(team) {
			const pickedTeamSize = this.ruleTable.pickedTeamSize || team.length;
			const maxTotalLevel = this.ruleTable.maxTotalLevel;
			if (maxTotalLevel === null) throw new Error("No maxTotalLevel specified.");

			const teamLevels = [];
			for (const set of team) {
				teamLevels.push(set.level);
			}
			teamLevels.sort((a, b) => a - b);

			let totalLowestLevels = 0;
			for (let i = 0; i < pickedTeamSize; i++) {
				totalLowestLevels += teamLevels[i];
			}
			if (totalLowestLevels > maxTotalLevel) {
				const thePokemon = pickedTeamSize === team.length ?
					`all ${team.length} Pokémon` : `the ${pickedTeamSize} lowest-leveled Pokémon`;
				return [
					`The combined levels of ${thePokemon} of your team is ${totalLowestLevels}, above the format's total level limit of ${maxTotalLevel}${this.ruleTable.blame('maxtotallevel')}.`,
				];
			}

			let minTotalWithHighestLevel = teamLevels[teamLevels.length - 1];
			for (let i = 0; i < pickedTeamSize - 1; i++) {
				minTotalWithHighestLevel += teamLevels[i];
			}
			if (minTotalWithHighestLevel > maxTotalLevel) {
				return [
					`Your highest level Pokémon is unusable, because there's no way to create a team with it whose total level is less than the format's total level limit of ${maxTotalLevel}${this.ruleTable.blame('maxtotallevel')}.`,
				];
			}
		},
		onValidateRule(value) {
			const ruleTable = this.ruleTable;
			const maxTotalLevel = ruleTable.maxTotalLevel!;
			const maxTeamSize = ruleTable.pickedTeamSize || ruleTable.maxTeamSize;
			const maxTeamSizeBlame = ruleTable.pickedTeamSize ? ruleTable.blame('pickedteamsize') : ruleTable.blame('maxteamsize');
			if (maxTotalLevel >= ruleTable.maxLevel * maxTeamSize) {
				throw new Error(`A Max Total Level of ${maxTotalLevel}${ruleTable.blame('maxtotallevel')} is too high (and will have no effect) with ${maxTeamSize}${maxTeamSizeBlame} Pokémon at max level ${ruleTable.maxLevel}${ruleTable.blame('maxlevel')}`);
			}
			if (maxTotalLevel <= ruleTable.minLevel * maxTeamSize) {
				throw new Error(`A Max Total Level of ${maxTotalLevel}${ruleTable.blame('maxtotallevel')} is too low with ${maxTeamSize}${maxTeamSizeBlame} Pokémon at min level ${ruleTable.minLevel}${ruleTable.blame('minlevel')}`);
			}
		},
		// hardcoded in sim/side
	},
	minlevel: {
		effectType: 'ValidatorRule',
		name: 'Min Level',
		desc: "Minimum level of brought Pokémon",
		hasValue: 'positive-integer',
		// hardcoded in sim/team-validator
	},
	maxlevel: {
		effectType: 'ValidatorRule',
		name: 'Max Level',
		desc: "Maximum level of brought Pokémon (if you're using both this and Adjust Level, this will control what level moves you have access to)",
		hasValue: 'positive-integer',
		// hardcoded in sim/team-validator
	},
	defaultlevel: {
		effectType: 'ValidatorRule',
		name: 'Default Level',
		desc: "Default level of brought Pokémon (normally should be equal to Max Level, except Custom Games have a very high max level but still default to 100)",
		hasValue: 'positive-integer',
		// hardcoded in sim/team-validator
	},
	adjustlevel: {
		effectType: 'ValidatorRule',
		name: 'Adjust Level',
		desc: "All Pokémon will be set to exactly this level (but unlike Max Level and Min Level, it will still be able to learn moves from above this level) (when using this, Max Level is the level of the pokemon before it's level-adjusted down)",
		hasValue: 'positive-integer',
		mutuallyExclusiveWith: 'adjustleveldown',
		// hardcoded in sim/team-validator
	},
	adjustleveldown: {
		effectType: 'ValidatorRule',
		name: 'Adjust Level Down',
		desc: "Any Pokémon above this level will be set to this level (but unlike Max Level, it will still be able to learn moves from above this level)",
		hasValue: 'positive-integer',
		mutuallyExclusiveWith: 'adjustlevel',
		// hardcoded in sim/team-validator
	},
	stadiumitemsclause: {
		effectType: 'ValidatorRule',
		name: 'Stadium Items Clause',
		desc: "Bans items that are not usable in Pokemon Stadium 2.",
		banlist: ['Fast Ball', 'Friend Ball', 'Great Ball', 'Heavy Ball', 'Level Ball', 'Love Ball', 'Lure Ball', 'Master Ball', 'Moon Ball', 'Park Ball', 'Poke Ball', 'Safari Ball', 'Ultra Ball', 'Fire Stone', 'Leaf Stone', 'Moon Stone', 'Sun Stone', 'Thunder Stone', 'Upgrade', 'Water Stone', 'Mail'],
	},
	nc2000movelegality: {
		effectType: 'ValidatorRule',
		name: "NC 2000 Move Legality",
		desc: "Prevents Pok\u00e9mon from having moves that would only be obtainable in Pok\u00e9mon Crystal.",
		// Implemented in mods/gen2/rulesets.ts
	},
	aptclause: {
		effectType: 'ValidatorRule',
		name: 'APT Clause',
		desc: "Bans the combination of Agility and partial trapping moves like Wrap.",
		banlist: ['Agility + Wrap', 'Agility + Fire Spin', 'Agility + Bind', 'Agility + Clamp'],
	},
	nc1997movelegality: {
		effectType: 'ValidatorRule',
		name: "NC 1997 Move Legality",
		desc: "Bans move combinations on Pok\u00e9mon that weren't legal in NC 1997.",
		// Implemented in mods/gen1jpn/rulesets.ts
	},
	noswitching: {
		effectType: 'Rule',
		name: 'No Switching',
		desc: 'All Pok\u00e9mon are trapped (cannot switch naturally, but can as the effect of an item, move, or Ability).',
		onBegin() {
			this.add('rule', 'No Switching: All Pok\u00e9mon are trapped');
		},
		onTrapPokemon(pokemon) {
			pokemon.trapped = true;
		},
	},
	guaranteedsecondarymod: {
		effectType: 'Rule',
		name: 'Guaranteed Secondary Mod',
		desc: 'All moves\' secondary effect chances are set to 100% (Tri Attack and Dire Claw set a random status; Poison Touch is not a real secondary and remains at 30%).',
		onModifyMove(move) {
			if (move.secondaries) {
				this.debug('Freeze test: Guaranteeing secondary');
				for (const secondary of move.secondaries) {
					secondary.chance = 100;
				}
			}
		},
	},
	chimera1v1rule: {
		effectType: 'Rule',
		name: 'Chimera 1v1 Rule',
		desc: "Merges a team of six into a single Pok\u00e9mon depending on the order chosen at team preview: It gains the typing of the first, item of the second, ability of the third, stats of the fourth, the first two moves of the fifth, and the last two moves of the sixth.",
		ruleset: ['Team Preview', 'Picked Team Size = 6'],
		onValidateSet(set) {
			if (!set.item) return;
			const item = this.dex.items.get(set.item);
			if (item.itemUser && !this.ruleTable.has(`+item:${item.id}`)) {
				return [`${set.species}'s item ${item.name} is banned.`];
			}
		},
		onValidateRule() {
			const table = this.ruleTable;
			if ((table.pickedTeamSize || table.minTeamSize) < 6) {
				throw new Error(
					`Custom rules that could allow the active team size to be reduced below 6 (Min Team Size < 6, Picked Team Size < 6) could prevent the Chimera from being fully defined, and are incompatible with Chimera 1v1.`
				);
			}
			const gameType = this.format.gameType;
			if (gameType === 'doubles' || gameType === 'triples') {
				throw new Error(
					`The game type '${gameType}' cannot be 1v1 because sides can have multiple active Pok\u00e9mon, so it is incompatible with Chimera 1v1.`
				);
			}
		},
		onBeforeSwitchIn(pokemon) {
			const allies = pokemon.side.pokemon.splice(1);
			pokemon.side.pokemonLeft = 1;
			const newSpecies = this.dex.deepClone(pokemon.baseSpecies);
			newSpecies.abilities = allies[1].baseSpecies.abilities;
			newSpecies.baseStats = allies[2].baseSpecies.baseStats;
			newSpecies.bst = allies[2].baseSpecies.bst;
			pokemon.item = allies[0].item;
			pokemon.ability = pokemon.baseAbility = allies[1].ability;
			pokemon.set.evs = allies[2].set.evs;
			pokemon.set.nature = allies[2].set.nature;
			pokemon.set.ivs = allies[2].set.ivs;
			pokemon.hpType = (pokemon as any).baseHpType = allies[2].baseHpType;
			pokemon.moveSlots = (pokemon as any).baseMoveSlots = [
				...allies[3].baseMoveSlots.slice(0, 2), ...allies[4].baseMoveSlots.slice(2),
			].filter((move, index, moveSlots) => moveSlots.find(othermove => othermove.id === move.id) === move);
			// so all HP-related properties get re-initialized in setSpecies
			pokemon.maxhp = 0;
			pokemon.setSpecies(newSpecies, null);
		},
	},
	bonustypemod: {
		name: "Bonus Type Mod",
		effectType: "Rule",
		desc: `Pok&eacute;mon have their Tera Type added onto their current ones.`,
		onBegin() {
			this.add('rule', 'Bonus Type Mod: Pok\u00e9mon have their Tera Type added onto their current ones.');
		},
		onModifySpeciesPriority: 1,
		onModifySpecies(species, target, source, effect) {
			if (!target) return; // Chat command
			if (effect && ['imposter', 'transform'].includes(effect.id)) return;
			const typesSet = new Set(species.types);
			const bonusType = this.dex.types.get(target.teraType);
			if (bonusType.exists) typesSet.add(bonusType.name);
			return { ...species, types: [...typesSet] };
		},
		onSwitchIn(pokemon) {
			this.add('-start', pokemon, 'typechange', (pokemon.illusion || pokemon).getTypes(true).join('/'), '[silent]');
		},
		onAfterMega(pokemon) {
			this.add('-start', pokemon, 'typechange', (pokemon.illusion || pokemon).getTypes(true).join('/'), '[silent]');
		},
	},
	firstbloodrule: {
		effectType: "Rule",
		name: "First Blood Rule",
		desc: `The first team to have a Pok&eacute;mon faint loses.`,
		onBegin() {
			this.add('rule', 'First Blood Rule: The first team to have a Pok\u00e9mon faint loses.');
		},
		onFaint(target) {
			this.lose(target.side);
		},
	},
	tiershiftmod: {
		effectType: "Rule",
		name: "Tier Shift Mod",
		desc: `Pok&eacute;mon below OU get their stats, excluding HP, boosted. UU/RUBL get +15, RU/NUBL get +20, NU/PUBL get +25, and PU or lower get +30.`,
		ruleset: ['Overflow Stat Mod'],
		onBegin() {
			this.add('rule', 'Tier Shift Mod: Pok\u00e9mon get stat buffs depending on their tier, excluding HP.');
		},
		onModifySpecies(species, target, source, effect) {
			if (!species.baseStats) return;
			const boosts: { [tier: string]: number } = {
				uu: 15,
				rubl: 15,
				ru: 20,
				nubl: 20,
				nu: 25,
				publ: 25,
				pu: 30,
				zubl: 30,
				zu: 30,
				nfe: 30,
				lc: 30,
			};
			const tiers = ['ou', 'uubl', 'uu', 'rubl', 'ru', 'nubl', 'nu', 'publ', 'pu', 'zubl', 'zu', 'nfe', 'lc'];
			const isNatDex = !!this.ruleTable?.has('natdexmod');
			let tier: string = this.toID(isNatDex ? species.natDexTier : species.tier);
			if (!(tier in boosts)) return;
			// Non-Pokemon bans in lower tiers
			if (target && !isNatDex) {
				if (this.toID(target.set.item) === 'lightclay' && tiers.indexOf(tier) > tiers.indexOf('rubl')) tier = 'rubl';
				if (this.toID(target.set.item) === 'quickclaw' && tiers.indexOf(tier) > tiers.indexOf('nubl')) tier = 'nubl';
				if (this.toID(target.set.ability) === 'drought' && tiers.indexOf(tier) > tiers.indexOf('nubl')) tier = 'nubl';
				if (this.toID(target.set.item) === 'damprock' && tiers.indexOf(tier) > tiers.indexOf('publ')) tier = 'publ';
				if (this.toID(target.set.item) === 'unburden' && tiers.indexOf(tier) > tiers.indexOf('zubl')) tier = 'zubl';
			}
			const pokemon = this.dex.deepClone(species);
			pokemon.bst = pokemon.baseStats['hp'];
			const boost = boosts[tier];
			let statName: StatID;
			for (statName in pokemon.baseStats as StatsTable) {
				if (statName === 'hp') continue;
				pokemon.baseStats[statName] = this.clampIntRange(pokemon.baseStats[statName] + boost, 1, 255);
				pokemon.bst += pokemon.baseStats[statName];
			}
			return pokemon;
		},
	},
	revelationmonsmod: {
		effectType: "Rule",
		name: "Revelationmons Mod",
		desc: `The moves in the first slot(s) of a Pok&eacute;mon's set have their types changed to match the Pok&eacute;mon's type(s).`,
		onBegin() {
			this.add('rule', 'Revelationmons Mod: The first moveslots have their types changed to match the Pok\u00e9mon\'s types');
		},
		onValidateSet(set) {
			const species = this.dex.species.get(set.species);
			const slotIndex = species.types.length - 1;
			const problems = [];
			for (const [i, moveid] of set.moves.entries()) {
				const move = this.dex.moves.get(moveid);
				if (!this.ruleTable.isRestricted(`move:${move.id}`)) continue;
				if (i <= slotIndex) {
					problems.push(`${move.name} can't be in moveslot ${i + 1} because it's restricted from being in the first ${slotIndex + 1 > 1 ? `${slotIndex + 1} slots` : 'slot'}.`);
				}
			}
			return problems;
		},
		onModifyMove(move, pokemon, target) {
			const types = pokemon.getTypes(true);
			const noModifyType = [
				'judgment', 'multiattack', 'naturalgift', 'revelationdance', 'technoblast', 'terrainpulse', 'weatherball',
			];
			if (noModifyType.includes(move.id)) return;
			for (const [i, type] of types.entries()) {
				if (!this.dex.types.isName(type)) continue;
				if (pokemon.moveSlots[i] && move.id === pokemon.moveSlots[i].id) move.type = type;
			}
		},
	},
	reevolutionmod: {
		effectType: "Rule",
		name: "Re-Evolution Mod",
		desc: "Pok&eacute;mon gain the stat changes they would gain from evolving again.",
		onBegin() {
			this.add('rule', 'Re-Evolution Mod: Pok\u00e9mon gain the boosts they would gain from evolving again');
		},
		onModifySpecies(species, target) {
			const newSpecies = this.dex.deepClone(species);
			const baseSpecies = this.dex.species.get(
				(Array.isArray(species.battleOnly) ? species.battleOnly[0] : species.battleOnly) || species.changesFrom || species.name
			);
			if (!newSpecies.prevo) {
				if (!baseSpecies.prevo) return;
				const prevoSpecies = this.dex.species.get(baseSpecies.prevo);
				let statid: StatID;
				newSpecies.bst = 0;
				for (statid in prevoSpecies.baseStats) {
					const change = baseSpecies.baseStats[statid] - prevoSpecies.baseStats[statid];
					const formeChange = newSpecies.baseStats[statid] - baseSpecies.baseStats[statid];
					newSpecies.baseStats[statid] = this.clampIntRange(baseSpecies.baseStats[statid] + change, 1, 255);
					newSpecies.baseStats[statid] = this.clampIntRange(newSpecies.baseStats[statid] + formeChange, 1, 255);
					newSpecies.bst += newSpecies.baseStats[statid];
				}
				return newSpecies;
			}
			const prevoSpecies = this.dex.species.get(newSpecies.prevo);
			let statid: StatID;
			newSpecies.bst = 0;
			for (statid in prevoSpecies.baseStats) {
				const change = newSpecies.baseStats[statid] - prevoSpecies.baseStats[statid];
				newSpecies.baseStats[statid] = this.clampIntRange(newSpecies.baseStats[statid] + change, 1, 255);
				newSpecies.bst += newSpecies.baseStats[statid];
			}
			return newSpecies;
		},
	},
	brokenrecordmod: {
		effectType: "Rule",
		name: "Broken Record Mod",
		desc: `Pok&eacute;mon can hold a TR to use that move in battle.`,
		onValidateSet(set) {
			if (!set.item) return;
			const item = this.dex.items.get(set.item);
			if (!/^tr\d\d/i.test(item.name)) return;
			const moveName = item.desc.split('move ')[1].split('.')[0];
			if (set.moves.map(this.toID).includes(this.toID(moveName))) {
				return [
					`${set.species} can't run ${item.name} (${moveName}) as its item because it already has that move in its moveset.`,
				];
			}
		},
		onValidateTeam(team) {
			const trs = new Set<string>();
			for (const set of team) {
				if (!set.item) continue;
				const item = this.dex.items.get(set.item).name;
				if (!/^tr\d\d/i.test(item)) continue;
				if (trs.has(item)) {
					return [`Your team already has a Pok\u00e9mon with ${item}.`];
				}
				trs.add(item);
			}
		},
		onTakeItem(item) {
			return !/^tr\d\d/i.test(item.name);
		},
		onModifyMove(move) {
			if (move.id === 'knockoff') {
				move.onBasePower = function (basePower, source, target, m) {
					const item = target.getItem();
					if (!this.singleEvent('TakeItem', item, target.itemState, target, target, m, item)) return;
					// Very hardcode but I'd prefer to not make a mod for one damage calculation change
					if (item.id && !/^tr\d\d/i.test(item.id)) {
						return this.chainModify(1.5);
					}
				};
			} else if (move.id === 'fling') {
				move.onPrepareHit = function (target, source, m) {
					if (source.ignoringItem()) return false;
					const item = source.getItem();
					if (!this.singleEvent('TakeItem', item, source.itemState, source, source, m, item)) return false;
					if (!item.fling) return false;
					if (/^tr\d\d/i.test(item.id)) return false;
					m.basePower = item.fling.basePower;
					if (item.isBerry) {
						m.onHit = function (foe) {
							if (this.singleEvent('Eat', item, null, foe, null, null)) {
								this.runEvent('EatItem', foe, null, null, item);
								if (item.id === 'leppaberry') foe.staleness = 'external';
							}
							if (item.onEat) foe.ateBerry = true;
						};
					} else if (item.fling.effect) {
						m.onHit = item.fling.effect;
					} else {
						if (!m.secondaries) m.secondaries = [];
						if (item.fling.status) {
							m.secondaries.push({ status: item.fling.status });
						} else if (item.fling.volatileStatus) {
							m.secondaries.push({ volatileStatus: item.fling.volatileStatus });
						}
					}
					source.addVolatile('fling');
				};
			}
		},
		onBegin() {
			for (const pokemon of this.getAllPokemon()) {
				const item = pokemon.getItem();
				if (/^tr\d\d/i.test(item.name)) {
					const move = this.dex.moves.get(item.desc.split('move ')[1].split('.')[0]);
					pokemon.moveSlots = (pokemon as any).baseMoveSlots = [
						...pokemon.baseMoveSlots, {
							id: move.id,
							move: move.name,
							pp: move.pp * 8 / 5,
							maxpp: move.pp * 8 / 5,
							target: move.target,
							disabled: false,
							disabledSource: '',
							used: false,
						},
					];
				}
			}
		},
	},
	forceofthefallenmod: {
		effectType: 'Rule',
		name: 'Force of the Fallen Mod',
		desc: `Pok&eacute;mon pass the move in their last moveslot to their allies when they are KOed.`,
		onValidateSet(set, format, setHas, teamHas) {
			const lastMoveslot = this.dex.moves.get(set.moves[set.moves.length - 1]);
			if (this.ruleTable.isRestricted(`move:${lastMoveslot.id}`)) {
				return [`${set.species}'s move ${lastMoveslot.name} cannot be placed in the last moveslot.`];
			}
		},
		onBegin() {
			this.add('rule', 'Force of the Fallen Mod: Pok&\u00e9mon pass the move in their last moveslot to their allies when they\'re KOed');
			for (const pokemon of this.getAllPokemon()) {
				pokemon.m.trueLastMoveSlot = pokemon.baseMoveSlots[pokemon.baseMoveSlots.length - 1];
			}
		},
		onFaint(target) {
			const allies = target.side.pokemon.filter(ally => ally && target !== ally);
			for (const ally of allies) {
				ally.moveSlots = (ally as any).baseMoveSlots = [...ally.baseMoveSlots, target.m.trueLastMoveSlot];
			}
		},
	},
	categoryswapmod: {
		effectType: 'Rule',
		name: 'Category Swap Mod',
		desc: `All physical moves become special, and all special moves become physical.`,
		onBegin() {
			this.add('rule', 'Category Swap Mod: All physical moves become special, and vice versa');
		},
		onModifyMove(move, pokemon, target) {
			if (move.category === "Status") return;

			if (move.category === "Physical") {
				move.category = "Special";
			} else if (move.category === "Special") {
				move.category = "Physical";
			}

			switch (move.id) {
			case 'doomdesire': {
				move.onTry = function (source, subtarget) {
					if (!subtarget.side.addSlotCondition(subtarget, 'futuremove')) return false;
					Object.assign(subtarget.side.slotConditions[subtarget.position]['futuremove'], {
						move: 'doomdesire',
						source,
						moveData: {
							id: 'doomdesire',
							name: "Doom Desire",
							accuracy: 100,
							basePower: 140,
							category: "Physical",
							priority: 0,
							flags: { futuremove: 1 },
							effectType: 'Move',
							type: 'Steel',
						},
					});
					this.add('-start', source, 'Doom Desire');
					return this.NOT_FAIL;
				};
				break;
			}
			case 'futuresight': {
				move.onTry = function (source, subtarget) {
					if (!subtarget.side.addSlotCondition(subtarget, 'futuremove')) return false;
					Object.assign(subtarget.side.slotConditions[subtarget.position]['futuremove'], {
						duration: 3,
						move: 'futuresight',
						source,
						moveData: {
							id: 'futuresight',
							name: "Future Sight",
							accuracy: 100,
							basePower: 120,
							category: "Physical",
							priority: 0,
							flags: { futuremove: 1 },
							ignoreImmunity: false,
							effectType: 'Move',
							type: 'Psychic',
						},
					});
					this.add('-start', source, 'move: Future Sight');
					return this.NOT_FAIL;
				};
				break;
			}
			// Moves with dynamic categories will always be physical if not special-cased
			case 'lightthatburnsthesky':
			case 'photongeyser': {
				move.category = 'Special';
				if (pokemon.getStat('atk', false, true) > pokemon.getStat('spa', false, true)) move.category = 'Physical';
				break;
			}
			case 'shellsidearm': {
				if (!target) return;
				move.category = 'Special';
				const atk = pokemon.getStat('atk', false, true);
				const spa = pokemon.getStat('spa', false, true);
				const def = target.getStat('def', false, true);
				const spd = target.getStat('spd', false, true);
				const physical = Math.floor(Math.floor(Math.floor(Math.floor(2 * pokemon.level / 5 + 2) * 90 * atk) / def) / 50);
				const special = Math.floor(Math.floor(Math.floor(Math.floor(2 * pokemon.level / 5 + 2) * 90 * spa) / spd) / 50);
				if (physical > special || (physical === special && this.randomChance(1, 2))) {
					move.category = 'Physical';
					move.flags.contact = 1;
				}
				break;
			}
			}
		},
	},
	godlygiftmod: {
		effectType: 'Rule',
		name: "Godly Gift Mod",
		onValidateTeam(team) {
			const gods = new Set<string>();
			for (const set of team) {
				let species = this.dex.species.get(set.species);
				if (typeof species.battleOnly === 'string') species = this.dex.species.get(species.battleOnly);
				if (
					(species.baseSpecies === 'Zamazenta' && this.toID(set.item) === 'rustedshield') ||
					(species.baseSpecies === 'Zacian' && this.toID(set.item) === 'rustedsword')
				) {
					species = this.dex.species.get(`${species.baseSpecies}-Crowned`);
				}
				if (set.item && this.dex.items.get(set.item).megaStone) {
					const item = this.dex.items.get(set.item);
					if (item.megaEvolves === species.baseSpecies) {
						species = this.dex.species.get(item.megaStone);
					}
				}
				if (this.ruleTable.isRestrictedSpecies(species) ||
					(this.ruleTable.isRestricted('ability:powerconstruct') && this.toID(set.ability) === 'powerconstruct')) {
					gods.add(species.name);
				}
			}
			if (gods.size > 1) {
				return [`You have too many Gods.`, `(${Array.from(gods).join(', ')} are Gods.)`];
			}
		},
		onModifySpeciesPriority: 3,
		onModifySpecies(species, target, source) {
			if (source || !target?.side) return;
			const god = target.side.team.find(set => {
				let godSpecies = this.dex.species.get(set.species);
				if (this.toID(set.ability) === 'powerconstruct' && this.ruleTable.isRestricted('ability:powerconstruct')) {
					return true;
				}
				if (set.item) {
					const item = this.dex.items.get(set.item);
					if (item.megaEvolves === set.species) godSpecies = this.dex.species.get(item.megaStone);
					if (["Zacian", "Zamazenta"].includes(godSpecies.baseSpecies) && item.id.startsWith('rusted')) {
						godSpecies = this.dex.species.get(set.species + "-Crowned");
					}
				}
				const isGod = this.ruleTable.isRestrictedSpecies(godSpecies);
				return isGod;
			}) || target.side.team[0];
			const stat = Dex.stats.ids()[target.side.team.indexOf(target.set)];
			const newSpecies = this.dex.deepClone(species);
			let godSpecies = this.dex.species.get(god.species);
			if (typeof godSpecies.battleOnly === 'string') {
				godSpecies = this.dex.species.get(godSpecies.battleOnly);
			}
			newSpecies.bst -= newSpecies.baseStats[stat];
			newSpecies.baseStats[stat] = godSpecies.baseStats[stat];
			if (this.gen === 1 && (stat === 'spa' || stat === 'spd')) {
				newSpecies.baseStats['spa'] = newSpecies.baseStats['spd'] = godSpecies.baseStats[stat];
			}
			newSpecies.bst += newSpecies.baseStats[stat];
			return newSpecies;
		},
	},
	voltturnmayhemmod: {
		effectType: 'Rule',
		name: "VoltTurn Mayhem Mod",
		desc: `Every move that targets a foe causes the user to switch out after use.`,
		onBegin() {
			this.add('rule', 'VoltTurn Mayhem Mod: Every move that targets a foe causes the user to switch out after use');
		},
		onModifyMove(move, source, target) {
			const validTargets = ['adjacentFoe', 'allAdjacent', 'allAdjacentFoes', 'any', 'normal', 'randomNormal', 'scripted'];
			if (!validTargets.includes(move.target)) return;
			move.selfSwitch = true;
		},
	},
	convergencelegality: {
		effectType: 'ValidatorRule',
		name: "Convergence Legality",
		desc: `Allows all Pok&eacute;mon that have identical types to share moves and abilities.`,
		onValidateSet(set, format) {
			const curSpecies = this.dex.species.get(set.species);
			const obtainableAbilityPool = new Set<string>();
			const matchingSpecies = this.dex.species.all()
				.filter(species => (
					(!species.isNonstandard || this.ruleTable.has(`+pokemontag:${this.toID(species.isNonstandard)}`)) &&
					species.types.every(type => curSpecies.types.includes(type)) &&
					species.types.length === curSpecies.types.length && !this.ruleTable.isBannedSpecies(species)
				));
			for (const species of matchingSpecies) {
				for (const abilityName of Object.values(species.abilities)) {
					const abilityid = this.toID(abilityName);
					obtainableAbilityPool.add(abilityid);
				}
			}
			if (!obtainableAbilityPool.has(this.toID(set.ability))) {
				return [`${curSpecies.name} doesn't have access to ${this.dex.abilities.get(set.ability).name}.`];
			}
		},
		checkCanLearn(move, species, setSources, set) {
			const matchingSpecies = this.dex.species.all()
				.filter(s => (
					(!s.isNonstandard || this.ruleTable.has(`+pokemontag:${this.toID(s.isNonstandard)}`)) &&
					s.types.every(type => species.types.includes(type)) &&
					s.types.length === species.types.length && !this.ruleTable.isBannedSpecies(s)
				));
			const someCanLearn = matchingSpecies.some(s => this.checkCanLearn(move, s, setSources, set) === null);
			if (someCanLearn) return null;
			return this.checkCanLearn(move, species, setSources, set);
		},
	},
	hackmonsformelegality: {
		effectType: 'ValidatorRule',
		name: "Hackmons Forme Legality",
		desc: `Enforces proper forme legality for hackmons-based metagames.`,
		banlist: ['CAP', 'Future'],
		onChangeSet(set, format, setHas, teamHas) {
			let species = this.dex.species.get(set.species);
			if (
				(species.natDexTier === 'Illegal' || species.forme.includes('Totem')) &&
				!['Eevee-Starter', 'Floette-Eternal', 'Greninja-Ash', 'Pikachu-Starter', 'Xerneas-Neutral'].includes(species.name) &&
				!this.ruleTable.has(`+pokemon:${species.id}`)
			) {
				return [`${species.name} is illegal.`];
			}
			const problemPokemon = this.dex.species.all().filter(s => (
				(s.name === 'Xerneas' || s.battleOnly || s.forme === 'Eternamax') &&
				!(s.isMega || s.isPrimal || ['Greninja-Ash', 'Necrozma-Ultra'].includes(s.name)) &&
				!(this.ruleTable.has(`+pokemon:${s.id}`) || this.ruleTable.has(`+basepokemon:${this.toID(s.baseSpecies)}`))
			));
			if (problemPokemon.includes(species)) {
				if (species.requiredItem && this.toID(set.item) !== this.toID(species.requiredItem)) {
					return [`${set.name ? `${set.name} (${species.name})` : species.name} is required to hold ${species.requiredItem}.`];
				}
				if (species.requiredMove && !set.moves.map(this.toID).includes(this.toID(species.requiredMove))) {
					return [`${set.name ? `${set.name} (${species.name})` : species.name} is required to have ${species.requiredMove}.`];
				}
				set.species = (species.id === 'xerneas' ? 'Xerneas-Neutral' :
					species.id === 'zygardecomplete' ? 'Zygarde' : species.battleOnly) as string;
				species = this.dex.species.get(set.species);
			}
			for (const moveid of set.moves) {
				const move = this.dex.moves.get(moveid);
				if (move.isNonstandard && move.isNonstandard !== 'Unobtainable' && !this.ruleTable.has(`+move:${move.id}`)) {
					return [`${move.name} is illegal.`];
				}
			}
			const item = this.dex.items.get(set.item);
			if (item.isNonstandard && item.isNonstandard !== 'Unobtainable' && !this.ruleTable.has(`+item:${item.id}`)) {
				return [`${item.name} is illegal.`];
			}
			if (species.baseSpecies === 'Xerneas' && this.toID(set.ability) !== 'fairyaura') {
				return [`${set.name ? `${set.name} (${species.name})` : species.name} is ability-locked into Fairy Aura.`];
			}
		},
	},
	speciesrevealclause: {
		effectType: 'Rule',
		name: 'Species Reveal Clause',
		desc: "Reveals a Pok&eacute;mon's true species in hackmons-based metagames.",
		// Hardcoded into effect, cannot be disabled, ties into team preview
		onBegin() {
			this.add('rule', 'Species Reveal Clause: Reveals a Pok\u00e9mon\'s true species in hackmons-based metagames.');
		},
	},
	franticfusionsmod: {
		effectType: 'Rule',
		name: "Frantic Fusions Mod",
		desc: `Pok&eacute;mon nicknamed after another Pok&eacute;mon get their stats buffed by 1/4 of that Pok&eacute;mon's stats, barring HP, and access to their abilities.`,
		onBegin() {
			this.add('rule', 'Frantic Fusions Mod: Pok\u00e9mon nicknamed after another Pok\u00e9mon get buffed stats and more abilities.');
		},
		onValidateSet(set) {
			const species = this.dex.species.get(set.species);
			const fusion = this.dex.species.get(set.name);
			const abilityPool = new Set<string>(Object.values(species.abilities));
			if (fusion.exists) {
				for (const ability of Object.values(fusion.abilities)) {
					abilityPool.add(ability);
				}
			}
			const ability = this.dex.abilities.get(set.ability);
			if (!abilityPool.has(ability.name)) {
				return [`${species.name} only has access to the following abilities: ${Array.from(abilityPool).join(', ')}.`];
			}
		},
		onValidateTeam(team, format) {
			const donors = new this.dex.Multiset<string>();
			for (const set of team) {
				const species = this.dex.species.get(set.species);
				const fusion = this.dex.species.get(set.name);
				if (fusion.exists) {
					set.name = fusion.name;
				} else {
					set.name = species.baseSpecies;
					if (species.baseSpecies === 'Unown') set.species = 'Unown';
				}
				if (fusion.name === species.name) continue;
				donors.add(fusion.name);
			}
			for (const [fusionName, number] of donors) {
				if (number > 1) {
					return [`You can only fuse with any Pok\u00e9 once.`, `(You have ${number} Pok\u00e9mon fused with ${fusionName}.)`];
				}
				const fusion = this.dex.species.get(fusionName);
				if (this.ruleTable.isBannedSpecies(fusion) || fusion.battleOnly) {
					return [`Pok\u00e9mon can't fuse with banned Pok\u00e9mon.`, `(${fusionName} is banned.)`];
				}
				if (fusion.isNonstandard &&
					!(this.ruleTable.has(`+pokemontag:${this.toID(fusion.isNonstandard)}`) ||
						this.ruleTable.has(`+pokemon:${fusion.id}`) ||
						this.ruleTable.has(`+basepokemon:${this.toID(fusion.baseSpecies)}`))) {
					return [`${fusion.name} is marked as ${fusion.isNonstandard}, which is banned.`];
				}
			}
		},
		onModifySpecies(species, target, source, effect) {
			if (!target) return;
			const newSpecies = this.dex.deepClone(species);
			const fusionName = target.set.name;
			if (!fusionName || fusionName === newSpecies.name) return;
			const fusionSpecies = this.dex.deepClone(this.dex.species.get(fusionName));
			newSpecies.bst = newSpecies.baseStats.hp;
			for (const stat in newSpecies.baseStats) {
				if (stat === 'hp') continue;
				const addition = Math.floor(fusionSpecies.baseStats[stat] / 4);
				newSpecies.baseStats[stat] = this.clampIntRange(newSpecies.baseStats[stat] + addition, 1, 255);
				newSpecies.bst += newSpecies.baseStats[stat];
			}
			return newSpecies;
		},
	},
	proteanpalacemod: {
		effectType: 'Rule',
		name: "Protean Palace Mod",
		desc: `Pok&eacute;mon become the type of the move they use.`,
		onBegin() {
			this.add('rule', 'Protean Palace Mod: Pok\u00e9mon become the type of the move they use.');
		},
		onPrepareHit(source, target, move) {
			if (move.hasBounced || move.flags['futuremove'] || move.sourceEffect === 'snatch') return;
			const type = move.type;
			if (type && type !== '???' && source.getTypes().join() !== type) {
				if (!source.setType(type)) return;
				this.add('-start', source, 'typechange', type, '[from] ability: Protean');
			}
		},
	},
	bestof: {
		effectType: 'ValidatorRule',
		name: 'Best Of',
		desc: "Allows players to define a best-of series where the winner of the series is the winner of the majority of games.",
		hasValue: 'positive-integer',
		onValidateRule(value) {
			const num = Number(value);
			if (num > 9 || num < 3 || num % 2 !== 1) {
				throw new Error("Series length must be an odd number between three and nine (inclusive).");
			}
			if (!['singles', 'doubles'].includes(this.format.gameType)) {
				throw new Error("Only single and doubles battles can be a Best-of series.");
			}
			return value;
		},
	},
	illusionlevelmod: {
		effectType: 'Rule',
		name: "Illusion Level Mod",
		desc: `Changes the Illusion ability to disguise the Pok&eacute;mon's level instead of leaking it.`,
		onBegin() {
			this.add('rule', "Illusion Level Mod: Illusion disguises the Pok\u00e9mon's true level");
		},
		// Implemented in Pokemon#getDetails
	},
	allowedpokemoves: {
		effectType: 'ValidatorRule',
		name: "Allowed Pokemoves",
		desc: "Allows players to define the amount of Pokemoves allowed per set.",
		hasValue: 'positive-integer',
		onValidateRule(value) {
			const num = Number(value);
			if (num > this.ruleTable.maxMoveCount || num < 1) {
				throw new Error(`Allowed Pokemoves must be between 1 and ${this.ruleTable.maxMoveCount}.`);
			}
			return value;
		},
		// Validation in the Pokemoves format
	},
	uniquepokemoves: {
		effectType: 'ValidatorRule',
		name: "Unique Pokemoves",
		desc: "Allows players to define how many times a Pokemon can be used as a Pokemove per team.",
		hasValue: 'positive-integer',
		onValidateRule(value) {
			const num = Number(value);
			if (num > this.ruleTable.maxMoveCount || num < 1) {
				throw new Error(`Unique Pokemoves must be between 1 and ${this.ruleTable.maxMoveCount}.`);
			}
			return value;
		},
		onValidateTeam(team, format, teamHas) {
			const pokemoves = new this.dex.Multiset<ID>();
			for (const set of team) {
				if (set.moves?.length) {
					for (const moveid of set.moves) {
						const pokemove = this.dex.species.get(moveid);
						if (!pokemove.exists) continue;
						pokemoves.add(pokemove.id);
					}
				}
			}
			const problems: string[] = [];
			const uniquePokemoves = Number(this.ruleTable.valueRules.get('uniquepokemoveclause') || 1);
			for (const [moveid, num] of pokemoves) {
				if (num <= uniquePokemoves) continue;
				problems.push(
					`You have ${num} Pok\u00e9mon with ${this.dex.species.get(moveid).name} as a Pokemove.`,
					`(Each Pok\u00e9mon can only be used as a Pokemove ${uniquePokemoves} time${uniquePokemoves === 1 ? '' : 's'} per team.)`
				);
			}
			return problems;
		},
	},
	ferventimpersonationmod: {
		effectType: 'Rule',
		name: "Fervent Impersonation Mod",
		desc: `Nickname a Pok&eacute;mon after another Pok&eacute;mon that it shares a moveset with, and it will transform into the Pok&eacute;mon it's nicknamed after once it drops to or below 50% health.`,
		onValidateTeam(team, format, teamHas) {
			const exhaustedSpecies = new Set<string>();
			for (const set of team) {
				const species = this.dex.species.get(set.species);
				const impersonation = this.dex.species.get(set.name);
				if (exhaustedSpecies.has(species.baseSpecies) ||
					(exhaustedSpecies.has(impersonation.baseSpecies) && impersonation.baseSpecies !== species.baseSpecies)) {
					return [`You have more than one Pok\u00e9mon nicknamed after ${impersonation.baseSpecies}.`];
				}
				exhaustedSpecies.add(species.baseSpecies);
				if (impersonation.exists && impersonation.baseSpecies !== species.baseSpecies) {
					exhaustedSpecies.add(impersonation.baseSpecies);
				}
			}
		},
		onValidateSet(set) {
			const species = this.dex.species.get(set.species);
			const impersonation = this.dex.species.get(set.name);
			if (this.ruleTable.isRestrictedSpecies(species)) {
				return [
					`${species.name} can't be used as a base species.`,
					`(Restricted Pok\u00e9mon can only be used as impersonations.)`,
				];
			}
			const rt = this.ruleTable;
			if ((this.toID(set.name) !== species.id && this.toID(set.name) !== impersonation.id) ||
				(impersonation.isNonstandard && !(rt.has(`+pokemontag:${this.toID(impersonation.isNonstandard)}`) ||
					rt.has(`+pokemon:${impersonation.id}`) || rt.has(`+basepokemon:${this.toID(impersonation.baseSpecies)}`)))) {
				return [`All Pok\u00e9mon must either have no nickname or must be nicknamed after a Pok\u00e9mon.`];
			}
		},
		checkCanLearn(move, species, setSources, set) {
			const impersonation = this.dex.species.get(set.name);
			const baseCheckCanLearn = this.checkCanLearn(move, species, setSources, set);
			if (baseCheckCanLearn) return baseCheckCanLearn;
			return this.checkCanLearn(move, impersonation, setSources, set);
		},
		onResidualOrder: 29,
		onResidual(pokemon) {
			if (pokemon.transformed || !pokemon.hp) return;
			const oldPokemon = pokemon.species;
			const impersonation = this.dex.species.get(pokemon.set.name);
			if (pokemon.species.baseSpecies === impersonation.baseSpecies || pokemon.hp > pokemon.maxhp / 2) return;
			this.add('-activate', pokemon, 'ability: Power Construct');
			const abilitySlot = Object.keys(oldPokemon.abilities).find(x => (
				(oldPokemon.abilities as any)[x] === pokemon.set.ability
			)) || "0";
			pokemon.formeChange(impersonation.name, this.effect, true, abilitySlot);
<<<<<<< HEAD
			pokemon.baseMaxhp = Math.floor(Math.floor(
				2 * pokemon.species.baseStats['hp'] + pokemon.set.ivs['hp'] + Math.floor(pokemon.set.evs['hp'] / 4) + 100
			) * pokemon.level / 100 + 10);
			const newMaxHP = pokemon.volatiles['dynamax'] ? (2 * pokemon.baseMaxhp) : pokemon.baseMaxhp;
			pokemon.hp = this.clampIntRange(newMaxHP - (pokemon.maxhp - pokemon.hp), 1, newMaxHP);
			pokemon.maxhp = newMaxHP;
			// @pokebedrock - Add details to the heal message
			this.add('-heal', pokemon, pokemon.details, pokemon.getHealth, '[silent]');
=======
>>>>>>> 7b8acfea
		},
	},
	twisteddimensionmod: {
		effectType: 'Rule',
		name: "Twisted Dimension Mod",
		desc: `The effects of Trick Room are always active, using Trick Room reverts the field to normal for 5 turns.`,
		// implemented in Pokemon#getActionSpeed()
	},
	mixandmegaoldaggronite: {
		effectType: 'Rule',
		name: "Mix and Mega Old Aggronite",
		desc: `Causes Aggronite to no longer give the Steel type in Mix and Mega.`,
		// implemented in mods/mixandmega/scripts.ts
	},
	badnboostedmod: {
		effectType: 'Rule',
		name: "Bad 'n Boosted Mod",
		desc: "All of a Pok&eacute;mon's base stats below 70 are doubled.",
		onBegin() {
			this.add('rule', 'Bad \'n Boosted Mod: All of a Pokemon\'s base stats below 70 are doubled.');
		},
		onModifySpeciesPriority: 2,
		onModifySpecies(species) {
			const newSpecies = this.dex.deepClone(species);
			newSpecies.bst = 0;
			for (const stat in newSpecies.baseStats) {
				if (newSpecies.baseStats[stat] <= 70) {
					newSpecies.baseStats[stat] = this.clampIntRange(newSpecies.baseStats[stat] * 2, 1, 255);
				}
				newSpecies.bst += newSpecies.baseStats[stat];
			}
			return newSpecies;
		},
	},
	datapreview: {
		effectType: 'Rule',
		name: 'Data Preview',
		desc: 'When a new Pokémon switches in for the first time, information about its types, stats and Abilities is displayed to both players.',
		onSwitchIn(pokemon) {
			const species = pokemon.illusion?.species || pokemon.species;
			const gen = this.gen;

			if (pokemon.illusion) {
				pokemon.m.revealed = false;
			}

			// Recreation of Chat.getDataPokemonHTML
			let buf = '<li class="result">';
			buf += `<span class="col numcol">${species.tier}</span> `;
			buf += `<span class="col iconcol"><psicon pokemon="${species.id}"/></span> `;
			buf += `<span class="col pokemonnamecol" style="white-space:nowrap"><a href="https://${Config.routes.dex}/pokemon/${species.id}" target="_blank">${species.name}</a></span> `;
			buf += '<span class="col typecol">';
			if (species.types) {
				for (const type of species.types) {
					buf += `<img src="https://${Config.routes.client}/sprites/types/${type}.png" alt="${type}" height="14" width="32">`;
				}
			}
			buf += '</span> ';
			if (gen >= 3) {
				buf += '<span style="float:left;min-height:26px">';
				if (species.abilities['1'] && (gen >= 4 || Dex.abilities.get(species.abilities['1']).gen === 3)) {
					buf += `<span class="col twoabilitycol">${species.abilities['0']}<br />${species.abilities['1']}</span>`;
				} else {
					buf += `<span class="col abilitycol">${species.abilities['0']}</span>`;
				}
				if (species.abilities['H'] && species.abilities['S']) {
					buf += `<span class="col twoabilitycol${species.unreleasedHidden ? ' unreleasedhacol' : ''}"><em>${species.abilities['H']}<br />(${species.abilities['S']})</em></span>`;
				} else if (species.abilities['H']) {
					buf += `<span class="col abilitycol${species.unreleasedHidden ? ' unreleasedhacol' : ''}"><em>${species.abilities['H']}</em></span>`;
				} else if (species.abilities['S']) {
					// special case for Zygarde
					buf += `<span class="col abilitycol"><em>(${species.abilities['S']})</em></span>`;
				} else {
					buf += '<span class="col abilitycol"></span>';
				}
				buf += '</span>';
			}
			buf += '<span style="float:left;min-height:26px">';
			buf += `<span class="col statcol"><em>HP</em><br />${species.baseStats.hp}</span> `;
			buf += `<span class="col statcol"><em>Atk</em><br />${species.baseStats.atk}</span> `;
			buf += `<span class="col statcol"><em>Def</em><br />${species.baseStats.def}</span> `;
			if (gen <= 1) {
				buf += `<span class="col statcol"><em>Spc</em><br />${species.baseStats.spa}</span> `;
			} else {
				buf += `<span class="col statcol"><em>SpA</em><br />${species.baseStats.spa}</span> `;
				buf += `<span class="col statcol"><em>SpD</em><br />${species.baseStats.spd}</span> `;
			}
			buf += `<span class="col statcol"><em>Spe</em><br />${species.baseStats.spe}</span> `;
			buf += `<span class="col bstcol"><em>BST<br />${species.bst}</em></span> `;
			buf += '</span>';
			buf += '</li>';
			buf = `<div class="message"><ul class="utilichart">${buf}<li style="clear:both"></li></ul></div>`;
			this.add('-start', pokemon, 'typechange', pokemon.getTypes(true).join('/'), '[silent]');
			this.add(`raw|${buf}`);
		},
		onDamagingHit(damage, target, source, move) {
			if (target.hasAbility('illusion') && !target.m.revealed) {
				const species = target.species;
				const gen = this.gen;

				// Recreation of Chat.getDataPokemonHTML
				let buf = '<li class="result">';
				buf += `<span class="col numcol">${species.tier}</span> `;
				buf += `<span class="col iconcol"><psicon pokemon="${species.id}"/></span> `;
				buf += `<span class="col pokemonnamecol" style="white-space:nowrap"><a href="https://${Config.routes.dex}/pokemon/${species.id}" target="_blank">${species.name}</a></span> `;
				buf += '<span class="col typecol">';
				if (species.types) {
					for (const type of species.types) {
						buf += `<img src="https://${Config.routes.client}/sprites/types/${type}.png" alt="${type}" height="14" width="32">`;
					}
				}
				buf += '</span> ';
				if (gen >= 3) {
					buf += '<span style="float:left;min-height:26px">';
					if (species.abilities['1'] && (gen >= 4 || Dex.abilities.get(species.abilities['1']).gen === 3)) {
						buf += `<span class="col twoabilitycol">${species.abilities['0']}<br />${species.abilities['1']}</span>`;
					} else {
						buf += `<span class="col abilitycol">${species.abilities['0']}</span>`;
					}
					if (species.abilities['H'] && species.abilities['S']) {
						buf += `<span class="col twoabilitycol${species.unreleasedHidden ? ' unreleasedhacol' : ''}"><em>${species.abilities['H']}<br />(${species.abilities['S']})</em></span>`;
					} else if (species.abilities['H']) {
						buf += `<span class="col abilitycol${species.unreleasedHidden ? ' unreleasedhacol' : ''}"><em>${species.abilities['H']}</em></span>`;
					} else if (species.abilities['S']) {
						// special case for Zygarde
						buf += `<span class="col abilitycol"><em>(${species.abilities['S']})</em></span>`;
					} else {
						buf += '<span class="col abilitycol"></span>';
					}
					buf += '</span>';
				}
				buf += '<span style="float:left;min-height:26px">';
				buf += `<span class="col statcol"><em>HP</em><br />${species.baseStats.hp}</span> `;
				buf += `<span class="col statcol"><em>Atk</em><br />${species.baseStats.atk}</span> `;
				buf += `<span class="col statcol"><em>Def</em><br />${species.baseStats.def}</span> `;
				if (gen <= 1) {
					buf += `<span class="col statcol"><em>Spc</em><br />${species.baseStats.spa}</span> `;
				} else {
					buf += `<span class="col statcol"><em>SpA</em><br />${species.baseStats.spa}</span> `;
					buf += `<span class="col statcol"><em>SpD</em><br />${species.baseStats.spd}</span> `;
				}
				buf += `<span class="col statcol"><em>Spe</em><br />${species.baseStats.spe}</span> `;
				buf += `<span class="col bstcol"><em>BST<br />${species.bst}</em></span> `;
				buf += '</span>';
				buf += '</li>';
				buf = `<div class="message"><ul class="utilichart">${buf}<li style="clear:both"></li></ul></div>`;

				this.add('-start', target, 'typechange', target.getTypes(true).join('/'), '[silent]');
				this.add(`raw|${buf}`);
				target.m.revealed = true;
			}
		},
	},
};<|MERGE_RESOLUTION|>--- conflicted
+++ resolved
@@ -2918,17 +2918,6 @@
 				(oldPokemon.abilities as any)[x] === pokemon.set.ability
 			)) || "0";
 			pokemon.formeChange(impersonation.name, this.effect, true, abilitySlot);
-<<<<<<< HEAD
-			pokemon.baseMaxhp = Math.floor(Math.floor(
-				2 * pokemon.species.baseStats['hp'] + pokemon.set.ivs['hp'] + Math.floor(pokemon.set.evs['hp'] / 4) + 100
-			) * pokemon.level / 100 + 10);
-			const newMaxHP = pokemon.volatiles['dynamax'] ? (2 * pokemon.baseMaxhp) : pokemon.baseMaxhp;
-			pokemon.hp = this.clampIntRange(newMaxHP - (pokemon.maxhp - pokemon.hp), 1, newMaxHP);
-			pokemon.maxhp = newMaxHP;
-			// @pokebedrock - Add details to the heal message
-			this.add('-heal', pokemon, pokemon.details, pokemon.getHealth, '[silent]');
-=======
->>>>>>> 7b8acfea
 		},
 	},
 	twisteddimensionmod: {
