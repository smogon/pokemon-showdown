--- conflicted
+++ resolved
@@ -1311,8 +1311,6 @@
 			}
 		},
 	},
-<<<<<<< HEAD
-=======
 	gemsclause: {
 		effectType: 'ValidatorRule',
 		name: 'Gems Clause',
@@ -1326,7 +1324,6 @@
 			}
 		},
 	},
->>>>>>> c528075d
 	'sketchgen8moves': {
 		effectType: 'ValidatorRule',
 		name: 'Sketch Gen 8 Moves',
