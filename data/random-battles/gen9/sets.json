{
    "venusaur": {
        "level": 100,
        "sets": [
            {
                "role": "Fast Special Sweeper",
                "movepool": ["Growth", "Earth Power", "Mega Drain", "Sludge Bomb"],
                "abilities": ["Chlorophyll"],
                "teraTypes": ["Ground"],
                "items": "Life Orb",
                "spaEVs": 252,
                "spdEVs": 4,
                "speEVs": 252
            },
            {
                "role": "Fast Special Sweeper",
                "movepool": ["Earth Power", "Mega Drain", "Razor Wind", "Sludge Bomb"],
                "abilities": ["Overgrow"],
                "teraTypes": ["Water"],
                "items": "Assault Vest",
                "spaEVs": 252,
                "spdEVs": 4,
                "speEVs": 252
            },
            {
                "role": "Specially Defensive",
                "movepool": ["Leech Seed", "Substitute", "Sleep Powder", "Mega Drain"],
                "abilities": ["Overgrow"],
                "teraTypes": ["Water"],
                "items": ["Black Sludge"]
            },
            {
                "role": "Physically Defensive",
                "movepool": ["Leech Seed", "Substitute", "Sleep Powder", "Mega Drain"],
                "abilities": ["Overgrow"],
                "teraTypes": ["Water"],
                "items": ["Venasaurite"]
            },
            {
                "role": "Specially Defensive",
                "movepool": ["Leech Seed", "Synthesis", "Earth Power", "Mega Drain"],
                "abilities": ["Overgrow"],
                "teraTypes": ["Water"],
                "items": ["Venasaurite"]
            },
            {
                "role": "Fast Special Sweeper",
                "movepool": ["Razor Wind", "Sludge Bomb", "Earth Power", "Mega Drain"],
                "abilities": ["Overgrow"],
                "teraTypes": ["Water"],
<<<<<<< HEAD
                "items": "Black Sludge",
                "hpEVs": 248,
                "spaEVs": 8,
                "spdEVs": 252
=======
                "items": ["Venasaurite"]
>>>>>>> d6a13006
            }
        ]
    },
    "charizard": {
        "level": 85,
        "sets": [
            {
                "role": "Fast Attacker",
                "movepool": ["Earthquake", "Flamethrower", "Focus Blast", "Hurricane", "Will-O-Wisp"],
                "abilities": ["Blaze"],
                "teraTypes": ["Dragon", "Fire", "Ground"]
            },
            {
                "role": "Setup Sweeper",
                "movepool": ["Dragon Dance", "Earthquake", "Flare Blitz", "Outrage", "Swords Dance"],
                "abilities": ["Blaze"],
                "teraTypes": ["Dragon", "Ground"]
            }
        ]
    },
    "blastoise": {
        "level": 80,
        "sets": [
            {
                "role": "Setup Sweeper",
                "movepool": ["Earthquake", "Hydro Pump", "Ice Beam", "Shell Smash"],
                "abilities": ["Torrent"],
                "teraTypes": ["Ground", "Steel", "Water"]
            },
            {
                "role": "Tera Blast user",
                "movepool": ["Hydro Pump", "Ice Beam", "Shell Smash", "Tera Blast"],
                "abilities": ["Torrent"],
                "teraTypes": ["Electric", "Grass"]
            }
        ]
    },
    "arbok": {
        "level": 87,
        "sets": [
            {
                "role": "Fast Support",
                "movepool": ["Earthquake", "Glare", "Gunk Shot", "Knock Off", "Sucker Punch", "Toxic Spikes"],
                "abilities": ["Intimidate"],
                "teraTypes": ["Dark", "Ground"]
            },
            {
                "role": "Setup Sweeper",
                "movepool": ["Coil", "Earthquake", "Gunk Shot", "Trailblaze"],
                "abilities": ["Intimidate"],
                "teraTypes": ["Grass", "Ground"]
            },
            {
                "role": "Fast Bulky Setup",
                "movepool": ["Coil", "Earthquake", "Gunk Shot", "Sucker Punch"],
                "abilities": ["Intimidate"],
                "teraTypes": ["Dark", "Ground"]
            }
        ]
    },
    "pikachu": {
        "level": 93,
        "sets": [
            {
                "role": "Fast Attacker",
                "movepool": ["Fake Out", "Knock Off", "Play Rough", "Surf", "Volt Switch", "Volt Tackle"],
                "abilities": ["Lightning Rod"],
                "teraTypes": ["Water"]
            }
        ]
    },
    "raichu": {
        "level": 88,
        "sets": [
            {
                "role": "Fast Support",
                "movepool": ["Alluring Voice", "Encore", "Focus Blast", "Grass Knot", "Knock Off", "Nasty Plot", "Nuzzle", "Surf", "Thunderbolt", "Volt Switch"],
                "abilities": ["Lightning Rod"],
                "teraTypes": ["Grass", "Water"]
            },
            {
                "role": "Tera Blast user",
                "movepool": ["Encore", "Focus Blast", "Nasty Plot", "Surf", "Tera Blast", "Thunderbolt"],
                "abilities": ["Lightning Rod"],
                "teraTypes": ["Ice"]
            }
        ]
    },
    "raichualola": {
        "level": 87,
        "sets": [
            {
                "role": "Fast Attacker",
                "movepool": ["Alluring Voice", "Focus Blast", "Grass Knot", "Psychic", "Psyshock", "Surf", "Thunderbolt", "Volt Switch"],
                "abilities": ["Surge Surfer"],
                "teraTypes": ["Fairy", "Fighting", "Grass", "Water"]
            },
            {
                "role": "Setup Sweeper",
                "movepool": ["Alluring Voice", "Focus Blast", "Grass Knot", "Nasty Plot", "Psyshock", "Surf", "Thunderbolt"],
                "abilities": ["Surge Surfer"],
                "teraTypes": ["Fairy", "Fighting", "Grass", "Water"]
            }
        ]
    },
    "sandslash": {
        "level": 88,
        "sets": [
            {
                "role": "Bulky Support",
                "movepool": ["Earthquake", "Knock Off", "Rapid Spin", "Spikes", "Stone Edge", "Swords Dance"],
                "abilities": ["Sand Rush"],
                "teraTypes": ["Dragon", "Steel", "Water"]
            }
        ]
    },
    "sandslashalola": {
        "level": 88,
        "sets": [
            {
                "role": "Bulky Support",
                "movepool": ["Earthquake", "Iron Head", "Knock Off", "Rapid Spin", "Spikes", "Triple Axel"],
                "abilities": ["Slush Rush"],
                "teraTypes": ["Flying", "Water"]
            },
            {
                "role": "Setup Sweeper",
                "movepool": ["Earthquake", "Ice Shard", "Knock Off", "Rapid Spin", "Swords Dance", "Triple Axel"],
                "abilities": ["Slush Rush"],
                "teraTypes": ["Ground"]
            }
        ]
    },
    "clefable": {
        "level": 83,
        "sets": [
            {
                "role": "Bulky Support",
                "movepool": ["Fire Blast", "Knock Off", "Moonblast", "Moonlight", "Stealth Rock", "Thunder Wave"],
                "abilities": ["Magic Guard", "Unaware"],
                "teraTypes": ["Poison", "Steel"]
            },
            {
                "role": "Bulky Setup",
                "movepool": ["Calm Mind", "Fire Blast", "Moonblast", "Moonlight"],
                "abilities": ["Magic Guard", "Unaware"],
                "teraTypes": ["Fire", "Steel"]
            }
        ]
    }

}<|MERGE_RESOLUTION|>--- conflicted
+++ resolved
@@ -27,35 +27,31 @@
                 "movepool": ["Leech Seed", "Substitute", "Sleep Powder", "Mega Drain"],
                 "abilities": ["Overgrow"],
                 "teraTypes": ["Water"],
-                "items": ["Black Sludge"]
-            },
-            {
-                "role": "Physically Defensive",
-                "movepool": ["Leech Seed", "Substitute", "Sleep Powder", "Mega Drain"],
-                "abilities": ["Overgrow"],
-                "teraTypes": ["Water"],
-                "items": ["Venasaurite"]
-            },
-            {
-                "role": "Specially Defensive",
-                "movepool": ["Leech Seed", "Synthesis", "Earth Power", "Mega Drain"],
-                "abilities": ["Overgrow"],
-                "teraTypes": ["Water"],
-                "items": ["Venasaurite"]
-            },
-            {
-                "role": "Fast Special Sweeper",
-                "movepool": ["Razor Wind", "Sludge Bomb", "Earth Power", "Mega Drain"],
-                "abilities": ["Overgrow"],
-                "teraTypes": ["Water"],
-<<<<<<< HEAD
                 "items": "Black Sludge",
                 "hpEVs": 248,
                 "spaEVs": 8,
                 "spdEVs": 252
-=======
-                "items": ["Venasaurite"]
->>>>>>> d6a13006
+            },
+            {
+                "role": "Physically Defensive",
+                "movepool": ["Leech Seed", "Substitute", "Sleep Powder", "Mega Drain"],
+                "abilities": ["Overgrow"],
+                "teraTypes": ["Water"],
+                "items": "Venasaurite"
+            },
+            {
+                "role": "Specially Defensive",
+                "movepool": ["Leech Seed", "Synthesis", "Earth Power", "Mega Drain"],
+                "abilities": ["Overgrow"],
+                "teraTypes": ["Water"],
+                "items": "Venasaurite"
+            },
+            {
+                "role": "Fast Special Sweeper",
+                "movepool": ["Razor Wind", "Sludge Bomb", "Earth Power", "Mega Drain"],
+                "abilities": ["Overgrow"],
+                "teraTypes": ["Water"],
+                "items": "Black Sludge"
             }
         ]
     },
