{
    "venusaur": {
        "level": 84,
        "sets": [
            {
                "role": "Bulky Support",
                "movepool": ["Giga Drain", "Leech Seed", "Sleep Powder", "Sludge Bomb", "Substitute"],
                "abilities": ["Chlorophyll", "Overgrow"],
                "teraTypes": ["Steel", "Water"]
            },
            {
                "role": "Bulky Attacker",
                "movepool": ["Earth Power", "Energy Ball", "Knock Off", "Sleep Powder", "Sludge Bomb", "Synthesis", "Toxic"],
                "abilities": ["Chlorophyll", "Overgrow"],
                "teraTypes": ["Dark", "Steel", "Water"]
            }
        ]
    },
    "charizard": {
        "level": 85,
        "sets": [
            {
                "role": "Fast Attacker",
                "movepool": ["Earthquake", "Flamethrower", "Focus Blast", "Hurricane", "Will-O-Wisp"],
                "abilities": ["Blaze"],
                "teraTypes": ["Dragon", "Fire", "Ground"]
            },
            {
                "role": "Setup Sweeper",
                "movepool": ["Dragon Dance", "Earthquake", "Flare Blitz", "Outrage", "Swords Dance"],
                "abilities": ["Blaze"],
                "teraTypes": ["Dragon", "Ground"]
            }
        ]
    },
    "blastoise": {
        "level": 80,
        "sets": [
            {
                "role": "Setup Sweeper",
                "movepool": ["Earthquake", "Hydro Pump", "Ice Beam", "Shell Smash"],
                "abilities": ["Torrent"],
                "teraTypes": ["Ground", "Steel", "Water"]
            },
            {
                "role": "Tera Blast user",
                "movepool": ["Hydro Pump", "Ice Beam", "Shell Smash", "Tera Blast"],
                "abilities": ["Torrent"],
                "teraTypes": ["Electric", "Grass"]
            }
        ]
    },
    "arbok": {
        "level": 87,
        "sets": [
            {
                "role": "Fast Support",
                "movepool": ["Earthquake", "Glare", "Gunk Shot", "Knock Off", "Sucker Punch", "Toxic Spikes"],
                "abilities": ["Intimidate"],
                "teraTypes": ["Dark", "Ground"]
            },
            {
                "role": "Setup Sweeper",
                "movepool": ["Coil", "Earthquake", "Gunk Shot", "Trailblaze"],
                "abilities": ["Intimidate"],
                "teraTypes": ["Grass", "Ground"]
            },
            {
                "role": "Fast Bulky Setup",
                "movepool": ["Coil", "Earthquake", "Gunk Shot", "Sucker Punch"],
                "abilities": ["Intimidate"],
                "teraTypes": ["Dark", "Ground"]
            }
        ]
    },
    "pikachu": {
        "level": 93,
        "sets": [
            {
                "role": "Fast Attacker",
                "movepool": ["Fake Out", "Knock Off", "Play Rough", "Surf", "Volt Switch", "Volt Tackle"],
                "abilities": ["Lightning Rod"],
                "teraTypes": ["Water"]
            }
        ]
    },
    "raichu": {
        "level": 88,
        "sets": [
            {
                "role": "Fast Support",
                "movepool": ["Alluring Voice", "Encore", "Focus Blast", "Grass Knot", "Knock Off", "Nasty Plot", "Nuzzle", "Surf", "Thunderbolt", "Volt Switch"],
                "abilities": ["Lightning Rod"],
                "teraTypes": ["Grass", "Water"]
            },
            {
                "role": "Tera Blast user",
                "movepool": ["Encore", "Focus Blast", "Nasty Plot", "Surf", "Tera Blast", "Thunderbolt"],
                "abilities": ["Lightning Rod"],
                "teraTypes": ["Ice"]
            }
        ]
    },
    "raichualola": {
        "level": 87,
        "sets": [
            {
                "role": "Fast Attacker",
                "movepool": ["Alluring Voice", "Focus Blast", "Grass Knot", "Psychic", "Psyshock", "Surf", "Thunderbolt", "Volt Switch"],
                "abilities": ["Surge Surfer"],
                "teraTypes": ["Fairy", "Fighting", "Grass", "Water"]
            },
            {
                "role": "Setup Sweeper",
                "movepool": ["Alluring Voice", "Focus Blast", "Grass Knot", "Nasty Plot", "Psyshock", "Surf", "Thunderbolt"],
                "abilities": ["Surge Surfer"],
                "teraTypes": ["Fairy", "Fighting", "Grass", "Water"]
            }
        ]
    },
    "sandslash": {
        "level": 89,
        "sets": [
            {
                "role": "Bulky Support",
                "movepool": ["Earthquake", "Knock Off", "Rapid Spin", "Spikes", "Stone Edge", "Swords Dance"],
                "abilities": ["Sand Rush"],
                "teraTypes": ["Dragon", "Steel", "Water"]
            }
        ]
    },
    "sandslashalola": {
        "level": 88,
        "sets": [
            {
                "role": "Bulky Support",
                "movepool": ["Earthquake", "Iron Head", "Knock Off", "Rapid Spin", "Spikes", "Triple Axel"],
                "abilities": ["Slush Rush"],
                "teraTypes": ["Flying", "Water"]
            },
            {
                "role": "Setup Sweeper",
                "movepool": ["Earthquake", "Ice Shard", "Knock Off", "Rapid Spin", "Swords Dance", "Triple Axel"],
                "abilities": ["Slush Rush"],
                "teraTypes": ["Ground"]
            }
        ]
    },
    "clefable": {
        "level": 83,
        "sets": [
            {
                "role": "Bulky Support",
                "movepool": ["Fire Blast", "Knock Off", "Moonblast", "Moonlight", "Stealth Rock", "Thunder Wave"],
                "abilities": ["Magic Guard", "Unaware"],
                "teraTypes": ["Poison", "Steel"]
            },
            {
                "role": "Bulky Setup",
                "movepool": ["Calm Mind", "Fire Blast", "Moonblast", "Moonlight"],
                "abilities": ["Magic Guard", "Unaware"],
                "teraTypes": ["Fire", "Steel"]
            }
        ]
    },
    "ninetales": {
        "level": 85,
        "sets": [
            {
                "role": "Setup Sweeper",
                "movepool": ["Fire Blast", "Nasty Plot", "Scorching Sands", "Solar Beam"],
                "abilities": ["Drought"],
                "teraTypes": ["Fire", "Grass"]
            }
        ]
    },
    "ninetalesalola": {
        "level": 78,
        "sets": [
            {
                "role": "Fast Support",
                "movepool": ["Aurora Veil", "Blizzard", "Encore", "Moonblast", "Nasty Plot"],
                "abilities": ["Snow Warning"],
                "teraTypes": ["Steel", "Water"]
            },
            {
                "role": "Fast Attacker",
                "movepool": ["Aurora Veil", "Blizzard", "Freeze-Dry", "Moonblast", "Nasty Plot"],
                "abilities": ["Snow Warning"],
                "teraTypes": ["Steel", "Water"]
            }
        ]
    },
    "wigglytuff": {
        "level": 96,
        "sets": [
            {
                "role": "Bulky Support",
                "movepool": ["Alluring Voice", "Dazzling Gleam", "Fire Blast", "Knock Off", "Protect", "Thunder Wave", "Wish"],
                "abilities": ["Competitive"],
                "teraTypes": ["Poison", "Steel"]
            }
        ]
    },
    "vileplume": {
        "level": 85,
        "sets": [
            {
                "role": "Bulky Attacker",
                "movepool": ["Giga Drain", "Leech Seed", "Sleep Powder", "Sludge Bomb", "Strength Sap"],
                "abilities": ["Effect Spore"],
                "teraTypes": ["Steel", "Water"]
            }
        ]
    },
    "venomoth": {
        "level": 84,
        "sets": [
            {
                "role": "Setup Sweeper",
                "movepool": ["Bug Buzz", "Quiver Dance", "Sleep Powder", "Sludge Wave"],
                "abilities": ["Tinted Lens"],
                "teraTypes": ["Bug", "Poison", "Steel", "Water"]
            }
        ]
    },
    "dugtrio": {
        "level": 84,
        "sets": [
            {
                "role": "Fast Support",
                "movepool": ["Earthquake", "Stone Edge", "Sucker Punch", "Swords Dance"],
                "abilities": ["Arena Trap"],
                "teraTypes": ["Dark", "Fairy", "Flying", "Ghost", "Ground"]
            },
            {
                "role": "Wallbreaker",
                "movepool": ["Earthquake", "Stone Edge", "Sucker Punch", "Throat Chop"],
                "abilities": ["Arena Trap"],
                "teraTypes": ["Dark", "Ground"]
            }
        ]
    },
    "dugtrioalola": {
        "level": 84,
        "sets": [
            {
                "role": "Fast Attacker",
                "movepool": ["Earthquake", "Iron Head", "Stealth Rock", "Stone Edge", "Sucker Punch", "Swords Dance"],
                "abilities": ["Sand Force", "Tangling Hair"],
                "teraTypes": ["Ground", "Steel"]
            }
        ]
    },
    "persian": {
        "level": 92,
        "sets": [
            {
                "role": "Wallbreaker",
                "movepool": ["Double-Edge", "Knock Off", "Switcheroo", "U-turn"],
                "abilities": ["Limber"],
                "teraTypes": ["Ghost", "Normal"]
            },
            {
                "role": "Fast Attacker",
                "movepool": ["Double-Edge", "Fake Out", "Knock Off", "U-turn"],
                "abilities": ["Technician"],
                "teraTypes": ["Normal"]
            }
        ]
    },
    "persianalola": {
        "level": 86,
        "sets": [
            {
                "role": "Fast Bulky Setup",
                "movepool": ["Dark Pulse", "Hypnosis", "Nasty Plot", "Power Gem", "Thunderbolt"],
                "abilities": ["Fur Coat"],
                "teraTypes": ["Dark", "Electric"]
            },
            {
                "role": "Tera Blast user",
                "movepool": ["Dark Pulse", "Nasty Plot", "Tera Blast", "Thunderbolt"],
                "abilities": ["Fur Coat"],
                "teraTypes": ["Fairy", "Poison"]
            },
            {
                "role": "Fast Support",
                "movepool": ["Foul Play", "Knock Off", "Parting Shot", "Taunt", "Thunder Wave"],
                "abilities": ["Fur Coat"],
                "teraTypes": ["Fairy", "Ghost", "Poison"]
            }
        ]
    },
    "golduck": {
        "level": 90,
        "sets": [
            {
                "role": "Fast Bulky Setup",
                "movepool": ["Encore", "Grass Knot", "Hydro Pump", "Ice Beam", "Nasty Plot"],
                "abilities": ["Cloud Nine", "Swift Swim"],
                "teraTypes": ["Water"]
            },
            {
                "role": "Fast Attacker",
                "movepool": ["Flip Turn", "Grass Knot", "Hydro Pump", "Ice Beam", "Nasty Plot"],
                "abilities": ["Cloud Nine", "Swift Swim"],
                "teraTypes": ["Grass", "Water"]
            }
        ]
    },
    "annihilape": {
        "level": 76,
        "sets": [
            {
                "role": "Bulky Setup",
                "movepool": ["Bulk Up", "Drain Punch", "Gunk Shot", "Rage Fist", "Rest", "Taunt"],
                "abilities": ["Defiant"],
                "teraTypes": ["Fairy", "Ghost", "Steel", "Water"]
            }
        ]
    },
    "arcanine": {
        "level": 84,
        "sets": [
            {
                "role": "Bulky Attacker",
                "movepool": ["Close Combat", "Extreme Speed", "Flare Blitz", "Morning Sun", "Roar", "Will-O-Wisp"],
                "abilities": ["Intimidate"],
                "teraTypes": ["Fighting", "Normal"]
            }
        ]
    },
    "arcaninehisui": {
        "level": 79,
        "sets": [
            {
                "role": "Fast Attacker",
                "movepool": ["Close Combat", "Extreme Speed", "Flare Blitz", "Head Smash", "Wild Charge"],
                "abilities": ["Rock Head"],
                "teraTypes": ["Fire", "Normal", "Rock"]
            },
            {
                "role": "Bulky Attacker",
                "movepool": ["Extreme Speed", "Flare Blitz", "Head Smash", "Morning Sun"],
                "abilities": ["Rock Head"],
                "teraTypes": ["Fire", "Grass", "Normal", "Rock"]
            }
        ]
    },
    "poliwrath": {
        "level": 88,
        "sets": [
            {
                "role": "Setup Sweeper",
                "movepool": ["Close Combat", "Knock Off", "Liquidation", "Rain Dance"],
                "abilities": ["Swift Swim"],
                "teraTypes": ["Dark", "Fighting", "Water"]
            },
            {
                "role": "AV Pivot",
                "movepool": ["Circle Throw", "Close Combat", "Knock Off", "Liquidation"],
                "abilities": ["Water Absorb"],
                "teraTypes": ["Dark", "Fighting", "Steel"]
            },
            {
                "role": "Bulky Setup",
                "movepool": ["Bulk Up", "Drain Punch", "Ice Punch", "Knock Off", "Liquidation", "Poison Jab"],
                "abilities": ["Water Absorb"],
                "teraTypes": ["Fighting", "Steel", "Water"]
            }
        ]
    },
    "victreebel": {
        "level": 90,
        "sets": [
            {
                "role": "Setup Sweeper",
                "movepool": ["Poison Jab", "Power Whip", "Sucker Punch", "Swords Dance"],
                "abilities": ["Chlorophyll"],
                "teraTypes": ["Dark", "Grass"]
            },
            {
                "role": "Wallbreaker",
                "movepool": ["Knock Off", "Power Whip", "Sleep Powder", "Sludge Wave", "Strength Sap", "Sucker Punch"],
                "abilities": ["Chlorophyll"],
                "teraTypes": ["Grass", "Steel"]
            },
            {
                "role": "Fast Attacker",
                "movepool": ["Power Whip", "Sludge Wave", "Sunny Day", "Weather Ball"],
                "abilities": ["Chlorophyll"],
                "teraTypes": ["Fire"]
            }
        ]
    },
    "tentacruel": {
        "level": 84,
        "sets": [
            {
                "role": "Bulky Support",
                "movepool": ["Flip Turn", "Haze", "Knock Off", "Rapid Spin", "Sludge Bomb", "Surf", "Toxic", "Toxic Spikes"],
                "abilities": ["Liquid Ooze"],
                "teraTypes": ["Flying", "Grass"]
            }
        ]
    },
    "golem": {
        "level": 87,
        "sets": [
            {
                "role": "Bulky Attacker",
                "movepool": ["Earthquake", "Explosion", "Rock Polish", "Stealth Rock", "Stone Edge"],
                "abilities": ["Sturdy"],
                "teraTypes": ["Grass", "Ground", "Steel"]
            }
        ]
    },
    "golemalola": {
        "level": 93,
        "sets": [
            {
                "role": "Setup Sweeper",
                "movepool": ["Double-Edge", "Earthquake", "Rock Polish", "Stone Edge"],
                "abilities": ["Galvanize"],
                "teraTypes": ["Flying", "Grass"]
            },
            {
                "role": "Wallbreaker",
                "movepool": ["Double-Edge", "Earthquake", "Explosion", "Stone Edge"],
                "abilities": ["Galvanize"],
                "teraTypes": ["Electric", "Grass", "Ground"]
            }
        ]
    },
    "slowbro": {
        "level": 85,
        "sets": [
            {
                "role": "Bulky Attacker",
                "movepool": ["Calm Mind", "Psychic Noise", "Psyshock", "Scald", "Slack Off", "Thunder Wave"],
                "abilities": ["Regenerator"],
                "teraTypes": ["Fairy", "Poison"]
            },
            {
                "role": "AV Pivot",
                "movepool": ["Body Press", "Fire Blast", "Future Sight", "Ice Beam", "Psychic Noise", "Scald"],
                "abilities": ["Regenerator"],
                "teraTypes": ["Fairy", "Fighting"]
            },
            {
                "role": "Bulky Setup",
                "movepool": ["Body Press", "Iron Defense", "Scald", "Slack Off"],
                "abilities": ["Regenerator"],
                "teraTypes": ["Fighting"]
            }
        ]
    },
    "slowbrogalar": {
        "level": 87,
        "sets": [
            {
                "role": "AV Pivot",
                "movepool": ["Earthquake", "Fire Blast", "Foul Play", "Psychic", "Shell Side Arm", "Surf"],
                "abilities": ["Regenerator"],
                "teraTypes": ["Dark", "Ground", "Poison", "Water"]
            },
            {
                "role": "Wallbreaker",
                "movepool": ["Fire Blast", "Psychic", "Shell Side Arm", "Trick Room"],
                "abilities": ["Regenerator"],
                "teraTypes": ["Poison", "Psychic"]
            },
            {
                "role": "Bulky Attacker",
                "movepool": ["Earthquake", "Fire Blast", "Psychic", "Shell Side Arm", "Slack Off", "Thunder Wave"],
                "abilities": ["Regenerator"],
                "teraTypes": ["Dark", "Ground", "Poison"]
            }
        ]
    },
    "dodrio": {
        "level": 85,
        "sets": [
            {
                "role": "Setup Sweeper",
                "movepool": ["Brave Bird", "Double-Edge", "Drill Run", "Knock Off", "Swords Dance"],
                "abilities": ["Early Bird"],
                "teraTypes": ["Flying", "Ground", "Normal"]
            },
            {
                "role": "Fast Attacker",
                "movepool": ["Brave Bird", "Double-Edge", "Drill Run", "Knock Off", "Quick Attack"],
                "abilities": ["Early Bird"],
                "teraTypes": ["Flying", "Ground", "Normal"]
            }
        ]
    },
    "dewgong": {
        "level": 94,
        "sets": [
            {
                "role": "Bulky Attacker",
                "movepool": ["Encore", "Flip Turn", "Knock Off", "Surf", "Triple Axel"],
                "abilities": ["Thick Fat"],
                "teraTypes": ["Dragon", "Grass", "Ground", "Poison", "Steel"]
            },
            {
                "role": "Bulky Support",
                "movepool": ["Encore", "Flip Turn", "Hydro Pump", "Ice Beam", "Knock Off", "Surf"],
                "abilities": ["Thick Fat"],
                "teraTypes": ["Dragon", "Grass", "Ground", "Poison", "Steel"]
            }
        ]
    },
    "muk": {
        "level": 86,
        "sets": [
            {
                "role": "Bulky Attacker",
                "movepool": ["Drain Punch", "Gunk Shot", "Haze", "Ice Punch", "Knock Off", "Poison Jab", "Shadow Sneak", "Toxic Spikes"],
                "abilities": ["Poison Touch"],
                "teraTypes": ["Dark"]
            },
            {
                "role": "AV Pivot",
                "movepool": ["Drain Punch", "Gunk Shot", "Ice Punch", "Knock Off", "Poison Jab", "Shadow Sneak"],
                "abilities": ["Poison Touch"],
                "teraTypes": ["Dark"]
            }
        ]
    },
    "mukalola": {
        "level": 82,
        "sets": [
            {
                "role": "AV Pivot",
                "movepool": ["Drain Punch", "Gunk Shot", "Ice Punch", "Knock Off", "Poison Jab", "Shadow Sneak"],
                "abilities": ["Poison Touch"],
                "teraTypes": ["Dark"]
            }
        ]
    },
    "cloyster": {
        "level": 80,
        "sets": [
            {
                "role": "Fast Attacker",
                "movepool": ["Drill Run", "Icicle Spear", "Rock Blast", "Shell Smash"],
                "abilities": ["Skill Link"],
                "teraTypes": ["Ground"]
            },
            {
                "role": "Setup Sweeper",
                "movepool": ["Hydro Pump", "Icicle Spear", "Rock Blast", "Shell Smash"],
                "abilities": ["Skill Link"],
                "teraTypes": ["Ice", "Rock"]
            }
        ]
    },
    "gengar": {
        "level": 81,
        "sets": [
            {
                "role": "Wallbreaker",
                "movepool": ["Focus Blast", "Nasty Plot", "Shadow Ball", "Sludge Wave", "Trick"],
                "abilities": ["Cursed Body"],
                "teraTypes": ["Dark", "Fighting", "Ghost"]
            },
            {
                "role": "Fast Attacker",
                "movepool": ["Encore", "Focus Blast", "Shadow Ball", "Sludge Wave", "Toxic Spikes", "Will-O-Wisp"],
                "abilities": ["Cursed Body"],
                "teraTypes": ["Dark", "Fighting", "Ghost"]
            }
        ]
    },
    "hypno": {
        "level": 95,
        "sets": [
            {
                "role": "Bulky Support",
                "movepool": ["Encore", "Knock Off", "Psychic Noise", "Thunder Wave", "Toxic"],
                "abilities": ["Insomnia"],
                "teraTypes": ["Dark", "Fairy", "Steel"]
            },
            {
                "role": "Bulky Attacker",
                "movepool": ["Focus Blast", "Protect", "Psychic Noise", "Toxic"],
                "abilities": ["Insomnia"],
                "teraTypes": ["Dark", "Fighting", "Steel"]
            }
        ]
    },
    "electrode": {
        "level": 92,
        "sets": [
            {
                "role": "Fast Support",
                "movepool": ["Explosion", "Foul Play", "Taunt", "Thunder Wave", "Thunderbolt", "Volt Switch"],
                "abilities": ["Aftermath", "Soundproof", "Static"],
                "teraTypes": ["Dark", "Electric"]
            },
            {
                "role": "Tera Blast user",
                "movepool": ["Taunt", "Tera Blast", "Thunderbolt", "Volt Switch"],
                "abilities": ["Aftermath", "Soundproof", "Static"],
                "teraTypes": ["Ice"]
            }
        ]
    },
    "electrodehisui": {
        "level": 87,
        "sets": [
            {
                "role": "Fast Attacker",
                "movepool": ["Giga Drain", "Leaf Storm", "Taunt", "Thunder Wave", "Thunderbolt", "Volt Switch"],
                "abilities": ["Aftermath", "Soundproof", "Static"],
                "teraTypes": ["Electric", "Grass"]
            },
            {
                "role": "Fast Support",
                "movepool": ["Giga Drain", "Leech Seed", "Substitute", "Thunderbolt"],
                "abilities": ["Soundproof"],
                "teraTypes": ["Poison"]
            }
        ]
    },
    "exeggutor": {
        "level": 89,
        "sets": [
            {
                "role": "Bulky Support",
                "movepool": ["Leech Seed", "Psychic", "Psychic Noise", "Sleep Powder", "Sludge Bomb", "Substitute"],
                "abilities": ["Harvest"],
                "teraTypes": ["Steel"]
            },
            {
                "role": "Bulky Attacker",
                "movepool": ["Leech Seed", "Protect", "Psychic Noise", "Substitute"],
                "abilities": ["Harvest"],
                "teraTypes": ["Steel"]
            },
            {
                "role": "Bulky Setup",
                "movepool": ["Calm Mind", "Giga Drain", "Psychic", "Psyshock", "Substitute"],
                "abilities": ["Harvest"],
                "teraTypes": ["Steel"]
            }
        ]
    },
    "exeggutoralola": {
        "level": 89,
        "sets": [
            {
                "role": "Wallbreaker",
                "movepool": ["Draco Meteor", "Flamethrower", "Giga Drain", "Leaf Storm"],
                "abilities": ["Frisk"],
                "teraTypes": ["Fire"]
            },
            {
                "role": "Fast Attacker",
                "movepool": ["Draco Meteor", "Dragon Tail", "Flamethrower", "Knock Off", "Moonlight", "Sleep Powder", "Stun Spore", "Wood Hammer"],
                "abilities": ["Harvest"],
                "teraTypes": ["Fire"]
            },
            {
                "role": "Bulky Setup",
                "movepool": ["Calm Mind", "Dragon Pulse", "Flamethrower", "Giga Drain"],
                "abilities": ["Harvest"],
                "teraTypes": ["Fire", "Steel"]
            }
        ]
    },
    "hitmonlee": {
        "level": 85,
        "sets": [
            {
                "role": "Fast Attacker",
                "movepool": ["High Jump Kick", "Knock Off", "Mach Punch", "Poison Jab", "Stone Edge"],
                "abilities": ["Reckless"],
                "teraTypes": ["Fighting"]
            },
            {
                "role": "Setup Sweeper",
                "movepool": ["Close Combat", "Knock Off", "Poison Jab", "Stone Edge", "Swords Dance"],
                "abilities": ["Unburden"],
                "teraTypes": ["Dark", "Fighting", "Poison"]
            }
        ]
    },
    "hitmonchan": {
        "level": 87,
        "sets": [
            {
                "role": "Setup Sweeper",
                "movepool": ["Close Combat", "Drain Punch", "Ice Punch", "Knock Off", "Mach Punch", "Rapid Spin", "Swords Dance"],
                "abilities": ["Inner Focus", "Iron Fist"],
                "teraTypes": ["Dark", "Fighting"]
            },
            {
                "role": "Bulky Setup",
                "movepool": ["Bulk Up", "Drain Punch", "Knock Off", "Poison Jab", "Rapid Spin"],
                "abilities": ["Iron Fist"],
                "teraTypes": ["Dark", "Poison", "Steel"]
            }
        ]
    },
    "weezing": {
        "level": 88,
        "sets": [
            {
                "role": "Bulky Attacker",
                "movepool": ["Fire Blast", "Gunk Shot", "Pain Split", "Sludge Bomb", "Toxic Spikes", "Will-O-Wisp"],
                "abilities": ["Levitate"],
                "teraTypes": ["Steel"]
            }
        ]
    },
    "weezinggalar": {
        "level": 86,
        "sets": [
            {
                "role": "Bulky Support",
                "movepool": ["Defog", "Fire Blast", "Gunk Shot", "Pain Split", "Strange Steam", "Will-O-Wisp"],
                "abilities": ["Levitate"],
                "teraTypes": ["Steel"]
            }
        ]
    },
    "rhydon": {
        "level": 85,
        "sets": [
            {
                "role": "Bulky Attacker",
                "movepool": ["Earthquake", "Megahorn", "Stealth Rock", "Stone Edge", "Swords Dance"],
                "abilities": ["Lightning Rod"],
                "teraTypes": ["Dragon", "Fairy", "Flying", "Grass", "Water"]
            }
        ]
    },
    "scyther": {
        "level": 82,
        "sets": [
            {
                "role": "Setup Sweeper",
                "movepool": ["Bug Bite", "Close Combat", "Dual Wingbeat", "Swords Dance"],
                "abilities": ["Technician"],
                "teraTypes": ["Fighting"]
            },
            {
                "role": "Fast Support",
                "movepool": ["Close Combat", "Defog", "Dual Wingbeat", "U-turn"],
                "abilities": ["Technician"],
                "teraTypes": ["Fighting"]
            }
        ]
    },
    "tauros": {
        "level": 82,
        "sets": [
            {
                "role": "Fast Attacker",
                "movepool": ["Body Slam", "Close Combat", "Earthquake", "Throat Chop"],
                "abilities": ["Sheer Force"],
                "teraTypes": ["Fighting", "Ground", "Normal"]
            },
            {
                "role": "Wallbreaker",
                "movepool": ["Body Slam", "Close Combat", "Throat Chop", "Zen Headbutt"],
                "abilities": ["Sheer Force"],
                "teraTypes": ["Fighting", "Normal", "Psychic"]
            }
        ]
    },
    "taurospaldeacombat": {
        "level": 82,
        "sets": [
            {
                "role": "Wallbreaker",
                "movepool": ["Bulk Up", "Close Combat", "Earthquake", "Iron Head", "Stone Edge", "Throat Chop"],
                "abilities": ["Intimidate"],
                "teraTypes": ["Dark", "Fighting", "Steel"]
            }
        ]
    },
    "taurospaldeablaze": {
        "level": 81,
        "sets": [
            {
                "role": "Fast Bulky Setup",
                "movepool": ["Bulk Up", "Close Combat", "Raging Bull", "Substitute"],
                "abilities": ["Cud Chew"],
                "teraTypes": ["Water"]
            },
            {
                "role": "Wallbreaker",
                "movepool": ["Close Combat", "Flare Blitz", "Stone Edge", "Wild Charge"],
                "abilities": ["Intimidate"],
                "teraTypes": ["Fighting"]
            }
        ]
    },
    "taurospaldeaaqua": {
        "level": 81,
        "sets": [
            {
                "role": "Fast Bulky Setup",
                "movepool": ["Bulk Up", "Close Combat", "Liquidation", "Substitute"],
                "abilities": ["Cud Chew"],
                "teraTypes": ["Steel", "Water"]
            },
            {
                "role": "Wallbreaker",
                "movepool": ["Aqua Jet", "Close Combat", "Stone Edge", "Wave Crash"],
                "abilities": ["Intimidate"],
                "teraTypes": ["Water"]
            },
            {
                "role": "Setup Sweeper",
                "movepool": ["Aqua Jet", "Bulk Up", "Close Combat", "Liquidation"],
                "abilities": ["Intimidate"],
                "teraTypes": ["Water"]
            }
        ]
    },
    "gyarados": {
        "level": 79,
        "sets": [
            {
                "role": "Setup Sweeper",
                "movepool": ["Dragon Dance", "Earthquake", "Stone Edge", "Temper Flare", "Waterfall"],
                "abilities": ["Intimidate", "Moxie"],
                "teraTypes": ["Ground"]
            },
            {
                "role": "Tera Blast user",
                "movepool": ["Dragon Dance", "Earthquake", "Tera Blast", "Waterfall"],
                "abilities": ["Intimidate", "Moxie"],
                "teraTypes": ["Flying"]
            }
        ]
    },
    "lapras": {
        "level": 87,
        "sets": [
            {
                "role": "Wallbreaker",
                "movepool": ["Freeze-Dry", "Hydro Pump", "Ice Beam", "Sparkling Aria"],
                "abilities": ["Water Absorb"],
                "teraTypes": ["Ice", "Water"]
            },
            {
                "role": "Bulky Attacker",
                "movepool": ["Freeze-Dry", "Rest", "Sleep Talk", "Sparkling Aria"],
                "abilities": ["Water Absorb"],
                "teraTypes": ["Dragon", "Ghost", "Ground", "Poison", "Steel"]
            },
            {
                "role": "Setup Sweeper",
                "movepool": ["Dragon Dance", "Earthquake", "Icicle Spear", "Waterfall"],
                "abilities": ["Water Absorb"],
                "teraTypes": ["Ground"]
            }
        ]
    },
    "ditto": {
        "level": 87,
        "sets": [
            {
                "role": "Fast Support",
                "movepool": ["Transform"],
                "abilities": ["Imposter"],
                "teraTypes": ["Bug", "Dark", "Dragon", "Electric", "Fairy", "Fighting", "Fire", "Flying", "Ghost", "Grass", "Ground", "Ice", "Normal", "Poison", "Psychic", "Rock", "Steel", "Water"]
            }
        ]
    },
    "vaporeon": {
        "level": 86,
        "sets": [
            {
                "role": "Bulky Support",
                "movepool": ["Flip Turn", "Ice Beam", "Protect", "Scald", "Wish"],
                "abilities": ["Water Absorb"],
                "teraTypes": ["Ghost", "Ground", "Poison"]
            },
            {
                "role": "Bulky Setup",
                "movepool": ["Calm Mind", "Protect", "Scald", "Wish"],
                "abilities": ["Water Absorb"],
                "teraTypes": ["Ghost", "Ground", "Poison"]
            },
            {
                "role": "Bulky Attacker",
                "movepool": ["Haze", "Protect", "Roar", "Scald", "Wish"],
                "abilities": ["Water Absorb"],
                "teraTypes": ["Ghost", "Ground", "Poison"]
            }
        ]
    },
    "jolteon": {
        "level": 84,
        "sets": [
            {
                "role": "Fast Attacker",
                "movepool": ["Alluring Voice", "Calm Mind", "Shadow Ball", "Thunderbolt", "Volt Switch"],
                "abilities": ["Volt Absorb"],
                "teraTypes": ["Electric", "Fairy"]
            },
            {
                "role": "Tera Blast user",
                "movepool": ["Calm Mind", "Substitute", "Tera Blast", "Thunderbolt"],
                "abilities": ["Volt Absorb"],
                "teraTypes": ["Ice"]
            }
        ]
    },
    "flareon": {
        "level": 90,
        "sets": [
            {
                "role": "Wallbreaker",
                "movepool": ["Facade", "Flare Blitz", "Quick Attack", "Trailblaze", "Will-O-Wisp"],
                "abilities": ["Guts"],
                "teraTypes": ["Normal"]
            }
        ]
    },
    "snorlax": {
        "level": 82,
        "sets": [
            {
                "role": "Bulky Attacker",
                "movepool": ["Body Slam", "Curse", "Rest", "Sleep Talk"],
                "abilities": ["Thick Fat"],
                "teraTypes": ["Fairy", "Poison"]
            },
            {
                "role": "Bulky Setup",
                "movepool": ["Body Slam", "Crunch", "Curse", "Earthquake", "Rest"],
                "abilities": ["Thick Fat"],
                "teraTypes": ["Ground", "Poison"]
            }
        ]
    },
    "articuno": {
        "level": 86,
        "sets": [
            {
                "role": "Bulky Support",
                "movepool": ["Brave Bird", "Freeze-Dry", "Haze", "Roost", "Substitute", "U-turn"],
                "abilities": ["Pressure"],
                "teraTypes": ["Ground", "Steel"]
            }
        ]
    },
    "articunogalar": {
        "level": 84,
        "sets": [
            {
                "role": "Fast Bulky Setup",
                "movepool": ["Calm Mind", "Freezing Glare", "Hurricane", "Recover"],
                "abilities": ["Competitive"],
                "teraTypes": ["Steel"]
            }
        ]
    },
    "zapdos": {
        "level": 78,
        "sets": [
            {
                "role": "Bulky Attacker",
                "movepool": ["Discharge", "Heat Wave", "Hurricane", "Roost", "Thunderbolt", "U-turn"],
                "abilities": ["Static"],
                "teraTypes": ["Electric", "Steel"]
            }
        ]
    },
    "zapdosgalar": {
        "level": 77,
        "sets": [
            {
                "role": "Fast Attacker",
                "movepool": ["Brave Bird", "Bulk Up", "Close Combat", "Knock Off", "U-turn"],
                "abilities": ["Defiant"],
                "teraTypes": ["Dark", "Fighting", "Steel"]
            }
        ]
    },
    "moltres": {
        "level": 81,
        "sets": [
            {
                "role": "Bulky Attacker",
                "movepool": ["Brave Bird", "Fire Blast", "Roost", "Scorching Sands", "U-turn", "Will-O-Wisp"],
                "abilities": ["Flame Body"],
                "teraTypes": ["Dragon", "Ground", "Steel"]
            }
        ]
    },
    "moltresgalar": {
        "level": 79,
        "sets": [
            {
                "role": "Bulky Setup",
                "movepool": ["Agility", "Fiery Wrath", "Hurricane", "Nasty Plot", "Rest"],
                "abilities": ["Berserk"],
                "teraTypes": ["Dark", "Steel"]
            }
        ]
    },
    "dragonite": {
        "level": 74,
        "sets": [
            {
                "role": "Bulky Setup",
                "movepool": ["Dragon Dance", "Earthquake", "Outrage", "Roost"],
                "abilities": ["Multiscale"],
                "teraTypes": ["Ground", "Steel"]
            },
            {
                "role": "Setup Sweeper",
                "movepool": ["Dragon Dance", "Earthquake", "Iron Head", "Outrage"],
                "abilities": ["Multiscale"],
                "teraTypes": ["Steel"]
            },
            {
                "role": "Tera Blast user",
                "movepool": ["Dragon Dance", "Earthquake", "Outrage", "Tera Blast"],
                "abilities": ["Multiscale"],
                "teraTypes": ["Flying"]
            }
        ]
    },
    "mewtwo": {
        "level": 72,
        "sets": [
            {
                "role": "Fast Attacker",
                "movepool": ["Aura Sphere", "Dark Pulse", "Fire Blast", "Nasty Plot", "Psystrike", "Recover"],
                "abilities": ["Pressure", "Unnerve"],
                "teraTypes": ["Dark", "Fighting", "Fire", "Psychic"]
            }
        ]
    },
    "mew": {
        "level": 82,
        "sets": [
            {
                "role": "Bulky Support",
                "movepool": ["Encore", "Knock Off", "Psychic", "Psychic Noise", "Stealth Rock", "Toxic Spikes", "U-turn", "Will-O-Wisp"],
                "abilities": ["Synchronize"],
                "teraTypes": ["Dark", "Fairy", "Steel"]
            },
            {
                "role": "Setup Sweeper",
                "movepool": ["Close Combat", "Knock Off", "Leech Life", "Psychic Fangs", "Swords Dance"],
                "abilities": ["Synchronize"],
                "teraTypes": ["Fighting"]
            },
            {
                "role": "Fast Bulky Setup",
                "movepool": ["Aura Sphere", "Bug Buzz", "Dark Pulse", "Earth Power", "Fire Blast", "Hydro Pump", "Nasty Plot", "Psychic", "Psyshock"],
                "abilities": ["Synchronize"],
                "teraTypes": ["Dark", "Fighting", "Fire", "Ground", "Psychic", "Water"]
            }
        ]
    },
    "meganium": {
        "level": 90,
        "sets": [
            {
                "role": "Bulky Attacker",
                "movepool": ["Dragon Tail", "Encore", "Energy Ball", "Knock Off", "Leech Seed", "Synthesis"],
                "abilities": ["Overgrow"],
                "teraTypes": ["Poison", "Steel", "Water"]
            },
            {
                "role": "Bulky Setup",
                "movepool": ["Earthquake", "Knock Off", "Petal Blizzard", "Swords Dance"],
                "abilities": ["Overgrow"],
                "teraTypes": ["Ground", "Steel", "Water"]
            }
        ]
    },
    "typhlosion": {
        "level": 84,
        "sets": [
            {
                "role": "Fast Attacker",
                "movepool": ["Eruption", "Fire Blast", "Focus Blast", "Scorching Sands"],
                "abilities": ["Blaze", "Flash Fire"],
                "teraTypes": ["Fire"]
            }
        ]
    },
    "typhlosionhisui": {
        "level": 83,
        "sets": [
            {
                "role": "Fast Bulky Setup",
                "movepool": ["Calm Mind", "Fire Blast", "Focus Blast", "Shadow Ball", "Substitute", "Will-O-Wisp"],
                "abilities": ["Blaze"],
                "teraTypes": ["Fighting", "Fire", "Ghost"]
            },
            {
                "role": "Fast Attacker",
                "movepool": ["Eruption", "Fire Blast", "Focus Blast", "Shadow Ball"],
                "abilities": ["Blaze"],
                "teraTypes": ["Fire"]
            }
        ]
    },
    "feraligatr": {
        "level": 79,
        "sets": [
            {
                "role": "Fast Bulky Setup",
                "movepool": ["Crunch", "Dragon Dance", "Ice Punch", "Liquidation"],
                "abilities": ["Sheer Force"],
                "teraTypes": ["Dark", "Dragon", "Steel", "Water"]
            },
            {
                "role": "Setup Sweeper",
                "movepool": ["Dragon Dance", "Ice Punch", "Liquidation", "Trailblaze"],
                "abilities": ["Sheer Force"],
                "teraTypes": ["Grass", "Water"]
            }
        ]
    },
    "furret": {
        "level": 94,
        "sets": [
            {
                "role": "Wallbreaker",
                "movepool": ["Double-Edge", "Knock Off", "Trick", "U-turn"],
                "abilities": ["Frisk"],
                "teraTypes": ["Ghost", "Normal"]
            },
            {
                "role": "Setup Sweeper",
                "movepool": ["Brick Break", "Double-Edge", "Knock Off", "Tidy Up"],
                "abilities": ["Frisk"],
                "teraTypes": ["Ghost", "Normal"]
            }
        ]
    },
    "noctowl": {
        "level": 95,
        "sets": [
            {
                "role": "Bulky Attacker",
                "movepool": ["Calm Mind", "Defog", "Hurricane", "Hyper Voice", "Nasty Plot", "Roost"],
                "abilities": ["Tinted Lens"],
                "teraTypes": ["Ground", "Normal", "Steel"]
            }
        ]
    },
    "ariados": {
        "level": 95,
        "sets": [
            {
                "role": "Fast Support",
                "movepool": ["Knock Off", "Megahorn", "Poison Jab", "Sticky Web", "Sucker Punch", "Toxic Spikes"],
                "abilities": ["Insomnia", "Swarm"],
                "teraTypes": ["Ghost"]
            }
        ]
    },
    "lanturn": {
        "level": 89,
        "sets": [
            {
                "role": "Fast Support",
                "movepool": ["Scald", "Thunder Wave", "Thunderbolt", "Volt Switch"],
                "abilities": ["Volt Absorb"],
                "teraTypes": ["Flying"]
            },
            {
                "role": "Bulky Attacker",
                "movepool": ["Ice Beam", "Scald", "Thunder Wave", "Thunderbolt", "Volt Switch"],
                "abilities": ["Volt Absorb"],
                "teraTypes": ["Flying"]
            }
        ]
    },
    "ampharos": {
        "level": 88,
        "sets": [
            {
                "role": "Wallbreaker",
                "movepool": ["Agility", "Dazzling Gleam", "Focus Blast", "Thunderbolt", "Volt Switch"],
                "abilities": ["Static"],
                "teraTypes": ["Electric", "Fairy"]
            },
            {
                "role": "AV Pivot",
                "movepool": ["Dazzling Gleam", "Discharge", "Dragon Tail", "Focus Blast", "Thunderbolt", "Volt Switch"],
                "abilities": ["Static"],
                "teraTypes": ["Fairy"]
            }
        ]
    },
    "bellossom": {
        "level": 84,
        "sets": [
            {
                "role": "Fast Bulky Setup",
                "movepool": ["Giga Drain", "Quiver Dance", "Sleep Powder", "Strength Sap"],
                "abilities": ["Chlorophyll"],
                "teraTypes": ["Poison", "Steel", "Water"]
            },
            {
                "role": "Bulky Setup",
                "movepool": ["Giga Drain", "Moonblast", "Quiver Dance", "Sludge Bomb", "Strength Sap"],
                "abilities": ["Chlorophyll"],
                "teraTypes": ["Fairy", "Poison"]
            },
            {
                "role": "Tera Blast user",
                "movepool": ["Giga Drain", "Quiver Dance", "Strength Sap", "Tera Blast"],
                "abilities": ["Chlorophyll"],
                "teraTypes": ["Fire", "Rock"]
            }
        ]
    },
    "azumarill": {
        "level": 82,
        "sets": [
            {
                "role": "Bulky Attacker",
                "movepool": ["Aqua Jet", "Belly Drum", "Ice Spinner", "Knock Off", "Liquidation", "Play Rough", "Superpower"],
                "abilities": ["Huge Power"],
                "teraTypes": ["Water"]
            }
        ]
    },
    "sudowoodo": {
        "level": 94,
        "sets": [
            {
                "role": "Bulky Attacker",
                "movepool": ["Earthquake", "Head Smash", "Stealth Rock", "Sucker Punch", "Wood Hammer"],
                "abilities": ["Rock Head"],
                "teraTypes": ["Grass", "Rock"]
            }
        ]
    },
    "politoed": {
        "level": 88,
        "sets": [
            {
                "role": "Bulky Attacker",
                "movepool": ["Encore", "Haze", "Hydro Pump", "Hypnosis", "Ice Beam", "Rest", "Surf"],
                "abilities": ["Drizzle"],
                "teraTypes": ["Steel", "Water"]
            },
            {
                "role": "Fast Attacker",
                "movepool": ["Focus Blast", "Hydro Pump", "Ice Beam", "Weather Ball"],
                "abilities": ["Drizzle"],
                "teraTypes": ["Water"]
            }
        ]
    },
    "jumpluff": {
        "level": 87,
        "sets": [
            {
                "role": "Bulky Support",
                "movepool": ["Acrobatics", "Leech Seed", "Strength Sap", "Substitute"],
                "abilities": ["Infiltrator"],
                "teraTypes": ["Steel"]
            },
            {
                "role": "Bulky Attacker",
                "movepool": ["Acrobatics", "Encore", "Sleep Powder", "Strength Sap", "U-turn"],
                "abilities": ["Infiltrator"],
                "teraTypes": ["Steel"]
            }
        ]
    },
    "sunflora": {
        "level": 100,
        "sets": [
            {
                "role": "Wallbreaker",
                "movepool": ["Dazzling Gleam", "Earth Power", "Leaf Storm", "Sludge Bomb"],
                "abilities": ["Chlorophyll"],
                "teraTypes": ["Fairy", "Grass", "Ground", "Poison"]
            },
            {
                "role": "Setup Sweeper",
                "movepool": ["Earth Power", "Solar Beam", "Sunny Day", "Weather Ball"],
                "abilities": ["Chlorophyll"],
                "teraTypes": ["Fire"]
            }
        ]
    },
    "quagsire": {
        "level": 84,
        "sets": [
            {
                "role": "Bulky Support",
                "movepool": ["Earthquake", "Ice Beam", "Recover", "Spikes", "Toxic"],
                "abilities": ["Unaware"],
                "teraTypes": ["Fairy", "Poison", "Steel"]
            }
        ]
    },
    "clodsire": {
        "level": 81,
        "sets": [
            {
                "role": "Bulky Support",
                "movepool": ["Earthquake", "Gunk Shot", "Poison Jab", "Recover", "Spikes", "Toxic"],
                "abilities": ["Unaware", "Water Absorb"],
                "teraTypes": ["Flying", "Steel"]
            },
            {
                "role": "Bulky Attacker",
                "movepool": ["Curse", "Earthquake", "Gunk Shot", "Poison Jab", "Recover", "Stealth Rock", "Toxic Spikes"],
                "abilities": ["Unaware", "Water Absorb"],
                "teraTypes": ["Flying", "Steel"]
            }
        ]
    },
    "espeon": {
        "level": 84,
        "sets": [
            {
                "role": "Fast Attacker",
                "movepool": ["Alluring Voice", "Calm Mind", "Morning Sun", "Psychic", "Psyshock", "Shadow Ball", "Trick"],
                "abilities": ["Magic Bounce"],
                "teraTypes": ["Fairy", "Psychic"]
            }
        ]
    },
    "umbreon": {
        "level": 84,
        "sets": [
            {
                "role": "Bulky Support",
                "movepool": ["Foul Play", "Protect", "Toxic", "Wish"],
                "abilities": ["Synchronize"],
                "teraTypes": ["Poison"]
            }
        ]
    },
    "slowking": {
        "level": 88,
        "sets": [
            {
                "role": "Bulky Attacker",
                "movepool": ["Chilly Reception", "Psychic Noise", "Psyshock", "Scald", "Slack Off", "Thunder Wave"],
                "abilities": ["Regenerator"],
                "teraTypes": ["Dragon", "Fairy"]
            },
            {
                "role": "Fast Support",
                "movepool": ["Chilly Reception", "Future Sight", "Scald", "Slack Off"],
                "abilities": ["Regenerator"],
                "teraTypes": ["Dragon", "Fairy"]
            }
        ]
    },
    "slowkinggalar": {
        "level": 85,
        "sets": [
            {
                "role": "Bulky Attacker",
                "movepool": ["Chilly Reception", "Fire Blast", "Psychic Noise", "Psyshock", "Slack Off", "Sludge Bomb", "Thunder Wave", "Toxic Spikes"],
                "abilities": ["Regenerator"],
                "teraTypes": ["Dark", "Poison"]
            },
            {
                "role": "AV Pivot",
                "movepool": ["Fire Blast", "Future Sight", "Psychic Noise", "Sludge Bomb", "Surf"],
                "abilities": ["Regenerator"],
                "teraTypes": ["Poison", "Psychic", "Water"]
            }
        ]
    },
    "misdreavus": {
        "level": 90,
        "sets": [
            {
                "role": "Bulky Setup",
                "movepool": ["Calm Mind", "Draining Kiss", "Shadow Ball", "Will-O-Wisp"],
                "abilities": ["Levitate"],
                "teraTypes": ["Fairy"]
            }
        ]
    },
    "girafarig": {
        "level": 89,
        "sets": [
            {
                "role": "Bulky Setup",
                "movepool": ["Dazzling Gleam", "Nasty Plot", "Psychic", "Psyshock", "Shadow Ball", "Thunderbolt"],
                "abilities": ["Sap Sipper"],
                "teraTypes": ["Electric", "Fairy", "Psychic"]
            },
            {
                "role": "Fast Bulky Setup",
                "movepool": ["Hyper Voice", "Nasty Plot", "Psyshock", "Thunderbolt"],
                "abilities": ["Sap Sipper"],
                "teraTypes": ["Electric", "Normal"]
            }
        ]
    },
    "forretress": {
        "level": 84,
        "sets": [
            {
                "role": "Bulky Support",
                "movepool": ["Iron Head", "Rapid Spin", "Stealth Rock", "Toxic Spikes", "Volt Switch"],
                "abilities": ["Sturdy"],
                "teraTypes": ["Water"]
            },
            {
                "role": "Bulky Attacker",
                "movepool": ["Body Press", "Iron Head", "Rapid Spin", "Spikes", "Stealth Rock"],
                "abilities": ["Sturdy"],
                "teraTypes": ["Fighting", "Water"]
            }
        ]
    },
    "dunsparce": {
        "level": 86,
        "sets": [
            {
                "role": "Bulky Setup",
                "movepool": ["Body Slam", "Coil", "Earthquake", "Roost"],
                "abilities": ["Serene Grace"],
                "teraTypes": ["Ghost", "Ground"]
            }
        ]
    },
    "granbull": {
        "level": 88,
        "sets": [
            {
                "role": "Bulky Attacker",
                "movepool": ["Earthquake", "Encore", "Play Rough", "Thunder Wave"],
                "abilities": ["Intimidate"],
                "teraTypes": ["Ground"]
            },
            {
                "role": "Bulky Support",
                "movepool": ["Earthquake", "Play Rough", "Roar", "Thunder Wave"],
                "abilities": ["Intimidate"],
                "teraTypes": ["Ground"]
            }
        ]
    },
    "qwilfish": {
        "level": 86,
        "sets": [
            {
                "role": "Bulky Support",
                "movepool": ["Destiny Bond", "Gunk Shot", "Spikes", "Taunt", "Thunder Wave", "Toxic Spikes", "Waterfall"],
                "abilities": ["Intimidate"],
                "teraTypes": ["Dark", "Grass"]
            },
            {
                "role": "Fast Support",
                "movepool": ["Flip Turn", "Gunk Shot", "Pain Split", "Thunder Wave", "Toxic", "Toxic Spikes"],
                "abilities": ["Intimidate"],
                "teraTypes": ["Dark", "Grass"]
            }
        ]
    },
    "qwilfishhisui": {
        "level": 83,
        "sets": [
            {
                "role": "Bulky Support",
                "movepool": ["Crunch", "Gunk Shot", "Spikes", "Taunt", "Toxic Spikes"],
                "abilities": ["Intimidate"],
                "teraTypes": ["Flying", "Poison"]
            }
        ]
    },
    "overqwil": {
        "level": 82,
        "sets": [
            {
                "role": "Fast Attacker",
                "movepool": ["Aqua Jet", "Crunch", "Gunk Shot", "Liquidation", "Swords Dance"],
                "abilities": ["Intimidate"],
                "teraTypes": ["Water"]
            },
            {
                "role": "Setup Sweeper",
                "movepool": ["Crunch", "Gunk Shot", "Scale Shot", "Swords Dance"],
                "abilities": ["Intimidate"],
                "teraTypes": ["Dragon"]
            }
        ]
    },
    "scizor": {
        "level": 79,
        "sets": [
            {
                "role": "Bulky Support",
                "movepool": ["Bullet Punch", "Close Combat", "Defog", "Knock Off", "U-turn"],
                "abilities": ["Technician"],
                "teraTypes": ["Dragon", "Steel"]
            },
            {
                "role": "Setup Sweeper",
                "movepool": ["Bug Bite", "Bullet Punch", "Close Combat", "Knock Off", "Swords Dance"],
                "abilities": ["Technician"],
                "teraTypes": ["Steel"]
            },
            {
                "role": "Wallbreaker",
                "movepool": ["Bullet Punch", "Close Combat", "Knock Off", "U-turn"],
                "abilities": ["Technician"],
                "teraTypes": ["Steel"]
            }
        ]
    },
    "heracross": {
        "level": 80,
        "sets": [
            {
                "role": "Setup Sweeper",
                "movepool": ["Close Combat", "Facade", "Knock Off", "Trailblaze"],
                "abilities": ["Guts"],
                "teraTypes": ["Normal"]
            },
            {
                "role": "Fast Attacker",
                "movepool": ["Close Combat", "Earthquake", "Knock Off", "Megahorn", "Stone Edge"],
                "abilities": ["Moxie"],
                "teraTypes": ["Bug", "Fighting", "Rock"]
            }
        ]
    },
    "ursaring": {
        "level": 84,
        "sets": [
            {
                "role": "Bulky Attacker",
                "movepool": ["Body Slam", "Earthquake", "Rest", "Sleep Talk", "Throat Chop"],
                "abilities": ["Guts"],
                "teraTypes": ["Ghost", "Ground"]
            },
            {
                "role": "Setup Sweeper",
                "movepool": ["Close Combat", "Crunch", "Facade", "Swords Dance", "Throat Chop"],
                "abilities": ["Quick Feet"],
                "teraTypes": ["Normal"]
            }
        ]
    },
    "magcargo": {
        "level": 95,
        "sets": [
            {
                "role": "Setup Sweeper",
                "movepool": ["Earth Power", "Fire Blast", "Power Gem", "Shell Smash"],
                "abilities": ["Weak Armor"],
                "teraTypes": ["Dragon", "Grass"]
            },
            {
                "role": "Bulky Support",
                "movepool": ["Lava Plume", "Power Gem", "Recover", "Stealth Rock", "Yawn"],
                "abilities": ["Flame Body"],
                "teraTypes": ["Dragon", "Grass"]
            }
        ]
    },
    "piloswine": {
        "level": 85,
        "sets": [
            {
                "role": "Bulky Support",
                "movepool": ["Earthquake", "Ice Shard", "Icicle Crash", "Roar", "Stealth Rock"],
                "abilities": ["Thick Fat"],
                "teraTypes": ["Dragon", "Poison"]
            }
        ]
    },
    "delibird": {
        "level": 100,
        "sets": [
            {
                "role": "Fast Attacker",
                "movepool": ["Brave Bird", "Drill Run", "Ice Shard", "Ice Spinner", "Spikes"],
                "abilities": ["Hustle"],
                "teraTypes": ["Flying", "Ground", "Ice"]
            },
            {
                "role": "Fast Support",
                "movepool": ["Brave Bird", "Freeze-Dry", "Rapid Spin", "Spikes"],
                "abilities": ["Insomnia", "Vital Spirit"],
                "teraTypes": ["Ghost"]
            }
        ]
    },
    "skarmory": {
        "level": 80,
        "sets": [
            {
                "role": "Bulky Setup",
                "movepool": ["Body Press", "Brave Bird", "Iron Defense", "Roost"],
                "abilities": ["Sturdy"],
                "teraTypes": ["Fighting"]
            },
            {
                "role": "Bulky Attacker",
                "movepool": ["Body Press", "Brave Bird", "Roost", "Spikes", "Stealth Rock"],
                "abilities": ["Sturdy"],
                "teraTypes": ["Dragon", "Fighting"]
            },
            {
                "role": "Bulky Support",
                "movepool": ["Brave Bird", "Roost", "Spikes", "Stealth Rock", "Whirlwind"],
                "abilities": ["Sturdy"],
                "teraTypes": ["Dragon"]
            }
        ]
    },
    "houndoom": {
        "level": 87,
        "sets": [
            {
                "role": "Fast Attacker",
                "movepool": ["Dark Pulse", "Fire Blast", "Nasty Plot", "Sludge Bomb", "Sucker Punch"],
                "abilities": ["Flash Fire"],
                "teraTypes": ["Dark", "Fire", "Poison"]
            }
        ]
    },
    "kingdra": {
        "level": 84,
        "sets": [
            {
                "role": "Fast Attacker",
                "movepool": ["Draco Meteor", "Hurricane", "Rain Dance", "Wave Crash"],
                "abilities": ["Swift Swim"],
                "teraTypes": ["Water"]
            },
            {
                "role": "Setup Sweeper",
                "movepool": ["Dragon Dance", "Outrage", "Waterfall", "Wave Crash"],
                "abilities": ["Sniper", "Swift Swim"],
                "teraTypes": ["Water"]
            },
            {
                "role": "Fast Bulky Setup",
                "movepool": ["Dragon Dance", "Iron Head", "Outrage", "Wave Crash"],
                "abilities": ["Sniper", "Swift Swim"],
                "teraTypes": ["Steel"]
            }
        ]
    },
    "donphan": {
        "level": 84,
        "sets": [
            {
                "role": "Bulky Support",
                "movepool": ["Earthquake", "Ice Shard", "Ice Spinner", "Knock Off", "Rapid Spin", "Stealth Rock"],
                "abilities": ["Sturdy"],
                "teraTypes": ["Dragon", "Steel", "Water"]
            }
        ]
    },
    "porygon2": {
        "level": 81,
        "sets": [
            {
                "role": "Bulky Support",
                "movepool": ["Discharge", "Ice Beam", "Recover", "Tri Attack"],
                "abilities": ["Download"],
                "teraTypes": ["Electric", "Ghost", "Poison"]
            },
            {
                "role": "Tera Blast user",
                "movepool": ["Recover", "Shadow Ball", "Tera Blast", "Thunder Wave"],
                "abilities": ["Download"],
                "teraTypes": ["Fairy", "Fighting"]
            }
        ]
    },
    "smeargle": {
        "level": 95,
        "sets": [
            {
                "role": "Fast Support",
                "movepool": ["Ceaseless Edge", "Spore", "Stealth Rock", "Sticky Web", "Whirlwind"],
                "abilities": ["Own Tempo"],
                "teraTypes": ["Ghost"]
            },
            {
                "role": "Setup Sweeper",
                "movepool": ["Population Bomb", "Power Trip", "Shell Smash", "Spore"],
                "abilities": ["Technician"],
                "teraTypes": ["Ghost", "Normal"]
            }
        ]
    },
    "hitmontop": {
        "level": 88,
        "sets": [
            {
                "role": "Bulky Support",
                "movepool": ["Close Combat", "Earthquake", "Rapid Spin", "Stone Edge", "Sucker Punch"],
                "abilities": ["Intimidate"],
                "teraTypes": ["Steel"]
            },
            {
                "role": "Bulky Setup",
                "movepool": ["Bulk Up", "Close Combat", "Rapid Spin", "Triple Axel"],
                "abilities": ["Technician"],
                "teraTypes": ["Ice"]
            }
        ]
    },
    "chansey": {
        "level": 85,
        "sets": [
            {
                "role": "Bulky Support",
                "movepool": ["Heal Bell", "Seismic Toss", "Soft-Boiled", "Stealth Rock", "Thunder Wave"],
                "abilities": ["Natural Cure"],
                "teraTypes": ["Fairy", "Ghost", "Poison", "Steel"]
            }
        ]
    },
    "blissey": {
        "level": 85,
        "sets": [
            {
                "role": "Bulky Support",
                "movepool": ["Heal Bell", "Seismic Toss", "Soft-Boiled", "Stealth Rock", "Thunder Wave"],
                "abilities": ["Natural Cure"],
                "teraTypes": ["Fairy", "Ghost", "Poison", "Steel"]
            }
        ]
    },
    "raikou": {
        "level": 81,
        "sets": [
            {
                "role": "Bulky Setup",
                "movepool": ["Calm Mind", "Scald", "Substitute", "Thunderbolt"],
                "abilities": ["Pressure"],
                "teraTypes": ["Grass", "Water"]
            },
            {
                "role": "Bulky Attacker",
                "movepool": ["Calm Mind", "Scald", "Shadow Ball", "Thunderbolt", "Volt Switch"],
                "abilities": ["Pressure"],
                "teraTypes": ["Electric", "Water"]
            }
        ]
    },
    "entei": {
        "level": 78,
        "sets": [
            {
                "role": "Wallbreaker",
                "movepool": ["Extreme Speed", "Flare Blitz", "Sacred Fire", "Stomping Tantrum"],
                "abilities": ["Inner Focus"],
                "teraTypes": ["Fire", "Normal"]
            },
            {
                "role": "Fast Attacker",
                "movepool": ["Extreme Speed", "Flare Blitz", "Sacred Fire", "Stone Edge"],
                "abilities": ["Inner Focus"],
                "teraTypes": ["Fire", "Normal"]
            }
        ]
    },
    "suicune": {
        "level": 82,
        "sets": [
            {
                "role": "Bulky Attacker",
                "movepool": ["Calm Mind", "Rest", "Scald", "Sleep Talk"],
                "abilities": ["Pressure"],
                "teraTypes": ["Dragon", "Steel"]
            },
            {
                "role": "Bulky Setup",
                "movepool": ["Calm Mind", "Ice Beam", "Scald", "Substitute"],
                "abilities": ["Pressure"],
                "teraTypes": ["Dragon", "Steel"]
            },
            {
                "role": "Fast Support",
                "movepool": ["Calm Mind", "Protect", "Scald", "Substitute"],
                "abilities": ["Pressure"],
                "teraTypes": ["Steel"]
            }
        ]
    },
    "tyranitar": {
        "level": 79,
        "sets": [
            {
                "role": "Bulky Setup",
                "movepool": ["Dragon Dance", "Earthquake", "Ice Punch", "Knock Off", "Stone Edge"],
                "abilities": ["Sand Stream"],
                "teraTypes": ["Ghost", "Rock"]
            },
            {
                "role": "Bulky Support",
                "movepool": ["Dragon Tail", "Earthquake", "Ice Beam", "Knock Off", "Stealth Rock", "Stone Edge", "Thunder Wave"],
                "abilities": ["Sand Stream"],
                "teraTypes": ["Ghost", "Rock"]
            }
        ]
    },
    "lugia": {
        "level": 73,
        "sets": [
            {
                "role": "Bulky Setup",
                "movepool": ["Aeroblast", "Calm Mind", "Earth Power", "Recover"],
                "abilities": ["Multiscale"],
                "teraTypes": ["Ground", "Steel"]
            },
            {
                "role": "Setup Sweeper",
                "movepool": ["Aeroblast", "Calm Mind", "Psychic Noise", "Recover"],
                "abilities": ["Multiscale"],
                "teraTypes": ["Steel"]
            }
        ]
    },
    "hooh": {
        "level": 71,
        "sets": [
            {
                "role": "Bulky Attacker",
                "movepool": ["Brave Bird", "Earthquake", "Recover", "Sacred Fire"],
                "abilities": ["Regenerator"],
                "teraTypes": ["Ground", "Steel"]
            }
        ]
    },
    "sceptile": {
        "level": 87,
        "sets": [
            {
                "role": "Fast Attacker",
                "movepool": ["Earthquake", "Focus Blast", "Giga Drain", "Leaf Storm", "Rock Slide", "Shed Tail"],
                "abilities": ["Overgrow"],
                "teraTypes": ["Grass", "Ground", "Steel"]
            },
            {
                "role": "Fast Support",
                "movepool": ["Focus Blast", "Giga Drain", "Leech Seed", "Substitute"],
                "abilities": ["Overgrow"],
                "teraTypes": ["Steel"]
            },
            {
                "role": "Setup Sweeper",
                "movepool": ["Earthquake", "Leaf Blade", "Rock Slide", "Swords Dance"],
                "abilities": ["Overgrow"],
                "teraTypes": ["Rock"]
            }
        ]
    },
    "blaziken": {
        "level": 76,
        "sets": [
            {
                "role": "Setup Sweeper",
                "movepool": ["Close Combat", "Flare Blitz", "Knock Off", "Protect", "Stone Edge", "Swords Dance"],
                "abilities": ["Speed Boost"],
                "teraTypes": ["Dark", "Fighting"]
            }
        ]
    },
    "swampert": {
        "level": 83,
        "sets": [
            {
                "role": "Bulky Support",
                "movepool": ["Earthquake", "Flip Turn", "Ice Beam", "Knock Off", "Roar", "Stealth Rock", "Yawn"],
                "abilities": ["Damp", "Torrent"],
                "teraTypes": ["Poison", "Steel"]
            }
        ]
    },
    "mightyena": {
        "level": 96,
        "sets": [
            {
                "role": "Bulky Attacker",
                "movepool": ["Crunch", "Play Rough", "Poison Fang", "Sucker Punch", "Taunt", "Throat Chop"],
                "abilities": ["Intimidate"],
                "teraTypes": ["Fairy", "Poison"]
            },
            {
                "role": "AV Pivot",
                "movepool": ["Crunch", "Play Rough", "Poison Fang", "Sucker Punch", "Super Fang", "Throat Chop"],
                "abilities": ["Intimidate"],
                "teraTypes": ["Fairy", "Poison"]
            }
        ]
    },
    "ludicolo": {
        "level": 90,
        "sets": [
            {
                "role": "Setup Sweeper",
                "movepool": ["Giga Drain", "Hydro Pump", "Ice Beam", "Rain Dance"],
                "abilities": ["Swift Swim"],
                "teraTypes": ["Grass", "Steel", "Water"]
            },
            {
                "role": "Fast Attacker",
                "movepool": ["Giga Drain", "Hydro Pump", "Ice Beam", "Leaf Storm"],
                "abilities": ["Swift Swim"],
                "teraTypes": ["Grass", "Water"]
            }
        ]
    },
    "shiftry": {
        "level": 89,
        "sets": [
            {
                "role": "Fast Support",
                "movepool": ["Defog", "Knock Off", "Leaf Storm", "Sucker Punch", "Will-O-Wisp"],
                "abilities": ["Wind Rider"],
                "teraTypes": ["Dark", "Poison"]
            },
            {
                "role": "Fast Bulky Setup",
                "movepool": ["Knock Off", "Leaf Blade", "Sucker Punch", "Swords Dance"],
                "abilities": ["Wind Rider"],
                "teraTypes": ["Dark", "Poison"]
            },
            {
                "role": "Setup Sweeper",
                "movepool": ["Knock Off", "Leaf Blade", "Low Kick", "Tailwind"],
                "abilities": ["Wind Rider"],
                "teraTypes": ["Dark", "Fighting"]
            }
        ]
    },
    "pelipper": {
        "level": 86,
        "sets": [
            {
                "role": "Bulky Attacker",
                "movepool": ["Hurricane", "Hydro Pump", "Knock Off", "Roost", "Surf", "U-turn"],
                "abilities": ["Drizzle"],
                "teraTypes": ["Ground", "Water"]
            },
            {
                "role": "Wallbreaker",
                "movepool": ["Hurricane", "Hydro Pump", "U-turn", "Weather Ball"],
                "abilities": ["Drizzle"],
                "teraTypes": ["Flying", "Water"]
            }
        ]
    },
    "gardevoir": {
        "level": 83,
        "sets": [
            {
                "role": "Fast Attacker",
                "movepool": ["Calm Mind", "Focus Blast", "Healing Wish", "Moonblast", "Mystical Fire", "Psychic", "Psyshock", "Trick"],
                "abilities": ["Trace"],
                "teraTypes": ["Fairy", "Fighting", "Fire"]
            }
        ]
    },
    "masquerain": {
        "level": 87,
        "sets": [
            {
                "role": "Setup Sweeper",
                "movepool": ["Bug Buzz", "Hurricane", "Hydro Pump", "Quiver Dance"],
                "abilities": ["Intimidate"],
                "teraTypes": ["Water"]
            },
            {
                "role": "Fast Support",
                "movepool": ["Bug Buzz", "Hurricane", "Hydro Pump", "Sticky Web", "Stun Spore", "U-turn"],
                "abilities": ["Intimidate"],
                "teraTypes": ["Ground", "Steel", "Water"]
            }
        ]
    },
    "breloom": {
        "level": 82,
        "sets": [
            {
                "role": "Fast Attacker",
                "movepool": ["Bullet Seed", "Mach Punch", "Rock Tomb", "Spore", "Swords Dance"],
                "abilities": ["Technician"],
                "teraTypes": ["Fighting", "Rock"]
            }
        ]
    },
    "vigoroth": {
        "level": 85,
        "sets": [
            {
                "role": "Bulky Setup",
                "movepool": ["Body Slam", "Bulk Up", "Knock Off", "Slack Off"],
                "abilities": ["Vital Spirit"],
                "teraTypes": ["Ghost"]
            },
            {
                "role": "Bulky Attacker",
                "movepool": ["Body Slam", "Bulk Up", "Earthquake", "Slack Off"],
                "abilities": ["Vital Spirit"],
                "teraTypes": ["Ground"]
            }
        ]
    },
    "slaking": {
        "level": 84,
        "sets": [
            {
                "role": "Fast Attacker",
                "movepool": ["Double-Edge", "Earthquake", "Giga Impact", "Knock Off"],
                "abilities": ["Truant"],
                "teraTypes": ["Normal"]
            },
            {
                "role": "Wallbreaker",
                "movepool": ["Double-Edge", "Earthquake", "Giga Impact", "Knock Off"],
                "abilities": ["Truant"],
                "teraTypes": ["Ghost", "Ground"]
            }
        ]
    },
    "hariyama": {
        "level": 87,
        "sets": [
            {
                "role": "Wallbreaker",
                "movepool": ["Bullet Punch", "Close Combat", "Facade", "Fake Out", "Headlong Rush", "Knock Off"],
                "abilities": ["Guts"],
                "teraTypes": ["Normal"]
            },
            {
                "role": "AV Pivot",
                "movepool": ["Bullet Punch", "Close Combat", "Headlong Rush", "Heavy Slam", "Knock Off", "Stone Edge"],
                "abilities": ["Thick Fat"],
                "teraTypes": ["Steel"]
            }
        ]
    },
    "sableye": {
        "level": 88,
        "sets": [
            {
                "role": "Bulky Support",
                "movepool": ["Encore", "Knock Off", "Recover", "Thunder Wave", "Will-O-Wisp"],
                "abilities": ["Prankster"],
                "teraTypes": ["Poison", "Steel"]
            }
        ]
    },
    "medicham": {
        "level": 86,
        "sets": [
            {
                "role": "Fast Attacker",
                "movepool": ["Bullet Punch", "Close Combat", "Ice Punch", "Poison Jab", "Zen Headbutt"],
                "abilities": ["Pure Power"],
                "teraTypes": ["Fighting"]
            }
        ]
    },
    "plusle": {
        "level": 95,
        "sets": [
            {
                "role": "Setup Sweeper",
                "movepool": ["Alluring Voice", "Encore", "Grass Knot", "Nasty Plot", "Thunderbolt"],
                "abilities": ["Lightning Rod"],
                "teraTypes": ["Electric", "Fairy", "Grass"]
            }
        ]
    },
    "minun": {
        "level": 95,
        "sets": [
            {
                "role": "Setup Sweeper",
                "movepool": ["Alluring Voice", "Encore", "Grass Knot", "Nasty Plot", "Thunderbolt"],
                "abilities": ["Volt Absorb"],
                "teraTypes": ["Electric", "Fairy", "Grass"]
            }
        ]
    },
    "volbeat": {
        "level": 90,
        "sets": [
            {
                "role": "Bulky Support",
                "movepool": ["Encore", "Roost", "Thunder Wave", "U-turn"],
                "abilities": ["Prankster"],
                "teraTypes": ["Steel", "Water"]
            },
            {
                "role": "Bulky Attacker",
                "movepool": ["Encore", "Lunge", "Roost", "Thunder Wave"],
                "abilities": ["Prankster"],
                "teraTypes": ["Steel", "Water"]
            }
        ]
    },
    "illumise": {
        "level": 91,
        "sets": [
            {
                "role": "Bulky Support",
                "movepool": ["Bug Buzz", "Encore", "Roost", "Thunder Wave"],
                "abilities": ["Prankster"],
                "teraTypes": ["Steel", "Water"]
            }
        ]
    },
    "swalot": {
        "level": 90,
        "sets": [
            {
                "role": "Bulky Attacker",
                "movepool": ["Clear Smog", "Earthquake", "Encore", "Ice Beam", "Knock Off", "Pain Split", "Sludge Bomb", "Toxic Spikes"],
                "abilities": ["Liquid Ooze"],
                "teraTypes": ["Dark"]
            },
            {
                "role": "Bulky Support",
                "movepool": ["Earthquake", "Protect", "Sludge Bomb", "Toxic"],
                "abilities": ["Liquid Ooze"],
                "teraTypes": ["Ground"]
            },
            {
                "role": "Bulky Setup",
                "movepool": ["Earthquake", "Gunk Shot", "Knock Off", "Swords Dance"],
                "abilities": ["Liquid Ooze"],
                "teraTypes": ["Dark", "Ground"]
            }
        ]
    },
    "camerupt": {
        "level": 91,
        "sets": [
            {
                "role": "Bulky Support",
                "movepool": ["Earthquake", "Overheat", "Roar", "Stealth Rock", "Will-O-Wisp"],
                "abilities": ["Solid Rock"],
                "teraTypes": ["Grass", "Water"]
            }
        ]
    },
    "torkoal": {
        "level": 88,
        "sets": [
            {
                "role": "Wallbreaker",
                "movepool": ["Earthquake", "Fire Blast", "Lava Plume", "Rapid Spin", "Solar Beam", "Stealth Rock", "Yawn"],
                "abilities": ["Drought"],
                "teraTypes": ["Grass"]
            },
            {
                "role": "Bulky Support",
                "movepool": ["Lava Plume", "Rapid Spin", "Solar Beam", "Stealth Rock", "Yawn"],
                "abilities": ["Drought"],
                "teraTypes": ["Dragon", "Grass"]
            }
        ]
    },
    "grumpig": {
        "level": 92,
        "sets": [
            {
                "role": "Bulky Setup",
                "movepool": ["Dazzling Gleam", "Earth Power", "Nasty Plot", "Psychic", "Psyshock", "Shadow Ball"],
                "abilities": ["Thick Fat"],
                "teraTypes": ["Fairy", "Ghost", "Ground", "Psychic"]
            },
            {
                "role": "Bulky Attacker",
                "movepool": ["Earth Power", "Focus Blast", "Psychic", "Psyshock", "Shadow Ball", "Trick"],
                "abilities": ["Thick Fat"],
                "teraTypes": ["Fighting", "Ghost", "Ground", "Psychic"]
            }
        ]
    },
    "flygon": {
        "level": 82,
        "sets": [
            {
                "role": "Fast Attacker",
                "movepool": ["Dragon Dance", "Earthquake", "Outrage", "Stone Edge", "U-turn"],
                "abilities": ["Levitate"],
                "teraTypes": ["Ground", "Rock", "Steel"]
<<<<<<< HEAD
=======
            },
            {
                "role": "Setup Sweeper",
                "movepool": ["Dragon Dance", "Earthquake", "Scale Shot", "Stone Edge"],
                "abilities": ["Levitate"],
                "teraTypes": ["Dragon", "Ground", "Rock", "Steel"]
>>>>>>> bc832df3
            }
        ]
    },
    "cacturne": {
        "level": 92,
        "sets": [
            {
                "role": "Wallbreaker",
                "movepool": ["Focus Blast", "Knock Off", "Leaf Storm", "Spikes", "Sucker Punch", "Toxic Spikes"],
                "abilities": ["Water Absorb"],
                "teraTypes": ["Dark", "Grass", "Poison"]
            },
            {
                "role": "Setup Sweeper",
                "movepool": ["Drain Punch", "Knock Off", "Seed Bomb", "Sucker Punch", "Swords Dance"],
                "abilities": ["Water Absorb"],
                "teraTypes": ["Dark", "Poison"]
            }
        ]
    },
    "altaria": {
        "level": 89,
        "sets": [
            {
                "role": "Bulky Support",
                "movepool": ["Brave Bird", "Defog", "Earthquake", "Haze", "Roost", "Will-O-Wisp"],
                "abilities": ["Natural Cure"],
                "teraTypes": ["Steel"]
            },
            {
                "role": "Bulky Setup",
                "movepool": ["Brave Bird", "Dragon Dance", "Earthquake", "Roost"],
                "abilities": ["Natural Cure"],
                "teraTypes": ["Ground", "Steel"]
            }
        ]
    },
    "zangoose": {
        "level": 85,
        "sets": [
            {
                "role": "Fast Attacker",
                "movepool": ["Close Combat", "Facade", "Knock Off", "Quick Attack", "Swords Dance"],
                "abilities": ["Toxic Boost"],
                "teraTypes": ["Normal"]
            }
        ]
    },
    "seviper": {
        "level": 93,
        "sets": [
            {
                "role": "Fast Attacker",
                "movepool": ["Earthquake", "Flamethrower", "Giga Drain", "Glare", "Gunk Shot", "Knock Off", "Switcheroo"],
                "abilities": ["Infiltrator"],
                "teraTypes": ["Dark", "Fire", "Grass", "Ground", "Poison"]
            },
            {
                "role": "Setup Sweeper",
                "movepool": ["Earthquake", "Gunk Shot", "Swords Dance", "Trailblaze"],
                "abilities": ["Infiltrator"],
                "teraTypes": ["Grass", "Ground"]
            }
        ]
    },
    "whiscash": {
        "level": 88,
        "sets": [
            {
                "role": "Bulky Support",
                "movepool": ["Earthquake", "Hydro Pump", "Ice Beam", "Spikes", "Stealth Rock"],
                "abilities": ["Oblivious"],
                "teraTypes": ["Ghost", "Poison", "Steel"]
            },
            {
                "role": "Setup Sweeper",
                "movepool": ["Dragon Dance", "Earthquake", "Liquidation", "Stone Edge"],
                "abilities": ["Oblivious"],
                "teraTypes": ["Ground", "Steel"]
            }
        ]
    },
    "crawdaunt": {
        "level": 84,
        "sets": [
            {
                "role": "Fast Attacker",
                "movepool": ["Aqua Jet", "Close Combat", "Crabhammer", "Dragon Dance", "Knock Off"],
                "abilities": ["Adaptability"],
                "teraTypes": ["Fighting"]
            },
            {
                "role": "Setup Sweeper",
                "movepool": ["Aqua Jet", "Crabhammer", "Dragon Dance", "Knock Off"],
                "abilities": ["Adaptability"],
                "teraTypes": ["Water"]
            }
        ]
    },
    "milotic": {
        "level": 83,
        "sets": [
            {
                "role": "Bulky Attacker",
                "movepool": ["Dragon Tail", "Haze", "Ice Beam", "Recover", "Scald"],
                "abilities": ["Competitive"],
                "teraTypes": ["Dragon", "Steel"]
            }
        ]
    },
    "banette": {
        "level": 93,
        "sets": [
            {
                "role": "Wallbreaker",
                "movepool": ["Gunk Shot", "Poltergeist", "Shadow Sneak", "Swords Dance", "Thunder Wave"],
                "abilities": ["Cursed Body", "Frisk"],
                "teraTypes": ["Ghost", "Poison"]
            }
        ]
    },
    "tropius": {
        "level": 91,
        "sets": [
            {
                "role": "Bulky Support",
                "movepool": ["Air Slash", "Leech Seed", "Protect", "Substitute"],
                "abilities": ["Harvest"],
                "teraTypes": ["Steel"]
            },
            {
                "role": "Setup Sweeper",
                "movepool": ["Dragon Dance", "Dual Wingbeat", "Earthquake", "Leaf Blade", "Synthesis"],
                "abilities": ["Harvest"],
                "teraTypes": ["Ground"]
            }
        ]
    },
    "chimecho": {
        "level": 93,
        "sets": [
            {
                "role": "Bulky Support",
                "movepool": ["Encore", "Heal Bell", "Knock Off", "Psychic Noise", "Recover", "Thunder Wave"],
                "abilities": ["Levitate"],
                "teraTypes": ["Dark", "Electric", "Poison", "Steel"]
            },
            {
                "role": "Bulky Setup",
                "movepool": ["Calm Mind", "Dazzling Gleam", "Psychic Noise", "Psyshock", "Recover"],
                "abilities": ["Levitate"],
                "teraTypes": ["Electric", "Fairy", "Poison", "Steel"]
            },
            {
                "role": "Bulky Attacker",
                "movepool": ["Cosmic Power", "Dazzling Gleam", "Recover", "Stored Power"],
                "abilities": ["Levitate"],
                "teraTypes": ["Steel"]
            }
        ]
    },
    "glalie": {
        "level": 96,
        "sets": [
            {
                "role": "Fast Support",
                "movepool": ["Disable", "Earthquake", "Freeze-Dry", "Spikes", "Taunt"],
                "abilities": ["Inner Focus"],
                "teraTypes": ["Ghost", "Ground", "Water"]
            }
        ]
    },
    "luvdisc": {
        "level": 100,
        "sets": [
            {
                "role": "Fast Support",
                "movepool": ["Endeavor", "Substitute", "Surf", "Whirlpool"],
                "abilities": ["Swift Swim"],
                "teraTypes": ["Ghost", "Ground"]
            }
        ]
    },
    "salamence": {
        "level": 77,
        "sets": [
            {
                "role": "Setup Sweeper",
                "movepool": ["Dragon Dance", "Dual Wingbeat", "Earthquake", "Outrage", "Roost"],
                "abilities": ["Intimidate", "Moxie"],
                "teraTypes": ["Dragon", "Ground", "Steel"]
            }
        ]
    },
    "metagross": {
        "level": 79,
        "sets": [
            {
                "role": "Bulky Setup",
                "movepool": ["Agility", "Earthquake", "Heavy Slam", "Knock Off", "Psychic Fangs"],
                "abilities": ["Clear Body"],
                "teraTypes": ["Ground"]
            },
            {
                "role": "Bulky Support",
                "movepool": ["Bullet Punch", "Earthquake", "Heavy Slam", "Knock Off", "Psychic Fangs", "Stealth Rock"],
                "abilities": ["Clear Body"],
                "teraTypes": ["Water"]
            }
        ]
    },
    "regirock": {
        "level": 83,
        "sets": [
            {
                "role": "Bulky Attacker",
                "movepool": ["Body Press", "Iron Defense", "Stealth Rock", "Stone Edge", "Thunder Wave"],
                "abilities": ["Clear Body"],
                "teraTypes": ["Fighting"]
            },
            {
                "role": "Bulky Setup",
                "movepool": ["Body Press", "Curse", "Iron Defense", "Rest", "Stone Edge"],
                "abilities": ["Clear Body"],
                "teraTypes": ["Fighting"]
            }
        ]
    },
    "regice": {
        "level": 88,
        "sets": [
            {
                "role": "Bulky Attacker",
                "movepool": ["Body Press", "Ice Beam", "Rest", "Sleep Talk", "Thunder Wave", "Thunderbolt"],
                "abilities": ["Clear Body"],
                "teraTypes": ["Electric"]
            }
        ]
    },
    "registeel": {
        "level": 81,
        "sets": [
            {
                "role": "Bulky Setup",
                "movepool": ["Body Press", "Iron Defense", "Iron Head", "Rest"],
                "abilities": ["Clear Body"],
                "teraTypes": ["Fighting"]
            },
            {
                "role": "Bulky Support",
                "movepool": ["Body Press", "Iron Defense", "Iron Head", "Stealth Rock", "Thunder Wave"],
                "abilities": ["Clear Body"],
                "teraTypes": ["Fighting"]
            }
        ]
    },
    "latias": {
        "level": 79,
        "sets": [
            {
                "role": "Fast Bulky Setup",
                "movepool": ["Calm Mind", "Draco Meteor", "Psyshock", "Recover"],
                "abilities": ["Levitate"],
                "teraTypes": ["Steel"]
            }
        ]
    },
    "latios": {
        "level": 78,
        "sets": [
            {
                "role": "Bulky Setup",
                "movepool": ["Calm Mind", "Draco Meteor", "Psyshock", "Recover"],
                "abilities": ["Levitate"],
                "teraTypes": ["Steel"]
            },
            {
                "role": "Fast Attacker",
                "movepool": ["Aura Sphere", "Calm Mind", "Draco Meteor", "Flip Turn", "Luster Purge"],
                "abilities": ["Levitate"],
                "teraTypes": ["Dragon", "Psychic", "Steel"]
            }
        ]
    },
    "kyogre": {
        "level": 71,
        "sets": [
            {
                "role": "Fast Attacker",
                "movepool": ["Ice Beam", "Origin Pulse", "Thunder", "Water Spout"],
                "abilities": ["Drizzle"],
                "teraTypes": ["Water"]
            },
            {
                "role": "Bulky Setup",
                "movepool": ["Calm Mind", "Ice Beam", "Origin Pulse", "Thunder"],
                "abilities": ["Drizzle"],
                "teraTypes": ["Dragon", "Electric", "Steel"]
            }
        ]
    },
    "groudon": {
        "level": 72,
        "sets": [
            {
                "role": "Bulky Attacker",
                "movepool": ["Heat Crash", "Precipice Blades", "Roar", "Spikes", "Stealth Rock", "Stone Edge", "Thunder Wave", "Will-O-Wisp"],
                "abilities": ["Drought"],
                "teraTypes": ["Fire"]
            },
            {
                "role": "Bulky Setup",
                "movepool": ["Heat Crash", "Precipice Blades", "Stone Edge", "Swords Dance", "Thunder Wave"],
                "abilities": ["Drought"],
                "teraTypes": ["Fire"]
            }
        ]
    },
    "rayquaza": {
        "level": 72,
        "sets": [
            {
                "role": "Setup Sweeper",
                "movepool": ["Dragon Ascent", "Dragon Dance", "Earthquake", "Outrage"],
                "abilities": ["Air Lock"],
                "teraTypes": ["Flying", "Steel"]
            },
            {
                "role": "Fast Attacker",
                "movepool": ["Dragon Ascent", "Earthquake", "Extreme Speed", "Swords Dance", "U-turn"],
                "abilities": ["Air Lock"],
                "teraTypes": ["Normal"]
            },
            {
                "role": "Fast Bulky Setup",
                "movepool": ["Dragon Ascent", "Earthquake", "Scale Shot", "Swords Dance"],
                "abilities": ["Air Lock"],
                "teraTypes": ["Dragon", "Flying", "Steel"]
            }
        ]
    },
    "jirachi": {
        "level": 80,
        "sets": [
            {
                "role": "Fast Support",
                "movepool": ["Body Slam", "Iron Head", "Protect", "Wish"],
                "abilities": ["Serene Grace"],
                "teraTypes": ["Water"]
            },
            {
                "role": "Bulky Attacker",
                "movepool": ["Body Slam", "Drain Punch", "Iron Head", "Stealth Rock", "U-turn"],
                "abilities": ["Serene Grace"],
                "teraTypes": ["Fighting", "Water"]
            },
            {
                "role": "Bulky Support",
                "movepool": ["Healing Wish", "Iron Head", "Protect", "Psychic", "U-turn", "Wish"],
                "abilities": ["Serene Grace"],
                "teraTypes": ["Water"]
            }
        ]
    },
    "deoxys": {
        "level": 74,
        "sets": [
            {
                "role": "Fast Attacker",
                "movepool": ["Extreme Speed", "Knock Off", "Psycho Boost", "Superpower"],
                "abilities": ["Pressure"],
                "teraTypes": ["Dark", "Fighting", "Normal", "Psychic"]
            },
            {
                "role": "Wallbreaker",
                "movepool": ["Ice Beam", "Knock Off", "Psycho Boost", "Superpower"],
                "abilities": ["Pressure"],
                "teraTypes": ["Dark", "Fighting", "Psychic"]
            }
        ]
    },
    "deoxysattack": {
        "level": 72,
        "sets": [
            {
                "role": "Fast Attacker",
                "movepool": ["Extreme Speed", "Knock Off", "Psycho Boost", "Superpower"],
                "abilities": ["Pressure"],
                "teraTypes": ["Dark", "Fighting", "Normal", "Psychic"]
            },
            {
                "role": "Wallbreaker",
                "movepool": ["Ice Beam", "Knock Off", "Psycho Boost", "Superpower"],
                "abilities": ["Pressure"],
                "teraTypes": ["Dark", "Fighting", "Psychic"]
            }
        ]
    },
    "deoxysdefense": {
        "level": 84,
        "sets": [
            {
                "role": "Bulky Setup",
                "movepool": ["Cosmic Power", "Night Shade", "Recover", "Stored Power"],
                "abilities": ["Pressure"],
                "teraTypes": ["Steel"]
            },
            {
                "role": "Bulky Support",
                "movepool": ["Knock Off", "Psychic Noise", "Recover", "Spikes", "Stealth Rock", "Teleport"],
                "abilities": ["Pressure"],
                "teraTypes": ["Dark", "Fairy", "Steel"]
            }
        ]
    },
    "deoxysspeed": {
        "level": 82,
        "sets": [
            {
                "role": "Fast Support",
                "movepool": ["Knock Off", "Psycho Boost", "Spikes", "Stealth Rock", "Superpower", "Taunt"],
                "abilities": ["Pressure"],
                "teraTypes": ["Dark", "Fighting", "Ghost", "Steel"]
            },
            {
                "role": "Setup Sweeper",
                "movepool": ["Dark Pulse", "Focus Blast", "Nasty Plot", "Psycho Boost"],
                "abilities": ["Pressure"],
                "teraTypes": ["Dark", "Fighting", "Psychic"]
            }
        ]
    },
    "torterra": {
        "level": 78,
        "sets": [
            {
                "role": "Setup Sweeper",
                "movepool": ["Bullet Seed", "Headlong Rush", "Rock Blast", "Shell Smash"],
                "abilities": ["Overgrow"],
                "teraTypes": ["Grass", "Ground", "Rock", "Water"]
            }
        ]
    },
    "infernape": {
        "level": 82,
        "sets": [
            {
                "role": "Fast Attacker",
                "movepool": ["Close Combat", "Grass Knot", "Gunk Shot", "Knock Off", "Mach Punch", "Overheat", "Stone Edge"],
                "abilities": ["Blaze", "Iron Fist"],
                "teraTypes": ["Dark", "Fighting", "Fire"]
            },
            {
                "role": "Fast Support",
                "movepool": ["Close Combat", "Flare Blitz", "Gunk Shot", "Knock Off", "Mach Punch", "Stone Edge", "Swords Dance", "U-turn"],
                "abilities": ["Blaze", "Iron Fist"],
                "teraTypes": ["Dark", "Fighting", "Fire"]
            }
        ]
    },
    "empoleon": {
        "level": 84,
        "sets": [
            {
                "role": "Bulky Support",
                "movepool": ["Flip Turn", "Ice Beam", "Knock Off", "Roar", "Roost", "Stealth Rock", "Surf", "Yawn"],
                "abilities": ["Competitive"],
                "teraTypes": ["Flying", "Grass"]
            }
        ]
    },
    "staraptor": {
        "level": 79,
        "sets": [
            {
                "role": "Fast Attacker",
                "movepool": ["Brave Bird", "Close Combat", "Double-Edge", "Quick Attack", "U-turn"],
                "abilities": ["Reckless"],
                "teraTypes": ["Fighting", "Flying"]
            }
        ]
    },
    "kricketune": {
        "level": 99,
        "sets": [
            {
                "role": "Fast Support",
                "movepool": ["Knock Off", "Pounce", "Sticky Web", "Swords Dance", "Taunt"],
                "abilities": ["Technician"],
                "teraTypes": ["Ghost"]
            }
        ]
    },
    "luxray": {
        "level": 88,
        "sets": [
            {
                "role": "Setup Sweeper",
                "movepool": ["Facade", "Play Rough", "Supercell Slam", "Throat Chop", "Trailblaze"],
                "abilities": ["Guts"],
                "teraTypes": ["Normal"]
            },
            {
                "role": "AV Pivot",
                "movepool": ["Ice Fang", "Play Rough", "Throat Chop", "Volt Switch", "Wild Charge"],
                "abilities": ["Intimidate"],
                "teraTypes": ["Electric", "Fairy"]
            }
        ]
    },
    "rampardos": {
        "level": 90,
        "sets": [
            {
                "role": "Fast Attacker",
                "movepool": ["Earthquake", "Fire Punch", "Head Smash", "Rock Slide"],
                "abilities": ["Sheer Force"],
                "teraTypes": ["Ground", "Rock"]
            },
            {
                "role": "Wallbreaker",
                "movepool": ["Earthquake", "Fire Punch", "Rock Slide", "Zen Headbutt"],
                "abilities": ["Sheer Force"],
                "teraTypes": ["Psychic", "Rock"]
            }
        ]
    },
    "bastiodon": {
        "level": 89,
        "sets": [
            {
                "role": "Bulky Setup",
                "movepool": ["Body Press", "Foul Play", "Iron Defense", "Rest"],
                "abilities": ["Soundproof"],
                "teraTypes": ["Fighting"]
            }
        ]
    },
    "vespiquen": {
        "level": 99,
        "sets": [
            {
                "role": "Bulky Support",
                "movepool": ["Air Slash", "Hurricane", "Roost", "Spikes", "Toxic", "Toxic Spikes", "U-turn"],
                "abilities": ["Pressure"],
                "teraTypes": ["Steel"]
            }
        ]
    },
    "pachirisu": {
        "level": 96,
        "sets": [
            {
                "role": "AV Pivot",
                "movepool": ["Nuzzle", "Super Fang", "Thunderbolt", "U-turn"],
                "abilities": ["Volt Absorb"],
                "teraTypes": ["Flying"]
            },
            {
                "role": "Fast Support",
                "movepool": ["Discharge", "Encore", "Super Fang", "U-turn"],
                "abilities": ["Volt Absorb"],
                "teraTypes": ["Flying"]
            }
        ]
    },
    "floatzel": {
        "level": 86,
        "sets": [
            {
                "role": "Wallbreaker",
                "movepool": ["Crunch", "Flip Turn", "Ice Spinner", "Wave Crash"],
                "abilities": ["Water Veil"],
                "teraTypes": ["Water"]
            },
            {
                "role": "Bulky Setup",
                "movepool": ["Bulk Up", "Ice Spinner", "Taunt", "Wave Crash"],
                "abilities": ["Water Veil"],
                "teraTypes": ["Steel", "Water"]
            }
        ]
    },
    "gastrodon": {
        "level": 86,
        "sets": [
            {
                "role": "Bulky Attacker",
                "movepool": ["Clear Smog", "Earthquake", "Ice Beam", "Recover", "Spikes", "Stealth Rock", "Surf"],
                "abilities": ["Storm Drain"],
                "teraTypes": ["Poison", "Steel"]
            },
            {
                "role": "Bulky Support",
                "movepool": ["Earthquake", "Recover", "Sludge Bomb", "Stealth Rock", "Surf"],
                "abilities": ["Storm Drain"],
                "teraTypes": ["Poison"]
            }
        ]
    },
    "ambipom": {
        "level": 84,
        "sets": [
            {
                "role": "Fast Attacker",
                "movepool": ["Double-Edge", "Knock Off", "Low Kick", "Triple Axel", "U-turn"],
                "abilities": ["Technician"],
                "teraTypes": ["Ice"]
            },
            {
                "role": "Wallbreaker",
                "movepool": ["Double-Edge", "Fake Out", "Knock Off", "Low Kick", "U-turn"],
                "abilities": ["Technician"],
                "teraTypes": ["Normal"]
            }
        ]
    },
    "drifblim": {
        "level": 86,
        "sets": [
            {
                "role": "Bulky Attacker",
                "movepool": ["Air Slash", "Calm Mind", "Defog", "Shadow Ball", "Strength Sap"],
                "abilities": ["Aftermath", "Unburden"],
                "teraTypes": ["Fairy", "Ghost"]
            }
        ]
    },
    "mismagius": {
        "level": 86,
        "sets": [
            {
                "role": "Wallbreaker",
                "movepool": ["Dazzling Gleam", "Energy Ball", "Mystical Fire", "Shadow Ball", "Thunderbolt", "Trick"],
                "abilities": ["Levitate"],
                "teraTypes": ["Electric", "Fairy", "Fire", "Ghost"]
            },
            {
                "role": "Setup Sweeper",
                "movepool": ["Dazzling Gleam", "Mystical Fire", "Nasty Plot", "Shadow Ball", "Substitute", "Thunderbolt"],
                "abilities": ["Levitate"],
                "teraTypes": ["Electric", "Fairy"]
            },
            {
                "role": "Tera Blast user",
                "movepool": ["Nasty Plot", "Shadow Ball", "Substitute", "Tera Blast"],
                "abilities": ["Levitate"],
                "teraTypes": ["Fighting"]
            }
        ]
    },
    "honchkrow": {
        "level": 86,
        "sets": [
            {
                "role": "Fast Attacker",
                "movepool": ["Brave Bird", "Heat Wave", "Sucker Punch", "U-turn"],
                "abilities": ["Moxie"],
                "teraTypes": ["Dark", "Flying"]
            },
            {
                "role": "Wallbreaker",
                "movepool": ["Brave Bird", "Heat Wave", "Lash Out", "Sucker Punch", "Thunder Wave"],
                "abilities": ["Moxie"],
                "teraTypes": ["Dark", "Flying"]
            }
        ]
    },
    "skuntank": {
        "level": 84,
        "sets": [
            {
                "role": "Fast Support",
                "movepool": ["Fire Blast", "Gunk Shot", "Knock Off", "Sucker Punch", "Taunt", "Toxic Spikes"],
                "abilities": ["Aftermath"],
                "teraTypes": ["Dark", "Poison"]
            }
        ]
    },
    "bronzong": {
        "level": 88,
        "sets": [
            {
                "role": "Bulky Support",
                "movepool": ["Earthquake", "Hypnosis", "Iron Head", "Psychic", "Psychic Noise", "Stealth Rock"],
                "abilities": ["Levitate"],
                "teraTypes": ["Electric", "Water"]
            },
            {
                "role": "Bulky Setup",
                "movepool": ["Body Press", "Iron Defense", "Iron Head", "Psychic Noise", "Rest"],
                "abilities": ["Levitate"],
                "teraTypes": ["Fighting"]
            }
        ]
    },
    "spiritomb": {
        "level": 89,
        "sets": [
            {
                "role": "Bulky Support",
                "movepool": ["Foul Play", "Pain Split", "Poltergeist", "Shadow Sneak", "Sucker Punch", "Toxic", "Will-O-Wisp"],
                "abilities": ["Infiltrator"],
                "teraTypes": ["Ghost", "Poison", "Steel"]
            }
        ]
    },
    "garchomp": {
        "level": 74,
        "sets": [
            {
                "role": "Fast Support",
                "movepool": ["Dragon Tail", "Earthquake", "Outrage", "Spikes", "Stealth Rock"],
                "abilities": ["Rough Skin"],
                "teraTypes": ["Ground", "Steel"]
            },
            {
                "role": "Setup Sweeper",
                "movepool": ["Earthquake", "Fire Fang", "Iron Head", "Scale Shot", "Stone Edge", "Swords Dance"],
                "abilities": ["Rough Skin"],
                "teraTypes": ["Fire", "Ground", "Steel"]
            }
        ]
    },
    "lucario": {
        "level": 84,
        "sets": [
            {
                "role": "Fast Attacker",
                "movepool": ["Close Combat", "Extreme Speed", "Meteor Mash", "Stone Edge", "Swords Dance"],
                "abilities": ["Justified"],
                "teraTypes": ["Normal"]
            },
            {
                "role": "Setup Sweeper",
                "movepool": ["Aura Sphere", "Flash Cannon", "Focus Blast", "Nasty Plot", "Vacuum Wave"],
                "abilities": ["Inner Focus"],
                "teraTypes": ["Fighting"]
            }
        ]
    },
    "hippowdon": {
        "level": 82,
        "sets": [
            {
                "role": "Bulky Support",
                "movepool": ["Earthquake", "Slack Off", "Stealth Rock", "Stone Edge", "Whirlwind"],
                "abilities": ["Sand Stream"],
                "teraTypes": ["Dragon", "Rock", "Steel"]
            },
            {
                "role": "Bulky Setup",
                "movepool": ["Curse", "Earthquake", "Slack Off", "Stone Edge"],
                "abilities": ["Sand Stream"],
                "teraTypes": ["Rock", "Steel"]
            }
        ]
    },
    "toxicroak": {
        "level": 84,
        "sets": [
            {
                "role": "Fast Attacker",
                "movepool": ["Close Combat", "Earthquake", "Gunk Shot", "Knock Off", "Sucker Punch", "Swords Dance"],
                "abilities": ["Dry Skin"],
                "teraTypes": ["Dark"]
            },
            {
                "role": "Setup Sweeper",
                "movepool": ["Close Combat", "Earthquake", "Gunk Shot", "Sucker Punch", "Swords Dance"],
                "abilities": ["Dry Skin"],
                "teraTypes": ["Dark", "Fighting", "Ground"]
            }
        ]
    },
    "lumineon": {
        "level": 93,
        "sets": [
            {
                "role": "Fast Support",
                "movepool": ["Encore", "Hydro Pump", "Ice Beam", "U-turn"],
                "abilities": ["Storm Drain"],
                "teraTypes": ["Dragon", "Fire", "Ground", "Steel"]
            },
            {
                "role": "Fast Attacker",
                "movepool": ["Alluring Voice", "Encore", "Hydro Pump", "Ice Beam"],
                "abilities": ["Storm Drain"],
                "teraTypes": ["Fairy", "Water"]
            }
        ]
    },
    "abomasnow": {
        "level": 84,
        "sets": [
            {
                "role": "Bulky Support",
                "movepool": ["Aurora Veil", "Blizzard", "Earthquake", "Ice Shard", "Wood Hammer"],
                "abilities": ["Snow Warning"],
                "teraTypes": ["Ice", "Water"]
            }
        ]
    },
    "weavile": {
        "level": 79,
        "sets": [
            {
                "role": "Fast Attacker",
                "movepool": ["Ice Shard", "Knock Off", "Low Kick", "Swords Dance", "Triple Axel"],
                "abilities": ["Pickpocket"],
                "teraTypes": ["Dark", "Fighting", "Ice"]
            }
        ]
    },
    "sneasler": {
        "level": 74,
        "sets": [
            {
                "role": "Fast Attacker",
                "movepool": ["Close Combat", "Dire Claw", "Throat Chop", "U-turn"],
                "abilities": ["Poison Touch"],
                "teraTypes": ["Dark", "Fighting"]
            },
            {
                "role": "Setup Sweeper",
                "movepool": ["Acrobatics", "Close Combat", "Dire Claw", "Gunk Shot", "Swords Dance"],
                "abilities": ["Unburden"],
                "teraTypes": ["Flying"]
            }
        ]
    },
    "magnezone": {
        "level": 85,
        "sets": [
            {
                "role": "Fast Attacker",
                "movepool": ["Body Press", "Flash Cannon", "Thunderbolt", "Volt Switch"],
                "abilities": ["Magnet Pull"],
                "teraTypes": ["Electric", "Fighting", "Flying", "Water"]
            },
            {
                "role": "AV Pivot",
                "movepool": ["Body Press", "Discharge", "Flash Cannon", "Mirror Coat", "Thunderbolt", "Volt Switch"],
                "abilities": ["Analytic", "Magnet Pull"],
                "teraTypes": ["Flying", "Water"]
            },
            {
                "role": "Bulky Setup",
                "movepool": ["Body Press", "Discharge", "Flash Cannon", "Iron Defense", "Thunderbolt"],
                "abilities": ["Analytic", "Magnet Pull"],
                "teraTypes": ["Fighting"]
            }
        ]
    },
    "rhyperior": {
        "level": 82,
        "sets": [
            {
                "role": "Bulky Setup",
                "movepool": ["Earthquake", "Ice Punch", "Megahorn", "Rock Polish", "Stone Edge"],
                "abilities": ["Solid Rock"],
                "teraTypes": ["Bug", "Ground", "Rock"]
            },
            {
                "role": "Bulky Attacker",
                "movepool": ["Dragon Tail", "Earthquake", "Ice Punch", "Megahorn", "Stone Edge"],
                "abilities": ["Solid Rock"],
                "teraTypes": ["Bug", "Dragon", "Grass", "Steel"]
            }
        ]
    },
    "electivire": {
        "level": 84,
        "sets": [
            {
                "role": "Fast Attacker",
                "movepool": ["Earthquake", "Flamethrower", "Ice Punch", "Knock Off", "Supercell Slam", "Volt Switch"],
                "abilities": ["Motor Drive"],
                "teraTypes": ["Dark", "Electric", "Ground"]
            },
            {
                "role": "Setup Sweeper",
                "movepool": ["Bulk Up", "Earthquake", "Ice Punch", "Supercell Slam"],
                "abilities": ["Motor Drive"],
                "teraTypes": ["Flying", "Ground"]
            }
        ]
    },
    "magmortar": {
        "level": 88,
        "sets": [
            {
                "role": "Wallbreaker",
                "movepool": ["Fire Blast", "Focus Blast", "Knock Off", "Scorching Sands", "Taunt", "Thunderbolt"],
                "abilities": ["Flame Body"],
                "teraTypes": ["Electric", "Fighting", "Water"]
            },
            {
                "role": "Fast Attacker",
                "movepool": ["Earthquake", "Fire Blast", "Focus Blast", "Knock Off", "Thunderbolt", "Will-O-Wisp"],
                "abilities": ["Flame Body"],
                "teraTypes": ["Electric", "Fighting", "Water"]
            }
        ]
    },
    "yanmega": {
        "level": 82,
        "sets": [
            {
                "role": "Wallbreaker",
                "movepool": ["Air Slash", "Bug Buzz", "Giga Drain", "U-turn"],
                "abilities": ["Tinted Lens"],
                "teraTypes": ["Bug"]
            },
            {
                "role": "Tera Blast user",
                "movepool": ["Air Slash", "Bug Buzz", "Protect", "Tera Blast"],
                "abilities": ["Speed Boost"],
                "teraTypes": ["Ground"]
            }
        ]
    },
    "leafeon": {
        "level": 88,
        "sets": [
            {
                "role": "Setup Sweeper",
                "movepool": ["Double-Edge", "Knock Off", "Leaf Blade", "Substitute", "Swords Dance", "Synthesis"],
                "abilities": ["Chlorophyll"],
                "teraTypes": ["Dark", "Normal"]
            }
        ]
    },
    "glaceon": {
        "level": 94,
        "sets": [
            {
                "role": "Bulky Setup",
                "movepool": ["Calm Mind", "Freeze-Dry", "Protect", "Wish"],
                "abilities": ["Ice Body"],
                "teraTypes": ["Water"]
            },
            {
                "role": "Bulky Attacker",
                "movepool": ["Freeze-Dry", "Mud Shot", "Protect", "Wish"],
                "abilities": ["Ice Body"],
                "teraTypes": ["Ground"]
            }
        ]
    },
    "gliscor": {
        "level": 76,
        "sets": [
            {
                "role": "Fast Support",
                "movepool": ["Earthquake", "Protect", "Substitute", "Toxic"],
                "abilities": ["Poison Heal"],
                "teraTypes": ["Water"]
            },
            {
                "role": "Bulky Support",
                "movepool": ["Earthquake", "Knock Off", "Protect", "Toxic", "Toxic Spikes"],
                "abilities": ["Poison Heal"],
                "teraTypes": ["Water"]
            }
        ]
    },
    "mamoswine": {
        "level": 81,
        "sets": [
            {
                "role": "Wallbreaker",
                "movepool": ["Earthquake", "Ice Shard", "Icicle Crash", "Knock Off", "Stealth Rock"],
                "abilities": ["Thick Fat"],
                "teraTypes": ["Ground", "Ice"]
            }
        ]
    },
    "porygonz": {
        "level": 83,
        "sets": [
            {
                "role": "Tera Blast user",
                "movepool": ["Agility", "Nasty Plot", "Shadow Ball", "Tera Blast"],
                "abilities": ["Adaptability"],
                "teraTypes": ["Fighting"]
            },
            {
                "role": "Fast Attacker",
                "movepool": ["Ice Beam", "Nasty Plot", "Shadow Ball", "Thunderbolt", "Tri Attack", "Trick"],
                "abilities": ["Adaptability", "Download"],
                "teraTypes": ["Electric", "Ghost"]
            }
        ]
    },
    "gallade": {
        "level": 80,
        "sets": [
            {
                "role": "Fast Attacker",
                "movepool": ["Leaf Blade", "Night Slash", "Psycho Cut", "Sacred Sword"],
                "abilities": ["Sharpness"],
                "teraTypes": ["Dark", "Fighting", "Grass"]
            },
            {
                "role": "Setup Sweeper",
                "movepool": ["Agility", "Night Slash", "Psycho Cut", "Sacred Sword"],
                "abilities": ["Sharpness"],
                "teraTypes": ["Dark", "Fighting"]
            }
        ]
    },
    "probopass": {
        "level": 92,
        "sets": [
            {
                "role": "Bulky Setup",
                "movepool": ["Body Press", "Flash Cannon", "Iron Defense", "Power Gem", "Rest", "Thunder Wave"],
                "abilities": ["Magnet Pull"],
                "teraTypes": ["Fighting"]
            }
        ]
    },
    "dusknoir": {
        "level": 89,
        "sets": [
            {
                "role": "Wallbreaker",
                "movepool": ["Earthquake", "Leech Life", "Pain Split", "Poltergeist", "Shadow Sneak", "Trick"],
                "abilities": ["Frisk"],
                "teraTypes": ["Ghost", "Ground"]
            },
            {
                "role": "Bulky Support",
                "movepool": ["Earthquake", "Pain Split", "Poltergeist", "Shadow Sneak", "Will-O-Wisp"],
                "abilities": ["Frisk"],
                "teraTypes": ["Dark", "Fairy"]
            },
            {
                "role": "Bulky Attacker",
                "movepool": ["Focus Punch", "Pain Split", "Poltergeist", "Substitute"],
                "abilities": ["Frisk"],
                "teraTypes": ["Fighting"]
            }
        ]
    },
    "froslass": {
        "level": 87,
        "sets": [
            {
                "role": "Fast Support",
                "movepool": ["Destiny Bond", "Poltergeist", "Spikes", "Taunt", "Triple Axel", "Will-O-Wisp"],
                "abilities": ["Cursed Body"],
                "teraTypes": ["Ghost", "Ice"]
            }
        ]
    },
    "rotom": {
        "level": 88,
        "sets": [
            {
                "role": "Fast Attacker",
                "movepool": ["Nasty Plot", "Shadow Ball", "Thunderbolt", "Trick", "Volt Switch", "Will-O-Wisp"],
                "abilities": ["Levitate"],
                "teraTypes": ["Electric", "Ghost"]
            }
        ]
    },
    "rotomwash": {
        "level": 83,
        "sets": [
            {
                "role": "Bulky Attacker",
                "movepool": ["Hydro Pump", "Nasty Plot", "Pain Split", "Thunderbolt", "Trick", "Volt Switch", "Will-O-Wisp"],
                "abilities": ["Levitate"],
                "teraTypes": ["Electric", "Water"]
            }
        ]
    },
    "rotomheat": {
        "level": 83,
        "sets": [
            {
                "role": "Bulky Attacker",
                "movepool": ["Nasty Plot", "Overheat", "Pain Split", "Thunderbolt", "Trick", "Volt Switch", "Will-O-Wisp"],
                "abilities": ["Levitate"],
                "teraTypes": ["Electric", "Fire"]
            }
        ]
    },
    "rotomfrost": {
        "level": 87,
        "sets": [
            {
                "role": "Fast Attacker",
                "movepool": ["Blizzard", "Nasty Plot", "Thunderbolt", "Volt Switch", "Will-O-Wisp"],
                "abilities": ["Levitate"],
                "teraTypes": ["Electric"]
            }
        ]
    },
    "rotomfan": {
        "level": 86,
        "sets": [
            {
                "role": "Bulky Attacker",
                "movepool": ["Air Slash", "Nasty Plot", "Thunderbolt", "Volt Switch", "Will-O-Wisp"],
                "abilities": ["Levitate"],
                "teraTypes": ["Electric", "Steel"]
            }
        ]
    },
    "rotommow": {
        "level": 87,
        "sets": [
            {
                "role": "Bulky Attacker",
                "movepool": ["Leaf Storm", "Nasty Plot", "Thunderbolt", "Trick", "Volt Switch", "Will-O-Wisp"],
                "abilities": ["Levitate"],
                "teraTypes": ["Electric", "Grass"]
            }
        ]
    },
    "uxie": {
        "level": 83,
        "sets": [
            {
                "role": "Bulky Support",
                "movepool": ["Encore", "Knock Off", "Psychic Noise", "Stealth Rock", "Thunder Wave", "U-turn", "Yawn"],
                "abilities": ["Levitate"],
                "teraTypes": ["Dark", "Electric", "Steel"]
            }
        ]
    },
    "mesprit": {
        "level": 85,
        "sets": [
            {
                "role": "Fast Attacker",
                "movepool": ["Dazzling Gleam", "Ice Beam", "Nasty Plot", "Psychic", "Shadow Ball", "Thunderbolt", "Trick", "U-turn"],
                "abilities": ["Levitate"],
                "teraTypes": ["Electric", "Fairy"]
            },
            {
                "role": "Bulky Support",
                "movepool": ["Encore", "Knock Off", "Psychic Noise", "Stealth Rock", "Thunder Wave", "U-turn"],
                "abilities": ["Levitate"],
                "teraTypes": ["Dark", "Electric", "Steel"]
            },
            {
                "role": "Bulky Attacker",
                "movepool": ["Drain Punch", "Ice Beam", "Knock Off", "Psychic Noise", "Stealth Rock", "Thunder Wave", "Thunderbolt", "U-turn"],
                "abilities": ["Levitate"],
                "teraTypes": ["Dark", "Fighting"]
            }
        ]
    },
    "azelf": {
        "level": 82,
        "sets": [
            {
                "role": "Fast Support",
                "movepool": ["Encore", "Explosion", "Fire Blast", "Knock Off", "Psychic", "Stealth Rock", "Taunt", "U-turn"],
                "abilities": ["Levitate"],
                "teraTypes": ["Dark", "Fire"]
            },
            {
                "role": "Fast Attacker",
                "movepool": ["Dazzling Gleam", "Fire Blast", "Nasty Plot", "Psychic", "Psyshock", "Thunderbolt", "Trick", "U-turn"],
                "abilities": ["Levitate"],
                "teraTypes": ["Electric", "Fairy", "Fire", "Psychic"]
            }
        ]
    },
    "dialga": {
        "level": 73,
        "sets": [
            {
                "role": "Bulky Attacker",
                "movepool": ["Draco Meteor", "Fire Blast", "Heavy Slam", "Stealth Rock", "Thunder Wave"],
                "abilities": ["Pressure"],
                "teraTypes": ["Dragon", "Flying", "Steel"]
            },
            {
                "role": "AV Pivot",
                "movepool": ["Draco Meteor", "Dragon Tail", "Fire Blast", "Heavy Slam"],
                "abilities": ["Pressure"],
                "teraTypes": ["Dragon", "Flying", "Steel"]
            }
        ]
    },
    "dialgaorigin": {
        "level": 73,
        "sets": [
            {
                "role": "Fast Attacker",
                "movepool": ["Draco Meteor", "Fire Blast", "Flash Cannon", "Heavy Slam", "Stealth Rock", "Thunder Wave"],
                "abilities": ["Pressure"],
                "teraTypes": ["Dragon", "Flying", "Steel"]
            },
            {
                "role": "Bulky Attacker",
                "movepool": ["Draco Meteor", "Dragon Tail", "Fire Blast", "Flash Cannon", "Heavy Slam", "Stealth Rock"],
                "abilities": ["Pressure"],
                "teraTypes": ["Dragon", "Flying", "Steel"]
            }
        ]
    },
    "palkia": {
        "level": 75,
        "sets": [
            {
                "role": "Fast Attacker",
                "movepool": ["Draco Meteor", "Fire Blast", "Hydro Pump", "Spacial Rend"],
                "abilities": ["Pressure"],
                "teraTypes": ["Dragon", "Fire", "Water"]
            },
            {
                "role": "Bulky Attacker",
                "movepool": ["Draco Meteor", "Fire Blast", "Hydro Pump", "Spacial Rend", "Thunder Wave"],
                "abilities": ["Pressure"],
                "teraTypes": ["Dragon", "Fire", "Water"]
            }
        ]
    },
    "palkiaorigin": {
        "level": 72,
        "sets": [
            {
                "role": "Bulky Attacker",
                "movepool": ["Draco Meteor", "Fire Blast", "Hydro Pump", "Spacial Rend", "Thunder Wave"],
                "abilities": ["Pressure"],
                "teraTypes": ["Dragon", "Fire", "Water"]
            }
        ]
    },
    "heatran": {
        "level": 79,
        "sets": [
            {
                "role": "Bulky Support",
                "movepool": ["Earth Power", "Flash Cannon", "Heavy Slam", "Lava Plume", "Magma Storm", "Stealth Rock"],
                "abilities": ["Flash Fire"],
                "teraTypes": ["Flying", "Grass"]
            }
        ]
    },
    "regigigas": {
        "level": 84,
        "sets": [
            {
                "role": "Bulky Support",
                "movepool": ["Body Slam", "Knock Off", "Rest", "Sleep Talk"],
                "abilities": ["Slow Start"],
                "teraTypes": ["Ghost"]
            },
            {
                "role": "Bulky Attacker",
                "movepool": ["Body Slam", "Knock Off", "Protect", "Substitute"],
                "abilities": ["Slow Start"],
                "teraTypes": ["Ghost", "Poison"]
            }
        ]
    },
    "giratina": {
        "level": 75,
        "sets": [
            {
                "role": "Fast Support",
                "movepool": ["Dragon Tail", "Rest", "Shadow Ball", "Sleep Talk", "Will-O-Wisp"],
                "abilities": ["Pressure"],
                "teraTypes": ["Fairy"]
            },
            {
                "role": "Bulky Setup",
                "movepool": ["Calm Mind", "Dragon Pulse", "Rest", "Sleep Talk"],
                "abilities": ["Pressure"],
                "teraTypes": ["Fairy"]
            },
            {
                "role": "Bulky Support",
                "movepool": ["Defog", "Dragon Tail", "Rest", "Shadow Ball", "Will-O-Wisp"],
                "abilities": ["Pressure"],
                "teraTypes": ["Fairy"]
            }
        ]
    },
    "giratinaorigin": {
        "level": 72,
        "sets": [
            {
                "role": "Fast Attacker",
                "movepool": ["Defog", "Draco Meteor", "Dragon Tail", "Poltergeist", "Shadow Sneak", "Will-O-Wisp"],
                "abilities": ["Levitate"],
                "teraTypes": ["Dragon", "Fairy", "Ghost", "Steel"]
            }
        ]
    },
    "cresselia": {
        "level": 80,
        "sets": [
            {
                "role": "Bulky Setup",
                "movepool": ["Calm Mind", "Moonblast", "Moonlight", "Psyshock", "Thunderbolt"],
                "abilities": ["Levitate"],
                "teraTypes": ["Electric", "Fairy", "Poison", "Steel"]
            }
        ]
    },
    "phione": {
        "level": 91,
        "sets": [
            {
                "role": "Bulky Setup",
                "movepool": ["Rest", "Scald", "Sleep Talk", "Take Heart"],
                "abilities": ["Hydration"],
                "teraTypes": ["Dragon", "Steel"]
            },
            {
                "role": "Bulky Attacker",
                "movepool": ["Grass Knot", "Ice Beam", "Scald", "Take Heart"],
                "abilities": ["Hydration"],
                "teraTypes": ["Grass", "Steel"]
            }
        ]
    },
    "manaphy": {
        "level": 78,
        "sets": [
            {
                "role": "Bulky Setup",
                "movepool": ["Energy Ball", "Hydro Pump", "Ice Beam", "Surf", "Tail Glow"],
                "abilities": ["Hydration"],
                "teraTypes": ["Grass", "Water"]
            }
        ]
    },
    "darkrai": {
        "level": 77,
        "sets": [
            {
                "role": "Setup Sweeper",
                "movepool": ["Dark Pulse", "Focus Blast", "Hypnosis", "Nasty Plot", "Sludge Bomb", "Substitute"],
                "abilities": ["Bad Dreams"],
                "teraTypes": ["Poison"]
            }
        ]
    },
    "shaymin": {
        "level": 82,
        "sets": [
            {
                "role": "Bulky Attacker",
                "movepool": ["Air Slash", "Earth Power", "Seed Flare", "Synthesis"],
                "abilities": ["Natural Cure"],
                "teraTypes": ["Ground", "Steel"]
            },
            {
                "role": "Bulky Support",
                "movepool": ["Air Slash", "Leech Seed", "Seed Flare", "Substitute"],
                "abilities": ["Natural Cure"],
                "teraTypes": ["Steel"]
            }
        ]
    },
    "shayminsky": {
        "level": 73,
        "sets": [
            {
                "role": "Fast Attacker",
                "movepool": ["Air Slash", "Dazzling Gleam", "Earth Power", "Seed Flare"],
                "abilities": ["Serene Grace"],
                "teraTypes": ["Flying", "Grass"]
            },
            {
                "role": "Bulky Support",
                "movepool": ["Air Slash", "Leech Seed", "Seed Flare", "Substitute"],
                "abilities": ["Serene Grace"],
                "teraTypes": ["Steel"]
            },
            {
                "role": "Bulky Attacker",
                "movepool": ["Air Slash", "Earth Power", "Seed Flare", "Synthesis"],
                "abilities": ["Serene Grace"],
                "teraTypes": ["Steel", "Water"]
            }
        ]
    },
    "arceus": {
        "level": 68,
        "sets": [
            {
                "role": "Fast Bulky Setup",
                "movepool": ["Earthquake", "Extreme Speed", "Recover", "Shadow Claw", "Swords Dance"],
                "abilities": ["Multitype"],
                "teraTypes": ["Ghost"]
            },
            {
                "role": "Setup Sweeper",
                "movepool": ["Earthquake", "Extreme Speed", "Recover", "Swords Dance"],
                "abilities": ["Multitype"],
                "teraTypes": ["Normal"]
            }
        ]
    },
    "arceusbug": {
        "level": 73,
        "sets": [
            {
                "role": "Bulky Setup",
                "movepool": ["Calm Mind", "Earth Power", "Fire Blast", "Judgment", "Recover"],
                "abilities": ["Multitype"],
                "teraTypes": ["Fire", "Ground"]
            }
        ]
    },
    "arceusdark": {
        "level": 71,
        "sets": [
            {
                "role": "Bulky Setup",
                "movepool": ["Calm Mind", "Dazzling Gleam", "Judgment", "Recover", "Sludge Bomb"],
                "abilities": ["Multitype"],
                "teraTypes": ["Fairy", "Poison"]
            }
        ]
    },
    "arceusdragon": {
        "level": 71,
        "sets": [
            {
                "role": "Setup Sweeper",
                "movepool": ["Extreme Speed", "Flare Blitz", "Heavy Slam", "Outrage", "Swords Dance"],
                "abilities": ["Multitype"],
                "teraTypes": ["Fire"]
            },
            {
                "role": "Bulky Setup",
                "movepool": ["Dragon Dance", "Flare Blitz", "Heavy Slam", "Outrage"],
                "abilities": ["Multitype"],
                "teraTypes": ["Fire", "Steel"]
            },
            {
                "role": "Fast Bulky Setup",
                "movepool": ["Calm Mind", "Fire Blast", "Judgment", "Recover", "Sludge Bomb"],
                "abilities": ["Multitype"],
                "teraTypes": ["Fire"]
            }
        ]
    },
    "arceuselectric": {
        "level": 70,
        "sets": [
            {
                "role": "Bulky Setup",
                "movepool": ["Calm Mind", "Ice Beam", "Judgment", "Recover"],
                "abilities": ["Multitype"],
                "teraTypes": ["Electric", "Ice"]
            }
        ]
    },
    "arceusfairy": {
        "level": 69,
        "sets": [
            {
                "role": "Bulky Setup",
                "movepool": ["Calm Mind", "Earth Power", "Judgment", "Recover"],
                "abilities": ["Multitype"],
                "teraTypes": ["Ground", "Steel"]
            }
        ]
    },
    "arceusfighting": {
        "level": 70,
        "sets": [
            {
                "role": "Fast Bulky Setup",
                "movepool": ["Body Press", "Cosmic Power", "Recover", "Stored Power"],
                "abilities": ["Multitype"],
                "teraTypes": ["Steel"]
            },
            {
                "role": "Bulky Setup",
                "movepool": ["Body Press", "Iron Defense", "Recover", "Shadow Ball"],
                "abilities": ["Multitype"],
                "teraTypes": ["Steel"]
            }
        ]
    },
    "arceusfire": {
        "level": 72,
        "sets": [
            {
                "role": "Setup Sweeper",
                "movepool": ["Earthquake", "Extreme Speed", "Flare Blitz", "Recover", "Swords Dance"],
                "abilities": ["Multitype"],
                "teraTypes": ["Fire", "Ground"]
            },
            {
                "role": "Fast Bulky Setup",
                "movepool": ["Dragon Dance", "Earthquake", "Flare Blitz", "Recover"],
                "abilities": ["Multitype"],
                "teraTypes": ["Fire", "Ground"]
            },
            {
                "role": "Bulky Setup",
                "movepool": ["Calm Mind", "Earth Power", "Energy Ball", "Judgment", "Recover"],
                "abilities": ["Multitype"],
                "teraTypes": ["Grass", "Ground"]
            }
        ]
    },
    "arceusflying": {
        "level": 69,
        "sets": [
            {
                "role": "Bulky Setup",
                "movepool": ["Calm Mind", "Earth Power", "Judgment", "Recover"],
                "abilities": ["Multitype"],
                "teraTypes": ["Ground", "Steel"]
            }
        ]
    },
    "arceusghost": {
        "level": 69,
        "sets": [
            {
                "role": "Bulky Support",
                "movepool": ["Focus Blast", "Judgment", "Recover", "Will-O-Wisp"],
                "abilities": ["Multitype"],
                "teraTypes": ["Fighting", "Normal"]
            },
            {
                "role": "Bulky Setup",
                "movepool": ["Calm Mind", "Focus Blast", "Judgment", "Recover"],
                "abilities": ["Multitype"],
                "teraTypes": ["Fighting", "Ghost", "Normal"]
            }
        ]
    },
    "arceusgrass": {
        "level": 72,
        "sets": [
            {
                "role": "Setup Sweeper",
                "movepool": ["Calm Mind", "Earth Power", "Ice Beam", "Judgment"],
                "abilities": ["Multitype"],
                "teraTypes": ["Ground"]
            },
            {
                "role": "Bulky Setup",
                "movepool": ["Calm Mind", "Fire Blast", "Judgment", "Recover"],
                "abilities": ["Multitype"],
                "teraTypes": ["Fire"]
            }
        ]
    },
    "arceusground": {
        "level": 70,
        "sets": [
            {
                "role": "Bulky Setup",
                "movepool": ["Calm Mind", "Fire Blast", "Ice Beam", "Judgment", "Recover"],
                "abilities": ["Multitype"],
                "teraTypes": ["Dragon", "Ground"]
            },
            {
                "role": "Setup Sweeper",
                "movepool": ["Earthquake", "Extreme Speed", "Stone Edge", "Swords Dance"],
                "abilities": ["Multitype"],
                "teraTypes": ["Normal"]
            },
            {
                "role": "Fast Bulky Setup",
                "movepool": ["Dragon Dance", "Earthquake", "Recover", "Stone Edge"],
                "abilities": ["Multitype"],
                "teraTypes": ["Ground", "Steel"]
            }
        ]
    },
    "arceusice": {
        "level": 72,
        "sets": [
            {
                "role": "Bulky Setup",
                "movepool": ["Calm Mind", "Earth Power", "Judgment", "Recover", "Thunderbolt"],
                "abilities": ["Multitype"],
                "teraTypes": ["Electric", "Ground"]
            }
        ]
    },
    "arceuspoison": {
        "level": 70,
        "sets": [
            {
                "role": "Setup Sweeper",
                "movepool": ["Dragon Dance", "Earthquake", "Flare Blitz", "Gunk Shot", "Liquidation", "Recover", "Swords Dance"],
                "abilities": ["Multitype"],
                "teraTypes": ["Ground"]
            },
            {
                "role": "Fast Bulky Setup",
                "movepool": ["Earthquake", "Extreme Speed", "Gunk Shot", "Swords Dance"],
                "abilities": ["Multitype"],
                "teraTypes": ["Ground", "Normal"]
            }
        ]
    },
    "arceuspsychic": {
        "level": 69,
        "sets": [
            {
                "role": "Bulky Setup",
                "movepool": ["Body Press", "Cosmic Power", "Recover", "Stored Power"],
                "abilities": ["Multitype"],
                "teraTypes": ["Steel"]
            }
        ]
    },
    "arceusrock": {
        "level": 74,
        "sets": [
            {
                "role": "Bulky Setup",
                "movepool": ["Calm Mind", "Earth Power", "Fire Blast", "Judgment", "Recover"],
                "abilities": ["Multitype"],
                "teraTypes": ["Dragon", "Ground"]
            },
            {
                "role": "Setup Sweeper",
                "movepool": ["Dragon Dance", "Earthquake", "Recover", "Stone Edge", "Swords Dance"],
                "abilities": ["Multitype"],
                "teraTypes": ["Ground"]
            }
        ]
    },
    "arceussteel": {
        "level": 70,
        "sets": [
            {
                "role": "Bulky Support",
                "movepool": ["Earthquake", "Judgment", "Recover", "Will-O-Wisp"],
                "abilities": ["Multitype"],
                "teraTypes": ["Ghost"]
            },
            {
                "role": "Bulky Setup",
                "movepool": ["Calm Mind", "Earth Power", "Judgment", "Recover"],
                "abilities": ["Multitype"],
                "teraTypes": ["Ghost"]
            }
        ]
    },
    "arceuswater": {
        "level": 71,
        "sets": [
            {
                "role": "Bulky Support",
                "movepool": ["Calm Mind", "Ice Beam", "Judgment", "Recover", "Will-O-Wisp"],
                "abilities": ["Multitype"],
                "teraTypes": ["Steel"]
            }
        ]
    },
    "serperior": {
        "level": 79,
        "sets": [
            {
                "role": "Tera Blast user",
                "movepool": ["Glare", "Leaf Storm", "Leech Seed", "Substitute", "Synthesis", "Tera Blast"],
                "abilities": ["Contrary"],
                "teraTypes": ["Fire", "Rock"]
            },
            {
                "role": "Fast Attacker",
                "movepool": ["Dragon Pulse", "Glare", "Leaf Storm", "Leech Seed", "Substitute", "Synthesis"],
                "abilities": ["Contrary"],
                "teraTypes": ["Dragon", "Grass", "Water"]
            }
        ]
    },
    "emboar": {
        "level": 84,
        "sets": [
            {
                "role": "AV Pivot",
                "movepool": ["Close Combat", "Flare Blitz", "Knock Off", "Scald", "Sucker Punch", "Wild Charge"],
                "abilities": ["Reckless"],
                "teraTypes": ["Dark", "Electric", "Fire", "Water"]
            },
            {
                "role": "Fast Attacker",
                "movepool": ["Close Combat", "Flare Blitz", "Head Smash", "Knock Off", "Wild Charge"],
                "abilities": ["Reckless"],
                "teraTypes": ["Fire"]
            },
            {
                "role": "Setup Sweeper",
                "movepool": ["Bulk Up", "Drain Punch", "Flare Blitz", "Trailblaze"],
                "abilities": ["Reckless"],
                "teraTypes": ["Fighting", "Grass"]
            }
        ]
    },
    "samurott": {
        "level": 88,
        "sets": [
            {
                "role": "AV Pivot",
                "movepool": ["Aqua Jet", "Flip Turn", "Grass Knot", "Hydro Pump", "Ice Beam", "Knock Off", "Megahorn", "Sacred Sword"],
                "abilities": ["Torrent"],
                "teraTypes": ["Dark", "Grass", "Water"]
            },
            {
                "role": "Setup Sweeper",
                "movepool": ["Aqua Jet", "Knock Off", "Liquidation", "Megahorn", "Sacred Sword", "Swords Dance"],
                "abilities": ["Torrent"],
                "teraTypes": ["Dark", "Water"]
            }
        ]
    },
    "samurotthisui": {
        "level": 77,
        "sets": [
            {
                "role": "Fast Attacker",
                "movepool": ["Ceaseless Edge", "Flip Turn", "Razor Shell", "Sacred Sword", "Sucker Punch", "Swords Dance"],
                "abilities": ["Sharpness"],
                "teraTypes": ["Dark", "Poison", "Water"]
            }
        ]
    },
    "zebstrika": {
        "level": 87,
        "sets": [
            {
                "role": "Fast Attacker",
                "movepool": ["High Horsepower", "Overheat", "Supercell Slam", "Volt Switch"],
                "abilities": ["Sap Sipper"],
                "teraTypes": ["Ground"]
            }
        ]
    },
    "excadrill": {
        "level": 79,
        "sets": [
            {
                "role": "Bulky Setup",
                "movepool": ["Earthquake", "Iron Head", "Rapid Spin", "Swords Dance"],
                "abilities": ["Mold Breaker", "Sand Rush"],
                "teraTypes": ["Grass", "Ground", "Water"]
            },
            {
                "role": "AV Pivot",
                "movepool": ["Earthquake", "Iron Head", "Rapid Spin", "Rock Slide"],
                "abilities": ["Mold Breaker", "Sand Rush"],
                "teraTypes": ["Grass", "Water"]
            }
        ]
    },
    "gurdurr": {
        "level": 85,
        "sets": [
            {
                "role": "Bulky Attacker",
                "movepool": ["Bulk Up", "Defog", "Drain Punch", "Knock Off", "Mach Punch"],
                "abilities": ["Guts"],
                "teraTypes": ["Steel"]
            }
        ]
    },
    "conkeldurr": {
        "level": 80,
        "sets": [
            {
                "role": "Wallbreaker",
                "movepool": ["Close Combat", "Facade", "Knock Off", "Mach Punch"],
                "abilities": ["Guts"],
                "teraTypes": ["Normal"]
            }
        ]
    },
    "leavanny": {
        "level": 86,
        "sets": [
            {
                "role": "Fast Support",
                "movepool": ["Knock Off", "Leaf Blade", "Lunge", "Sticky Web", "Swords Dance"],
                "abilities": ["Chlorophyll", "Swarm"],
                "teraTypes": ["Ghost", "Rock"]
            },
            {
                "role": "Fast Attacker",
                "movepool": ["Bullet Seed", "Knock Off", "Sticky Web", "Swords Dance", "Triple Axel"],
                "abilities": ["Chlorophyll"],
                "teraTypes": ["Ghost", "Rock"]
            }
        ]
    },
    "whimsicott": {
        "level": 84,
        "sets": [
            {
                "role": "Fast Support",
                "movepool": ["Encore", "Giga Drain", "Moonblast", "Stun Spore", "U-turn"],
                "abilities": ["Prankster"],
                "teraTypes": ["Poison", "Steel"]
            },
            {
                "role": "Bulky Support",
                "movepool": ["Encore", "Hurricane", "Leech Seed", "Moonblast", "Substitute"],
                "abilities": ["Prankster"],
                "teraTypes": ["Steel"]
            }
        ]
    },
    "lilligant": {
        "level": 86,
        "sets": [
            {
                "role": "Tera Blast user",
                "movepool": ["Giga Drain", "Quiver Dance", "Sleep Powder", "Tera Blast"],
                "abilities": ["Chlorophyll"],
                "teraTypes": ["Fire", "Rock"]
            },
            {
                "role": "Setup Sweeper",
                "movepool": ["Alluring Voice", "Petal Dance", "Quiver Dance", "Sleep Powder"],
                "abilities": ["Own Tempo"],
                "teraTypes": ["Fairy", "Grass"]
            }
        ]
    },
    "lilliganthisui": {
        "level": 79,
        "sets": [
            {
                "role": "Setup Sweeper",
                "movepool": ["Close Combat", "Ice Spinner", "Leaf Blade", "Sleep Powder", "Victory Dance"],
                "abilities": ["Hustle"],
                "teraTypes": ["Fighting", "Steel"]
            }
        ]
    },
    "basculin": {
        "level": 86,
        "sets": [
            {
                "role": "Wallbreaker",
                "movepool": ["Aqua Jet", "Double-Edge", "Flip Turn", "Wave Crash"],
                "abilities": ["Adaptability"],
                "teraTypes": ["Water"]
            }
        ]
    },
    "basculegion": {
        "level": 80,
        "sets": [
            {
                "role": "AV Pivot",
                "movepool": ["Aqua Jet", "Flip Turn", "Shadow Ball", "Wave Crash"],
                "abilities": ["Adaptability"],
                "teraTypes": ["Water"]
            }
        ]
    },
    "basculegionf": {
        "level": 83,
        "sets": [
            {
                "role": "Wallbreaker",
                "movepool": ["Flip Turn", "Hydro Pump", "Ice Beam", "Shadow Ball"],
                "abilities": ["Adaptability"],
                "teraTypes": ["Water"]
            },
            {
                "role": "AV Pivot",
                "movepool": ["Flip Turn", "Hydro Pump", "Shadow Ball", "Wave Crash"],
                "abilities": ["Adaptability"],
                "teraTypes": ["Water"]
            }
        ]
    },
    "krookodile": {
        "level": 80,
        "sets": [
            {
                "role": "Fast Attacker",
                "movepool": ["Bulk Up", "Earthquake", "Gunk Shot", "Knock Off", "Stealth Rock", "Stone Edge"],
                "abilities": ["Intimidate"],
                "teraTypes": ["Ground", "Poison"]
            }
        ]
    },
    "scrafty": {
        "level": 84,
        "sets": [
            {
                "role": "Bulky Setup",
                "movepool": ["Bulk Up", "Drain Punch", "Knock Off", "Rest"],
                "abilities": ["Shed Skin"],
                "teraTypes": ["Poison"]
            },
            {
                "role": "Setup Sweeper",
                "movepool": ["Close Combat", "Dragon Dance", "Knock Off", "Poison Jab"],
                "abilities": ["Intimidate"],
                "teraTypes": ["Poison"]
            }
        ]
    },
    "zoroark": {
        "level": 83,
        "sets": [
            {
                "role": "Wallbreaker",
                "movepool": ["Dark Pulse", "Flamethrower", "Focus Blast", "Psychic", "Sludge Bomb", "Trick", "U-turn"],
                "abilities": ["Illusion"],
                "teraTypes": ["Poison"]
            },
            {
                "role": "Setup Sweeper",
                "movepool": ["Dark Pulse", "Encore", "Focus Blast", "Nasty Plot", "Psychic", "Sludge Bomb"],
                "abilities": ["Illusion"],
                "teraTypes": ["Poison"]
            }
        ]
    },
    "zoroarkhisui": {
        "level": 80,
        "sets": [
            {
                "role": "Wallbreaker",
                "movepool": ["Bitter Malice", "Flamethrower", "Focus Blast", "Hyper Voice", "Nasty Plot", "Trick", "U-turn"],
                "abilities": ["Illusion"],
                "teraTypes": ["Fighting", "Normal"]
            },
            {
                "role": "Fast Attacker",
                "movepool": ["Focus Blast", "Hyper Voice", "Poltergeist", "Will-O-Wisp"],
                "abilities": ["Illusion"],
                "teraTypes": ["Fighting", "Normal"]
            }
        ]
    },
    "cinccino": {
        "level": 83,
        "sets": [
            {
                "role": "Fast Attacker",
                "movepool": ["Bullet Seed", "Tail Slap", "Tidy Up", "Triple Axel", "U-turn"],
                "abilities": ["Technician"],
                "teraTypes": ["Grass", "Ice", "Normal"]
            }
        ]
    },
    "gothitelle": {
        "level": 90,
        "sets": [
            {
                "role": "Bulky Setup",
                "movepool": ["Calm Mind", "Dark Pulse", "Focus Blast", "Psychic Noise", "Thunderbolt"],
                "abilities": ["Shadow Tag"],
                "teraTypes": ["Dark", "Electric", "Fairy", "Fighting", "Flying", "Ghost", "Ground", "Steel"]
            },
            {
                "role": "Fast Attacker",
                "movepool": ["Dark Pulse", "Focus Blast", "Psychic", "Trick"],
                "abilities": ["Shadow Tag"],
                "teraTypes": ["Dark", "Fairy", "Fighting", "Flying", "Ghost", "Ground", "Psychic", "Steel"]
            }
        ]
    },
    "reuniclus": {
        "level": 88,
        "sets": [
            {
                "role": "Bulky Setup",
                "movepool": ["Calm Mind", "Focus Blast", "Psychic", "Psyshock", "Recover"],
                "abilities": ["Magic Guard"],
                "teraTypes": ["Fighting", "Steel"]
            }
        ]
    },
    "swanna": {
        "level": 89,
        "sets": [
            {
                "role": "Bulky Support",
                "movepool": ["Brave Bird", "Defog", "Hydro Pump", "Knock Off", "Roost"],
                "abilities": ["Hydration"],
                "teraTypes": ["Ground"]
            }
        ]
    },
    "sawsbuck": {
        "level": 88,
        "sets": [
            {
                "role": "Setup Sweeper",
                "movepool": ["Double-Edge", "High Horsepower", "Horn Leech", "Swords Dance"],
                "abilities": ["Sap Sipper"],
                "teraTypes": ["Ground", "Normal"]
            },
            {
                "role": "Fast Attacker",
                "movepool": ["Headbutt", "High Horsepower", "Horn Leech", "Swords Dance"],
                "abilities": ["Serene Grace"],
                "teraTypes": ["Normal"]
            }
        ]
    },
    "amoonguss": {
        "level": 82,
        "sets": [
            {
                "role": "Bulky Support",
                "movepool": ["Clear Smog", "Giga Drain", "Sludge Bomb", "Spore", "Toxic"],
                "abilities": ["Regenerator"],
                "teraTypes": ["Steel", "Water"]
            },
            {
                "role": "Bulky Attacker",
                "movepool": ["Giga Drain", "Sludge Bomb", "Spore", "Stomping Tantrum"],
                "abilities": ["Regenerator"],
                "teraTypes": ["Steel", "Water"]
            }
        ]
    },
    "alomomola": {
        "level": 87,
        "sets": [
            {
                "role": "Bulky Support",
                "movepool": ["Flip Turn", "Protect", "Scald", "Wish"],
                "abilities": ["Regenerator"],
                "teraTypes": ["Steel"]
            },
            {
                "role": "Fast Support",
                "movepool": ["Flip Turn", "Protect", "Scald", "Wish"],
                "abilities": ["Regenerator"],
                "teraTypes": ["Steel"]
            }
        ]
    },
    "galvantula": {
        "level": 82,
        "sets": [
            {
                "role": "Fast Support",
                "movepool": ["Bug Buzz", "Giga Drain", "Sticky Web", "Thunder", "Volt Switch"],
                "abilities": ["Compound Eyes"],
                "teraTypes": ["Electric"]
            }
        ]
    },
    "eelektross": {
        "level": 87,
        "sets": [
            {
                "role": "Bulky Setup",
                "movepool": ["Coil", "Drain Punch", "Fire Punch", "Knock Off", "Supercell Slam"],
                "abilities": ["Levitate"],
                "teraTypes": ["Fighting"]
            },
            {
                "role": "AV Pivot",
                "movepool": ["Close Combat", "Discharge", "Dragon Tail", "Flamethrower", "Giga Drain", "Knock Off", "U-turn"],
                "abilities": ["Levitate"],
                "teraTypes": ["Poison", "Steel"]
            }
        ]
    },
    "chandelure": {
        "level": 83,
        "sets": [
            {
                "role": "Fast Bulky Setup",
                "movepool": ["Calm Mind", "Energy Ball", "Fire Blast", "Flame Charge", "Pain Split", "Shadow Ball", "Substitute", "Will-O-Wisp"],
                "abilities": ["Flame Body", "Flash Fire"],
                "teraTypes": ["Fire", "Ghost", "Grass"]
            },
            {
                "role": "Fast Attacker",
                "movepool": ["Energy Ball", "Fire Blast", "Shadow Ball", "Trick"],
                "abilities": ["Flash Fire"],
                "teraTypes": ["Fire", "Ghost", "Grass"]
            }
        ]
    },
    "haxorus": {
        "level": 77,
        "sets": [
            {
                "role": "Setup Sweeper",
                "movepool": ["Close Combat", "Dragon Dance", "Earthquake", "Iron Head", "Outrage"],
                "abilities": ["Mold Breaker"],
                "teraTypes": ["Steel"]
            },
            {
                "role": "Fast Bulky Setup",
                "movepool": ["Close Combat", "Earthquake", "Iron Head", "Scale Shot", "Swords Dance"],
                "abilities": ["Mold Breaker"],
                "teraTypes": ["Steel"]
            }
        ]
    },
    "beartic": {
        "level": 91,
        "sets": [
            {
                "role": "Wallbreaker",
                "movepool": ["Aqua Jet", "Close Combat", "Earthquake", "Icicle Crash", "Snowscape", "Swords Dance"],
                "abilities": ["Slush Rush", "Swift Swim"],
                "teraTypes": ["Fighting", "Ground"]
            }
        ]
    },
    "cryogonal": {
        "level": 89,
        "sets": [
            {
                "role": "Bulky Support",
                "movepool": ["Flash Cannon", "Freeze-Dry", "Haze", "Rapid Spin", "Recover"],
                "abilities": ["Levitate"],
                "teraTypes": ["Poison", "Steel"]
            },
            {
                "role": "Tera Blast user",
                "movepool": ["Ice Beam", "Rapid Spin", "Recover", "Tera Blast"],
                "abilities": ["Levitate"],
                "teraTypes": ["Electric"]
            }
        ]
    },
    "mienshao": {
        "level": 83,
        "sets": [
            {
                "role": "Wallbreaker",
                "movepool": ["High Jump Kick", "Knock Off", "Poison Jab", "Stone Edge", "U-turn"],
                "abilities": ["Reckless"],
                "teraTypes": ["Fighting"]
            },
            {
                "role": "AV Pivot",
                "movepool": ["Close Combat", "Fake Out", "Knock Off", "U-turn"],
                "abilities": ["Regenerator"],
                "teraTypes": ["Dark", "Steel"]
            },
            {
                "role": "Setup Sweeper",
                "movepool": ["Close Combat", "Knock Off", "Poison Jab", "Swords Dance", "Triple Axel"],
                "abilities": ["Regenerator"],
                "teraTypes": ["Dark", "Fighting", "Poison"]
            }
        ]
    },
    "golurk": {
        "level": 87,
        "sets": [
            {
                "role": "Wallbreaker",
                "movepool": ["Dynamic Punch", "Earthquake", "Poltergeist", "Stealth Rock", "Stone Edge"],
                "abilities": ["No Guard"],
                "teraTypes": ["Fighting", "Ghost", "Ground"]
            }
        ]
    },
    "braviary": {
        "level": 85,
        "sets": [
            {
                "role": "Fast Bulky Setup",
                "movepool": ["Brave Bird", "Bulk Up", "Close Combat", "Roost"],
                "abilities": ["Defiant"],
                "teraTypes": ["Fighting", "Steel"]
            }
        ]
    },
    "braviaryhisui": {
        "level": 85,
        "sets": [
            {
                "role": "Setup Sweeper",
                "movepool": ["Agility", "Heat Wave", "Hurricane", "Psychic"],
                "abilities": ["Sheer Force"],
                "teraTypes": ["Fairy", "Fire", "Psychic", "Steel"]
            },
            {
                "role": "Wallbreaker",
                "movepool": ["Esper Wing", "Hurricane", "U-turn", "Vacuum Wave"],
                "abilities": ["Tinted Lens"],
                "teraTypes": ["Fairy", "Fighting", "Psychic", "Steel"]
            },
            {
                "role": "Bulky Attacker",
                "movepool": ["Calm Mind", "Defog", "Esper Wing", "Hurricane", "Roost"],
                "abilities": ["Tinted Lens"],
                "teraTypes": ["Fairy", "Psychic", "Steel"]
            }
        ]
    },
    "mandibuzz": {
        "level": 85,
        "sets": [
            {
                "role": "Bulky Support",
                "movepool": ["Defog", "Foul Play", "Roost", "Toxic", "U-turn"],
                "abilities": ["Overcoat"],
                "teraTypes": ["Steel"]
            },
            {
                "role": "Bulky Attacker",
                "movepool": ["Brave Bird", "Defog", "Foul Play", "Knock Off", "Roost", "Toxic"],
                "abilities": ["Overcoat"],
                "teraTypes": ["Steel"]
            }
        ]
    },
    "hydreigon": {
        "level": 79,
        "sets": [
            {
                "role": "Fast Attacker",
                "movepool": ["Dark Pulse", "Draco Meteor", "Fire Blast", "Flash Cannon", "Nasty Plot", "U-turn"],
                "abilities": ["Levitate"],
                "teraTypes": ["Dark", "Dragon", "Fire", "Steel"]
            }
        ]
    },
    "volcarona": {
        "level": 77,
        "sets": [
            {
                "role": "Fast Bulky Setup",
                "movepool": ["Bug Buzz", "Fiery Dance", "Fire Blast", "Giga Drain", "Morning Sun", "Quiver Dance"],
                "abilities": ["Flame Body", "Swarm"],
                "teraTypes": ["Fire", "Grass", "Steel"]
            },
            {
                "role": "Tera Blast user",
                "movepool": ["Bug Buzz", "Fiery Dance", "Fire Blast", "Giga Drain", "Quiver Dance", "Tera Blast"],
                "abilities": ["Flame Body", "Swarm"],
                "teraTypes": ["Ground", "Water"]
            }
        ]
    },
    "cobalion": {
        "level": 80,
        "sets": [
            {
                "role": "Fast Bulky Setup",
                "movepool": ["Close Combat", "Iron Head", "Stone Edge", "Swords Dance", "Taunt"],
                "abilities": ["Justified"],
                "teraTypes": ["Fighting"]
            },
            {
                "role": "Bulky Setup",
                "movepool": ["Aura Sphere", "Calm Mind", "Flash Cannon", "Vacuum Wave"],
                "abilities": ["Justified"],
                "teraTypes": ["Fighting", "Ghost", "Water"]
            },
            {
                "role": "Bulky Support",
                "movepool": ["Body Press", "Iron Defense", "Iron Head", "Stealth Rock", "Stone Edge", "Thunder Wave", "Volt Switch"],
                "abilities": ["Justified"],
                "teraTypes": ["Ghost", "Water"]
            }
        ]
    },
    "terrakion": {
        "level": 79,
        "sets": [
            {
                "role": "Setup Sweeper",
                "movepool": ["Close Combat", "Earthquake", "Stone Edge", "Swords Dance"],
                "abilities": ["Justified"],
                "teraTypes": ["Fighting", "Ground"]
            },
            {
                "role": "Wallbreaker",
                "movepool": ["Close Combat", "Earthquake", "Quick Attack", "Stone Edge"],
                "abilities": ["Justified"],
                "teraTypes": ["Fighting", "Ground"]
            }
        ]
    },
    "virizion": {
        "level": 82,
        "sets": [
            {
                "role": "Setup Sweeper",
                "movepool": ["Close Combat", "Leaf Blade", "Stone Edge", "Swords Dance"],
                "abilities": ["Justified"],
                "teraTypes": ["Rock"]
            }
        ]
    },
    "tornadus": {
        "level": 82,
        "sets": [
            {
                "role": "Fast Attacker",
                "movepool": ["Bleakwind Storm", "Focus Blast", "Grass Knot", "Heat Wave", "Nasty Plot", "U-turn"],
                "abilities": ["Defiant", "Prankster"],
                "teraTypes": ["Fighting", "Fire", "Flying"]
            }
        ]
    },
    "tornadustherian": {
        "level": 79,
        "sets": [
            {
                "role": "Fast Attacker",
                "movepool": ["Bleakwind Storm", "Focus Blast", "Grass Knot", "Heat Wave", "Nasty Plot", "U-turn"],
                "abilities": ["Regenerator"],
                "teraTypes": ["Fighting", "Fire", "Flying"]
            },
            {
                "role": "AV Pivot",
                "movepool": ["Bleakwind Storm", "Heat Wave", "Knock Off", "U-turn"],
                "abilities": ["Regenerator"],
                "teraTypes": ["Dark", "Steel"]
            }
        ]
    },
    "thundurus": {
        "level": 80,
        "sets": [
            {
                "role": "Fast Attacker",
                "movepool": ["Focus Blast", "Grass Knot", "Knock Off", "Nasty Plot", "Sludge Wave", "Taunt", "Thunder Wave", "Thunderbolt", "U-turn"],
                "abilities": ["Defiant", "Prankster"],
                "teraTypes": ["Electric", "Grass", "Steel"]
            },
            {
                "role": "Tera Blast user",
                "movepool": ["Focus Blast", "Nasty Plot", "Tera Blast", "Thunderbolt"],
                "abilities": ["Defiant"],
                "teraTypes": ["Flying"]
            },
            {
                "role": "Wallbreaker",
                "movepool": ["Acrobatics", "Focus Blast", "Grass Knot", "Knock Off", "Taunt", "Thunder Wave", "Thunderbolt", "U-turn"],
                "abilities": ["Defiant", "Prankster"],
                "teraTypes": ["Electric", "Flying", "Grass", "Steel"]
            }
        ]
    },
    "thundurustherian": {
        "level": 80,
        "sets": [
            {
                "role": "Fast Attacker",
                "movepool": ["Focus Blast", "Grass Knot", "Nasty Plot", "Psychic", "Sludge Wave", "Thunderbolt", "Volt Switch"],
                "abilities": ["Volt Absorb"],
                "teraTypes": ["Electric", "Poison", "Psychic"]
            },
            {
                "role": "Tera Blast user",
                "movepool": ["Focus Blast", "Nasty Plot", "Tera Blast", "Thunderbolt"],
                "abilities": ["Volt Absorb"],
                "teraTypes": ["Flying"]
            }
        ]
    },
    "reshiram": {
        "level": 76,
        "sets": [
            {
                "role": "Fast Attacker",
                "movepool": ["Blue Flare", "Draco Meteor", "Dragon Tail", "Earth Power", "Will-O-Wisp"],
                "abilities": ["Turboblaze"],
                "teraTypes": ["Fire", "Ground"]
            },
            {
                "role": "Setup Sweeper",
                "movepool": ["Dragon Dance", "Flare Blitz", "Outrage", "Stone Edge"],
                "abilities": ["Turboblaze"],
                "teraTypes": ["Dragon", "Fire"]
            }
        ]
    },
    "zekrom": {
        "level": 71,
        "sets": [
            {
                "role": "Setup Sweeper",
                "movepool": ["Bolt Strike", "Dragon Dance", "Outrage", "Substitute"],
                "abilities": ["Teravolt"],
                "teraTypes": ["Electric", "Fairy", "Grass", "Steel"]
            }
        ]
    },
    "landorus": {
        "level": 75,
        "sets": [
            {
                "role": "Fast Attacker",
                "movepool": ["Earth Power", "Focus Blast", "Nasty Plot", "Psychic", "Rock Slide", "Sludge Wave", "Stealth Rock"],
                "abilities": ["Sheer Force"],
                "teraTypes": ["Ground", "Poison"]
            }
        ]
    },
    "landorustherian": {
        "level": 76,
        "sets": [
            {
                "role": "Bulky Support",
                "movepool": ["Earthquake", "Stealth Rock", "Stone Edge", "Taunt", "U-turn"],
                "abilities": ["Intimidate"],
                "teraTypes": ["Ground", "Water"]
            }
        ]
    },
    "kyurem": {
        "level": 77,
        "sets": [
            {
                "role": "Tera Blast user",
                "movepool": ["Dragon Dance", "Icicle Spear", "Scale Shot", "Tera Blast"],
                "abilities": ["Pressure"],
                "teraTypes": ["Ground"]
            },
            {
                "role": "Wallbreaker",
                "movepool": ["Draco Meteor", "Earth Power", "Freeze-Dry", "Ice Beam", "Outrage"],
                "abilities": ["Pressure"],
                "teraTypes": ["Ground"]
            }
        ]
    },
    "kyuremwhite": {
        "level": 73,
        "sets": [
            {
                "role": "Fast Attacker",
                "movepool": ["Draco Meteor", "Earth Power", "Freeze-Dry", "Fusion Flare"],
                "abilities": ["Turboblaze"],
                "teraTypes": ["Dragon", "Fire"]
            },
            {
                "role": "Bulky Attacker",
                "movepool": ["Draco Meteor", "Freeze-Dry", "Fusion Flare", "Ice Beam"],
                "abilities": ["Turboblaze"],
                "teraTypes": ["Dragon", "Fire", "Ice"]
            }
        ]
    },
    "kyuremblack": {
        "level": 71,
        "sets": [
            {
                "role": "Setup Sweeper",
                "movepool": ["Dragon Dance", "Fusion Bolt", "Icicle Spear", "Scale Shot"],
                "abilities": ["Teravolt"],
                "teraTypes": ["Electric"]
            },
            {
                "role": "Tera Blast user",
                "movepool": ["Dragon Dance", "Icicle Spear", "Scale Shot", "Tera Blast"],
                "abilities": ["Teravolt"],
                "teraTypes": ["Ground"]
            }
        ]
    },
    "keldeoresolute": {
        "level": 79,
        "sets": [
            {
                "role": "Fast Attacker",
                "movepool": ["Air Slash", "Calm Mind", "Flip Turn", "Hydro Pump", "Secret Sword", "Vacuum Wave"],
                "abilities": ["Justified"],
                "teraTypes": ["Fighting", "Water"]
            },
            {
                "role": "Bulky Setup",
                "movepool": ["Calm Mind", "Hydro Pump", "Secret Sword", "Substitute", "Surf"],
                "abilities": ["Justified"],
                "teraTypes": ["Steel"]
            }
        ]
    },
    "meloetta": {
        "level": 82,
        "sets": [
            {
                "role": "Fast Attacker",
                "movepool": ["Calm Mind", "Focus Blast", "Hyper Voice", "Psyshock", "U-turn"],
                "abilities": ["Serene Grace"],
                "teraTypes": ["Fighting", "Normal", "Psychic"]
            },
            {
                "role": "Wallbreaker",
                "movepool": ["Close Combat", "Knock Off", "Relic Song", "Triple Axel"],
                "abilities": ["Serene Grace"],
                "teraTypes": ["Dark", "Fighting"]
            }
        ]
    },
    "chesnaught": {
        "level": 84,
        "sets": [
            {
                "role": "Bulky Support",
                "movepool": ["Body Press", "Knock Off", "Spikes", "Synthesis", "Wood Hammer"],
                "abilities": ["Bulletproof"],
                "teraTypes": ["Steel", "Water"]
            },
            {
                "role": "Fast Bulky Setup",
                "movepool": ["Body Press", "Iron Defense", "Synthesis", "Trailblaze"],
                "abilities": ["Bulletproof"],
                "teraTypes": ["Steel"]
            }
        ]
    },
    "delphox": {
        "level": 84,
        "sets": [
            {
                "role": "Fast Attacker",
                "movepool": ["Fire Blast", "Focus Blast", "Grass Knot", "Nasty Plot", "Psyshock"],
                "abilities": ["Blaze"],
                "teraTypes": ["Fighting", "Fire", "Grass"]
            }
        ]
    },
    "greninja": {
        "level": 80,
        "sets": [
            {
                "role": "Fast Attacker",
                "movepool": ["Dark Pulse", "Grass Knot", "Gunk Shot", "Hydro Pump", "Ice Beam", "Toxic Spikes", "U-turn"],
                "abilities": ["Protean"],
                "teraTypes": ["Dark", "Poison", "Water"]
            },
            {
                "role": "Wallbreaker",
                "movepool": ["Grass Knot", "Gunk Shot", "Hydro Pump", "Ice Beam", "Spikes", "U-turn"],
                "abilities": ["Protean"],
                "teraTypes": ["Poison"]
            }
        ]
    },
    "greninjabond": {
        "level": 80,
        "sets": [
            {
                "role": "Fast Attacker",
                "movepool": ["Dark Pulse", "Gunk Shot", "Hydro Pump", "Ice Beam"],
                "abilities": ["Battle Bond"],
                "teraTypes": ["Poison", "Water"]
            }
        ]
    },
    "talonflame": {
        "level": 83,
        "sets": [
            {
                "role": "Bulky Attacker",
                "movepool": ["Brave Bird", "Defog", "Overheat", "Roost", "Taunt", "U-turn", "Will-O-Wisp"],
                "abilities": ["Flame Body"],
                "teraTypes": ["Dragon", "Ground"]
            },
            {
                "role": "Tera Blast user",
                "movepool": ["Brave Bird", "Flare Blitz", "Swords Dance", "Tera Blast"],
                "abilities": ["Flame Body"],
                "teraTypes": ["Ground"]
            }
        ]
    },
    "vivillon": {
        "level": 83,
        "sets": [
            {
                "role": "Fast Bulky Setup",
                "movepool": ["Bug Buzz", "Hurricane", "Quiver Dance", "Sleep Powder"],
                "abilities": ["Compound Eyes"],
                "teraTypes": ["Flying", "Steel"]
            },
            {
                "role": "Tera Blast user",
                "movepool": ["Hurricane", "Quiver Dance", "Sleep Powder", "Tera Blast"],
                "abilities": ["Compound Eyes"],
                "teraTypes": ["Ground"]
            }
        ]
    },
    "pyroar": {
        "level": 88,
        "sets": [
            {
                "role": "Fast Attacker",
                "movepool": ["Dark Pulse", "Fire Blast", "Hyper Voice", "Taunt", "Will-O-Wisp", "Work Up"],
                "abilities": ["Unnerve"],
                "teraTypes": ["Fire"]
            }
        ]
    },
    "florges": {
        "level": 85,
        "sets": [
            {
                "role": "Bulky Setup",
                "movepool": ["Calm Mind", "Moonblast", "Protect", "Wish"],
                "abilities": ["Flower Veil"],
                "teraTypes": ["Steel"]
            },
            {
                "role": "Tera Blast user",
                "movepool": ["Calm Mind", "Moonblast", "Synthesis", "Tera Blast"],
                "abilities": ["Flower Veil"],
                "teraTypes": ["Ground"]
            }
        ]
    },
    "gogoat": {
        "level": 88,
        "sets": [
            {
                "role": "Bulky Setup",
                "movepool": ["Bulk Up", "Earthquake", "Horn Leech", "Milk Drink", "Rock Slide"],
                "abilities": ["Sap Sipper"],
                "teraTypes": ["Ground", "Water"]
            }
        ]
    },
    "meowstic": {
        "level": 89,
        "sets": [
            {
                "role": "Bulky Support",
                "movepool": ["Alluring Voice", "Light Screen", "Psychic Noise", "Reflect", "Thunder Wave", "Yawn"],
                "abilities": ["Prankster"],
                "teraTypes": ["Fairy"]
            }
        ]
    },
    "meowsticf": {
        "level": 89,
        "sets": [
            {
                "role": "Setup Sweeper",
                "movepool": ["Alluring Voice", "Dark Pulse", "Nasty Plot", "Psychic", "Psyshock", "Thunderbolt"],
                "abilities": ["Competitive"],
                "teraTypes": ["Dark", "Electric", "Fairy"]
            }
        ]
    },
    "malamar": {
        "level": 82,
        "sets": [
            {
                "role": "Bulky Setup",
                "movepool": ["Knock Off", "Rest", "Sleep Talk", "Superpower"],
                "abilities": ["Contrary"],
                "teraTypes": ["Fighting", "Poison", "Steel"]
            },
            {
                "role": "Fast Bulky Setup",
                "movepool": ["Knock Off", "Psycho Cut", "Rest", "Superpower"],
                "abilities": ["Contrary"],
                "teraTypes": ["Fighting", "Poison", "Steel"]
            }
        ]
    },
    "dragalge": {
        "level": 88,
        "sets": [
            {
                "role": "Bulky Attacker",
                "movepool": ["Draco Meteor", "Dragon Tail", "Flip Turn", "Focus Blast", "Sludge Wave", "Toxic", "Toxic Spikes"],
                "abilities": ["Adaptability"],
                "teraTypes": ["Fighting"]
            }
        ]
    },
    "clawitzer": {
        "level": 87,
        "sets": [
            {
                "role": "Wallbreaker",
                "movepool": ["Aura Sphere", "Dark Pulse", "Dragon Pulse", "U-turn", "Water Pulse"],
                "abilities": ["Mega Launcher"],
                "teraTypes": ["Dark", "Dragon", "Fighting"]
            },
            {
                "role": "AV Pivot",
                "movepool": ["Aura Sphere", "Dark Pulse", "Dragon Pulse", "U-turn", "Water Pulse"],
                "abilities": ["Mega Launcher"],
                "teraTypes": ["Dragon"]
            }
        ]
    },
    "sylveon": {
        "level": 85,
        "sets": [
            {
                "role": "Bulky Setup",
                "movepool": ["Calm Mind", "Hyper Voice", "Protect", "Wish"],
                "abilities": ["Pixilate"],
                "teraTypes": ["Steel"]
            }
        ]
    },
    "hawlucha": {
        "level": 80,
        "sets": [
            {
                "role": "Setup Sweeper",
                "movepool": ["Acrobatics", "Brave Bird", "Close Combat", "Encore", "Stone Edge", "Swords Dance", "Throat Chop"],
                "abilities": ["Unburden"],
                "teraTypes": ["Fighting", "Flying"]
            }
        ]
    },
    "dedenne": {
        "level": 88,
        "sets": [
            {
                "role": "Fast Support",
                "movepool": ["Dazzling Gleam", "Nuzzle", "Super Fang", "Thunderbolt", "U-turn"],
                "abilities": ["Cheek Pouch"],
                "teraTypes": ["Flying"]
            }
        ]
    },
    "carbink": {
        "level": 90,
        "sets": [
            {
                "role": "Fast Bulky Setup",
                "movepool": ["Body Press", "Iron Defense", "Moonblast", "Rest", "Rock Polish"],
                "abilities": ["Clear Body", "Sturdy"],
                "teraTypes": ["Fighting"]
            }
        ]
    },
    "goodra": {
        "level": 85,
        "sets": [
            {
                "role": "AV Pivot",
                "movepool": ["Draco Meteor", "Dragon Tail", "Earthquake", "Fire Blast", "Knock Off", "Power Whip", "Scald", "Sludge Bomb"],
                "abilities": ["Sap Sipper"],
                "teraTypes": ["Fire", "Grass", "Ground", "Poison", "Steel", "Water"]
            }
        ]
    },
    "goodrahisui": {
        "level": 82,
        "sets": [
            {
                "role": "AV Pivot",
                "movepool": ["Draco Meteor", "Dragon Tail", "Earthquake", "Fire Blast", "Heavy Slam", "Hydro Pump", "Knock Off", "Thunderbolt"],
                "abilities": ["Sap Sipper"],
                "teraTypes": ["Dragon", "Flying", "Ground", "Water"]
            }
        ]
    },
    "klefki": {
        "level": 84,
        "sets": [
            {
                "role": "Bulky Support",
                "movepool": ["Magnet Rise", "Play Rough", "Spikes", "Thunder Wave"],
                "abilities": ["Prankster"],
                "teraTypes": ["Water"]
            },
            {
                "role": "Bulky Attacker",
                "movepool": ["Dazzling Gleam", "Foul Play", "Spikes", "Thunder Wave"],
                "abilities": ["Prankster"],
                "teraTypes": ["Flying", "Water"]
            }
        ]
    },
    "trevenant": {
        "level": 89,
        "sets": [
            {
                "role": "Wallbreaker",
                "movepool": ["Drain Punch", "Horn Leech", "Poltergeist", "Rest", "Trick Room", "Will-O-Wisp", "Wood Hammer"],
                "abilities": ["Natural Cure"],
                "teraTypes": ["Fighting"]
            },
            {
                "role": "Bulky Support",
                "movepool": ["Drain Punch", "Poltergeist", "Protect", "Toxic"],
                "abilities": ["Harvest"],
                "teraTypes": ["Dark", "Fairy", "Fighting", "Steel"]
            }
        ]
    },
    "avalugg": {
        "level": 88,
        "sets": [
            {
                "role": "Bulky Support",
                "movepool": ["Avalanche", "Body Press", "Curse", "Rapid Spin", "Recover"],
                "abilities": ["Sturdy"],
                "teraTypes": ["Fighting"]
            }
        ]
    },
    "avalugghisui": {
        "level": 90,
        "sets": [
            {
                "role": "Bulky Attacker",
                "movepool": ["Avalanche", "Body Press", "Rapid Spin", "Recover", "Stone Edge"],
                "abilities": ["Sturdy"],
                "teraTypes": ["Flying", "Ghost", "Poison"]
            }
        ]
    },
    "noivern": {
        "level": 82,
        "sets": [
            {
                "role": "Fast Attacker",
                "movepool": ["Boomburst", "Draco Meteor", "Flamethrower", "Hurricane", "Roost", "U-turn"],
                "abilities": ["Infiltrator"],
                "teraTypes": ["Normal"]
            },
            {
                "role": "Fast Support",
                "movepool": ["Defog", "Draco Meteor", "Flamethrower", "Hurricane", "Roost", "U-turn"],
                "abilities": ["Infiltrator"],
                "teraTypes": ["Fire"]
            }
        ]
    },
    "diancie": {
        "level": 82,
        "sets": [
            {
                "role": "Bulky Attacker",
                "movepool": ["Body Press", "Diamond Storm", "Earth Power", "Moonblast", "Rock Polish", "Stealth Rock"],
                "abilities": ["Clear Body"],
                "teraTypes": ["Fighting"]
            },
            {
                "role": "Bulky Setup",
                "movepool": ["Calm Mind", "Diamond Storm", "Draining Kiss", "Earth Power"],
                "abilities": ["Clear Body"],
                "teraTypes": ["Fairy", "Water"]
            }
        ]
    },
    "hoopa": {
        "level": 85,
        "sets": [
            {
                "role": "Fast Attacker",
                "movepool": ["Focus Blast", "Nasty Plot", "Psychic", "Psyshock", "Shadow Ball", "Trick"],
                "abilities": ["Magician"],
                "teraTypes": ["Fighting", "Ghost", "Psychic"]
            }
        ]
    },
    "hoopaunbound": {
        "level": 80,
        "sets": [
            {
                "role": "Wallbreaker",
                "movepool": ["Drain Punch", "Gunk Shot", "Hyperspace Fury", "Trick", "Zen Headbutt"],
                "abilities": ["Magician"],
                "teraTypes": ["Dark", "Fighting", "Poison"]
            },
            {
                "role": "Bulky Attacker",
                "movepool": ["Focus Blast", "Gunk Shot", "Hyperspace Fury", "Psychic", "Trick"],
                "abilities": ["Magician"],
                "teraTypes": ["Fighting", "Poison"]
            }
        ]
    },
    "volcanion": {
        "level": 79,
        "sets": [
            {
                "role": "Bulky Attacker",
                "movepool": ["Earth Power", "Flame Charge", "Flamethrower", "Haze", "Sludge Bomb", "Steam Eruption"],
                "abilities": ["Water Absorb"],
                "teraTypes": ["Fire", "Ground", "Water"]
            }
        ]
    },
    "decidueye": {
        "level": 88,
        "sets": [
            {
                "role": "Fast Support",
                "movepool": ["Defog", "Knock Off", "Leaf Storm", "Roost", "Spirit Shackle", "U-turn"],
                "abilities": ["Overgrow"],
                "teraTypes": ["Dark", "Ghost", "Grass"]
            },
            {
                "role": "Setup Sweeper",
                "movepool": ["Leaf Blade", "Poltergeist", "Shadow Sneak", "Swords Dance"],
                "abilities": ["Overgrow"],
                "teraTypes": ["Ghost"]
            }
        ]
    },
    "decidueyehisui": {
        "level": 87,
        "sets": [
            {
                "role": "Bulky Attacker",
                "movepool": ["Defog", "Knock Off", "Leaf Blade", "Roost", "Sucker Punch", "Swords Dance", "Triple Arrows", "U-turn"],
                "abilities": ["Scrappy"],
                "teraTypes": ["Steel", "Water"]
            }
        ]
    },
    "incineroar": {
        "level": 82,
        "sets": [
            {
                "role": "AV Pivot",
                "movepool": ["Close Combat", "Fake Out", "Knock Off", "Overheat", "U-turn"],
                "abilities": ["Intimidate"],
                "teraTypes": ["Fighting", "Water"]
            },
            {
                "role": "Fast Attacker",
                "movepool": ["Close Combat", "Earthquake", "Flare Blitz", "Knock Off", "Parting Shot", "Will-O-Wisp"],
                "abilities": ["Intimidate"],
                "teraTypes": ["Fighting", "Water"]
            },
            {
                "role": "Setup Sweeper",
                "movepool": ["Flare Blitz", "Knock Off", "Swords Dance", "Trailblaze"],
                "abilities": ["Intimidate"],
                "teraTypes": ["Grass"]
            }
        ]
    },
    "primarina": {
        "level": 83,
        "sets": [
            {
                "role": "Wallbreaker",
                "movepool": ["Flip Turn", "Hydro Pump", "Moonblast", "Psychic"],
                "abilities": ["Torrent"],
                "teraTypes": ["Water"]
            },
            {
                "role": "Bulky Setup",
                "movepool": ["Calm Mind", "Draining Kiss", "Moonblast", "Psychic Noise"],
                "abilities": ["Liquid Voice"],
                "teraTypes": ["Fairy", "Poison", "Steel"]
            },
            {
                "role": "Bulky Attacker",
                "movepool": ["Calm Mind", "Draining Kiss", "Psychic", "Sparkling Aria"],
                "abilities": ["Torrent"],
                "teraTypes": ["Fairy", "Poison", "Steel"]
            }
        ]
    },
    "toucannon": {
        "level": 88,
        "sets": [
            {
                "role": "Bulky Support",
                "movepool": ["Beak Blast", "Boomburst", "Bullet Seed", "Knock Off", "Roost", "U-turn"],
                "abilities": ["Keen Eye", "Skill Link"],
                "teraTypes": ["Steel"]
            }
        ]
    },
    "gumshoos": {
        "level": 95,
        "sets": [
            {
                "role": "Wallbreaker",
                "movepool": ["Double-Edge", "Earthquake", "Knock Off", "U-turn"],
                "abilities": ["Stakeout"],
                "teraTypes": ["Normal"]
            },
            {
                "role": "Fast Attacker",
                "movepool": ["Double-Edge", "Earthquake", "Knock Off", "U-turn"],
                "abilities": ["Adaptability", "Stakeout"],
                "teraTypes": ["Ground"]
            }
        ]
    },
    "vikavolt": {
        "level": 83,
        "sets": [
            {
                "role": "Bulky Support",
                "movepool": ["Bug Buzz", "Discharge", "Energy Ball", "Sticky Web", "Thunderbolt", "Volt Switch"],
                "abilities": ["Levitate"],
                "teraTypes": ["Electric"]
            }
        ]
    },
    "crabominable": {
        "level": 90,
        "sets": [
            {
                "role": "Wallbreaker",
                "movepool": ["Close Combat", "Drain Punch", "Earthquake", "Gunk Shot", "Ice Hammer", "Knock Off"],
                "abilities": ["Iron Fist"],
                "teraTypes": ["Fighting", "Ground"]
            },
            {
                "role": "AV Pivot",
                "movepool": ["Drain Punch", "Earthquake", "Ice Hammer", "Knock Off"],
                "abilities": ["Iron Fist"],
                "teraTypes": ["Fighting", "Ground", "Water"]
            }
        ]
    },
    "oricorio": {
        "level": 84,
        "sets": [
            {
                "role": "Setup Sweeper",
                "movepool": ["Hurricane", "Quiver Dance", "Revelation Dance", "Roost"],
                "abilities": ["Dancer"],
                "teraTypes": ["Ground"]
            }
        ]
    },
    "oricoriopompom": {
        "level": 82,
        "sets": [
            {
                "role": "Setup Sweeper",
                "movepool": ["Hurricane", "Quiver Dance", "Revelation Dance", "Roost"],
                "abilities": ["Dancer"],
                "teraTypes": ["Ground"]
            }
        ]
    },
    "oricoriopau": {
        "level": 87,
        "sets": [
            {
                "role": "Setup Sweeper",
                "movepool": ["Hurricane", "Quiver Dance", "Revelation Dance", "Roost"],
                "abilities": ["Dancer"],
                "teraTypes": ["Fighting", "Ground"]
            }
        ]
    },
    "oricoriosensu": {
        "level": 85,
        "sets": [
            {
                "role": "Setup Sweeper",
                "movepool": ["Hurricane", "Quiver Dance", "Revelation Dance", "Roost"],
                "abilities": ["Dancer"],
                "teraTypes": ["Fighting", "Ghost"]
            }
        ]
    },
    "ribombee": {
        "level": 83,
        "sets": [
            {
                "role": "Fast Support",
                "movepool": ["Bug Buzz", "Moonblast", "Sticky Web", "Stun Spore", "U-turn"],
                "abilities": ["Shield Dust"],
                "teraTypes": ["Ghost"]
            },
            {
                "role": "Tera Blast user",
                "movepool": ["Bug Buzz", "Moonblast", "Quiver Dance", "Tera Blast"],
                "abilities": ["Shield Dust"],
                "teraTypes": ["Ground"]
            }
        ]
    },
    "lycanroc": {
        "level": 86,
        "sets": [
            {
                "role": "Fast Attacker",
                "movepool": ["Accelerock", "Close Combat", "Crunch", "Psychic Fangs", "Stealth Rock", "Stone Edge", "Swords Dance", "Taunt"],
                "abilities": ["Sand Rush"],
                "teraTypes": ["Fighting"]
            }
        ]
    },
    "lycanrocmidnight": {
        "level": 89,
        "sets": [
            {
                "role": "Fast Attacker",
                "movepool": ["Close Combat", "Knock Off", "Stealth Rock", "Stone Edge", "Sucker Punch", "Swords Dance"],
                "abilities": ["No Guard"],
                "teraTypes": ["Fighting"]
            }
        ]
    },
    "lycanrocdusk": {
        "level": 81,
        "sets": [
            {
                "role": "Setup Sweeper",
                "movepool": ["Accelerock", "Close Combat", "Psychic Fangs", "Stone Edge", "Swords Dance"],
                "abilities": ["Tough Claws"],
                "teraTypes": ["Fighting"]
            },
            {
                "role": "Wallbreaker",
                "movepool": ["Accelerock", "Close Combat", "Psychic Fangs", "Stone Edge", "Throat Chop"],
                "abilities": ["Tough Claws"],
                "teraTypes": ["Fighting"]
            }
        ]
    },
    "toxapex": {
        "level": 82,
        "sets": [
            {
                "role": "Bulky Support",
                "movepool": ["Haze", "Liquidation", "Recover", "Toxic", "Toxic Spikes"],
                "abilities": ["Regenerator"],
                "teraTypes": ["Fairy", "Flying", "Grass", "Steel"]
            }
        ]
    },
    "mudsdale": {
        "level": 83,
        "sets": [
            {
                "role": "Bulky Attacker",
                "movepool": ["Earthquake", "Heavy Slam", "Roar", "Stealth Rock", "Stone Edge"],
                "abilities": ["Stamina"],
                "teraTypes": ["Steel"]
            }
        ]
    },
    "araquanid": {
        "level": 82,
        "sets": [
            {
                "role": "Bulky Attacker",
                "movepool": ["Hydro Pump", "Leech Life", "Liquidation", "Mirror Coat", "Sticky Web"],
                "abilities": ["Water Bubble"],
                "teraTypes": ["Ground", "Steel", "Water"]
            }
        ]
    },
    "lurantis": {
        "level": 87,
        "sets": [
            {
                "role": "Bulky Attacker",
                "movepool": ["Defog", "Knock Off", "Leaf Storm", "Superpower", "Synthesis"],
                "abilities": ["Contrary"],
                "teraTypes": ["Fighting"]
            },
            {
                "role": "AV Pivot",
                "movepool": ["Knock Off", "Leaf Storm", "Leech Life", "Superpower"],
                "abilities": ["Contrary"],
                "teraTypes": ["Fighting", "Steel", "Water"]
            }
        ]
    },
    "salazzle": {
        "level": 83,
        "sets": [
            {
                "role": "Fast Support",
                "movepool": ["Flamethrower", "Protect", "Substitute", "Toxic"],
                "abilities": ["Corrosion"],
                "teraTypes": ["Flying", "Grass"]
            },
            {
                "role": "Tera Blast user",
                "movepool": ["Fire Blast", "Nasty Plot", "Sludge Wave", "Tera Blast"],
                "abilities": ["Corrosion"],
                "teraTypes": ["Grass"]
            }
        ]
    },
    "tsareena": {
        "level": 87,
        "sets": [
            {
                "role": "Fast Support",
                "movepool": ["High Jump Kick", "Knock Off", "Power Whip", "Rapid Spin", "Synthesis", "Triple Axel", "U-turn"],
                "abilities": ["Queenly Majesty"],
                "teraTypes": ["Fighting", "Steel"]
            }
        ]
    },
    "comfey": {
        "level": 85,
        "sets": [
            {
                "role": "Bulky Setup",
                "movepool": ["Calm Mind", "Draining Kiss", "Giga Drain", "Stored Power"],
                "abilities": ["Triage"],
                "teraTypes": ["Fairy", "Poison", "Steel"]
            },
            {
                "role": "Tera Blast user",
                "movepool": ["Calm Mind", "Draining Kiss", "Encore", "Giga Drain", "Synthesis", "Taunt", "Tera Blast"],
                "abilities": ["Triage"],
                "teraTypes": ["Ground"]
            }
        ]
    },
    "oranguru": {
        "level": 92,
        "sets": [
            {
                "role": "Bulky Attacker",
                "movepool": ["Focus Blast", "Nasty Plot", "Psychic", "Psyshock", "Thunderbolt"],
                "abilities": ["Inner Focus"],
                "teraTypes": ["Electric", "Fighting", "Psychic"]
            },
            {
                "role": "Wallbreaker",
                "movepool": ["Focus Blast", "Hyper Voice", "Nasty Plot", "Psyshock", "Thunderbolt", "Trick"],
                "abilities": ["Inner Focus"],
                "teraTypes": ["Electric", "Fighting", "Normal", "Psychic"]
            }
        ]
    },
    "passimian": {
        "level": 83,
        "sets": [
            {
                "role": "Fast Attacker",
                "movepool": ["Close Combat", "Earthquake", "Gunk Shot", "Knock Off", "Rock Slide", "U-turn"],
                "abilities": ["Defiant"],
                "teraTypes": ["Dark", "Fighting", "Poison"]
            },
            {
                "role": "Bulky Setup",
                "movepool": ["Bulk Up", "Drain Punch", "Gunk Shot", "Knock Off"],
                "abilities": ["Defiant"],
                "teraTypes": ["Dark", "Poison", "Steel"]
            }
        ]
    },
    "palossand": {
        "level": 89,
        "sets": [
            {
                "role": "Bulky Support",
                "movepool": ["Earth Power", "Shadow Ball", "Shore Up", "Sludge Bomb", "Stealth Rock"],
                "abilities": ["Water Compaction"],
                "teraTypes": ["Poison", "Water"]
            }
        ]
    },
    "minior": {
        "level": 79,
        "sets": [
            {
                "role": "Setup Sweeper",
                "movepool": ["Acrobatics", "Earthquake", "Power Gem", "Shell Smash"],
                "abilities": ["Shields Down"],
                "teraTypes": ["Flying", "Ground", "Steel", "Water"]
            }
        ]
    },
    "komala": {
        "level": 89,
        "sets": [
            {
                "role": "Fast Attacker",
                "movepool": ["Double-Edge", "Earthquake", "Knock Off", "Superpower", "U-turn", "Wood Hammer"],
                "abilities": ["Comatose"],
                "teraTypes": ["Fighting", "Grass", "Ground"]
            },
            {
                "role": "Bulky Support",
                "movepool": ["Body Slam", "Earthquake", "Knock Off", "Rapid Spin", "U-turn"],
                "abilities": ["Comatose"],
                "teraTypes": ["Ghost"]
            }
        ]
    },
    "mimikyu": {
        "level": 79,
        "sets": [
            {
                "role": "Setup Sweeper",
                "movepool": ["Drain Punch", "Play Rough", "Shadow Sneak", "Swords Dance", "Wood Hammer"],
                "abilities": ["Disguise"],
                "teraTypes": ["Fairy", "Fighting", "Grass"]
            },
            {
                "role": "Fast Bulky Setup",
                "movepool": ["Play Rough", "Shadow Claw", "Shadow Sneak", "Swords Dance"],
                "abilities": ["Disguise"],
                "teraTypes": ["Fairy", "Ghost"]
            }
        ]
    },
    "bruxish": {
        "level": 85,
        "sets": [
            {
                "role": "Fast Attacker",
                "movepool": ["Aqua Jet", "Crunch", "Flip Turn", "Ice Fang", "Psychic Fangs", "Swords Dance", "Wave Crash"],
                "abilities": ["Strong Jaw"],
                "teraTypes": ["Dark", "Psychic"]
            }
        ]
    },
    "kommoo": {
        "level": 78,
        "sets": [
            {
                "role": "Fast Bulky Setup",
                "movepool": ["Boomburst", "Clanging Scales", "Clangorous Soul", "Close Combat", "Iron Head"],
                "abilities": ["Soundproof"],
                "teraTypes": ["Normal", "Steel"]
            },
            {
                "role": "Setup Sweeper",
                "movepool": ["Close Combat", "Iron Head", "Scale Shot", "Swords Dance"],
                "abilities": ["Soundproof"],
                "teraTypes": ["Steel"]
            }
        ]
    },
    "solgaleo": {
        "level": 74,
        "sets": [
            {
                "role": "Bulky Setup",
                "movepool": ["Close Combat", "Earthquake", "Flame Charge", "Knock Off", "Psychic", "Sunsteel Strike"],
                "abilities": ["Full Metal Body"],
                "teraTypes": ["Dark", "Fighting", "Ground"]
            },
            {
                "role": "Bulky Attacker",
                "movepool": ["Close Combat", "Earthquake", "Knock Off", "Morning Sun", "Psychic Fangs", "Roar", "Sunsteel Strike", "Teleport"],
                "abilities": ["Full Metal Body"],
                "teraTypes": ["Water"]
            }
        ]
    },
    "lunala": {
        "level": 70,
        "sets": [
            {
                "role": "Bulky Setup",
                "movepool": ["Calm Mind", "Focus Blast", "Moonblast", "Moongeist Beam", "Moonlight"],
                "abilities": ["Shadow Shield"],
                "teraTypes": ["Fairy", "Fighting"]
            },
            {
                "role": "Fast Bulky Setup",
                "movepool": ["Calm Mind", "Moongeist Beam", "Moonlight", "Psyshock"],
                "abilities": ["Shadow Shield"],
                "teraTypes": ["Dark", "Fairy"]
            }
        ]
    },
    "necrozma": {
        "level": 80,
        "sets": [
            {
                "role": "Setup Sweeper",
                "movepool": ["Dragon Dance", "Earthquake", "Knock Off", "Photon Geyser", "Swords Dance"],
                "abilities": ["Prism Armor"],
                "teraTypes": ["Dark", "Ground", "Steel"]
            },
            {
                "role": "Bulky Setup",
                "movepool": ["Calm Mind", "Earth Power", "Heat Wave", "Moonlight", "Photon Geyser"],
                "abilities": ["Prism Armor"],
                "teraTypes": ["Fairy", "Ground", "Steel"]
            }
        ]
    },
    "necrozmaduskmane": {
        "level": 69,
        "sets": [
            {
                "role": "Bulky Setup",
                "movepool": ["Dragon Dance", "Earthquake", "Morning Sun", "Sunsteel Strike"],
                "abilities": ["Prism Armor"],
                "teraTypes": ["Ground", "Steel", "Water"]
            },
            {
                "role": "Setup Sweeper",
                "movepool": ["Dragon Dance", "Earthquake", "Photon Geyser", "Sunsteel Strike"],
                "abilities": ["Prism Armor"],
                "teraTypes": ["Ground", "Steel", "Water"]
            }
        ]
    },
    "necrozmadawnwings": {
        "level": 76,
        "sets": [
            {
                "role": "Bulky Setup",
                "movepool": ["Calm Mind", "Moongeist Beam", "Moonlight", "Photon Geyser"],
                "abilities": ["Prism Armor"],
                "teraTypes": ["Dark", "Fairy"]
            },
            {
                "role": "Setup Sweeper",
                "movepool": ["Brick Break", "Dragon Dance", "Moongeist Beam", "Photon Geyser"],
                "abilities": ["Prism Armor"],
                "teraTypes": ["Fighting"]
            }
        ]
    },
    "magearna": {
        "level": 77,
        "sets": [
            {
                "role": "Bulky Attacker",
                "movepool": ["Aura Sphere", "Flash Cannon", "Fleur Cannon", "Pain Split", "Spikes", "Thunder Wave", "Volt Switch"],
                "abilities": ["Soul-Heart"],
                "teraTypes": ["Fairy", "Fighting", "Water"]
            },
            {
                "role": "Bulky Setup",
                "movepool": ["Calm Mind", "Flash Cannon", "Fleur Cannon", "Shift Gear"],
                "abilities": ["Soul-Heart"],
                "teraTypes": ["Fairy", "Flying", "Steel", "Water"]
            },
            {
                "role": "Tera Blast user",
                "movepool": ["Fleur Cannon", "Iron Head", "Shift Gear", "Tera Blast"],
                "abilities": ["Soul-Heart"],
                "teraTypes": ["Ground"]
            }
        ]
    },
    "rillaboom": {
        "level": 79,
        "sets": [
            {
                "role": "Wallbreaker",
                "movepool": ["Grassy Glide", "Knock Off", "Swords Dance", "U-turn", "Wood Hammer"],
                "abilities": ["Grassy Surge"],
                "teraTypes": ["Grass"]
            },
            {
                "role": "Fast Attacker",
                "movepool": ["Grassy Glide", "High Horsepower", "Swords Dance", "U-turn", "Wood Hammer"],
                "abilities": ["Grassy Surge"],
                "teraTypes": ["Grass"]
            }
        ]
    },
    "cinderace": {
        "level": 77,
        "sets": [
            {
                "role": "Wallbreaker",
                "movepool": ["Gunk Shot", "High Jump Kick", "Pyro Ball", "U-turn"],
                "abilities": ["Libero"],
                "teraTypes": ["Fire"]
            },
            {
                "role": "Fast Support",
                "movepool": ["Court Change", "High Jump Kick", "Pyro Ball", "Sucker Punch"],
                "abilities": ["Libero"],
                "teraTypes": ["Fighting", "Fire"]
            },
            {
                "role": "Fast Attacker",
                "movepool": ["Court Change", "Gunk Shot", "High Jump Kick", "Pyro Ball", "U-turn"],
                "abilities": ["Libero"],
                "teraTypes": ["Fighting"]
            }
        ]
    },
    "inteleon": {
        "level": 81,
        "sets": [
            {
                "role": "Fast Attacker",
                "movepool": ["Dark Pulse", "Hydro Pump", "Ice Beam", "U-turn"],
                "abilities": ["Torrent"],
                "teraTypes": ["Water"]
            },
            {
                "role": "Wallbreaker",
                "movepool": ["Hydro Pump", "Ice Beam", "Scald", "U-turn"],
                "abilities": ["Torrent"],
                "teraTypes": ["Water"]
            }
        ]
    },
    "greedent": {
        "level": 86,
        "sets": [
            {
                "role": "Bulky Setup",
                "movepool": ["Body Slam", "Double-Edge", "Earthquake", "Knock Off", "Swords Dance"],
                "abilities": ["Cheek Pouch"],
                "teraTypes": ["Ghost", "Ground"]
            }
        ]
    },
    "corviknight": {
        "level": 80,
        "sets": [
            {
                "role": "Bulky Support",
                "movepool": ["Body Press", "Brave Bird", "Defog", "Roost", "U-turn"],
                "abilities": ["Mirror Armor", "Pressure"],
                "teraTypes": ["Dragon"]
            }
        ]
    },
    "drednaw": {
        "level": 81,
        "sets": [
            {
                "role": "Setup Sweeper",
                "movepool": ["Crunch", "Liquidation", "Shell Smash", "Stone Edge"],
                "abilities": ["Strong Jaw"],
                "teraTypes": ["Dark"]
            },
            {
                "role": "Fast Bulky Setup",
                "movepool": ["Earthquake", "Liquidation", "Shell Smash", "Stone Edge"],
                "abilities": ["Shell Armor", "Swift Swim"],
                "teraTypes": ["Ground", "Water"]
            }
        ]
    },
    "coalossal": {
        "level": 89,
        "sets": [
            {
                "role": "Bulky Support",
                "movepool": ["Flamethrower", "Overheat", "Rapid Spin", "Spikes", "Stealth Rock", "Stone Edge", "Will-O-Wisp"],
                "abilities": ["Flame Body"],
                "teraTypes": ["Ghost", "Grass", "Water"]
            }
        ]
    },
    "flapple": {
        "level": 88,
        "sets": [
            {
                "role": "Fast Attacker",
                "movepool": ["Dragon Dance", "Grav Apple", "Outrage", "Sucker Punch", "U-turn"],
                "abilities": ["Hustle"],
                "teraTypes": ["Dragon", "Steel"]
            },
            {
                "role": "Tera Blast user",
                "movepool": ["Dragon Dance", "Grav Apple", "Outrage", "Tera Blast"],
                "abilities": ["Hustle"],
                "teraTypes": ["Fire"]
            }
        ]
    },
    "appletun": {
        "level": 92,
        "sets": [
            {
                "role": "Bulky Support",
                "movepool": ["Apple Acid", "Draco Meteor", "Dragon Pulse", "Leech Seed", "Recover"],
                "abilities": ["Thick Fat"],
                "teraTypes": ["Steel"]
            }
        ]
    },
    "sandaconda": {
        "level": 84,
        "sets": [
            {
                "role": "Bulky Setup",
                "movepool": ["Coil", "Earthquake", "Glare", "Rest", "Stone Edge"],
                "abilities": ["Shed Skin"],
                "teraTypes": ["Dragon", "Steel"]
            },
            {
                "role": "Bulky Attacker",
                "movepool": ["Earthquake", "Glare", "Rest", "Stealth Rock", "Stone Edge"],
                "abilities": ["Shed Skin"],
                "teraTypes": ["Dragon", "Water"]
            },
            {
                "role": "Fast Bulky Setup",
                "movepool": ["Coil", "Earthquake", "Rock Blast", "Scale Shot"],
                "abilities": ["Shed Skin"],
                "teraTypes": ["Dragon"]
            }
        ]
    },
    "cramorant": {
        "level": 86,
        "sets": [
            {
                "role": "Bulky Support",
                "movepool": ["Brave Bird", "Defog", "Roost", "Surf"],
                "abilities": ["Gulp Missile"],
                "teraTypes": ["Ground"]
            }
        ]
    },
    "barraskewda": {
        "level": 81,
        "sets": [
            {
                "role": "Wallbreaker",
                "movepool": ["Close Combat", "Flip Turn", "Poison Jab", "Psychic Fangs", "Throat Chop", "Waterfall"],
                "abilities": ["Swift Swim"],
                "teraTypes": ["Fighting", "Water"]
            }
        ]
    },
    "toxtricity": {
        "level": 82,
        "sets": [
            {
                "role": "Fast Attacker",
                "movepool": ["Boomburst", "Overdrive", "Sludge Wave", "Volt Switch"],
                "abilities": ["Punk Rock"],
                "teraTypes": ["Normal"]
            },
            {
                "role": "Setup Sweeper",
                "movepool": ["Boomburst", "Gunk Shot", "Overdrive", "Shift Gear"],
                "abilities": ["Punk Rock"],
                "teraTypes": ["Normal"]
            }
        ]
    },
    "polteageist": {
        "level": 78,
        "sets": [
            {
                "role": "Tera Blast user",
                "movepool": ["Shadow Ball", "Shell Smash", "Stored Power", "Strength Sap", "Tera Blast"],
                "abilities": ["Cursed Body"],
                "teraTypes": ["Fighting"]
            },
            {
                "role": "Setup Sweeper",
                "movepool": ["Giga Drain", "Shadow Ball", "Shell Smash", "Stored Power", "Strength Sap"],
                "abilities": ["Cursed Body"],
                "teraTypes": ["Psychic"]
            }
        ]
    },
    "hatterene": {
        "level": 85,
        "sets": [
            {
                "role": "Bulky Setup",
                "movepool": ["Calm Mind", "Draining Kiss", "Mystical Fire", "Psychic", "Psyshock"],
                "abilities": ["Magic Bounce"],
                "teraTypes": ["Fairy", "Steel"]
            },
            {
                "role": "AV Pivot",
                "movepool": ["Draining Kiss", "Mystical Fire", "Nuzzle", "Psychic", "Psychic Noise"],
                "abilities": ["Magic Bounce"],
                "teraTypes": ["Fairy", "Steel"]
            }
        ]
    },
    "grimmsnarl": {
        "level": 83,
        "sets": [
            {
                "role": "Bulky Support",
                "movepool": ["Light Screen", "Parting Shot", "Reflect", "Spirit Break", "Thunder Wave"],
                "abilities": ["Prankster"],
                "teraTypes": ["Poison", "Steel"]
            },
            {
                "role": "Bulky Attacker",
                "movepool": ["Parting Shot", "Spirit Break", "Sucker Punch", "Taunt", "Thunder Wave"],
                "abilities": ["Prankster"],
                "teraTypes": ["Poison", "Steel"]
            }
        ]
    },
    "perrserker": {
        "level": 89,
        "sets": [
            {
                "role": "Fast Attacker",
                "movepool": ["Close Combat", "Iron Head", "Knock Off", "Stealth Rock", "U-turn"],
                "abilities": ["Tough Claws"],
                "teraTypes": ["Fighting"]
            },
            {
                "role": "Wallbreaker",
                "movepool": ["Close Combat", "Iron Head", "Knock Off", "Stealth Rock", "U-turn"],
                "abilities": ["Steely Spirit"],
                "teraTypes": ["Steel"]
            }
        ]
    },
    "alcremie": {
        "level": 88,
        "sets": [
            {
                "role": "Bulky Setup",
                "movepool": ["Acid Armor", "Alluring Voice", "Calm Mind", "Dazzling Gleam", "Recover"],
                "abilities": ["Aroma Veil"],
                "teraTypes": ["Poison", "Steel"]
            }
        ]
    },
    "falinks": {
        "level": 84,
        "sets": [
            {
                "role": "Setup Sweeper",
                "movepool": ["Close Combat", "Iron Head", "Knock Off", "No Retreat"],
                "abilities": ["Defiant"],
                "teraTypes": ["Dark", "Steel"]
            }
        ]
    },
    "pincurchin": {
        "level": 100,
        "sets": [
            {
                "role": "Bulky Attacker",
                "movepool": ["Discharge", "Recover", "Scald", "Spikes", "Thunderbolt", "Toxic Spikes"],
                "abilities": ["Electric Surge"],
                "teraTypes": ["Water"]
            },
            {
                "role": "Bulky Setup",
                "movepool": ["Curse", "Liquidation", "Recover", "Zing Zap"],
                "abilities": ["Electric Surge"],
                "teraTypes": ["Grass", "Water"]
            }
        ]
    },
    "frosmoth": {
        "level": 82,
        "sets": [
            {
                "role": "Tera Blast user",
                "movepool": ["Bug Buzz", "Giga Drain", "Ice Beam", "Quiver Dance", "Tera Blast"],
                "abilities": ["Ice Scales"],
                "teraTypes": ["Ground"]
            },
            {
                "role": "Setup Sweeper",
                "movepool": ["Bug Buzz", "Giga Drain", "Hurricane", "Ice Beam", "Quiver Dance"],
                "abilities": ["Ice Scales"],
                "teraTypes": ["Water"]
            }
        ]
    },
    "stonjourner": {
        "level": 91,
        "sets": [
            {
                "role": "Fast Attacker",
                "movepool": ["Earthquake", "Heat Crash", "Rock Polish", "Stealth Rock", "Stone Edge"],
                "abilities": ["Power Spot"],
                "teraTypes": ["Fire", "Ground"]
            }
        ]
    },
    "eiscue": {
        "level": 88,
        "sets": [
            {
                "role": "Setup Sweeper",
                "movepool": ["Belly Drum", "Ice Spinner", "Iron Head", "Liquidation", "Zen Headbutt"],
                "abilities": ["Ice Face"],
                "teraTypes": ["Water"]
            },
            {
                "role": "Tera Blast user",
                "movepool": ["Belly Drum", "Ice Spinner", "Liquidation", "Tera Blast"],
                "abilities": ["Ice Face"],
                "teraTypes": ["Electric", "Ground"]
            }
        ]
    },
    "indeedee": {
        "level": 84,
        "sets": [
            {
                "role": "Fast Attacker",
                "movepool": ["Calm Mind", "Dazzling Gleam", "Expanding Force", "Healing Wish", "Hyper Voice", "Shadow Ball"],
                "abilities": ["Psychic Surge"],
                "teraTypes": ["Psychic"]
            }
        ]
    },
    "indeedeef": {
        "level": 90,
        "sets": [
            {
                "role": "Fast Attacker",
                "movepool": ["Calm Mind", "Dazzling Gleam", "Healing Wish", "Hyper Voice", "Psychic", "Psyshock", "Shadow Ball"],
                "abilities": ["Psychic Surge"],
                "teraTypes": ["Fairy", "Psychic"]
            }
        ]
    },
    "morpeko": {
        "level": 88,
        "sets": [
            {
                "role": "Fast Support",
                "movepool": ["Aura Wheel", "Parting Shot", "Protect", "Rapid Spin"],
                "abilities": ["Hunger Switch"],
                "teraTypes": ["Electric"]
            },
            {
                "role": "Bulky Attacker",
                "movepool": ["Aura Wheel", "Knock Off", "Protect", "Rapid Spin"],
                "abilities": ["Hunger Switch"],
                "teraTypes": ["Electric"]
            }
        ]
    },
    "copperajah": {
        "level": 86,
        "sets": [
            {
                "role": "Wallbreaker",
                "movepool": ["Earthquake", "Iron Head", "Play Rough", "Rock Slide", "Stealth Rock", "Superpower"],
                "abilities": ["Sheer Force"],
                "teraTypes": ["Fairy"]
            },
            {
                "role": "Bulky Attacker",
                "movepool": ["Earthquake", "Heat Crash", "Heavy Slam", "Knock Off", "Stone Edge", "Supercell Slam", "Superpower"],
                "abilities": ["Heavy Metal"],
                "teraTypes": ["Fire", "Steel"]
            }
        ]
    },
    "duraludon": {
        "level": 82,
        "sets": [
            {
                "role": "Bulky Attacker",
                "movepool": ["Body Press", "Draco Meteor", "Dragon Tail", "Flash Cannon", "Iron Defense", "Stealth Rock", "Thunder Wave"],
                "abilities": ["Light Metal"],
                "teraTypes": ["Fighting"]
            }
        ]
    },
    "dragapult": {
        "level": 77,
        "sets": [
            {
                "role": "Fast Attacker",
                "movepool": ["Draco Meteor", "Fire Blast", "Shadow Ball", "U-turn"],
                "abilities": ["Infiltrator"],
                "teraTypes": ["Dragon", "Fire", "Ghost"]
            },
            {
                "role": "Tera Blast user",
                "movepool": ["Dragon Dance", "Dragon Darts", "Fire Blast", "Tera Blast"],
                "abilities": ["Clear Body"],
                "teraTypes": ["Ghost"]
            },
            {
                "role": "Fast Support",
                "movepool": ["Dragon Darts", "Hex", "U-turn", "Will-O-Wisp"],
                "abilities": ["Cursed Body", "Infiltrator"],
                "teraTypes": ["Dragon", "Fairy"]
            }
        ]
    },
    "zacian": {
        "level": 69,
        "sets": [
            {
                "role": "Fast Attacker",
                "movepool": ["Close Combat", "Crunch", "Play Rough", "Psychic Fangs", "Swords Dance", "Wild Charge"],
                "abilities": ["Intrepid Sword"],
                "teraTypes": ["Fighting"]
            }
        ]
    },
    "zaciancrowned": {
        "level": 64,
        "sets": [
            {
                "role": "Setup Sweeper",
                "movepool": ["Behemoth Blade", "Close Combat", "Play Rough", "Swords Dance"],
                "abilities": ["Intrepid Sword"],
                "teraTypes": ["Fighting"]
            }
        ]
    },
    "zamazenta": {
        "level": 71,
        "sets": [
            {
                "role": "Bulky Attacker",
                "movepool": ["Close Combat", "Crunch", "Iron Head", "Psychic Fangs", "Stone Edge"],
                "abilities": ["Dauntless Shield"],
                "teraTypes": ["Dark", "Fighting", "Steel"]
            },
            {
                "role": "Bulky Setup",
                "movepool": ["Body Press", "Crunch", "Iron Defense", "Iron Head", "Rest", "Stone Edge", "Substitute"],
                "abilities": ["Dauntless Shield"],
                "teraTypes": ["Fighting", "Steel"]
            }
        ]
    },
    "zamazentacrowned": {
        "level": 68,
        "sets": [
            {
                "role": "Bulky Setup",
                "movepool": ["Body Press", "Heavy Slam", "Iron Defense", "Stone Edge"],
                "abilities": ["Dauntless Shield"],
                "teraTypes": ["Fighting", "Ghost"]
            }
        ]
    },
    "eternatus": {
        "level": 69,
        "sets": [
            {
                "role": "Bulky Attacker",
                "movepool": ["Dynamax Cannon", "Fire Blast", "Recover", "Sludge Bomb"],
                "abilities": ["Pressure"],
                "teraTypes": ["Dragon", "Fire"]
            },
            {
                "role": "Bulky Support",
                "movepool": ["Dynamax Cannon", "Flamethrower", "Recover", "Toxic", "Toxic Spikes"],
                "abilities": ["Pressure"],
                "teraTypes": ["Dragon", "Water"]
            },
            {
                "role": "Setup Sweeper",
                "movepool": ["Dynamax Cannon", "Fire Blast", "Meteor Beam", "Sludge Bomb"],
                "abilities": ["Pressure"],
                "teraTypes": ["Dragon", "Fire", "Poison"]
            }
        ]
    },
    "urshifu": {
        "level": 74,
        "sets": [
            {
                "role": "Fast Attacker",
                "movepool": ["Close Combat", "Poison Jab", "Sucker Punch", "Swords Dance", "U-turn", "Wicked Blow"],
                "abilities": ["Unseen Fist"],
                "teraTypes": ["Dark", "Fighting", "Poison"]
            }
        ]
    },
    "urshifurapidstrike": {
        "level": 75,
        "sets": [
            {
                "role": "Fast Attacker",
                "movepool": ["Aqua Jet", "Close Combat", "Ice Spinner", "Surging Strikes", "Swords Dance", "U-turn"],
                "abilities": ["Unseen Fist"],
                "teraTypes": ["Water"]
            }
        ]
    },
    "zarude": {
        "level": 77,
        "sets": [
            {
                "role": "Fast Bulky Setup",
                "movepool": ["Close Combat", "Knock Off", "Power Whip", "Swords Dance", "Synthesis"],
                "abilities": ["Leaf Guard"],
                "teraTypes": ["Dark", "Fighting", "Grass"]
            },
            {
                "role": "Fast Attacker",
                "movepool": ["Close Combat", "Knock Off", "Power Whip", "U-turn"],
                "abilities": ["Leaf Guard"],
                "teraTypes": ["Dark", "Fighting", "Grass"]
            }
        ]
    },
    "regieleki": {
        "level": 79,
        "sets": [
            {
                "role": "Fast Support",
                "movepool": ["Explosion", "Rapid Spin", "Thunderbolt", "Volt Switch"],
                "abilities": ["Transistor"],
                "teraTypes": ["Electric"]
            },
            {
                "role": "Tera Blast user",
                "movepool": ["Rapid Spin", "Tera Blast", "Thunderbolt", "Volt Switch"],
                "abilities": ["Transistor"],
                "teraTypes": ["Ice"]
            }
        ]
    },
    "regidrago": {
        "level": 77,
        "sets": [
            {
                "role": "Setup Sweeper",
                "movepool": ["Draco Meteor", "Dragon Dance", "Earthquake", "Outrage"],
                "abilities": ["Dragon's Maw"],
                "teraTypes": ["Dragon"]
            },
            {
                "role": "Tera Blast user",
                "movepool": ["Dragon Claw", "Dragon Dance", "Earthquake", "Tera Blast"],
                "abilities": ["Dragon's Maw"],
                "teraTypes": ["Steel"]
            },
            {
                "role": "Fast Attacker",
                "movepool": ["Draco Meteor", "Dragon Energy", "Earthquake", "Outrage"],
                "abilities": ["Dragon's Maw"],
                "teraTypes": ["Dragon"]
            }
        ]
    },
    "glastrier": {
        "level": 86,
        "sets": [
            {
                "role": "Bulky Attacker",
                "movepool": ["Close Combat", "Heavy Slam", "High Horsepower", "Icicle Crash", "Swords Dance"],
                "abilities": ["Chilling Neigh"],
                "teraTypes": ["Fighting", "Ground", "Steel"]
            }
        ]
    },
    "spectrier": {
        "level": 75,
        "sets": [
            {
                "role": "Setup Sweeper",
                "movepool": ["Dark Pulse", "Draining Kiss", "Nasty Plot", "Shadow Ball", "Substitute", "Will-O-Wisp"],
                "abilities": ["Grim Neigh"],
                "teraTypes": ["Dark", "Fairy"]
            },
            {
                "role": "Tera Blast user",
                "movepool": ["Nasty Plot", "Shadow Ball", "Substitute", "Tera Blast", "Will-O-Wisp"],
                "abilities": ["Grim Neigh"],
                "teraTypes": ["Fighting"]
            }
        ]
    },
    "calyrex": {
        "level": 93,
        "sets": [
            {
                "role": "Bulky Setup",
                "movepool": ["Calm Mind", "Encore", "Giga Drain", "Leech Seed", "Psychic", "Psyshock"],
                "abilities": ["Unnerve"],
                "teraTypes": ["Steel"]
            },
            {
                "role": "Bulky Attacker",
                "movepool": ["Body Press", "Encore", "Giga Drain", "Leech Seed", "Psychic", "Psyshock"],
                "abilities": ["Unnerve"],
                "teraTypes": ["Fighting", "Steel"]
            }
        ]
    },
    "calyrexice": {
        "level": 72,
        "sets": [
            {
                "role": "Bulky Setup",
                "movepool": ["Agility", "Close Combat", "Glacial Lance", "High Horsepower"],
                "abilities": ["As One (Glastrier)"],
                "teraTypes": ["Fighting", "Ground"]
            },
            {
                "role": "Wallbreaker",
                "movepool": ["Close Combat", "Glacial Lance", "High Horsepower", "Trick Room"],
                "abilities": ["As One (Glastrier)"],
                "teraTypes": ["Fighting", "Ground"]
            }
        ]
    },
    "calyrexshadow": {
        "level": 64,
        "sets": [
            {
                "role": "Fast Attacker",
                "movepool": ["Astral Barrage", "Nasty Plot", "Pollen Puff", "Psyshock", "Trick"],
                "abilities": ["As One (Spectrier)"],
                "teraTypes": ["Dark", "Ghost"]
            }
        ]
    },
    "wyrdeer": {
        "level": 87,
        "sets": [
            {
                "role": "Bulky Attacker",
                "movepool": ["Body Slam", "Earthquake", "Megahorn", "Psychic Noise", "Thunder Wave"],
                "abilities": ["Intimidate"],
                "teraTypes": ["Ground"]
            }
        ]
    },
    "kleavor": {
        "level": 78,
        "sets": [
            {
                "role": "Bulky Attacker",
                "movepool": ["Close Combat", "Defog", "Stone Axe", "Swords Dance", "U-turn", "X-Scissor"],
                "abilities": ["Sharpness"],
                "teraTypes": ["Bug", "Fighting", "Rock"]
            }
        ]
    },
    "ursaluna": {
        "level": 79,
        "sets": [
            {
                "role": "Bulky Attacker",
                "movepool": ["Crunch", "Facade", "Headlong Rush", "Swords Dance", "Throat Chop", "Trailblaze"],
                "abilities": ["Guts"],
                "teraTypes": ["Normal"]
            }
        ]
    },
    "ursalunabloodmoon": {
        "level": 79,
        "sets": [
            {
                "role": "Bulky Attacker",
                "movepool": ["Blood Moon", "Calm Mind", "Earth Power", "Moonlight"],
                "abilities": ["Mind's Eye"],
                "teraTypes": ["Ghost", "Normal", "Poison"]
            },
            {
                "role": "Bulky Setup",
                "movepool": ["Blood Moon", "Calm Mind", "Moonlight", "Vacuum Wave"],
                "abilities": ["Mind's Eye"],
                "teraTypes": ["Fighting", "Ghost", "Normal", "Poison"]
            }
        ]
    },
    "enamorus": {
        "level": 79,
        "sets": [
            {
                "role": "Setup Sweeper",
                "movepool": ["Play Rough", "Substitute", "Superpower", "Taunt", "Zen Headbutt"],
                "abilities": ["Contrary"],
                "teraTypes": ["Fighting"]
            },
            {
                "role": "Fast Bulky Setup",
                "movepool": ["Calm Mind", "Earth Power", "Moonblast", "Mystical Fire", "Substitute"],
                "abilities": ["Cute Charm"],
                "teraTypes": ["Ground"]
            }
        ]
    },
    "enamorustherian": {
        "level": 83,
        "sets": [
            {
                "role": "Bulky Attacker",
                "movepool": ["Earth Power", "Moonblast", "Mystical Fire", "Psychic", "Superpower"],
                "abilities": ["Overcoat"],
                "teraTypes": ["Fairy", "Ground"]
            },
            {
                "role": "Bulky Setup",
                "movepool": ["Agility", "Earth Power", "Moonblast", "Mystical Fire", "Superpower"],
                "abilities": ["Overcoat"],
                "teraTypes": ["Ground"]
            }
        ]
    },
    "meowscarada": {
        "level": 78,
        "sets": [
            {
                "role": "Fast Support",
                "movepool": ["Flower Trick", "Knock Off", "Toxic Spikes", "Triple Axel", "U-turn"],
                "abilities": ["Protean"],
                "teraTypes": ["Dark", "Grass"]
            }
        ]
    },
    "skeledirge": {
        "level": 79,
        "sets": [
            {
                "role": "Bulky Attacker",
                "movepool": ["Flame Charge", "Shadow Ball", "Slack Off", "Torch Song"],
                "abilities": ["Unaware"],
                "teraTypes": ["Fairy", "Water"]
            },
            {
                "role": "Bulky Support",
                "movepool": ["Hex", "Slack Off", "Torch Song", "Will-O-Wisp"],
                "abilities": ["Unaware"],
                "teraTypes": ["Fairy", "Water"]
            }
        ]
    },
    "quaquaval": {
        "level": 79,
        "sets": [
            {
                "role": "Fast Support",
                "movepool": ["Aqua Step", "Close Combat", "Knock Off", "Rapid Spin", "Roost", "Triple Axel", "U-turn"],
                "abilities": ["Moxie"],
                "teraTypes": ["Fighting", "Water"]
            },
            {
                "role": "Setup Sweeper",
                "movepool": ["Aqua Step", "Close Combat", "Encore", "Knock Off", "Roost", "Swords Dance", "Triple Axel"],
                "abilities": ["Moxie"],
                "teraTypes": ["Fighting", "Water"]
            }
        ]
    },
    "oinkologne": {
        "level": 92,
        "sets": [
            {
                "role": "Bulky Setup",
                "movepool": ["Body Slam", "Curse", "Double-Edge", "High Horsepower", "Lash Out"],
                "abilities": ["Thick Fat"],
                "teraTypes": ["Ground"]
            }
        ]
    },
    "oinkolognef": {
        "level": 92,
        "sets": [
            {
                "role": "Bulky Setup",
                "movepool": ["Body Slam", "Curse", "Double-Edge", "High Horsepower", "Lash Out"],
                "abilities": ["Thick Fat"],
                "teraTypes": ["Ground"]
            },
            {
                "role": "Bulky Support",
                "movepool": ["Body Slam", "Curse", "Rest", "Sleep Talk"],
                "abilities": ["Aroma Veil", "Thick Fat"],
                "teraTypes": ["Fairy", "Poison"]
            }
        ]
    },
    "spidops": {
        "level": 96,
        "sets": [
            {
                "role": "Bulky Support",
                "movepool": ["Circle Throw", "Knock Off", "Spikes", "Sticky Web", "Toxic Spikes", "U-turn"],
                "abilities": ["Stakeout"],
                "teraTypes": ["Ghost"]
            }
        ]
    },
    "lokix": {
        "level": 82,
        "sets": [
            {
                "role": "Wallbreaker",
                "movepool": ["First Impression", "Knock Off", "Leech Life", "Sucker Punch"],
                "abilities": ["Tinted Lens"],
                "teraTypes": ["Bug"]
            },
            {
                "role": "Fast Attacker",
                "movepool": ["First Impression", "Knock Off", "Sucker Punch", "U-turn"],
                "abilities": ["Tinted Lens"],
                "teraTypes": ["Bug"]
            },
            {
                "role": "Setup Sweeper",
                "movepool": ["Knock Off", "Leech Life", "Sucker Punch", "Swords Dance"],
                "abilities": ["Tinted Lens"],
                "teraTypes": ["Dark"]
            }
        ]
    },
    "pawmot": {
        "level": 80,
        "sets": [
            {
                "role": "Fast Attacker",
                "movepool": ["Close Combat", "Double Shock", "Knock Off", "Nuzzle", "Revival Blessing"],
                "abilities": ["Volt Absorb"],
                "teraTypes": ["Electric"]
            },
            {
                "role": "Wallbreaker",
                "movepool": ["Close Combat", "Double Shock", "Ice Punch", "Revival Blessing"],
                "abilities": ["Iron Fist"],
                "teraTypes": ["Electric"]
            }
        ]
    },
    "maushold": {
        "level": 76,
        "sets": [
            {
                "role": "Setup Sweeper",
                "movepool": ["Bite", "Encore", "Population Bomb", "Tidy Up"],
                "abilities": ["Technician"],
                "teraTypes": ["Ghost", "Normal"]
            }
        ]
    },
    "dachsbun": {
        "level": 92,
        "sets": [
            {
                "role": "Bulky Support",
                "movepool": ["Body Press", "Play Rough", "Protect", "Stomping Tantrum", "Wish"],
                "abilities": ["Well-Baked Body"],
                "teraTypes": ["Steel"]
            }
        ]
    },
    "arboliva": {
        "level": 91,
        "sets": [
            {
                "role": "Bulky Attacker",
                "movepool": ["Earth Power", "Energy Ball", "Hyper Voice", "Strength Sap"],
                "abilities": ["Seed Sower"],
                "teraTypes": ["Grass", "Ground", "Poison"]
            },
            {
                "role": "Bulky Support",
                "movepool": ["Hyper Voice", "Leech Seed", "Protect", "Substitute"],
                "abilities": ["Harvest"],
                "teraTypes": ["Poison", "Water"]
            }
        ]
    },
    "squawkabilly": {
        "level": 85,
        "sets": [
            {
                "role": "Wallbreaker",
                "movepool": ["Brave Bird", "Facade", "Protect", "Quick Attack", "U-turn"],
                "abilities": ["Guts"],
                "teraTypes": ["Normal"]
            }
        ]
    },
    "squawkabillywhite": {
        "level": 89,
        "sets": [
            {
                "role": "Wallbreaker",
                "movepool": ["Brave Bird", "Double-Edge", "Foul Play", "Parting Shot", "Quick Attack"],
                "abilities": ["Hustle"],
                "teraTypes": ["Flying", "Normal"]
            }
        ]
    },
    "squawkabillyblue": {
        "level": 85,
        "sets": [
            {
                "role": "Wallbreaker",
                "movepool": ["Brave Bird", "Facade", "Protect", "Quick Attack", "U-turn"],
                "abilities": ["Guts"],
                "teraTypes": ["Normal"]
            }
        ]
    },
    "squawkabillyyellow": {
        "level": 89,
        "sets": [
            {
                "role": "Wallbreaker",
                "movepool": ["Brave Bird", "Double-Edge", "Foul Play", "Parting Shot", "Quick Attack"],
                "abilities": ["Hustle"],
                "teraTypes": ["Flying", "Normal"]
            }
        ]
    },
    "garganacl": {
        "level": 80,
        "sets": [
            {
                "role": "Bulky Attacker",
                "movepool": ["Earthquake", "Protect", "Recover", "Salt Cure", "Stealth Rock"],
                "abilities": ["Purifying Salt"],
                "teraTypes": ["Dragon", "Ghost"]
            },
            {
                "role": "Bulky Support",
                "movepool": ["Body Press", "Protect", "Recover", "Salt Cure", "Stealth Rock"],
                "abilities": ["Purifying Salt"],
                "teraTypes": ["Dragon", "Ghost"]
            },
            {
                "role": "Bulky Setup",
                "movepool": ["Body Press", "Iron Defense", "Recover", "Salt Cure"],
                "abilities": ["Purifying Salt"],
                "teraTypes": ["Dragon", "Ghost"]
            }
        ]
    },
    "armarouge": {
        "level": 80,
        "sets": [
            {
                "role": "Wallbreaker",
                "movepool": ["Armor Cannon", "Aura Sphere", "Energy Ball", "Focus Blast", "Psyshock"],
                "abilities": ["Weak Armor"],
                "teraTypes": ["Fighting", "Fire", "Grass", "Psychic"]
            },
            {
                "role": "Setup Sweeper",
                "movepool": ["Armor Cannon", "Energy Ball", "Meteor Beam", "Psyshock"],
                "abilities": ["Weak Armor"],
                "teraTypes": ["Fire", "Grass"]
            }
        ]
    },
    "ceruledge": {
        "level": 78,
        "sets": [
            {
                "role": "Setup Sweeper",
                "movepool": ["Bitter Blade", "Close Combat", "Poltergeist", "Shadow Sneak", "Swords Dance"],
                "abilities": ["Weak Armor"],
                "teraTypes": ["Fighting", "Fire", "Ghost"]
            }
        ]
    },
    "bellibolt": {
        "level": 84,
        "sets": [
            {
                "role": "Bulky Attacker",
                "movepool": ["Muddy Water", "Slack Off", "Thunderbolt", "Toxic", "Volt Switch"],
                "abilities": ["Electromorphosis"],
                "teraTypes": ["Electric", "Water"]
            }
        ]
    },
    "kilowattrel": {
        "level": 83,
        "sets": [
            {
                "role": "Bulky Attacker",
                "movepool": ["Discharge", "Hurricane", "Roost", "Thunderbolt", "U-turn"],
                "abilities": ["Volt Absorb"],
                "teraTypes": ["Steel", "Water"]
            }
        ]
    },
    "mabosstiff": {
        "level": 86,
        "sets": [
            {
                "role": "Bulky Attacker",
                "movepool": ["Crunch", "Play Rough", "Psychic Fangs", "Wild Charge"],
                "abilities": ["Stakeout"],
                "teraTypes": ["Dark", "Fairy"]
            }
        ]
    },
    "grafaiai": {
        "level": 86,
        "sets": [
            {
                "role": "AV Pivot",
                "movepool": ["Gunk Shot", "Knock Off", "Super Fang", "U-turn"],
                "abilities": ["Poison Touch"],
                "teraTypes": ["Dark"]
            },
            {
                "role": "Fast Support",
                "movepool": ["Encore", "Gunk Shot", "Knock Off", "Parting Shot"],
                "abilities": ["Prankster"],
                "teraTypes": ["Dark"]
            },
            {
                "role": "Setup Sweeper",
                "movepool": ["Gunk Shot", "Knock Off", "Low Kick", "Swords Dance"],
                "abilities": ["Poison Touch"],
                "teraTypes": ["Dark"]
            }
        ]
    },
    "brambleghast": {
        "level": 88,
        "sets": [
            {
                "role": "Fast Support",
                "movepool": ["Leech Seed", "Poltergeist", "Power Whip", "Rapid Spin", "Spikes", "Strength Sap", "Substitute"],
                "abilities": ["Wind Rider"],
                "teraTypes": ["Fairy", "Steel", "Water"]
            }
        ]
    },
    "toedscruel": {
        "level": 87,
        "sets": [
            {
                "role": "Bulky Support",
                "movepool": ["Earth Power", "Giga Drain", "Knock Off", "Leaf Storm", "Rapid Spin", "Spore", "Toxic"],
                "abilities": ["Mycelium Might"],
                "teraTypes": ["Water"]
            }
        ]
    },
    "klawf": {
        "level": 90,
        "sets": [
            {
                "role": "Fast Attacker",
                "movepool": ["Crabhammer", "High Horsepower", "Knock Off", "Stealth Rock", "Stone Edge"],
                "abilities": ["Regenerator"],
                "teraTypes": ["Dark", "Ground", "Rock", "Water"]
            },
            {
                "role": "Setup Sweeper",
                "movepool": ["Crabhammer", "High Horsepower", "Knock Off", "Stone Edge", "Swords Dance"],
                "abilities": ["Anger Shell"],
                "teraTypes": ["Dark", "Ground", "Rock", "Water"]
            }
        ]
    },
    "scovillain": {
        "level": 91,
        "sets": [
            {
                "role": "Bulky Attacker",
                "movepool": ["Flamethrower", "Leech Seed", "Protect", "Substitute"],
                "abilities": ["Chlorophyll"],
                "teraTypes": ["Steel"]
            },
            {
                "role": "Fast Attacker",
                "movepool": ["Energy Ball", "Flamethrower", "Leaf Storm", "Overheat"],
                "abilities": ["Chlorophyll"],
                "teraTypes": ["Fire", "Grass"]
            },
            {
                "role": "Wallbreaker",
                "movepool": ["Energy Ball", "Fire Blast", "Stomping Tantrum", "Sunny Day"],
                "abilities": ["Chlorophyll"],
                "teraTypes": ["Fire", "Grass", "Ground"]
            }
        ]
    },
    "rabsca": {
        "level": 91,
        "sets": [
            {
                "role": "Wallbreaker",
                "movepool": ["Bug Buzz", "Earth Power", "Psychic", "Recover", "Revival Blessing", "Trick Room"],
                "abilities": ["Synchronize"],
                "teraTypes": ["Steel"]
            }
        ]
    },
    "espathra": {
        "level": 80,
        "sets": [
            {
                "role": "Wallbreaker",
                "movepool": ["Dazzling Gleam", "Lumina Crash", "Shadow Ball", "U-turn"],
                "abilities": ["Speed Boost"],
                "teraTypes": ["Fairy", "Psychic"]
            },
            {
                "role": "Fast Bulky Setup",
                "movepool": ["Calm Mind", "Dazzling Gleam", "Protect", "Roost", "Stored Power", "Substitute"],
                "abilities": ["Speed Boost"],
                "teraTypes": ["Fairy"]
            }
        ]
    },
    "tinkaton": {
        "level": 82,
        "sets": [
            {
                "role": "Bulky Attacker",
                "movepool": ["Encore", "Gigaton Hammer", "Knock Off", "Play Rough", "Stealth Rock", "Thunder Wave"],
                "abilities": ["Mold Breaker"],
                "teraTypes": ["Water"]
            },
            {
                "role": "Setup Sweeper",
                "movepool": ["Gigaton Hammer", "Knock Off", "Play Rough", "Swords Dance"],
                "abilities": ["Mold Breaker"],
                "teraTypes": ["Steel"]
            }
        ]
    },
    "wugtrio": {
        "level": 91,
        "sets": [
            {
                "role": "Fast Attacker",
                "movepool": ["Aqua Jet", "Liquidation", "Stomping Tantrum", "Throat Chop"],
                "abilities": ["Gooey"],
                "teraTypes": ["Dark", "Ground", "Water"]
            }
        ]
    },
    "bombirdier": {
        "level": 85,
        "sets": [
            {
                "role": "Fast Attacker",
                "movepool": ["Brave Bird", "Knock Off", "Roost", "Stone Edge", "Sucker Punch", "U-turn"],
                "abilities": ["Rocky Payload"],
                "teraTypes": ["Rock"]
            },
            {
                "role": "Bulky Support",
                "movepool": ["Brave Bird", "Knock Off", "Roost", "Stealth Rock", "Sucker Punch", "U-turn"],
                "abilities": ["Big Pecks"],
                "teraTypes": ["Dark", "Steel"]
            }
        ]
    },
    "palafin": {
        "level": 77,
        "sets": [
            {
                "role": "Wallbreaker",
                "movepool": ["Close Combat", "Flip Turn", "Jet Punch", "Wave Crash"],
                "abilities": ["Zero to Hero"],
                "teraTypes": ["Fighting", "Water"]
            },
            {
                "role": "Bulky Setup",
                "movepool": ["Bulk Up", "Drain Punch", "Ice Punch", "Jet Punch", "Wave Crash"],
                "abilities": ["Zero to Hero"],
                "teraTypes": ["Dragon", "Steel"]
            }
        ]
    },
    "revavroom": {
        "level": 79,
        "sets": [
            {
                "role": "Fast Attacker",
                "movepool": ["Gunk Shot", "High Horsepower", "Iron Head", "Shift Gear"],
                "abilities": ["Filter"],
                "teraTypes": ["Ground"]
            }
        ]
    },
    "cyclizar": {
        "level": 83,
        "sets": [
            {
                "role": "Fast Support",
                "movepool": ["Draco Meteor", "Knock Off", "Rapid Spin", "Shed Tail", "Taunt"],
                "abilities": ["Regenerator"],
                "teraTypes": ["Dragon", "Fairy", "Ghost", "Steel"]
            }
        ]
    },
    "orthworm": {
        "level": 88,
        "sets": [
            {
                "role": "Bulky Setup",
                "movepool": ["Body Press", "Coil", "Iron Tail", "Rest"],
                "abilities": ["Earth Eater"],
                "teraTypes": ["Electric", "Fighting"]
            },
            {
                "role": "Bulky Attacker",
                "movepool": ["Body Press", "Heavy Slam", "Shed Tail", "Spikes", "Stealth Rock"],
                "abilities": ["Earth Eater"],
                "teraTypes": ["Electric", "Fighting", "Ghost", "Poison"]
            }
        ]
    },
    "glimmora": {
        "level": 75,
        "sets": [
            {
                "role": "Fast Support",
                "movepool": ["Earth Power", "Mortal Spin", "Power Gem", "Sludge Wave", "Spikes", "Stealth Rock"],
                "abilities": ["Toxic Debris"],
                "teraTypes": ["Ground"]
            },
            {
                "role": "Setup Sweeper",
                "movepool": ["Earth Power", "Energy Ball", "Meteor Beam", "Sludge Wave"],
                "abilities": ["Toxic Debris"],
                "teraTypes": ["Grass"]
            }
        ]
    },
    "houndstone": {
        "level": 86,
        "sets": [
            {
                "role": "Bulky Attacker",
                "movepool": ["Body Press", "Play Rough", "Poltergeist", "Roar", "Shadow Sneak", "Trick", "Will-O-Wisp"],
                "abilities": ["Fluffy"],
                "teraTypes": ["Fighting"]
            },
            {
                "role": "Bulky Support",
                "movepool": ["Body Press", "Poltergeist", "Rest", "Sleep Talk"],
                "abilities": ["Fluffy"],
                "teraTypes": ["Fighting"]
            },
            {
                "role": "AV Pivot",
                "movepool": ["Body Press", "Play Rough", "Poltergeist", "Shadow Sneak"],
                "abilities": ["Fluffy"],
                "teraTypes": ["Fairy", "Fighting"]
            }
        ]
    },
    "flamigo": {
        "level": 82,
        "sets": [
            {
                "role": "Fast Attacker",
                "movepool": ["Brave Bird", "Close Combat", "Throat Chop", "U-turn"],
                "abilities": ["Scrappy"],
                "teraTypes": ["Fighting"]
            },
            {
                "role": "Setup Sweeper",
                "movepool": ["Brave Bird", "Close Combat", "Roost", "Swords Dance", "Throat Chop"],
                "abilities": ["Scrappy"],
                "teraTypes": ["Fighting", "Steel"]
            }
        ]
    },
    "cetitan": {
        "level": 82,
        "sets": [
            {
                "role": "Wallbreaker",
                "movepool": ["Earthquake", "Ice Shard", "Icicle Crash", "Liquidation", "Superpower"],
                "abilities": ["Sheer Force"],
                "teraTypes": ["Water"]
            },
            {
                "role": "Bulky Setup",
                "movepool": ["Belly Drum", "Earthquake", "Ice Shard", "Ice Spinner"],
                "abilities": ["Slush Rush", "Thick Fat"],
                "teraTypes": ["Ice"]
            }
        ]
    },
    "veluza": {
        "level": 85,
        "sets": [
            {
                "role": "Fast Attacker",
                "movepool": ["Aqua Cutter", "Aqua Jet", "Flip Turn", "Night Slash", "Psycho Cut"],
                "abilities": ["Sharpness"],
                "teraTypes": ["Dark", "Water"]
            },
            {
                "role": "Setup Sweeper",
                "movepool": ["Aqua Cutter", "Fillet Away", "Night Slash", "Psycho Cut"],
                "abilities": ["Sharpness"],
                "teraTypes": ["Dark", "Psychic", "Water"]
            }
        ]
    },
    "dondozo": {
        "level": 78,
        "sets": [
            {
                "role": "Bulky Setup",
                "movepool": ["Curse", "Rest", "Sleep Talk", "Wave Crash"],
                "abilities": ["Unaware"],
                "teraTypes": ["Dragon", "Fairy"]
            }
        ]
    },
    "tatsugiri": {
        "level": 87,
        "sets": [
            {
                "role": "Fast Support",
                "movepool": ["Draco Meteor", "Nasty Plot", "Rapid Spin", "Surf"],
                "abilities": ["Storm Drain"],
                "teraTypes": ["Water"]
            },
            {
                "role": "Fast Support",
                "movepool": ["Draco Meteor", "Hydro Pump", "Nasty Plot", "Rapid Spin"],
                "abilities": ["Storm Drain"],
                "teraTypes": ["Water"]
            }
        ]
    },
    "farigiraf": {
        "level": 91,
        "sets": [
            {
                "role": "Bulky Support",
                "movepool": ["Body Slam", "Protect", "Psychic Noise", "Wish"],
                "abilities": ["Sap Sipper"],
                "teraTypes": ["Fairy", "Ground", "Water"]
            },
            {
                "role": "Bulky Attacker",
                "movepool": ["Future Sight", "Hyper Voice", "Protect", "Wish"],
                "abilities": ["Sap Sipper"],
                "teraTypes": ["Fairy", "Ground", "Water"]
            }
        ]
    },
    "dudunsparce": {
        "level": 83,
        "sets": [
            {
                "role": "Bulky Support",
                "movepool": ["Earthquake", "Glare", "Headbutt", "Roost"],
                "abilities": ["Serene Grace"],
                "teraTypes": ["Ghost", "Ground"]
            },
            {
                "role": "Bulky Attacker",
                "movepool": ["Boomburst", "Calm Mind", "Earth Power", "Roost"],
                "abilities": ["Rattled"],
                "teraTypes": ["Fairy", "Ghost"]
            },
            {
                "role": "Bulky Setup",
                "movepool": ["Boomburst", "Calm Mind", "Roost", "Shadow Ball"],
                "abilities": ["Rattled"],
                "teraTypes": ["Ghost"]
            }
        ]
    },
    "kingambit": {
        "level": 74,
        "sets": [
            {
                "role": "Bulky Attacker",
                "movepool": ["Iron Head", "Kowtow Cleave", "Sucker Punch", "Swords Dance"],
                "abilities": ["Supreme Overlord"],
                "teraTypes": ["Dark", "Flying"]
            }
        ]
    },
    "greattusk": {
        "level": 77,
        "sets": [
            {
                "role": "Fast Bulky Setup",
                "movepool": ["Bulk Up", "Close Combat", "Earthquake", "Rapid Spin", "Stone Edge"],
                "abilities": ["Protosynthesis"],
                "teraTypes": ["Ground", "Steel"]
            },
            {
                "role": "Bulky Setup",
                "movepool": ["Bulk Up", "Close Combat", "Earthquake", "Rapid Spin", "Stone Edge"],
                "abilities": ["Protosynthesis"],
                "teraTypes": ["Ground", "Steel"]
            },
            {
                "role": "Bulky Support",
                "movepool": ["Close Combat", "Headlong Rush", "Ice Spinner", "Knock Off", "Rapid Spin", "Stealth Rock", "Stone Edge"],
                "abilities": ["Protosynthesis"],
                "teraTypes": ["Ground", "Steel"]
            }
        ]
    },
    "brutebonnet": {
        "level": 81,
        "sets": [
            {
                "role": "Bulky Attacker",
                "movepool": ["Close Combat", "Seed Bomb", "Spore", "Sucker Punch"],
                "abilities": ["Protosynthesis"],
                "teraTypes": ["Fighting", "Poison"]
            },
            {
                "role": "Bulky Support",
                "movepool": ["Crunch", "Seed Bomb", "Spore", "Sucker Punch"],
                "abilities": ["Protosynthesis"],
                "teraTypes": ["Dark", "Poison"]
            }
        ]
    },
    "sandyshocks": {
        "level": 80,
        "sets": [
            {
                "role": "Fast Support",
                "movepool": ["Earth Power", "Spikes", "Stealth Rock", "Thunder Wave", "Thunderbolt", "Volt Switch"],
                "abilities": ["Protosynthesis"],
                "teraTypes": ["Electric", "Grass", "Ground"]
            }
        ]
    },
    "screamtail": {
        "level": 84,
        "sets": [
            {
                "role": "Bulky Support",
                "movepool": ["Encore", "Play Rough", "Protect", "Thunder Wave", "Wish"],
                "abilities": ["Protosynthesis"],
                "teraTypes": ["Poison", "Steel"]
            },
            {
                "role": "Bulky Attacker",
                "movepool": ["Dazzling Gleam", "Encore", "Protect", "Thunder Wave", "Wish"],
                "abilities": ["Protosynthesis"],
                "teraTypes": ["Poison", "Steel"]
            }
        ]
    },
    "fluttermane": {
        "level": 74,
        "sets": [
            {
                "role": "Setup Sweeper",
                "movepool": ["Calm Mind", "Moonblast", "Mystical Fire", "Psyshock", "Shadow Ball", "Thunderbolt"],
                "abilities": ["Protosynthesis"],
                "teraTypes": ["Electric", "Fairy", "Fire", "Ghost"]
            },
            {
                "role": "Wallbreaker",
                "movepool": ["Moonblast", "Mystical Fire", "Psyshock", "Shadow Ball", "Thunderbolt"],
                "abilities": ["Protosynthesis"],
                "teraTypes": ["Fairy"]
            }
        ]
    },
    "slitherwing": {
        "level": 81,
        "sets": [
            {
                "role": "Fast Bulky Setup",
                "movepool": ["Bulk Up", "Close Combat", "Earthquake", "Flame Charge", "Leech Life", "Wild Charge"],
                "abilities": ["Protosynthesis"],
                "teraTypes": ["Electric", "Fighting"]
            },
            {
                "role": "Fast Attacker",
                "movepool": ["Close Combat", "Earthquake", "First Impression", "Flare Blitz", "U-turn", "Wild Charge"],
                "abilities": ["Protosynthesis"],
                "teraTypes": ["Bug", "Electric", "Fighting", "Fire"]
            },
            {
                "role": "Fast Support",
                "movepool": ["Close Combat", "Morning Sun", "U-turn", "Will-O-Wisp"],
                "abilities": ["Protosynthesis"],
                "teraTypes": ["Fire", "Steel"]
            }
        ]
    },
    "roaringmoon": {
        "level": 72,
        "sets": [
            {
                "role": "Setup Sweeper",
                "movepool": ["Dragon Dance", "Earthquake", "Iron Head", "Knock Off", "Outrage", "Roost"],
                "abilities": ["Protosynthesis"],
                "teraTypes": ["Dark", "Dragon", "Ground", "Poison", "Steel"]
            },
            {
                "role": "Fast Bulky Setup",
                "movepool": ["Acrobatics", "Dragon Dance", "Iron Head", "Knock Off", "Outrage"],
                "abilities": ["Protosynthesis"],
                "teraTypes": ["Flying", "Steel"]
            },
            {
                "role": "Bulky Attacker",
                "movepool": ["Iron Head", "Knock Off", "Outrage", "U-turn"],
                "abilities": ["Protosynthesis"],
                "teraTypes": ["Dark", "Dragon", "Steel"]
            }
        ]
    },
    "walkingwake": {
        "level": 79,
        "sets": [
            {
                "role": "Wallbreaker",
                "movepool": ["Draco Meteor", "Flamethrower", "Flip Turn", "Hydro Pump"],
                "abilities": ["Protosynthesis"],
                "teraTypes": ["Fire", "Water"]
            },
            {
                "role": "Fast Attacker",
                "movepool": ["Draco Meteor", "Flamethrower", "Hydro Steam", "Sunny Day"],
                "abilities": ["Protosynthesis"],
                "teraTypes": ["Fire"]
            }
        ]
    },
    "irontreads": {
        "level": 77,
        "sets": [
            {
                "role": "Bulky Support",
                "movepool": ["Earthquake", "Iron Head", "Knock Off", "Rapid Spin", "Stealth Rock", "Volt Switch"],
                "abilities": ["Quark Drive"],
                "teraTypes": ["Dragon", "Ghost", "Water"]
            }
        ]
    },
    "ironmoth": {
        "level": 78,
        "sets": [
            {
                "role": "Fast Attacker",
                "movepool": ["Energy Ball", "Fiery Dance", "Fire Blast", "Morning Sun", "Sludge Wave", "Toxic Spikes", "U-turn"],
                "abilities": ["Quark Drive"],
                "teraTypes": ["Fire", "Grass"]
            }
        ]
    },
    "ironhands": {
        "level": 79,
        "sets": [
            {
                "role": "AV Pivot",
                "movepool": ["Close Combat", "Drain Punch", "Fake Out", "Heavy Slam", "Ice Punch", "Thunder Punch", "Volt Switch", "Wild Charge"],
                "abilities": ["Quark Drive"],
                "teraTypes": ["Electric", "Fighting"]
            },
            {
                "role": "Bulky Attacker",
                "movepool": ["Drain Punch", "Ice Punch", "Swords Dance", "Thunder Punch", "Wild Charge"],
                "abilities": ["Quark Drive"],
                "teraTypes": ["Fighting", "Flying", "Steel"]
            }
        ]
    },
    "ironjugulis": {
        "level": 78,
        "sets": [
            {
                "role": "Wallbreaker",
                "movepool": ["Dark Pulse", "Earth Power", "Fire Blast", "Hurricane", "Hydro Pump", "U-turn"],
                "abilities": ["Quark Drive"],
                "teraTypes": ["Dark", "Flying", "Ground"]
            },
            {
                "role": "Setup Sweeper",
                "movepool": ["Dark Pulse", "Earth Power", "Hurricane", "Meteor Beam"],
                "abilities": ["Quark Drive"],
                "teraTypes": ["Dark", "Ground"]
            }
        ]
    },
    "ironthorns": {
        "level": 83,
        "sets": [
            {
                "role": "Fast Support",
                "movepool": ["Earthquake", "Ice Punch", "Spikes", "Stealth Rock", "Stone Edge", "Volt Switch", "Wild Charge"],
                "abilities": ["Quark Drive"],
                "teraTypes": ["Flying", "Grass", "Water"]
            },
            {
                "role": "Fast Bulky Setup",
                "movepool": ["Dragon Dance", "Earthquake", "Ice Punch", "Stone Edge", "Wild Charge"],
                "abilities": ["Quark Drive"],
                "teraTypes": ["Flying", "Grass", "Ground", "Rock"]
            }
        ]
    },
    "ironbundle": {
        "level": 77,
        "sets": [
            {
                "role": "Fast Attacker",
                "movepool": ["Encore", "Flip Turn", "Freeze-Dry", "Hydro Pump", "Ice Beam", "Substitute"],
                "abilities": ["Quark Drive"],
                "teraTypes": ["Ice", "Water"]
            }
        ]
    },
    "ironvaliant": {
        "level": 78,
        "sets": [
            {
                "role": "Setup Sweeper",
                "movepool": ["Close Combat", "Knock Off", "Spirit Break", "Swords Dance"],
                "abilities": ["Quark Drive"],
                "teraTypes": ["Dark", "Fighting"]
            },
            {
                "role": "Fast Attacker",
                "movepool": ["Calm Mind", "Close Combat", "Moonblast", "Psychic"],
                "abilities": ["Quark Drive"],
                "teraTypes": ["Fairy", "Fighting", "Steel"]
            },
            {
                "role": "Wallbreaker",
                "movepool": ["Close Combat", "Encore", "Knock Off", "Moonblast"],
                "abilities": ["Quark Drive"],
                "teraTypes": ["Dark", "Fairy", "Fighting", "Steel"]
            }
        ]
    },
    "ironleaves": {
        "level": 80,
        "sets": [
            {
                "role": "Wallbreaker",
                "movepool": ["Close Combat", "Leaf Blade", "Megahorn", "Psyblade", "Swords Dance"],
                "abilities": ["Quark Drive"],
                "teraTypes": ["Fighting"]
            }
        ]
    },
    "baxcalibur": {
        "level": 75,
        "sets": [
            {
                "role": "Fast Attacker",
                "movepool": ["Earthquake", "Glaive Rush", "Ice Shard", "Icicle Crash"],
                "abilities": ["Thermal Exchange"],
                "teraTypes": ["Dragon", "Ground"]
            },
            {
                "role": "Setup Sweeper",
                "movepool": ["Dragon Dance", "Earthquake", "Glaive Rush", "Icicle Crash"],
                "abilities": ["Thermal Exchange"],
                "teraTypes": ["Dragon", "Ground"]
            },
            {
                "role": "Bulky Setup",
                "movepool": ["Earthquake", "Icicle Spear", "Scale Shot", "Swords Dance"],
                "abilities": ["Thermal Exchange"],
                "teraTypes": ["Dragon", "Ground"]
            }
        ]
    },
    "gholdengo": {
        "level": 77,
        "sets": [
            {
                "role": "Bulky Attacker",
                "movepool": ["Focus Blast", "Make It Rain", "Nasty Plot", "Shadow Ball", "Trick"],
                "abilities": ["Good as Gold"],
                "teraTypes": ["Fighting", "Ghost", "Steel"]
            },
            {
                "role": "Bulky Support",
                "movepool": ["Make It Rain", "Nasty Plot", "Recover", "Shadow Ball", "Thunder Wave"],
                "abilities": ["Good as Gold"],
                "teraTypes": ["Dark", "Steel", "Water"]
            }
        ]
    },
    "tinglu": {
        "level": 78,
        "sets": [
            {
                "role": "Bulky Support",
                "movepool": ["Earthquake", "Spikes", "Stealth Rock", "Throat Chop", "Whirlwind"],
                "abilities": ["Vessel of Ruin"],
                "teraTypes": ["Ghost", "Poison"]
            },
            {
                "role": "Bulky Attacker",
                "movepool": ["Earthquake", "Heavy Slam", "Payback", "Ruination", "Spikes", "Stealth Rock"],
                "abilities": ["Vessel of Ruin"],
                "teraTypes": ["Ghost", "Poison", "Steel"]
            }
        ]
    },
    "chienpao": {
        "level": 72,
        "sets": [
            {
                "role": "Wallbreaker",
                "movepool": ["Crunch", "Ice Shard", "Icicle Crash", "Sacred Sword", "Throat Chop"],
                "abilities": ["Sword of Ruin"],
                "teraTypes": ["Dark", "Fighting", "Ice"]
            },
            {
                "role": "Setup Sweeper",
                "movepool": ["Ice Shard", "Icicle Crash", "Sacred Sword", "Sucker Punch", "Swords Dance", "Throat Chop"],
                "abilities": ["Sword of Ruin"],
                "teraTypes": ["Dark", "Fighting", "Ice"]
            }
        ]
    },
    "wochien": {
        "level": 83,
        "sets": [
            {
                "role": "Bulky Support",
                "movepool": ["Giga Drain", "Knock Off", "Leech Seed", "Protect", "Ruination", "Stun Spore"],
                "abilities": ["Tablets of Ruin"],
                "teraTypes": ["Poison"]
            }
        ]
    },
    "chiyu": {
        "level": 77,
        "sets": [
            {
                "role": "Setup Sweeper",
                "movepool": ["Dark Pulse", "Fire Blast", "Nasty Plot", "Psychic", "Will-O-Wisp"],
                "abilities": ["Beads of Ruin"],
                "teraTypes": ["Dark", "Fire"]
            },
            {
                "role": "Fast Attacker",
                "movepool": ["Dark Pulse", "Flamethrower", "Overheat", "Psychic"],
                "abilities": ["Beads of Ruin"],
                "teraTypes": ["Dark", "Fire"]
            }
        ]
    },
    "koraidon": {
        "level": 64,
        "sets": [
            {
                "role": "Fast Attacker",
                "movepool": ["Close Combat", "Flare Blitz", "Outrage", "U-turn"],
                "abilities": ["Orichalcum Pulse"],
                "teraTypes": ["Fire"]
            },
            {
                "role": "Setup Sweeper",
                "movepool": ["Collision Course", "Flare Blitz", "Scale Shot", "Swords Dance"],
                "abilities": ["Orichalcum Pulse"],
                "teraTypes": ["Fire"]
            }
        ]
    },
    "miraidon": {
        "level": 65,
        "sets": [
            {
                "role": "Fast Bulky Setup",
                "movepool": ["Calm Mind", "Draco Meteor", "Electro Drift", "Substitute"],
                "abilities": ["Hadron Engine"],
                "teraTypes": ["Electric"]
            },
            {
                "role": "Fast Attacker",
                "movepool": ["Draco Meteor", "Electro Drift", "Overheat", "Volt Switch"],
                "abilities": ["Hadron Engine"],
                "teraTypes": ["Electric"]
            }
        ]
    },
    "dipplin": {
        "level": 88,
        "sets": [
            {
                "role": "Bulky Attacker",
                "movepool": ["Dragon Pulse", "Dragon Tail", "Giga Drain", "Recover", "Sucker Punch"],
                "abilities": ["Sticky Hold"],
                "teraTypes": ["Steel"]
            }
        ]
    },
    "sinistcha": {
        "level": 83,
        "sets": [
            {
                "role": "Bulky Setup",
                "movepool": ["Calm Mind", "Matcha Gotcha", "Shadow Ball", "Strength Sap"],
                "abilities": ["Heatproof"],
                "teraTypes": ["Steel"]
            }
        ]
    },
    "okidogi": {
        "level": 77,
        "sets": [
            {
                "role": "Bulky Setup",
                "movepool": ["Bulk Up", "Drain Punch", "Gunk Shot", "Knock Off"],
                "abilities": ["Toxic Chain"],
                "teraTypes": ["Dark"]
            },
            {
                "role": "AV Pivot",
                "movepool": ["Drain Punch", "Gunk Shot", "High Horsepower", "Knock Off", "Psychic Fangs"],
                "abilities": ["Toxic Chain"],
                "teraTypes": ["Dark"]
            }
        ]
    },
    "munkidori": {
        "level": 79,
        "sets": [
            {
                "role": "Fast Attacker",
                "movepool": ["Focus Blast", "Nasty Plot", "Psyshock", "Sludge Wave", "U-turn"],
                "abilities": ["Toxic Chain"],
                "teraTypes": ["Fighting", "Poison"]
            },
            {
                "role": "AV Pivot",
                "movepool": ["Fake Out", "Psychic Noise", "Sludge Wave", "U-turn"],
                "abilities": ["Toxic Chain"],
                "teraTypes": ["Dark"]
            }
        ]
    },
    "fezandipiti": {
        "level": 82,
        "sets": [
            {
                "role": "AV Pivot",
                "movepool": ["Beat Up", "Gunk Shot", "Heat Wave", "Moonblast", "U-turn"],
                "abilities": ["Toxic Chain"],
                "teraTypes": ["Dark", "Steel", "Water"]
            },
            {
                "role": "Bulky Attacker",
                "movepool": ["Beat Up", "Gunk Shot", "Moonblast", "Roost", "U-turn"],
                "abilities": ["Toxic Chain"],
                "teraTypes": ["Dark", "Steel", "Water"]
            },
            {
                "role": "Tera Blast user",
                "movepool": ["Gunk Shot", "Play Rough", "Swords Dance", "Tera Blast"],
                "abilities": ["Toxic Chain"],
                "teraTypes": ["Ground"]
            }
        ]
    },
    "ogerpon": {
        "level": 80,
        "sets": [
            {
                "role": "Fast Support",
                "movepool": ["Encore", "Ivy Cudgel", "Knock Off", "Spikes", "Superpower", "Synthesis", "U-turn"],
                "abilities": ["Defiant"],
                "teraTypes": ["Grass"]
            },
            {
                "role": "Setup Sweeper",
                "movepool": ["Ivy Cudgel", "Knock Off", "Superpower", "Swords Dance"],
                "abilities": ["Defiant"],
                "teraTypes": ["Grass"]
            }
        ]
    },
    "ogerponwellspring": {
        "level": 76,
        "sets": [
            {
                "role": "Bulky Attacker",
                "movepool": ["Encore", "Ivy Cudgel", "Spikes", "Synthesis", "U-turn", "Wood Hammer"],
                "abilities": ["Water Absorb"],
                "teraTypes": ["Water"]
            },
            {
                "role": "Setup Sweeper",
                "movepool": ["Horn Leech", "Ivy Cudgel", "Knock Off", "Play Rough", "Power Whip", "Swords Dance"],
                "abilities": ["Water Absorb"],
                "teraTypes": ["Water"]
            }
        ]
    },
    "ogerponhearthflame": {
        "level": 74,
        "sets": [
            {
                "role": "Setup Sweeper",
                "movepool": ["Horn Leech", "Ivy Cudgel", "Knock Off", "Power Whip", "Stomping Tantrum", "Swords Dance", "Trailblaze"],
                "abilities": ["Mold Breaker"],
                "teraTypes": ["Fire"]
            }
        ]
    },
    "ogerponcornerstone": {
        "level": 76,
        "sets": [
            {
                "role": "Bulky Attacker",
                "movepool": ["Encore", "Ivy Cudgel", "Power Whip", "Spikes", "Superpower", "Synthesis"],
                "abilities": ["Sturdy"],
                "teraTypes": ["Rock"]
            },
            {
                "role": "Setup Sweeper",
                "movepool": ["Horn Leech", "Ivy Cudgel", "Power Whip", "Superpower", "Swords Dance"],
                "abilities": ["Sturdy"],
                "teraTypes": ["Rock"]
            }
        ]
    },
    "archaludon": {
        "level": 78,
        "sets": [
            {
                "role": "Bulky Setup",
                "movepool": ["Earthquake", "Iron Head", "Outrage", "Swords Dance"],
                "abilities": ["Stamina"],
                "teraTypes": ["Ground"]
            },
            {
                "role": "Bulky Attacker",
                "movepool": ["Body Press", "Draco Meteor", "Dragon Tail", "Flash Cannon", "Stealth Rock", "Thunder Wave", "Thunderbolt"],
                "abilities": ["Stamina"],
                "teraTypes": ["Fighting"]
            }
        ]
    },
    "hydrapple": {
        "level": 83,
        "sets": [
            {
                "role": "AV Pivot",
                "movepool": ["Dragon Tail", "Earth Power", "Fickle Beam", "Giga Drain", "Leaf Storm"],
                "abilities": ["Regenerator"],
                "teraTypes": ["Steel"]
            },
            {
                "role": "Fast Bulky Setup",
                "movepool": ["Earth Power", "Fickle Beam", "Giga Drain", "Nasty Plot", "Recover"],
                "abilities": ["Regenerator"],
                "teraTypes": ["Steel"]
            },
            {
                "role": "Wallbreaker",
                "movepool": ["Draco Meteor", "Earth Power", "Fickle Beam", "Leaf Storm"],
                "abilities": ["Regenerator"],
                "teraTypes": ["Dragon", "Steel"]
            }
        ]
    },
    "gougingfire": {
        "level": 74,
        "sets": [
            {
                "role": "Setup Sweeper",
                "movepool": ["Dragon Dance", "Earthquake", "Heat Crash", "Outrage"],
                "abilities": ["Protosynthesis"],
                "teraTypes": ["Ground"]
            },
            {
                "role": "Bulky Setup",
                "movepool": ["Dragon Dance", "Heat Crash", "Morning Sun", "Outrage"],
                "abilities": ["Protosynthesis"],
                "teraTypes": ["Fairy"]
            }
        ]
    },
    "ragingbolt": {
        "level": 78,
        "sets": [
            {
                "role": "AV Pivot",
                "movepool": ["Discharge", "Draco Meteor", "Thunderbolt", "Thunderclap", "Volt Switch"],
                "abilities": ["Protosynthesis"],
                "teraTypes": ["Electric"]
            },
            {
                "role": "Bulky Setup",
                "movepool": ["Calm Mind", "Draco Meteor", "Thunderbolt", "Thunderclap"],
                "abilities": ["Protosynthesis"],
                "teraTypes": ["Electric", "Fairy"]
            },
            {
                "role": "Fast Bulky Setup",
                "movepool": ["Calm Mind", "Dragon Pulse", "Thunderbolt", "Thunderclap"],
                "abilities": ["Protosynthesis"],
                "teraTypes": ["Electric", "Fairy"]
            }
        ]
    },
    "ironboulder": {
        "level": 77,
        "sets": [
            {
                "role": "Setup Sweeper",
                "movepool": ["Close Combat", "Mighty Cleave", "Swords Dance", "Zen Headbutt"],
                "abilities": ["Quark Drive"],
                "teraTypes": ["Fighting"]
            },
            {
                "role": "Fast Bulky Setup",
                "movepool": ["Close Combat", "Mighty Cleave", "Swords Dance", "Zen Headbutt"],
                "abilities": ["Quark Drive"],
                "teraTypes": ["Fighting"]
            }
        ]
    },
    "ironcrown": {
        "level": 78,
        "sets": [
            {
                "role": "Bulky Setup",
                "movepool": ["Calm Mind", "Focus Blast", "Psyshock", "Tachyon Cutter"],
                "abilities": ["Quark Drive"],
                "teraTypes": ["Fighting", "Steel"]
            },
            {
                "role": "Wallbreaker",
                "movepool": ["Focus Blast", "Psyshock", "Tachyon Cutter", "Volt Switch"],
                "abilities": ["Quark Drive"],
                "teraTypes": ["Fighting", "Steel"]
            }
        ]
    },
    "terapagos": {
        "level": 77,
        "sets": [
            {
                "role": "Setup Sweeper",
                "movepool": ["Calm Mind", "Dark Pulse", "Rapid Spin", "Rest", "Tera Starstorm"],
                "abilities": ["Tera Shift"],
                "teraTypes": ["Stellar"]
            },
            {
                "role": "Fast Bulky Setup",
                "movepool": ["Calm Mind", "Earth Power", "Rapid Spin", "Rest", "Tera Starstorm"],
                "abilities": ["Tera Shift"],
                "teraTypes": ["Stellar"]
            }
        ]
    },
    "pecharunt": {
        "level": 77,
        "sets": [
            {
                "role": "Bulky Attacker",
                "movepool": ["Malignant Chain", "Nasty Plot", "Parting Shot", "Recover", "Shadow Ball"],
                "abilities": ["Poison Puppeteer"],
                "teraTypes": ["Dark"]
            }
        ]
    }
}<|MERGE_RESOLUTION|>--- conflicted
+++ resolved
@@ -2201,15 +2201,6 @@
                 "movepool": ["Dragon Dance", "Earthquake", "Outrage", "Stone Edge", "U-turn"],
                 "abilities": ["Levitate"],
                 "teraTypes": ["Ground", "Rock", "Steel"]
-<<<<<<< HEAD
-=======
-            },
-            {
-                "role": "Setup Sweeper",
-                "movepool": ["Dragon Dance", "Earthquake", "Scale Shot", "Stone Edge"],
-                "abilities": ["Levitate"],
-                "teraTypes": ["Dragon", "Ground", "Rock", "Steel"]
->>>>>>> bc832df3
             }
         ]
     },
