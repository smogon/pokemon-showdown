--- conflicted
+++ resolved
@@ -49,32 +49,49 @@
                 "movepool": ["Leech Seed", "Substitute", "Sleep Powder", "Mega Drain"],
                 "abilities": ["Overgrow"],
                 "teraTypes": ["Water"],
-                "items": "Venusaurite"
+                "items": "Venusaurite",
+                "nature": "bold",
+                "hpEVs": 252,
+                "atkEVs": 0,
+                "defEVs": 252,
+                "spaEVs": 4,
+                "spdEVs": 0,
+                "speEVs": 0
             },
             {
                 "role": "Specially Defensive",
                 "movepool": ["Leech Seed", "Synthesis", "Earth Power", "Mega Drain"],
                 "abilities": ["Overgrow"],
                 "teraTypes": ["Water"],
-                "items": "Venusaurite"
+                "items": "Venusaurite",
+                "nature": "calm",
+                "hpEVs": 252,
+                "atkEVs": 0,
+                "defEVs": 0,
+                "spaEVs": 4,
+                "spdEVs": 252,
+                "speEVs": 0
             },
             {
                 "role": "Fast Special Sweeper",
                 "movepool": ["Razor Wind", "Sludge Bomb", "Earth Power", "Mega Drain"],
                 "abilities": ["Overgrow"],
                 "teraTypes": ["Water"],
-                "items": "Venusaurite"
+                "items": "Venusaurite",
+                "nature": "timid",
+                "hpEVs": 0,
+                "atkEVs": 0,
+                "defEVs": 0,
+                "spaEVs": 252,
+                "spdEVs": 4,
+                "speEVs": 252
             }
         ]
     },
     "charizard": {
-        "level": 85,
-        "sets": [
-            {
-<<<<<<< HEAD
-                "role": "Fast Attacker",
-                "movepool": ["Earthquake", "Flamethrower", "Focus Blast", "Hurricane", "Will-O-Wisp"],
-=======
+        "level": 100,
+        "sets": [
+            {
                 "role": "Specially Defensive",
                 "movepool": ["Ember", "Defog", "Roost", "Tailwind"],
                 "abilities": ["Blaze"],
@@ -175,145 +192,119 @@
             {
                 "role": "Fast Physical Sweeper",
                 "movepool": ["Dragon Dance", "Dragon Rush", "Temper Flare", "Roost"],
->>>>>>> 50fd5adb
-                "abilities": ["Blaze"],
-                "teraTypes": ["Dragon", "Fire", "Ground"]
-            },
-            {
-                "role": "Setup Sweeper",
-                "movepool": ["Dragon Dance", "Earthquake", "Flare Blitz", "Outrage", "Swords Dance"],
-                "abilities": ["Blaze"],
-                "teraTypes": ["Dragon", "Ground"]
+                "abilities": ["Blaze"],
+                "teraTypes": ["Water"],
+                "items": "Charizardite X",
+                "nature": "adamant",
+                "hpEVs": 0,
+                "atkEVs": 252,
+                "defEVs": 0,
+                "spaEVs": 0,
+                "spdEVs": 4,
+                "speEVs": 252
+            },
+            {
+                "role": "Fast Physical Sweeper",
+                "movepool": ["Dragon Dance", "Flare Blitz", "Earthquake", "Dragon Rush"],
+                "abilities": ["Blaze"],
+                "teraTypes": ["Water"],
+                "items": "Charizardite X",
+                "nature": "jolly",
+                "hpEVs": 0,
+                "atkEVs": 252,
+                "defEVs": 0,
+                "spaEVs": 0,
+                "spdEVs": 4,
+                "speEVs": 252
             }
         ]
     },
     "blastoise": {
-        "level": 80,
-        "sets": [
-            {
-                "role": "Setup Sweeper",
-                "movepool": ["Earthquake", "Hydro Pump", "Ice Beam", "Shell Smash"],
+        "level": 100,
+        "sets": [
+            {
+                "role": "Physically Defensive",
+                "movepool": ["Flip Turn", "Haze", "Rapid Spin", "Scald"],
+                "abilities": ["Rain Dish"],
+                "teraTypes": ["Water"],
+                "items": "Leftovers",
+                "nature": "bold",
+                "hpEVs": 252,
+                "atkEVs": 0,
+                "defEVs": 252,
+                "spaEVs": 4,
+                "spdEVs": 0,
+                "speEVs": 0
+            },
+            {
+                "role": "Bulky Special Sweeper",
+                "movepool": ["Focus Blast", "Hydro Cannon", "Ice Beam", "Flip Turn"],
+                "abilities": ["Overgrow"],
+                "teraTypes": ["Water"],
+                "items": "Assault Vest",
+                "nature": "calm",
+                "hpEVs": 252,
+                "atkEVs": 0,
+                "defEVs": 0,
+                "spaEVs": 252,
+                "spdEVs": 4,
+                "speEVs": 0
+            },
+            {
+                "role": "Fast Special Sweeper",
+                "movepool": ["Shell Smash", "Hydro Pump", "Ice Beam", "Aura Sphere"],
                 "abilities": ["Torrent"],
-                "teraTypes": ["Ground", "Steel", "Water"]
-            },
-            {
-                "role": "Tera Blast user",
-                "movepool": ["Hydro Pump", "Ice Beam", "Shell Smash", "Tera Blast"],
+                "teraTypes": ["Water"],
+                "items": "White Herb",
+                "nature": "modest",
+                "hpEVs": 0,
+                "atkEVs": 0,
+                "defEVs": 0,
+                "spaEVs": 252,
+                "spdEVs": 4,
+                "speEVs": 252
+            },
+            {
+                "role": "Bulky Special Sweeper",
+                "movepool": ["Flip Turn", "Hydro Cannon", "Flash Cannon", "Aura Sphere"],
                 "abilities": ["Torrent"],
-                "teraTypes": ["Electric", "Grass"]
-            }
-        ]
-    },
-    "arbok": {
-        "level": 100,
-        "sets": [
-            {
-                "role": "Fast Support",
-                "movepool": ["Earthquake", "Glare", "Gunk Shot", "Knock Off", "Sucker Punch", "Toxic Spikes"],
-                "abilities": ["Intimidate"],
-                "teraTypes": ["Dark", "Ground"]
-            },
-            {
-                "role": "Setup Sweeper",
-                "movepool": ["Coil", "Earthquake", "Gunk Shot", "Trailblaze"],
-                "abilities": ["Intimidate"],
-                "teraTypes": ["Grass", "Ground"]
-            },
-            {
-                "role": "Fast Bulky Setup",
-                "movepool": ["Coil", "Earthquake", "Gunk Shot", "Sucker Punch"],
-                "abilities": ["Intimidate"],
-                "teraTypes": ["Dark", "Ground"]
-            }
-        ]
-    },
-    "pikachu": {
-        "level": 100,
-        "sets": [
-            {
-                "role": "Fast Attacker",
-                "movepool": ["Fake Out", "Knock Off", "Play Rough", "Surf", "Volt Switch", "Volt Tackle"],
-                "abilities": ["Lightning Rod"],
-                "teraTypes": ["Water"]
-            }
-        ]
-    },
-    "raichu": {
-        "level": 100,
-        "sets": [
-            {
-                "role": "Fast Support",
-                "movepool": ["Alluring Voice", "Encore", "Focus Blast", "Grass Knot", "Knock Off", "Nasty Plot", "Nuzzle", "Surf", "Thunderbolt", "Volt Switch"],
-                "abilities": ["Lightning Rod"],
-                "teraTypes": ["Grass", "Water"]
-            },
-            {
-                "role": "Tera Blast user",
-                "movepool": ["Encore", "Focus Blast", "Nasty Plot", "Surf", "Tera Blast", "Thunderbolt"],
-                "abilities": ["Lightning Rod"],
-                "teraTypes": ["Ice"]
-            }
-        ]
-    },
-    "raichualola": {
-        "level": 100,
-        "sets": [
-            {
-                "role": "Fast Attacker",
-                "movepool": ["Alluring Voice", "Focus Blast", "Grass Knot", "Psychic", "Psyshock", "Surf", "Thunderbolt", "Volt Switch"],
-                "abilities": ["Surge Surfer"],
-                "teraTypes": ["Fairy", "Fighting", "Grass", "Water"]
-            },
-            {
-                "role": "Setup Sweeper",
-                "movepool": ["Alluring Voice", "Focus Blast", "Grass Knot", "Nasty Plot", "Psyshock", "Surf", "Thunderbolt"],
-                "abilities": ["Surge Surfer"],
-                "teraTypes": ["Fairy", "Fighting", "Grass", "Water"]
-            }
-        ]
-    },
-    "sandslash": {
-        "level": 100,
-        "sets": [
-            {
-                "role": "Bulky Support",
-                "movepool": ["Earthquake", "Knock Off", "Rapid Spin", "Spikes", "Stone Edge", "Swords Dance"],
-                "abilities": ["Sand Rush"],
-                "teraTypes": ["Dragon", "Steel", "Water"]
-            }
-        ]
-    },
-    "sandslashalola": {
-        "level": 100,
-        "sets": [
-            {
-                "role": "Bulky Support",
-                "movepool": ["Earthquake", "Iron Head", "Knock Off", "Rapid Spin", "Spikes", "Triple Axel"],
-                "abilities": ["Slush Rush"],
-                "teraTypes": ["Flying", "Water"]
-            },
-            {
-                "role": "Setup Sweeper",
-                "movepool": ["Earthquake", "Ice Shard", "Knock Off", "Rapid Spin", "Swords Dance", "Triple Axel"],
-                "abilities": ["Slush Rush"],
-                "teraTypes": ["Ground"]
-            }
-        ]
-    },
-    "clefable": {
-        "level": 100,
-        "sets": [
-            {
-                "role": "Bulky Support",
-                "movepool": ["Fire Blast", "Knock Off", "Moonblast", "Moonlight", "Stealth Rock", "Thunder Wave"],
-                "abilities": ["Magic Guard", "Unaware"],
-                "teraTypes": ["Poison", "Steel"]
-            },
-            {
-                "role": "Bulky Setup",
-                "movepool": ["Calm Mind", "Fire Blast", "Moonblast", "Moonlight"],
-                "abilities": ["Magic Guard", "Unaware"],
-                "teraTypes": ["Fire", "Steel"]
+                "teraTypes": ["Water"],
+                "items": "Blastoisinite",
+                "nature": "modest",
+                "hpEVs": 252,
+                "atkEVs": 0,
+                "defEVs": 0,
+                "spaEVs": 252,
+                "spdEVs": 4,
+                "speEVs": 0
+            },
+            {
+                "role": "Fast Special Sweeper",
+                "movepool": ["Shell Smash", "Water Pulse", "Flash Cannon", "Dark Pulse"],
+                "abilities": ["Torrent"],
+                "teraTypes": ["Water"],
+                "items": "Blastoisinite",
+                "nature": "modest",
+                "hpEVs": 0,
+                "atkEVs": 0,
+                "defEVs": 0,
+                "spaEVs": 252,
+                "spdEVs": 4,
+                "speEVs": 252
+            },
+            {
+                "role": "Fast Special Sweeper",
+                "movepool": ["Shell Smash", "Water Pulse", "Flash Cannon", "Aura Sphere"],
+                "abilities": ["Torrent"],
+                "teraTypes": ["Water"],
+                "items": "Blastoisinite",
+                "nature": "timid",
+                "hpEVs": 0,
+                "atkEVs": 0,
+                "defEVs": 0,
+                "spaEVs": 252,
+                "spdEVs": 4,
+                "speEVs": 252
             }
         ]
     },
@@ -335,6 +326,118 @@
                 "speEVs": 0
             }
         ]
+    },
+    "arbok": {
+        "level": 100,
+        "sets": [
+            {
+                "role": "Fast Support",
+                "movepool": ["Earthquake", "Glare", "Gunk Shot", "Knock Off", "Sucker Punch", "Toxic Spikes"],
+                "abilities": ["Intimidate"],
+                "teraTypes": ["Dark", "Ground"]
+            },
+            {
+                "role": "Setup Sweeper",
+                "movepool": ["Coil", "Earthquake", "Gunk Shot", "Trailblaze"],
+                "abilities": ["Intimidate"],
+                "teraTypes": ["Grass", "Ground"]
+            },
+            {
+                "role": "Fast Bulky Setup",
+                "movepool": ["Coil", "Earthquake", "Gunk Shot", "Sucker Punch"],
+                "abilities": ["Intimidate"],
+                "teraTypes": ["Dark", "Ground"]
+            }
+        ]
+    },
+    "pikachu": {
+        "level": 100,
+        "sets": [
+            {
+                "role": "Fast Attacker",
+                "movepool": ["Fake Out", "Knock Off", "Play Rough", "Surf", "Volt Switch", "Volt Tackle"],
+                "abilities": ["Lightning Rod"],
+                "teraTypes": ["Water"]
+            }
+        ]
+    },
+    "raichu": {
+        "level": 100,
+        "sets": [
+            {
+                "role": "Fast Support",
+                "movepool": ["Alluring Voice", "Encore", "Focus Blast", "Grass Knot", "Knock Off", "Nasty Plot", "Nuzzle", "Surf", "Thunderbolt", "Volt Switch"],
+                "abilities": ["Lightning Rod"],
+                "teraTypes": ["Grass", "Water"]
+            },
+            {
+                "role": "Tera Blast user",
+                "movepool": ["Encore", "Focus Blast", "Nasty Plot", "Surf", "Tera Blast", "Thunderbolt"],
+                "abilities": ["Lightning Rod"],
+                "teraTypes": ["Ice"]
+            }
+        ]
+    },
+    "raichualola": {
+        "level": 100,
+        "sets": [
+            {
+                "role": "Fast Attacker",
+                "movepool": ["Alluring Voice", "Focus Blast", "Grass Knot", "Psychic", "Psyshock", "Surf", "Thunderbolt", "Volt Switch"],
+                "abilities": ["Surge Surfer"],
+                "teraTypes": ["Fairy", "Fighting", "Grass", "Water"]
+            },
+            {
+                "role": "Setup Sweeper",
+                "movepool": ["Alluring Voice", "Focus Blast", "Grass Knot", "Nasty Plot", "Psyshock", "Surf", "Thunderbolt"],
+                "abilities": ["Surge Surfer"],
+                "teraTypes": ["Fairy", "Fighting", "Grass", "Water"]
+            }
+        ]
+    },
+    "sandslash": {
+        "level": 100,
+        "sets": [
+            {
+                "role": "Bulky Support",
+                "movepool": ["Earthquake", "Knock Off", "Rapid Spin", "Spikes", "Stone Edge", "Swords Dance"],
+                "abilities": ["Sand Rush"],
+                "teraTypes": ["Dragon", "Steel", "Water"]
+            }
+        ]
+    },
+    "sandslashalola": {
+        "level": 100,
+        "sets": [
+            {
+                "role": "Bulky Support",
+                "movepool": ["Earthquake", "Iron Head", "Knock Off", "Rapid Spin", "Spikes", "Triple Axel"],
+                "abilities": ["Slush Rush"],
+                "teraTypes": ["Flying", "Water"]
+            },
+            {
+                "role": "Setup Sweeper",
+                "movepool": ["Earthquake", "Ice Shard", "Knock Off", "Rapid Spin", "Swords Dance", "Triple Axel"],
+                "abilities": ["Slush Rush"],
+                "teraTypes": ["Ground"]
+            }
+        ]
+    },
+    "clefable": {
+        "level": 100,
+        "sets": [
+            {
+                "role": "Bulky Support",
+                "movepool": ["Fire Blast", "Knock Off", "Moonblast", "Moonlight", "Stealth Rock", "Thunder Wave"],
+                "abilities": ["Magic Guard", "Unaware"],
+                "teraTypes": ["Poison", "Steel"]
+            },
+            {
+                "role": "Bulky Setup",
+                "movepool": ["Calm Mind", "Fire Blast", "Moonblast", "Moonlight"],
+                "abilities": ["Magic Guard", "Unaware"],
+                "teraTypes": ["Fire", "Steel"]
+            }
+        ]
     }
-
 }