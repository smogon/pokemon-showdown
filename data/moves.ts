--- conflicted
+++ resolved
@@ -10917,16 +10917,13 @@
 				return 5;
 			},
 			onFieldStart(target, source) {
-<<<<<<< HEAD
 				if (source?.hasAbility('persistent')) {
 					this.add('-fieldstart', 'move: Magic Room', '[of] ' + source, '[from] Persistent');
 				} else {
 					this.add('-fieldstart', 'move: Magic Room', '[of] ' + source);
-=======
-				this.add('-fieldstart', 'move: Magic Room', '[of] ' + source);
+				}
 				for (const mon of this.getAllActive()) {
 					this.singleEvent('End', mon.getItem(), mon.itemState, mon);
->>>>>>> 289ff260
 				}
 			},
 			onFieldRestart(target, source) {
