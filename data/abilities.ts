--- conflicted
+++ resolved
@@ -4292,23 +4292,12 @@
 				this.add('-activate', pokemon, 'ability: Supreme Overlord');
 			}
 		},
-<<<<<<< HEAD
-		onModifyAtk(atk, source, target, move) {
-			const faintedAllies = source.side.totalFainted;
-			if (faintedAllies < 1 || faintedAllies > 5) return;
-			this.debug(`Supreme Overlord atk boost for ${faintedAllies} defeated allies.`);
-			return this.chainModify(1 + (0.1 * faintedAllies));
-		},
-		onModifySpA(spa, source, target, move) {
-			const faintedAllies = source.side.totalFainted;
-			if (faintedAllies < 1 || faintedAllies > 5) return;
-			this.debug(`Supreme Overlord spa boost for ${faintedAllies} defeated allies.`);
-			return this.chainModify(1 + (0.1 * faintedAllies));
-=======
 		onBasePower(basePower, source, target, move) {
-			const faintedAllies = Math.min(5, source.side.pokemon.filter(ally => ally.fainted).length);
-			if (faintedAllies) return this.chainModify(1 + (0.1 * faintedAllies));
->>>>>>> 6840c82e
+			const faintedAllies = Math.min(5, source.side.totalFainted);
+			if (faintedAllies) {
+				this.debug(`Supreme Overlord spa boost for ${faintedAllies} defeated allies.`);
+    	  return this.chainModify(1 + (0.1 * faintedAllies));
+      }
 		},
 		onAllyFaint() {
 			this.add('-activate', this.effectState.target, 'ability: Supreme Overlord');
