--- conflicted
+++ resolved
@@ -4724,20 +4724,22 @@
 		rating: 3,
 		num: 33,
 	},
-	swordofruin: {
+  swordofruin: {
 		onStart(pokemon) {
-			if (this.suppressingAbility(pokemon)) return;
 			this.add('-ability', pokemon, 'Sword of Ruin');
-		},
-		onAnyModifyDef(def, target, source, move) {
-			const abilityHolder = this.effectState.target;
-			if (target.hasAbility('Sword of Ruin')) return;
-			if (!move.ruinedDef?.hasAbility('Sword of Ruin')) move.ruinedDef = abilityHolder;
-			if (move.ruinedDef !== abilityHolder) return;
-			this.debug('Sword of Ruin Def drop');
-			return this.chainModify(0.75);
-		},
-		flags: {},
+			this.field.addSourcedPseudoWeather('swordofruin', pokemon, this.effect);
+		},
+		onEnd(pokemon) {
+			this.field.removePseudoWeatherSource('swordofruin', pokemon);
+		},
+		condition: {
+			onModifyDef(def, target, source, move) {
+				if (this.field.pseudoWeather['swordofruin'].activeSources.includes(target)) return;
+				this.debug('Sword of Ruin Def drop');
+				return this.chainModify(0.75);
+			},
+		},
+		flags: { breakable: 1 },
 		name: "Sword of Ruin",
 		rating: 4.5,
 		num: 285,
@@ -4777,29 +4779,6 @@
 		rating: 2,
 		num: 28,
 	},
-<<<<<<< HEAD
-	swordofruin: {
-		onStart(pokemon) {
-			this.add('-ability', pokemon, 'Sword of Ruin');
-			this.field.addSourcedPseudoWeather('swordofruin', pokemon, this.effect);
-		},
-		onEnd(pokemon) {
-			this.field.removePseudoWeatherSource('swordofruin', pokemon);
-		},
-		condition: {
-			onModifyDef(def, target, source, move) {
-				if (this.field.pseudoWeather['swordofruin'].activeSources.includes(target)) return;
-				this.debug('Sword of Ruin Def drop');
-				return this.chainModify(0.75);
-			},
-		},
-		flags: { breakable: 1 },
-		name: "Sword of Ruin",
-		rating: 4.5,
-		num: 285,
-	},
-=======
->>>>>>> c1e7db77
 	tabletsofruin: {
 		onStart(pokemon) {
 			this.add('-ability', pokemon, 'Tablets of Ruin');
