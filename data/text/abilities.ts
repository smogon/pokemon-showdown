export const AbilitiesText: {[k: string]: AbilityText} = {
	noability: {
		name: "No Ability",
		shortDesc: "Does nothing.",
	},
	adaptability: {
		name: "Adaptability",
		desc: "This Pokemon's moves that match one of its types have a same-type attack bonus (STAB) of 2 instead of 1.5.",
		shortDesc: "This Pokemon's same-type attack bonus (STAB) is 2 instead of 1.5.",
	},
	aerilate: {
		name: "Aerilate",
		desc: "This Pokemon's Normal-type moves become Flying-type moves and have their power multiplied by 1.2. This effect comes after other effects that change a move's type, but before Ion Deluge and Electrify's effects.",
		shortDesc: "This Pokemon's Normal-type moves become Flying type and have 1.2x power.",
		gen6: {
			desc: "This Pokemon's Normal-type moves become Flying-type moves and have their power multiplied by 1.3. This effect comes after other effects that change a move's type, but before Ion Deluge and Electrify's effects.",
			shortDesc: "This Pokemon's Normal-type moves become Flying type and have 1.3x power.",
		},
	},
	aftermath: {
		name: "Aftermath",
		desc: "If this Pokemon is knocked out with a contact move, that move's user loses 1/4 of its maximum HP, rounded down. If any active Pokemon has the Damp Ability, this effect is prevented.",
		shortDesc: "If this Pokemon is KOed with a contact move, that move's user loses 1/4 its max HP.",

		damage: "  [POKEMON] was hurt!",
	},
	airlock: {
		name: "Air Lock",
		shortDesc: "While this Pokemon is active, the effects of weather conditions are disabled.",

		start: "  The effects of the weather disappeared.",
	},
	analytic: {
		name: "Analytic",
		desc: "The power of this Pokemon's move is multiplied by 1.3 if it is the last to move in a turn. Does not affect Doom Desire and Future Sight.",
		shortDesc: "This Pokemon's attacks have 1.3x power if it is the last to move in a turn.",
	},
	angerpoint: {
		name: "Anger Point",
		desc: "If this Pokemon, but not its substitute, is struck by a critical hit, its Attack is raised by 12 stages.",
		shortDesc: "If this Pokemon (not its substitute) takes a critical hit, its Attack is raised 12 stages.",
		gen4: {
			desc: "If this Pokemon, or its substitute, is struck by a critical hit, its Attack is raised by 12 stages.",
			shortDesc: "If this Pokemon or its substitute takes a critical hit, its Attack is raised 12 stages.",
		},

		boost: "  [POKEMON] maxed its Attack!",
	},
	anticipation: {
		name: "Anticipation",
		desc: "On switch-in, this Pokemon is alerted if any opposing Pokemon has an attack that is super effective on this Pokemon, or an OHKO move. Counter, Metal Burst, and Mirror Coat count as attacking moves of their respective types, Hidden Power counts as its determined type, and Judgment, Multi-Attack, Natural Gift, Revelation Dance, Techno Blast, and Weather Ball are considered Normal-type moves.",
		shortDesc: "On switch-in, this Pokemon shudders if any foe has a supereffective or OHKO move.",
		gen6: {
			desc: "On switch-in, this Pokemon is alerted if any opposing Pokemon has an attack that is super effective against this Pokemon, or an OHKO move. Counter, Metal Burst, and Mirror Coat count as attacking moves of their respective types, Hidden Power counts as its determined type, and Judgment, Natural Gift, Techno Blast, and Weather Ball are considered Normal-type moves.",
		},
		gen5: {
			desc: "On switch-in, this Pokemon is alerted if any opposing Pokemon has an attack that is super effective on this Pokemon, or an OHKO move. Counter, Metal Burst, and Mirror Coat count as attacking moves of their respective types, while Hidden Power, Judgment, Natural Gift, Techno Blast, and Weather Ball are considered Normal-type moves.",
		},

		activate: "  [POKEMON] shuddered!",
	},
	arenatrap: {
		name: "Arena Trap",
		desc: "Prevents adjacent opposing Pokemon from choosing to switch out unless they are immune to trapping or are airborne.",
		shortDesc: "Prevents adjacent foes from choosing to switch unless they are airborne.",
	},
	aromaveil: {
		name: "Aroma Veil",
		desc: "This Pokemon and its allies cannot be affected by Attract, Disable, Encore, Heal Block, Taunt, or Torment.",
		shortDesc: "Protects user/allies from Attract, Disable, Encore, Heal Block, Taunt, and Torment.",

		block: "  [POKEMON] is protected by an aromatic veil!",
	},
	asone: {
		name: "As One",
		shortDesc: "(Separate abilities on Glastrier and Spectrier.)",

		start: "  [POKEMON] has two Abilities!",
	},
	asoneglastrier: {
		name: "As One (Glastrier)",
		shortDesc: "The combination of Unnerve and Chilling Neigh.",
	},
	asonespectrier: {
		name: "As One (Spectrier)",
		shortDesc: "The combination of Unnerve and Grim Neigh.",
	},
	aurabreak: {
		name: "Aura Break",
		desc: "While this Pokemon is active, the effects of the Dark Aura and Fairy Aura Abilities are reversed, multiplying the power of Dark- and Fairy-type moves, respectively, by 3/4 instead of 1.33.",
		shortDesc: "While this Pokemon is active, the Dark Aura and Fairy Aura power modifier is 0.75x.",

		start: "  [POKEMON] reversed all other Pok\u00E9mon's auras!",
	},
	baddreams: {
		name: "Bad Dreams",
		desc: "Causes adjacent opposing Pokemon to lose 1/8 of their maximum HP, rounded down, at the end of each turn if they are asleep.",
		shortDesc: "Causes sleeping adjacent foes to lose 1/8 of their max HP at the end of each turn.",

		damage: "  [POKEMON] is tormented!",
	},
	ballfetch: {
		name: "Ball Fetch",
		shortDesc: "No competitive use.",
	},
	battery: {
		name: "Battery",
		shortDesc: "This Pokemon's allies have the power of their special attacks multiplied by 1.3.",
	},
	battlearmor: {
		name: "Battle Armor",
		shortDesc: "Cannot be crit,not affected by the secondary effect of another Pokemon's attack.",
	},
	battlebond: {
		name: "Battle Bond",
		desc: "If this Pokemon is a Greninja, it transforms into Ash-Greninja after knocking out a Pokemon. As Ash-Greninja, its Water Shuriken has 20 base power and always hits 3 times.",
		shortDesc: "After KOing a Pokemon; becomes Ash-Greninja, Water Shuriken; 20 power, hits 3x.",

		activate: "  [POKEMON] became fully charged due to its bond with its Trainer!",
		transform: "[POKEMON] became Ash-Greninja!",
	},
	beastboost: {
		name: "Beast Boost",
		desc: "This Pokemon's highest stat is raised by 1 stage if it attacks and knocks out another Pokemon.",
		shortDesc: "This Pokemon's highest stat is raised by 1 if it attacks and KOes another Pokemon.",
	},
	berserk: {
		name: "Berserk",
		desc: "When this Pokemon has more than 1/2 its maximum HP and takes damage from an attack bringing it to 1/2 or less of its maximum HP, its Special Attack is raised by 1 stage. This effect applies after all hits from a multi-hit move; Sheer Force prevents it from activating if the move has a secondary effect.",
		shortDesc: "This Pokemon's Sp. Atk is raised by 1 when it reaches 1/2 or less of its max HP.",
	},
	bigpecks: {
		name: "Big Pecks",
		desc: "Prevents other Pokemon from lowering this Pokemon's Defense stat stage. Ignores other Pokemon Attack boosts.",
		shortDesc: "Prevents other Pokemon from lowering this Pokemon's Defense stat stage. Ignores other Pokemon Attack boosts.",
	},
	blaze: {
		name: "Blaze",
		desc: "When this Pokemon has 1/3 or less of its maximum HP, rounded down, its attacking stat is multiplied by 1.5 while using a Fire-type attack.",
		shortDesc: "At 1/3 or less of its max HP, this Pokemon's attacking stat is 1.5x with Fire attacks.",
		gen4: {
			desc: "When this Pokemon has 1/3 or less of its maximum HP, rounded down, its Fire-type attacks have their power multiplied by 1.5.",
			shortDesc: "At 1/3 or less of its max HP, this Pokemon's Fire-type attacks have 1.5x power.",
		},
	},
	bulletproof: {
		name: "Bulletproof",
		desc: "This Pokemon is immune to ballistic moves. Ballistic moves include Bullet Seed, Octazooka, Barrage, Rock Wrecker, Zap Cannon, Acid Spray, Aura Sphere, Focus Blast, and all moves with Ball or Bomb in their name.",
		shortDesc: "Makes user immune to ballistic moves (Shadow Ball, Sludge Bomb, Focus Blast, etc).",
	},
	cheekpouch: {
		name: "Cheek Pouch",
		desc: "If this Pokemon eats a Berry, it restores 1/3 of its maximum HP, rounded down, in addition to the Berry's effect.",
		shortDesc: "If this Pokemon eats a Berry, it restores 1/3 of its max HP after the Berry's effect.",
	},
	chillingneigh: {
		name: "Chilling Neigh",
		desc: "This Pokemon's Attack is raised by 1 stage if it attacks and knocks out another Pokemon.",
		shortDesc: "This Pokemon's Attack is raised by 1 stage if it attacks and KOes another Pokemon.",
	},
	chlorophyll: {
		name: "Chlorophyll",
		desc: "If Sunny Day is active and this Pokemon is not holding Utility Umbrella, this Pokemon's Speed is doubled.",
		shortDesc: "If Sunny Day is active, this Pokemon's Speed is doubled.",
		gen7: {
			desc: "If Sunny Day is active, this Pokemon's Speed is doubled.",
		},
	},
	clearbody: {
		name: "Clear Body",
		shortDesc: "Prevents other Pokemon from lowering this Pokemon's stat stages.",
	},
	cloudnine: {
		name: "Cloud Nine",
		shortDesc: "While this Pokemon is active, the effects of weather conditions are disabled.",

		start: "#airlock",
	},
	colorchange: {
		name: "Color Change",
		desc: "This Pokemon's type changes to match the type of the last move that hit it, unless that type is already one of its types. This effect applies after all hits from a multi-hit move; Sheer Force prevents it from activating if the move has a secondary effect.",
		shortDesc: "This Pokemon's type changes to the type of a move it's hit by, unless it has the type.",
		gen4: {
			desc: "This Pokemon's type changes to match the type of the last move that hit it, unless that type is already one of its types. This effect applies after each hit from a multi-hit move. This effect does not happen if this Pokemon did not lose HP from the attack.",
		},
	},
	comatose: {
		name: "Comatose",
		desc: "This Pokemon cannot be statused, and is considered to be asleep. Moongeist Beam, Sunsteel Strike, and the Mold Breaker, Teravolt, and Turboblaze Abilities cannot ignore this Ability.",
		shortDesc: "This Pokemon cannot be statused, and is considered to be asleep.",

		start: "  [POKEMON] is drowsing!",
	},
	competitive: {
		name: "Competitive",
		desc: "This Pokemon's Special Attack is raised by 2 stages for each of its stat stages that is lowered by an opposing Pokemon.",
		shortDesc: "This Pokemon's Sp. Atk is raised by 2 for each of its stats that is lowered by a foe.",
	},
	compoundeyes: {
		name: "Compound Eyes",
		shortDesc: "This Pokemon's moves have their accuracy multiplied by 1.3.",
	},
	contrary: {
		name: "Contrary",
		desc: "If this Pokemon has a stat stage raised it is lowered instead, and vice versa. This Ability does not affect stat stage increases received from Z-Power effects that happen before a Z-Move is used.",
		shortDesc: "If this Pokemon has a stat stage raised it is lowered instead, and vice versa.",
		gen6: {
			desc: "If this Pokemon has a stat stage raised it is lowered instead, and vice versa.",
		},
	},
	corrosion: {
		name: "Corrosion",
		shortDesc: "This Pokemon can poison or badly poison other Pokemon regardless of their typing.",
	},
	cottondown: {
		name: "Cotton Down",
		desc: "When this Pokemon is hit by an attack, the Speed of all other Pokemon on the field is lowered by 1 stage.",
		shortDesc: "If this Pokemon is hit, it lowers the Speed of all other Pokemon on the field 1 stage.",
	},
	curiousmedicine: {
		name: "Curious Medicine",
		shortDesc: "On switch-in, this Pokemon's allies and opponents have their stat stages reset to 0.",
	},
	cursedbody: {
		name: "Cursed Body",
		desc: "If this Pokemon is hit by an attack, there is a 30% chance that move gets disabled unless one of the attacker's moves is already disabled.",
		shortDesc: "If this Pokemon is hit by an attack, there is a 30% chance that move gets disabled.",
	},
	cutecharm: {
		name: "Cute Charm",
		desc: "There is a 30% chance a Pokemon making contact with this Pokemon will become infatuated if it is of the opposite gender.",
		shortDesc: "30% chance of infatuating Pokemon of the opposite gender if they make contact.",
		gen4: {
			desc: "There is a 30% chance a Pokemon making contact with this Pokemon will become infatuated if it is of the opposite gender. This effect does not happen if this Pokemon did not lose HP from the attack.",
		},
		gen3: {
			desc: "There is a 1/3 chance a Pokemon making contact with this Pokemon will become infatuated if it is of the opposite gender. This effect does not happen if this Pokemon did not lose HP from the attack.",
			shortDesc: "1/3 chance of infatuating Pokemon of the opposite gender if they make contact.",
		},
	},
	damp: {
		name: "Damp",
		desc: "While this Pokemon is active, Explosion, Mind Blown, Misty Explosion, Self-Destruct, and the Aftermath Ability are prevented from having an effect.",
		shortDesc: "Prevents Explosion/Mind Blown/Misty Explosion/Self-Destruct/Aftermath while active.",
		gen7: {
			desc: "While this Pokemon is active, Explosion, Mind Blown, Self-Destruct, and the Aftermath Ability are prevented from having an effect.",
			shortDesc: "Prevents Explosion/Mind Blown/Self-Destruct/Aftermath while this Pokemon is active.",
		},
		gen6: {
			desc: "While this Pokemon is active, Explosion, Self-Destruct, and the Aftermath Ability are prevented from having an effect.",
			shortDesc: "Prevents Explosion/Self-Destruct/Aftermath while this Pokemon is active.",
		},

		block: "  [SOURCE] cannot use [MOVE]!",
	},
	dancer: {
		name: "Dancer",
		desc: "After another Pokemon uses a dance move, this Pokemon uses the same move. Moves used by this Ability cannot be copied again.",
		shortDesc: "After another Pokemon uses a dance move, this Pokemon uses the same move.",
	},
	darkaura: {
		name: "Dark Aura",
		desc: "While this Pokemon is active, the power of Dark-type moves used by active Pokemon is multiplied by 1.33.",
		shortDesc: "While this Pokemon is active, a Dark move used by any Pokemon has 1.33x power.",

		start: "  [POKEMON] is radiating a dark aura!",
	},
	dauntlessshield: {
		name: "Dauntless Shield",
		shortDesc: "On switch-in, this Pokemon's Defense is raised by 1 stage.",
	},
	dazzling: {
		name: "Dazzling",
		desc: "Priority moves used by opposing Pokemon targeting this Pokemon or its allies are prevented from having an effect.",
		shortDesc: "This Pokemon and its allies are protected from opposing priority moves.",

		block: "#damp",
	},
	defeatist: {
		name: "Defeatist",
		desc: "While this Pokemon has 1/3 or less of its max HP, its Attack and Sp. Atk are halved.",
		shortDesc: "HP < 33%: Atk, SpA halved.",
	},
	defiant: {
		name: "Defiant",
		desc: "This Pokemon's Attack is raised by 2 stages for each of its stat stages that is lowered by an opposing Pokemon.",
		shortDesc: "This Pokemon's Attack is raised by 2 for each of its stats that is lowered by a foe.",
	},
	deltastream: {
		name: "Delta Stream",
		desc: "On switch-in, the weather becomes strong winds that remove the weaknesses of the Flying type from Flying-type Pokemon. This weather remains in effect until this Ability is no longer active for any Pokemon, or the weather is changed by Desolate Land or Primordial Sea.",
		shortDesc: "On switch-in, strong winds begin until this Ability is not active in battle.",
	},
	desolateland: {
		name: "Desolate Land",
		desc: "On switch-in, the weather becomes extremely harsh sunlight that prevents damaging Water-type moves from executing, in addition to all the effects of Sunny Day. This weather remains in effect until this Ability is no longer active for any Pokemon, or the weather is changed by Delta Stream or Primordial Sea.",
		shortDesc: "On switch-in, extremely harsh sunlight begins until this Ability is not active in battle.",
	},
	disguise: {
		name: "Disguise",
		desc: "If this Pokemon is a Mimikyu, the first hit it takes in battle deals 0 neutral damage. Its disguise is then broken, it changes to Busted Form, and it loses 1/8 of its max HP. Confusion damage also breaks the disguise.",
		shortDesc: "(Mimikyu only) The first hit it takes is blocked, and it takes 1/8 HP damage instead.",
		gen7: {
			desc: "If this Pokemon is a Mimikyu, the first hit it takes in battle deals 0 neutral damage. Its disguise is then broken and it changes to Busted Form. Confusion damage also breaks the disguise.",
			shortDesc: "(Mimikyu only) First hit deals 0 damage, breaks disguise.",
		},

		block: "  Its disguise served it as a decoy!",
		transform: "[POKEMON]'s disguise was busted!",
	},
	download: {
		name: "Download",
		desc: "On switch-in, this Pokemon's Attack or Special Attack is raised by 1 stage based on the weaker combined defensive stat of all opposing Pokemon. Attack is raised if their Defense is lower, and Special Attack is raised if their Special Defense is the same or lower.",
		shortDesc: "On switch-in, Attack or Sp. Atk is raised 1 stage based on the foes' weaker Defense.",
	},
	dragonsmaw: {
		name: "Dragon's Maw",
		shortDesc: "This Pokemon's attacking stat is multiplied by 1.5 while using a Dragon-type attack.",
	},
	drizzle: {
		name: "Drizzle",
		shortDesc: "On switch-in, this Pokemon summons Rain Dance.",
	},
	drought: {
		name: "Drought",
		shortDesc: "On switch-in, this Pokemon summons Sunny Day.",
	},
	dryskin: {
		name: "Dry Skin",
		desc: "This Pokemon is immune to Water-type moves and restores 1/4 of its maximum HP, rounded down, when hit by a Water-type move. The power of Fire-type moves is multiplied by 1.25 when used on this Pokemon. At the end of each turn, this Pokemon restores 1/8 of its maximum HP, rounded down, if the weather is Rain Dance, and loses 1/8 of its maximum HP, rounded down, if the weather is Sunny Day. If this Pokemon is holding Utility Umbrella, the effects of weather are nullified.",
		shortDesc: "This Pokemon is healed 1/4 by Water, 1/8 by Rain; is hurt 1.25x by Fire, 1/8 by Sun.",
		gen7: {
			desc: "This Pokemon is immune to Water-type moves and restores 1/4 of its maximum HP, rounded down, when hit by a Water-type move. The power of Fire-type moves is multiplied by 1.25 when used on this Pokemon. At the end of each turn, this Pokemon restores 1/8 of its maximum HP, rounded down, if the weather is Rain Dance, and loses 1/8 of its maximum HP, rounded down, if the weather is Sunny Day.",
		},

		damage: "  ([POKEMON] was hurt by its Dry Skin.)",
	},
	earlybird: {
		name: "Early Bird",
		shortDesc: "This Pokemon's sleep counter drops by 2 instead of 1. User heals 1/4 when waking up.",
	},
	effectspore: {
		name: "Effect Spore",
		desc: "30% chance a Pokemon making contact with this Pokemon will be poisoned, paralyzed, or fall asleep.",
		shortDesc: "30% chance of poison/paralysis/sleep on others making contact with this Pokemon.",
		gen4: {
			desc: "30% chance a Pokemon making contact with this Pokemon will be poisoned, paralyzed, or fall asleep. This effect does not happen if this Pokemon did not lose HP from the attack.",
		},
		gen3: {
			desc: "10% chance a Pokemon making contact with this Pokemon will be poisoned, paralyzed, or fall asleep. This effect does not happen if this Pokemon did not lose HP from the attack.",
			shortDesc: "10% chance of poison/paralysis/sleep on others making contact with this Pokemon.",
		},
	},
	electricsurge: {
		name: "Electric Surge",
		shortDesc: "On switch-in, this Pokemon summons Electric Terrain.",
	},
	emergencyexit: {
		name: "Emergency Exit",
		desc: "When this Pokemon has more than 1/2 its maximum HP and takes damage bringing it to 1/2 or less of its maximum HP, it immediately switches out to a chosen ally. This effect applies after all hits from a multi-hit move; Sheer Force prevents it from activating if the move has a secondary effect. This effect applies to both direct and indirect damage, except Curse and Substitute on use, Belly Drum, Pain Split, and confusion damage.",
		shortDesc: "This Pokemon switches out when it reaches 1/2 or less of its maximum HP.",
	},
	fairyaura: {
		name: "Fairy Aura",
		desc: "While this Pokemon is active, the power of Fairy-type moves used by active Pokemon is multiplied by 1.33.",
		shortDesc: "While this Pokemon is active, a Fairy move used by any Pokemon has 1.33x power.",

		start: "  [POKEMON] is radiating a fairy aura!",
	},
	filter: {
		name: "Filter",
		shortDesc: "This Pokemon receives 3/4 damage from supereffective attacks.",
	},
	flamebody: {
		name: "Flame Body",
		shortDesc: "30% chance a Pokemon making contact with this Pokemon will be burned.",
		gen4: {
			desc: "30% chance a Pokemon making contact with this Pokemon will be burned. This effect does not happen if this Pokemon did not lose HP from the attack.",
		},
		gen3: {
			desc: "1/3 chance a Pokemon making contact with this Pokemon will be burned. This effect does not happen if this Pokemon did not lose HP from the attack.",
			shortDesc: "1/3 chance a Pokemon making contact with this Pokemon will be burned.",
		},
	},
	flareboost: {
		name: "Flare Boost",
		desc: "While this Pokemon is burned, the power of its special attacks is multiplied by 1.5.",
		shortDesc: "While this Pokemon is burned, its special attacks have 1.5x power.",
	},
	flashfire: {
		name: "Flash Fire",
		desc: "This Pokemon is immune to Fire-type moves. The first time it is hit by a Fire-type move, its attacking stat is multiplied by 1.5 while using a Fire-type attack as long as it remains active and has this Ability. If this Pokemon is frozen, it cannot be defrosted by Fire-type attacks.",
		shortDesc: "This Pokemon's Fire attacks do 1.5x damage if hit by one Fire move; Fire immunity.",
		gen3: {
			desc: "This Pokemon is immune to Fire-type moves, as long as it is not frozen. The first time it is hit by a Fire-type move, damage from its Fire-type attacks will be multiplied by 1.5 as long as it remains active and has this Ability. If this Pokemon has a non-volatile status condition, is a Fire type, or has a substitute, Will-O-Wisp will not activate this Ability.",
		},

		start: "  The power of [POKEMON]'s Fire-type moves rose!",
	},
	flowergift: {
		name: "Flower Gift",
		desc: "If this Pokemon is a Cherrim and Sunny Day is active, it changes to Sunshine Form and the Attack and Special Defense of it and its allies are multiplied by 1.5. If this Pokemon is a Cherrim and it is holding Utility Umbrella, it remains in its regular form and the Attack and Special Defense stats of it and its allies are not boosted. If this Pokemon is a Cherrim in its Sunshine form and is given Utility Umbrella, it will immediately switch back to its regular form. If this Pokemon is a Cherrim holding Utility Umbrella and its item is removed while Sunny Day is active, it will transform into its Sunshine Form. If an ally is holding Utility Umbrella while Cherrim is in its Sunshine Form, they will not receive the Attack and Special Defense boosts.",
		shortDesc: "If user is Cherrim and Sunny Day is active, it and allies' Attack and Sp. Def are 1.5x.",
		gen7: {
			desc: "If this Pokemon is a Cherrim and Sunny Day is active, it changes to Sunshine Form and the Attack and Special Defense of it and its allies are multiplied by 1.5.",
		},
		gen4: {
			desc: "If Sunny Day is active, the Attack and Special Defense of this Pokemon and its allies are multiplied by 1.5.",
			shortDesc: "If Sunny Day is active, Attack and Sp. Def of this Pokemon and its allies are 1.5x.",
		},
	},
	flowerveil: {
		name: "Flower Veil",
<<<<<<< HEAD
		desc: "Pokemon on this Pokemon's side cannot have their stat stages lowered by other Pokemon or have a major status condition inflicted on them by other Pokemon.",
		shortDesc: "This side's Pokemon can't have stats lowered or status inflicted by other Pokemon.",
=======
		desc: "Grass-type Pokemon on this Pokemon's side cannot have their stat stages lowered by other Pokemon or have a non-volatile status condition inflicted on them by other Pokemon.",
		shortDesc: "This side's Grass types can't have stats lowered or status inflicted by other Pokemon.",
>>>>>>> c8083702

		block: "  [POKEMON] surrounded itself with a veil of petals!",
	},
	fluffy: {
		name: "Fluffy",
		desc: "This Pokemon receives 1/2 damage from contact moves, but double damage from Fire moves.",
		shortDesc: "This Pokemon takes 1/2 damage from contact moves, 2x damage from Fire moves.",
	},
	forecast: {
		name: "Forecast",
<<<<<<< HEAD
		desc: "If this Pokemon is a Castform, its type changes to the current weather condition's type, except Sandstorm. If a weather is set, boosts Castform's Speed and Special Attack 1.5. If this Pokemon is holding Utility Umbrella and the weather condition is Sunny Day, Desolate Land, Rain Dance, or Primordial Sea, it will not change types.",
		shortDesc: "Castform's type changes to the current weather condition's type, except Sandstorm. Boosts Speed and Special Attack if weather set",
		descGen7: "If this Pokemon is a Castform, its type changes to the current weather condition's type, except Sandstorm.",
=======
		desc: "If this Pokemon is a Castform, its type changes to the current weather condition's type, except Sandstorm. If this Pokemon is holding Utility Umbrella and the weather condition is Sunny Day, Desolate Land, Rain Dance, or Primordial Sea, it will not change types.",
		shortDesc: "Castform's type changes to the current weather condition's type, except Sandstorm.",
		gen7: {
			desc: "If this Pokemon is a Castform, its type changes to the current weather condition's type, except Sandstorm.",
		},
>>>>>>> c8083702
	},
	forewarn: {
		name: "Forewarn",
		desc: "On switch-in, this Pokemon is alerted to the move with the highest power, at random, known by an opposing Pokemon.",
		shortDesc: "On switch-in, this Pokemon is alerted to the foes' move with the highest power.",

		activate: "  [TARGET]'s [MOVE] was revealed!",
		activateNoTarget: "  [POKEMON]'s Forewarn alerted it to [MOVE]!",
	},
	friendguard: {
		name: "Friend Guard",
		shortDesc: "This Pokemon's allies receive 3/4 damage from other Pokemon's attacks.",
	},
	frisk: {
		name: "Frisk",
		shortDesc: "On switch-in, this Pokemon identifies the held items of all opposing Pokemon.",
		gen5: {
			shortDesc: "On switch-in, this Pokemon identifies a random foe's held item.",
		},

		activate: "  [POKEMON] frisked [TARGET] and found its [ITEM]!",
		activateNoTarget: "  [POKEMON] frisked its target and found one [ITEM]!",
	},
	fullmetalbody: {
		name: "Full Metal Body",
		desc: "Prevents other Pokemon from lowering this Pokemon's stat stages. Moongeist Beam, Sunsteel Strike, and the Mold Breaker, Teravolt, and Turboblaze Abilities cannot ignore this Ability.",
		shortDesc: "Prevents other Pokemon from lowering this Pokemon's stat stages.",
	},
	furcoat: {
		name: "Fur Coat",
		shortDesc: "This Pokemon's Defense is doubled.",
	},
	galewings: {
		name: "Gale Wings",
<<<<<<< HEAD
		shortDesc: "If this Pokemon is at half HP or more, its Flying-type moves have their priority increased by 1.",
		shortDescGen6: "If HP >= 50%, this Pokemon's Flying-type moves have their priority increased by 1.",
=======
		shortDesc: "If this Pokemon is at full HP, its Flying-type moves have their priority increased by 1.",
		gen6: {
			shortDesc: "This Pokemon's Flying-type moves have their priority increased by 1.",
		},
>>>>>>> c8083702
	},
	galvanize: {
		name: "Galvanize",
		desc: "This Pokemon's Normal-type moves become Electric-type moves and have their power multiplied by 1.2. This effect comes after other effects that change a move's type, but before Ion Deluge and Electrify's effects.",
		shortDesc: "This Pokemon's Normal-type moves become Electric type and have 1.2x power.",
	},
	gluttony: {
		name: "Gluttony",
		shortDesc: "When this Pokemon has 1/2 or less of its maximum HP, it uses certain Berries early.",
	},
	gooey: {
		name: "Gooey",
		shortDesc: "Pokemon making contact with this Pokemon have their Speed lowered by 1 stage.",
	},
	gorillatactics: {
		name: "Gorilla Tactics",
		shortDesc: "This Pokemon's Attack is 1.5x, but it can only select the first move it executes.",
	},
	grasspelt: {
		name: "Grass Pelt",
		shortDesc: "If Grassy Terrain is active, this Pokemon's Defense is multiplied by 1.5.",
	},
	grassysurge: {
		name: "Grassy Surge",
		shortDesc: "On switch-in, this Pokemon summons Grassy Terrain.",
	},
	grimneigh: {
		name: "Grim Neigh",
		desc: "This Pokemon's Special Attack is raised by 1 stage if it attacks and knocks out another Pokemon.",
		shortDesc: "This Pokemon's Sp. Atk is raised by 1 stage if it attacks and KOes another Pokemon.",
	},
	gulpmissile: {
		name: "Gulp Missile",
		desc: "If this Pokemon is a Cramorant, it changes forme when it hits a target with Surf or uses the first turn of Dive successfully. It becomes Gulping Form with an Arrokuda in its mouth if it has more than 1/2 of its maximum HP remaining, or Gorging Form with a Pikachu in its mouth if it has 1/2 or less of its maximum HP remaining. If Cramorant gets hit in Gulping or Gorging Form, it spits the Arrokuda or Pikachu at its attacker, even if it has no HP remaining. The projectile deals damage equal to 1/4 of the target's maximum HP, rounded down; this damage is blocked by the Magic Guard Ability but not by a substitute. An Arrokuda also lowers the target's Defense by 1 stage, and a Pikachu paralyzes the target. Cramorant will return to normal if it spits out a projectile, switches out, or Dynamaxes.",
		shortDesc: "When hit after Surf/Dive, attacker takes 1/4 max HP and -1 Defense or paralysis.",
	},
	guts: {
		name: "Guts",
		desc: "If this Pokemon has a non-volatile status condition, its Attack is multiplied by 1.5; burn's physical damage halving is ignored.",
		shortDesc: "If this Pokemon is statused, its Attack is 1.5x; ignores burn halving physical damage.",
	},
	harvest: {
		name: "Harvest",
		desc: "If the last item this Pokemon used is a Berry, there is a 50% chance it gets restored at the end of each turn. If Sunny Day is active, this chance is 100%.",
		shortDesc: "If last item used is a Berry, 50% chance to restore it each end of turn. 100% in Sun.",

		addItem: "  [POKEMON] harvested one [ITEM]!",
	},
	healer: {
		name: "Healer",
		desc: "There is a 30% chance of curing an adjacent ally's non-volatile status condition at the end of each turn.",
		shortDesc: "30% chance of curing an adjacent ally's status at the end of each turn.",
	},
	heatproof: {
		name: "Heatproof",
		desc: "The power of Fire-type attacks against this Pokemon is halved, and burn damage taken is halved.",
		shortDesc: "The power of Fire-type attacks against this Pokemon is halved; burn damage halved.",
	},
	heavymetal: {
		name: "Heavy Metal",
		desc: "Doubles user's weight, multiplies Def and Sp. Def by 1.25; halves speed.",
		shortDesc: "Doubles user's weight, multiplies Def and Sp. Def by 1.25; halves speed.",
	},
	honeygather: {
		name: "Honey Gather",
		shortDesc: "No competitive use.",
	},
	hugepower: {
		name: "Huge Power",
		shortDesc: "This Pokemon's Attack is doubled.",
	},
	hungerswitch: {
		name: "Hunger Switch",
		shortDesc: "If Morpeko, it changes between Full Belly and Hangry Mode at the end of each turn.",
	},
	hustle: {
		name: "Hustle",
		desc: "This Pokemon's Attack is multiplied by 1.5 and the accuracy of its physical attacks is multiplied by 0.8.",
		shortDesc: "This Pokemon's Attack is 1.5x and accuracy of its physical attacks is 0.8x.",
	},
	hydration: {
		name: "Hydration",
		desc: "This Pokemon has its non-volatile status condition cured at the end of each turn if Rain Dance is active. If this Pokemon is holding Utility Umbrella, its non-volatile status condition will not be cured.",
		shortDesc: "This Pokemon has its status cured at the end of each turn if Rain Dance is active.",
		gen7: {
			desc: "This Pokemon has its non-volatile status condition cured at the end of each turn if Rain Dance is active.",
		},
	},
	hypercutter: {
		name: "Hyper Cutter",
		desc: "Prevents other Pokemon from lowering this Pokemon's Attack stat stage. Ignores other Pokemon Defense boosts.",
		shortDesc: "Prevents other Pokemon from lowering this Pokemon's Attack stat stage. Ignores other Pokemon Defense boosts.",
	},
	icebody: {
		name: "Ice Body",
		desc: "If Hail is active, this Pokemon restores 1/16 of its maximum HP, rounded down, at the end of each turn. This Pokemon takes no damage from Hail.",
		shortDesc: "If Hail is active, this Pokemon heals 1/16 of its max HP each turn; immunity to Hail.",
	},
	iceface: {
		name: "Ice Face",
		desc: "If this Pokemon is an Eiscue, the first physical hit it takes in battle deals 0 neutral damage. Its ice face is then broken and it changes forme to Noice Face. Eiscue regains its Ice Face forme when Hail begins or when Eiscue switches in while Hail is active. Confusion damage also breaks the ice face.",
		shortDesc: "If Eiscue, the first physical hit it takes deals 0 damage. This effect is restored in Hail.",
	},
	icescales: {
		name: "Ice Scales",
		shortDesc: "This Pokemon receives 1/2 damage from special attacks.",
	},
	illusion: {
		name: "Illusion",
		desc: "When this Pokemon switches in, it appears as the last unfainted Pokemon in its party until it takes direct damage from another Pokemon's attack. This Pokemon's actual level and HP are displayed instead of those of the mimicked Pokemon.",
		shortDesc: "This Pokemon appears as the last Pokemon in the party until it takes direct damage.",

		end: "  [POKEMON]'s illusion wore off!",
	},
	immunity: {
		name: "Immunity",
		shortDesc: "This Pokemon cannot be poisoned. Gaining this Ability while poisoned cures it. Toxic Cloud immunity",
	},
	imposter: {
		name: "Imposter",
		desc: "On switch-in, this Pokemon Transforms into the opposing Pokemon that is facing it. If there is no Pokemon at that position, this Pokemon does not Transform.",
		shortDesc: "On switch-in, this Pokemon Transforms into the opposing Pokemon that is facing it.",
	},
	infiltrator: {
		name: "Infiltrator",
		desc: "This Pokemon's moves ignore substitutes and the opposing side's Reflect, Light Screen, Safeguard, Mist and Aurora Veil.",
		shortDesc: "Moves ignore substitutes and foe's Reflect/Light Screen/Safeguard/Mist/Aurora Veil.",
		gen6: {
			desc: "This Pokemon's moves ignore substitutes and the opposing side's Reflect, Light Screen, Safeguard, and Mist.",
			shortDesc: "Moves ignore substitutes and the foe's Reflect, Light Screen, Safeguard, and Mist.",
		},
		gen5: {
			desc: "This Pokemon's moves ignore the opposing side's Reflect, Light Screen, Safeguard, and Mist.",
			shortDesc: "This Pokemon's moves ignore the foe's Reflect, Light Screen, Safeguard, and Mist.",
		},
	},
	innardsout: {
		name: "Innards Out",
		desc: "If this Pokemon is knocked out with a move, that move's user loses HP equal to the amount of damage inflicted on this Pokemon.",
		shortDesc: "If this Pokemon is KOed with a move, that move's user loses an equal amount of HP.",

		damage: "#aftermath",
	},
	innerfocus: {
		name: "Inner Focus",
<<<<<<< HEAD
		shortDesc: "This Pokemon cannot be made to flinch. Immune to Intimidate, Daunt, Petrify.",
		shortDescGen7: "This Pokemon cannot be made to flinch. Immune to Intimidate, Daunt, Petrify.",
=======
		shortDesc: "This Pokemon cannot be made to flinch. Immune to Intimidate.",
		gen7: {
			shortDesc: "This Pokemon cannot be made to flinch.",
		},
>>>>>>> c8083702
	},
	insomnia: {
		name: "Insomnia",
		shortDesc: "This Pokemon cannot fall asleep. Gaining this Ability while asleep cures it.",
	},
	intimidate: {
		name: "Intimidate",
		desc: "On switch-in, this Pokemon lowers the Attack of adjacent opposing Pokemon by 1 stage. Inner Focus, Oblivious, Own Tempo, Scrappy, and Pokemon behind a substitute are immune.",
		shortDesc: "On switch-in, this Pokemon lowers the Attack of adjacent opponents by 1 stage.",
		gen7: {
			desc: "On switch-in, this Pokemon lowers the Attack of adjacent opposing Pokemon by 1 stage. Pokemon behind a substitute are immune.",
		},
	},
	intrepidsword: {
		name: "Intrepid Sword",
		shortDesc: "On switch-in, this Pokemon's Attack is raised by 1 stage.",
	},
	ironbarbs: {
		name: "Iron Barbs",
		desc: "Pokemon making contact with this Pokemon lose 1/8 of their maximum HP, rounded down.",
		shortDesc: "Pokemon making contact with this Pokemon lose 1/8 of their max HP.",

		damage: "#roughskin",
	},
	ironfist: {
		name: "Iron Fist",
		desc: "This Pokemon's punch-based attacks have their power multiplied by 1.2.",
		shortDesc: "This Pokemon's punch-based attacks have 1.2x power. Sucker Punch is not boosted.",
	},
	justified: {
		name: "Justified",
		shortDesc: "This Pokemon's Attack is raised by 1 stage after it is damaged by a Dark-type move.",
	},
	keeneye: {
		name: "Keen Eye",
		desc: "Prevents other Pokemon from lowering this Pokemon's accuracy stat stage. This Pokemon ignores a target's evasiveness stat stage.",
		shortDesc: "This Pokemon's accuracy can't be lowered by others; ignores their evasiveness stat.",
		gen5: {
			desc: "Prevents other Pokemon from lowering this Pokemon's accuracy stat stage.",
			shortDesc: "Prevents other Pokemon from lowering this Pokemon's accuracy stat stage.",
		},
	},
	klutz: {
		name: "Klutz",
		desc: "This Pokemon's held item has no effect. This Pokemon cannot use Fling successfully. Macho Brace, Power Anklet, Power Band, Power Belt, Power Bracer, Power Lens, and Power Weight still have their effects.",
		shortDesc: "This Pokemon's held item has no effect, except Macho Brace. Fling cannot be used.",
	},
	leafguard: {
		name: "Leaf Guard",
<<<<<<< HEAD
		desc: "User cannot be statused and takes 30% less damage in the sun.",
		shortDesc: "User cannot be statused and takes 30% less damage in the sun.",
		descGen7: "If Sunny Day is active, this Pokemon cannot gain a major status condition and Rest will fail for it.",
		descGen4: "If Sunny Day is active, this Pokemon cannot gain a major status condition, but can use Rest normally.",
		shortDescGen4: "If Sunny Day is active, this Pokemon cannot be statused, but Rest works normally.",
=======
		desc: "If Sunny Day is active and this Pokemon is not holding Utility Umbrella, this Pokemon cannot gain a non-volatile status condition and Rest will fail for it.",
		shortDesc: "If Sunny Day is active, this Pokemon cannot be statused and Rest will fail for it.",
		gen7: {
			desc: "If Sunny Day is active, this Pokemon cannot gain a non-volatile status condition and Rest will fail for it.",
		},
		gen4: {
			desc: "If Sunny Day is active, this Pokemon cannot gain a non-volatile status condition, but can use Rest normally.",
			shortDesc: "If Sunny Day is active, this Pokemon cannot be statused, but Rest works normally.",
		},
>>>>>>> c8083702
	},
	levitate: {
		name: "Levitate",
		desc: "This Pokemon is immune to Ground-type attacks and the effects of Spikes, Toxic Spikes, Sticky Web, and the Arena Trap Ability. The effects of Gravity, Ingrain, Smack Down, Thousand Arrows, and Iron Ball nullify the immunity.",
		shortDesc: "This Pokemon is immune to Ground; Gravity/Ingrain/Smack Down/Iron Ball nullify it.",
		gen5: {
			desc: "This Pokemon is immune to Ground-type attacks and the effects of Spikes, Toxic Spikes, and the Arena Trap Ability. The effects of Gravity, Ingrain, Smack Down, and Iron Ball nullify the immunity.",
		},
		gen4: {
			desc: "This Pokemon is immune to Ground-type attacks and the effects of Spikes, Toxic Spikes, and the Arena Trap Ability. The effects of Gravity, Ingrain, and Iron Ball nullify the immunity.",
			shortDesc: "This Pokemon is immune to Ground; Gravity/Ingrain/Iron Ball nullify it.",
		},
		gen3: {
			desc: "This Pokemon is immune to Ground-type attacks and the effects of Spikes and the Arena Trap Ability.",
			shortDesc: "This Pokemon is immune to Ground.",
		},
	},
	libero: {
		name: "Libero",
		desc: "This Pokemon's type changes to match the type of the move it is about to use. This effect comes after all effects that change a move's type.",
		shortDesc: "This Pokemon's type changes to match the type of the move it is about to use.",
	},
	lightmetal: {
		name: "Light Metal",
		desc: "Halves user's weight, multiplies Speed by 1.25; 0.75x Def and Sp. Def.",
		shortDesc: "Halves user's weight, multiplies Speed by 1.25; 0.75x Def and Sp. Def.",
	},
	lightningrod: {
		name: "Lightning Rod",
		desc: "This Pokemon is immune to Electric-type moves and raises its Special Attack by 1 stage when hit by an Electric-type move. If this Pokemon is not the target of a single-target Electric-type move used by another Pokemon, this Pokemon redirects that move to itself if it is within the range of that move.",
		shortDesc: "This Pokemon draws Electric moves to itself to raise Sp. Atk by 1; Electric immunity.",
		gen4: {
			desc: "If this Pokemon is not the target of a single-target Electric-type move used by another Pokemon, this Pokemon redirects that move to itself.",
			shortDesc: "This Pokemon draws single-target Electric moves to itself.",
		},
		gen3: {
			desc: "If this Pokemon is not the target of a single-target Electric-type move used by an opposing Pokemon, this Pokemon redirects that move to itself. This effect considers Hidden Power a Normal-type move.",
			shortDesc: "This Pokemon draws single-target Electric moves used by opponents to itself.",
		},

		activate: "  [POKEMON] took the attack!",
	},
	limber: {
		name: "Limber",
		shortDesc: "This Pokemon cannot be paralyzed. Gaining this Ability while paralyzed cures it.",
	},
	liquidooze: {
		name: "Liquid Ooze",
		shortDesc: "This Pokemon damages those draining HP from it for as much as they would heal.",

		damage: "  [POKEMON] sucked up the liquid ooze!",
	},
	liquidvoice: {
		name: "Liquid Voice",
		desc: "This Pokemon's sound-based moves become Water-type moves. This effect comes after other effects that change a move's type, but before Ion Deluge and Electrify's effects.",
		shortDesc: "This Pokemon's sound-based moves become Water type and are x1.1.",
	},
	longreach: {
		name: "Long Reach",
		shortDesc: "This Pokemon's attacks do not make contact with the target.",
	},
	magicbounce: {
		name: "Magic Bounce",
		desc: "This Pokemon blocks certain status moves and instead uses the move against the original user.",
		shortDesc: "This Pokemon blocks certain status moves and bounces them back to the user.",

		move: "#magiccoat",
	},
	magicguard: {
		name: "Magic Guard",
		desc: "This Pokemon can only be damaged by direct attacks. Curse and Substitute on use, Belly Drum, Pain Split, Struggle recoil, and confusion damage are considered direct damage.",
		shortDesc: "This Pokemon can only be damaged by direct attacks.",
		gen4: {
			desc: "This Pokemon can only be damaged by direct attacks. Curse and Substitute on use, Belly Drum, Pain Split, Struggle recoil, and confusion damage are considered direct damage. This Pokemon cannot lose its turn because of paralysis, and is unaffected by Toxic Spikes on switch-in.",
			shortDesc: "This Pokemon can only be damaged by direct attacks, and can't be fully paralyzed.",
		},
	},
	magician: {
		name: "Magician",
		desc: "If this Pokemon has no item, it steals the item off a Pokemon it hits with an attack. Does not affect Doom Desire and Future Sight.",
		shortDesc: "If this Pokemon has no item, it steals the item off a Pokemon it hits with an attack.",
	},
	magmaarmor: {
		name: "Magma Armor",
		shortDesc: "This Pokemon cannot be frozen. Water/Grass-type moves are halved.",
		shortDesc: "Water/Grass-type moves against this Pokemon deal damage with a halved attacking stat.",
	},
	magnetpull: {
		name: "Magnet Pull",
		desc: "Prevents adjacent opposing Steel-type Pokemon from choosing to switch out unless they are immune to trapping.",
		shortDesc: "Prevents adjacent Steel-type foes from choosing to switch.",
	},
	marvelscale: {
		name: "Marvel Scale",
		desc: "If this Pokemon has a non-volatile status condition, its Defense is multiplied by 1.5.",
		shortDesc: "If this Pokemon is statused, its Defense is 1.5x.",
	},
	megalauncher: {
		name: "Mega Launcher",
		desc: "This Pokemon's pulse moves have their power multiplied by 1.5. Heal Pulse restores 3/4 of a target's maximum HP, rounded half down.",
		shortDesc: "This Pokemon's pulse moves have 1.5x power. Heal Pulse heals 3/4 target's max HP.",
	},
	merciless: {
		name: "Merciless",
		shortDesc: "This Pokemon's attacks are critical hits if the target is poisoned.",
	},
	mimicry: {
		name: "Mimicry",
		shortDesc: "This Pokemon's type changes to match the Terrain. Type reverts when Terrain ends.",

		activate: "  [POKEMON] returned to its original type!",
	},
	minus: {
		name: "Minus",
		desc: "If an active ally has this Ability or the Plus Ability, this Pokemon's Special Attack is multiplied by 1.5.",
		shortDesc: "If an active ally has this Ability or the Plus Ability, this Pokemon's Sp. Atk is 1.5x.",
		gen4: {
			desc: "If an active ally has the Plus Ability, this Pokemon's Special Attack is multiplied by 1.5.",
			shortDesc: "If an active ally has the Plus Ability, this Pokemon's Sp. Atk is 1.5x.",
		},
		gen3: {
			desc: "If an active Pokemon has the Plus Ability, this Pokemon's Special Attack is multiplied by 1.5.",
			shortDesc: "If an active Pokemon has the Plus Ability, this Pokemon's Sp. Atk is 1.5x.",
		},
	},
	mirrorarmor: {
		name: "Mirror Armor",
		desc: "When one of this Pokemon's stat stages would be lowered by another Pokemon, that Pokemon's stat stage is lowered instead. This effect does not happen if this Pokemon's stat stage was already -6.",
		shortDesc: "If this Pokemon's stat stages would be lowered, the attacker's are lowered instead.",
	},
	mistysurge: {
		name: "Misty Surge",
		shortDesc: "On switch-in, this Pokemon summons Misty Terrain.",
	},
	moldbreaker: {
		name: "Mold Breaker",
		desc: "This Pokemon's moves and their effects ignore certain Abilities of other Pokemon. The Abilities that can be negated are Aroma Veil, Aura Break, Battle Armor, Big Pecks, Bulletproof, Clear Body, Contrary, Damp, Dark Aura, Dazzling, Disguise, Dry Skin, Fairy Aura, Filter, Flash Fire, Flower Gift, Flower Veil, Fluffy, Friend Guard, Fur Coat, Grass Pelt, Heatproof, Heavy Metal, Hyper Cutter, Ice Face, Ice Scales, Immunity, Inner Focus, Insomnia, Keen Eye, Leaf Guard, Levitate, Light Metal, Lightning Rod, Limber, Magic Bounce, Magma Armor, Marvel Scale, Mirror Armor, Motor Drive, Multiscale, Oblivious, Overcoat, Own Tempo, Pastel Veil, Punk Rock, Queenly Majesty, Sand Veil, Sap Sipper, Shell Armor, Shield Dust, Simple, Snow Cloak, Solid Rock, Soundproof, Sticky Hold, Storm Drain, Sturdy, Suction Cups, Sweet Veil, Tangled Feet, Telepathy, Thick Fat, Unaware, Vital Spirit, Volt Absorb, Water Absorb, Water Bubble, Water Veil, White Smoke, Wonder Guard, and Wonder Skin. This affects every other Pokemon on the field, whether or not it is a target of this Pokemon's move, and whether or not their Ability is beneficial to this Pokemon.",
		shortDesc: "This Pokemon's moves and their effects ignore the Abilities of other Pokemon.",
		gen7: {
			desc: "This Pokemon's moves and their effects ignore certain Abilities of other Pokemon. The Abilities that can be negated are Aroma Veil, Aura Break, Battle Armor, Big Pecks, Bulletproof, Clear Body, Contrary, Damp, Dark Aura, Dazzling, Disguise, Dry Skin, Fairy Aura, Filter, Flash Fire, Flower Gift, Flower Veil, Fluffy, Friend Guard, Fur Coat, Grass Pelt, Heatproof, Heavy Metal, Hyper Cutter, Immunity, Inner Focus, Insomnia, Keen Eye, Leaf Guard, Levitate, Light Metal, Lightning Rod, Limber, Magic Bounce, Magma Armor, Marvel Scale, Motor Drive, Multiscale, Oblivious, Overcoat, Own Tempo, Queenly Majesty, Sand Veil, Sap Sipper, Shell Armor, Shield Dust, Simple, Snow Cloak, Solid Rock, Soundproof, Sticky Hold, Storm Drain, Sturdy, Suction Cups, Sweet Veil, Tangled Feet, Telepathy, Thick Fat, Unaware, Vital Spirit, Volt Absorb, Water Absorb, Water Bubble, Water Veil, White Smoke, Wonder Guard, and Wonder Skin. This affects every other Pokemon on the field, whether or not it is a target of this Pokemon's move, and whether or not their Ability is beneficial to this Pokemon.",
		},
		gen6: {
			desc: "This Pokemon's moves and their effects ignore certain Abilities of other Pokemon. The Abilities that can be negated are Aroma Veil, Aura Break, Battle Armor, Big Pecks, Bulletproof, Clear Body, Contrary, Damp, Dark Aura, Dry Skin, Fairy Aura, Filter, Flash Fire, Flower Gift, Flower Veil, Friend Guard, Fur Coat, Grass Pelt, Heatproof, Heavy Metal, Hyper Cutter, Immunity, Inner Focus, Insomnia, Keen Eye, Leaf Guard, Levitate, Light Metal, Lightning Rod, Limber, Magic Bounce, Magma Armor, Marvel Scale, Motor Drive, Multiscale, Oblivious, Overcoat, Own Tempo, Sand Veil, Sap Sipper, Shell Armor, Shield Dust, Simple, Snow Cloak, Solid Rock, Soundproof, Sticky Hold, Storm Drain, Sturdy, Suction Cups, Sweet Veil, Tangled Feet, Telepathy, Thick Fat, Unaware, Vital Spirit, Volt Absorb, Water Absorb, Water Veil, White Smoke, Wonder Guard, and Wonder Skin. This affects every other Pokemon on the field, whether or not it is a target of this Pokemon's move, and whether or not their Ability is beneficial to this Pokemon.",
		},
		gen5: {
			desc: "This Pokemon's moves and their effects ignore certain Abilities of other Pokemon. The Abilities that can be negated are Battle Armor, Big Pecks, Clear Body, Contrary, Damp, Dry Skin, Filter, Flash Fire, Flower Gift, Friend Guard, Heatproof, Heavy Metal, Hyper Cutter, Immunity, Inner Focus, Insomnia, Keen Eye, Leaf Guard, Levitate, Light Metal, Lightning Rod, Limber, Magic Bounce, Magma Armor, Marvel Scale, Motor Drive, Multiscale, Oblivious, Own Tempo, Sand Veil, Sap Sipper, Shell Armor, Shield Dust, Simple, Snow Cloak, Solid Rock, Soundproof, Sticky Hold, Storm Drain, Sturdy, Suction Cups, Tangled Feet, Telepathy, Thick Fat, Unaware, Vital Spirit, Volt Absorb, Water Absorb, Water Veil, White Smoke, Wonder Guard, and Wonder Skin. This affects every other Pokemon on the field, whether or not it is a target of this Pokemon's move, and whether or not their Ability is beneficial to this Pokemon.",
		},
		gen4: {
			desc: "This Pokemon's moves and their effects ignore certain Abilities of other Pokemon. The Abilities that can be negated are Battle Armor, Clear Body, Damp, Dry Skin, Filter, Flash Fire, Flower Gift, Heatproof, Hyper Cutter, Immunity, Inner Focus, Insomnia, Keen Eye, Leaf Guard, Levitate, Lightning Rod, Limber, Magma Armor, Marvel Scale, Motor Drive, Oblivious, Own Tempo, Sand Veil, Shell Armor, Shield Dust, Simple, Snow Cloak, Solid Rock, Soundproof, Sticky Hold, Storm Drain, Sturdy, Suction Cups, Tangled Feet, Thick Fat, Unaware, Vital Spirit, Volt Absorb, Water Absorb, Water Veil, White Smoke, and Wonder Guard. This affects every other Pokemon on the field, whether or not it is a target of this Pokemon's move, and whether or not their Ability is beneficial to this Pokemon.",
		},

		start: "  [POKEMON] breaks the mold!",
	},
	moody: {
		name: "Moody",
		desc: "This Pokemon has a random stat other than accuracy or evasion raised by 2 stages and another stat lowered by 1 stage at the end of each turn.",
		shortDesc: "Boosts a random stat (except accuracy/evasion) +2 and another stat -1 every turn.",
		gen7: {
			desc: "This Pokemon has a random stat raised by 2 stages and another stat lowered by 1 stage at the end of each turn.",
			shortDesc: "Raises a random stat by 2 and lowers another stat by 1 at the end of each turn.",
		},
	},
	motordrive: {
		name: "Motor Drive",
		desc: "This Pokemon is immune to Electric-type moves and raises its Speed by 1 stage when hit by an Electric-type move.",
		shortDesc: "This Pokemon's Speed is raised 1 stage if hit by an Electric move; Electric immunity.",
	},
	moxie: {
		name: "Moxie",
		desc: "This Pokemon's Attack is raised by 1 stage if it attacks and knocks out another Pokemon.",
		shortDesc: "This Pokemon's Attack is raised by 1 stage if it attacks and KOes another Pokemon.",
	},
	multiscale: {
		name: "Multiscale",
		shortDesc: "If this Pokemon is at full HP, damage taken from attacks is halved.",
	},
	multitype: {
		name: "Multitype",
		shortDesc: "If this Pokemon is an Arceus, its type changes to match its held Plate or Z-Crystal.",
		gen6: {
			shortDesc: "If this Pokemon is an Arceus, its type changes to match its held Plate.",
		},
	},
	mummy: {
		name: "Mummy",
		desc: "Pokemon making contact with this Pokemon have their Ability changed to Mummy. Does not affect a Pokemon which already has Mummy or the Abilities As One, Battle Bond, Comatose, Disguise, Gulp Missile, Ice Face, Multitype, Power Construct, RKS System, Schooling, Shields Down, Stance Change, and Zen Mode.",
		shortDesc: "Pokemon making contact with this Pokemon have their Ability changed to Mummy.",
		gen7: {
			desc: "Pokemon making contact with this Pokemon have their Ability changed to Mummy. Does not affect a Pokemon which already has Mummy or the Abilities Battle Bond, Comatose, Disguise, Multitype, Power Construct, RKS System, Schooling, Shields Down, Stance Change, and Zen Mode.",
		},
		gen6: {
			desc: "Pokemon making contact with this Pokemon have their Ability changed to Mummy. Does not affect the Multitype or Stance Change Abilities.",
		},

		changeAbility: "  [TARGET]'s Ability became Mummy!",
	},
	naturalcure: {
		name: "Natural Cure",
		shortDesc: "This Pokemon has its non-volatile status condition cured when it switches out.",

		activate: "  ([POKEMON] is cured by its Natural Cure!)",
	},
	neuroforce: {
		name: "Neuroforce",
		shortDesc: "This Pokemon's attacks that are super effective against the target do 1.25x damage.",
	},
	neutralizinggas: {
		name: "Neutralizing Gas",
		desc: "While this Pokemon is active, Abilities have no effect. Does not affect the Abilities As One, Battle Bond, Comatose, Disguise, Gulp Missile, Ice Face, Multitype, Power Construct, RKS System, Schooling, Shields Down, Stance Change, or Zen Mode.",
		shortDesc: "While this Pokemon is active, Abilities have no effect.",

		start: "  Neutralizing gas filled the area!",
		end: "  The effects of the neutralizing gas wore off!",
	},
	noguard: {
		name: "No Guard",
		shortDesc: "Every move used by or against this Pokemon will always hit.",
	},
	normalize: {
		name: "Normalize",
<<<<<<< HEAD
		desc: "This Pokemon's moves are changed to be Normal type and have their power multiplied by 1.5. This effect comes before other effects that change a move's type.",
		shortDesc: "This Pokemon's moves are changed to be Normal type and have 1.5x power.",
	},
	oblivious: {
		name: "Oblivious",
		desc: "This Pokemon cannot be infatuated or taunted. Immune to Intimidate, Daunt, Petrify.",
		shortDesc: "This Pokemon cannot be infatuated or taunted. Immune to Intimidate, Daunt, Petrify.",
		descGen7: "This Pokemon cannot be infatuated or taunted. Gaining this Ability while affected cures it.",
		shortDescGen7: "This Pokemon cannot be infatuated or taunted.",
		descGen5: "This Pokemon cannot be infatuated. Gaining this Ability while infatuated cures it.",
		shortDescGen5: "This Pokemon cannot be infatuated. Gaining this Ability while infatuated cures it.",
=======
		desc: "This Pokemon's moves are changed to be Normal type and have their power multiplied by 1.2. This effect comes before other effects that change a move's type.",
		shortDesc: "This Pokemon's moves are changed to be Normal type and have 1.2x power.",
		gen6: {
			desc: "This Pokemon's moves are changed to be Normal type. This effect comes before other effects that change a move's type.",
			shortDesc: "This Pokemon's moves are changed to be Normal type.",
		},
	},
	oblivious: {
		name: "Oblivious",
		desc: "This Pokemon cannot be infatuated or taunted. Gaining this Ability while affected cures it. Immune to Intimidate.",
		shortDesc: "This Pokemon cannot be infatuated or taunted. Immune to Intimidate.",
		gen7: {
			desc: "This Pokemon cannot be infatuated or taunted. Gaining this Ability while affected cures it.",
			shortDesc: "This Pokemon cannot be infatuated or taunted.",
		},
		gen5: {
			desc: "This Pokemon cannot be infatuated. Gaining this Ability while infatuated cures it.",
			shortDesc: "This Pokemon cannot be infatuated. Gaining this Ability while infatuated cures it.",
		},
>>>>>>> c8083702
	},
	overcoat: {
		name: "Overcoat",
		shortDesc: "This Pokemon is immune to powder moves and damage from Sandstorm or Hail.",
		gen5: {
			shortDesc: "This Pokemon is immune to damage from Sandstorm or Hail.",
		},
	},
	overgrow: {
		name: "Overgrow",
		desc: "When this Pokemon has 1/3 or less of its maximum HP, rounded down, its attacking stat is multiplied by 1.5 while using a Grass-type attack.",
		shortDesc: "At 1/3 or less of its max HP, this Pokemon's attacking stat is 1.5x with Grass attacks.",
		gen4: {
			desc: "When this Pokemon has 1/3 or less of its maximum HP, rounded down, its Grass-type attacks have their power multiplied by 1.5.",
			shortDesc: "At 1/3 or less of its max HP, this Pokemon's Grass-type attacks have 1.5x power.",
		},
	},
	owntempo: {
		name: "Own Tempo",
<<<<<<< HEAD
		desc: "This Pokemon cannot be confused. Immune to Intimidate, Daunt, Petrify and Speed drop.",
		shortDesc: "This Pokemon cannot be confused. Immune to Intimidate, Daunt, Petrify, speed drop.",

		block: "  [POKEMON] cannot be confused!",
=======
		desc: "This Pokemon cannot be confused. Gaining this Ability while confused cures it. Immune to Intimidate.",
		shortDesc: "This Pokemon cannot be confused. Immune to Intimidate.",
		gen7: {
			desc: "This Pokemon cannot be confused. Gaining this Ability while confused cures it.",
			shortDesc: "This Pokemon cannot be confused.",
		},
>>>>>>> c8083702
	},
	parentalbond: {
		name: "Parental Bond",
		desc: "This Pokemon's damaging moves become multi-hit moves that hit twice. The second hit has its damage quartered. Does not affect multi-hit moves or moves that have multiple targets.",
		shortDesc: "This Pokemon's damaging moves hit twice. The second hit has its damage quartered.",
		gen6: {
			desc: "This Pokemon's damaging moves become multi-hit moves that hit twice. The second hit has its damage halved. Does not affect multi-hit moves or moves that have multiple targets.",
			shortDesc: "This Pokemon's damaging moves hit twice. The second hit has its damage halved.",
		},
	},
	pastelveil: {
		name: "Pastel Veil",
		shortDesc: "This Pokemon and its allies cannot be poisoned. On switch-in, cures poisoned active and inactive allies.",
	},
	perishbody: {
		name: "Perish Body",
		desc: "Making contact with this Pokemon starts the Perish Song effect for it and the attacker. This effect does not happen if this Pokemon already has a perish count.",
		shortDesc: "Making contact with this Pokemon starts the Perish Song effect for it and the attacker.",

		start: "  Both Pok\u00E9mon will faint in three turns!",
	},
	pickpocket: {
		name: "Pickpocket",
		desc: "If this Pokemon has no item and is hit by a contact move, it steals the attacker's item. This effect applies after all hits from a multi-hit move; Sheer Force prevents it from activating if the move has a secondary effect.",
		shortDesc: "If this Pokemon has no item and is hit by a contact move, it steals the attacker's item.",
	},
	pickup: {
		name: "Pickup",
		shortDesc: "If this Pokemon has no item, it finds one used by an adjacent Pokemon this turn.",
		gen4: {
			desc: "No competitive use.",
			shortDesc: "No competitive use.",
		},

		addItem: "#recycle",
	},
	pixilate: {
		name: "Pixilate",
		desc: "This Pokemon's Normal-type moves become Fairy-type moves and have their power multiplied by 1.2. This effect comes after other effects that change a move's type, but before Ion Deluge and Electrify's effects.",
		shortDesc: "This Pokemon's Normal-type moves become Fairy type and have 1.2x power.",
		gen6: {
			desc: "This Pokemon's Normal-type moves become Fairy-type moves and have their power multiplied by 1.3. This effect comes after other effects that change a move's type, but before Ion Deluge and Electrify's effects.",
			shortDesc: "This Pokemon's Normal-type moves become Fairy type and have 1.3x power.",
		},
	},
	plus: {
		name: "Plus",
		desc: "If an active ally has this Ability or the Minus Ability, this Pokemon's Special Attack is multiplied by 1.5.",
		shortDesc: "If an active ally has this Ability or the Minus Ability, this Pokemon's Sp. Atk is 1.5x.",
		gen4: {
			desc: "If an active ally has the Minus Ability, this Pokemon's Special Attack is multiplied by 1.5.",
			shortDesc: "If an active ally has the Minus Ability, this Pokemon's Sp. Atk is 1.5x.",
		},
		gen3: {
			desc: "If an active Pokemon has the Minus Ability, this Pokemon's Special Attack is multiplied by 1.5.",
			shortDesc: "If an active Pokemon has the Minus Ability, this Pokemon's Sp. Atk is 1.5x.",
		},
	},
	poisonheal: {
		name: "Poison Heal",
		desc: "If this Pokemon is poisoned, it restores 1/8 of its maximum HP, rounded down, at the end of each turn instead of losing HP. Toxic Cloud immunity",
		shortDesc: "This Pokemon is healed by 1/8 of its max HP each turn when poisoned; no HP loss. Toxic Cloud immunity",
	},
	poisonpoint: {
		name: "Poison Point",
		shortDesc: "30% chance a Pokemon making contact with this Pokemon will be poisoned.",
		gen4: {
			desc: "30% chance a Pokemon making contact with this Pokemon will be poisoned. This effect does not happen if this Pokemon did not lose HP from the attack.",
		},
		gen3: {
			desc: "1/3 chance a Pokemon making contact with this Pokemon will be poisoned. This effect does not happen if this Pokemon did not lose HP from the attack.",
			shortDesc: "1/3 chance a Pokemon making contact with this Pokemon will be poisoned.",
		},
	},
	poisontouch: {
		name: "Poison Touch",
		shortDesc: "This Pokemon's contact moves have a 30% chance of poisoning.",
	},
	powerconstruct: {
		name: "Power Construct",
		desc: "If this Pokemon is a Zygarde in its 10% or 50% Forme, it changes to Complete Forme when it has 1/2 or less of its maximum HP at the end of the turn.",
		shortDesc: "If Zygarde 10%/50%, changes to Complete if at 1/2 max HP or less at end of turn.",

		activate: "  You sense the presence of many!",
		transform: "[POKEMON] transformed into its Complete Forme!",
	},
	powerofalchemy: {
		name: "Power of Alchemy",
		desc: "This Pokemon copies the Ability of an ally that faints. Abilities that cannot be copied are No Ability, As One, Battle Bond, Comatose, Disguise, Flower Gift, Forecast, Gulp Missile, Hunger Switch, Ice Face, Illusion, Imposter, Multitype, Neutralizing Gas, Power Construct, Power of Alchemy, Receiver, RKS System, Schooling, Shields Down, Stance Change, Trace, Wonder Guard, and Zen Mode.",
		shortDesc: "This Pokemon copies the Ability of an ally that faints.",
<<<<<<< HEAD
		descGen7: "This Pokemon copies the Ability of an ally that faints. Abilities that cannot be copied are No Ability, Battle Bond, Comatose, Disguise, Flower Gift, Forecast, Illusion, Imposter, Multitype, Power Construct, Power of Alchemy, Receiver, RKS System, Schooling, Shields Down, Stance Change, Trace, Wonder Guard, and Zen Mode.",
=======
		gen7: {
			desc: "This Pokemon copies the Ability of an ally that faints. Abilities that cannot be copied are \"No Ability\", Battle Bond, Comatose, Disguise, Flower Gift, Forecast, Illusion, Imposter, Multitype, Power Construct, Power of Alchemy, Receiver, RKS System, Schooling, Shields Down, Stance Change, Trace, Wonder Guard, and Zen Mode.",
		},
>>>>>>> c8083702

		changeAbility: "#receiver",
	},
	powerspot: {
		name: "Power Spot",
		shortDesc: "This Pokemon's allies have the power of their moves multiplied by 1.3.",
	},
	prankster: {
		name: "Prankster",
		shortDesc: "This Pokemon's Status moves have priority raised by 1, but Dark types are immune.",
		gen6: {
			shortDesc: "This Pokemon's non-damaging moves have their priority increased by 1.",
		},
	},
	pressure: {
		name: "Pressure",
		desc: "If this Pokemon is the target of an opposing Pokemon's move, that move loses one additional PP.",
		shortDesc: "If this Pokemon is the target of a foe's move, that move loses one additional PP.",
		gen4: {
			desc: "If this Pokemon is the target of another Pokemon's move, that move loses one additional PP.",
			shortDesc: "If this Pokemon is the target of a move, that move loses one additional PP.",
		},

		start: "  [POKEMON] is exerting its pressure!",
	},
	primordialsea: {
		name: "Primordial Sea",
		desc: "On switch-in, the weather becomes heavy rain that prevents damaging Fire-type moves from executing, in addition to all the effects of Rain Dance. This weather remains in effect until this Ability is no longer active for any Pokemon, or the weather is changed by Delta Stream or Desolate Land.",
		shortDesc: "On switch-in, heavy rain begins until this Ability is not active in battle.",
	},
	prismarmor: {
		name: "Prism Armor",
		desc: "This Pokemon receives 3/4 damage from supereffective attacks. Moongeist Beam, Sunsteel Strike, and the Mold Breaker, Teravolt, and Turboblaze Abilities cannot ignore this Ability.",
		shortDesc: "This Pokemon receives 3/4 damage from supereffective attacks.",
	},
	propellertail: {
		name: "Propeller Tail",
		shortDesc: "This Pokemon's moves cannot be redirected to a different target by any effect.",
	},
	protean: {
		name: "Protean",
		desc: "This Pokemon's type changes to match the type of the move it is about to use. This effect comes after all effects that change a move's type.",
		shortDesc: "This Pokemon's type changes to match the type of the move it is about to use.",
	},
	psychicsurge: {
		name: "Psychic Surge",
		shortDesc: "On switch-in, this Pokemon summons Psychic Terrain.",
	},
	punkrock: {
		name: "Punk Rock",
		desc: "This Pokemon's sound-based moves have their power multiplied by 1.3. This Pokemon takes halved damage from sound-based moves.",
		shortDesc: "This Pokemon receives 1/2 damage from sound moves. Its own have 1.3x power.",
	},
	purepower: {
		name: "Pure Power",
		shortDesc: "This Pokemon's Attack is doubled.",
	},
	queenlymajesty: {
		name: "Queenly Majesty",
		desc: "Priority moves used by opposing Pokemon targeting this Pokemon or its allies are prevented from having an effect.",
		shortDesc: "This Pokemon and its allies are protected from opposing priority moves.",

		block: "#damp",
	},
	quickdraw: {
		name: "Quick Draw",
		shortDesc: "This Pokemon has a 30% chance to move first in its priority bracket with attacking moves.",

		activate: "  Quick Draw made [POKEMON] move faster!",
	},
	quickfeet: {
		name: "Quick Feet",
<<<<<<< HEAD
		desc: "If this Pokemon has a major status condition, its Speed is multiplied by 1.5; paralysis effects are ignored.",
		shortDesc: "If this Pokemon is statused, its Speed is 1.5x; ignores paralysis effects.",
=======
		desc: "If this Pokemon has a non-volatile status condition, its Speed is multiplied by 1.5; the Speed drop from paralysis is ignored.",
		shortDesc: "If this Pokemon is statused, its Speed is 1.5x; ignores Speed drop from paralysis.",
>>>>>>> c8083702
	},
	raindish: {
		name: "Rain Dish",
		desc: "If Rain Dance is active, this Pokemon restores 1/16 of its maximum HP, rounded down, at the end of each turn. If this Pokemon is holding Utility Umbrella, its HP does not get restored.",
		shortDesc: "If Rain Dance is active, this Pokemon heals 1/16 of its max HP each turn.",
		gen7: {
			desc: "If Rain Dance is active, this Pokemon restores 1/16 of its maximum HP, rounded down, at the end of each turn.",
		},
	},
	rattled: {
		name: "Rattled",
		desc: "This Pokemon's Speed is raised by 1 stage if hit by a Bug-, Dark-, or Ghost-type attack, or Intimidate.",
		shortDesc: "Speed is raised 1 stage if hit by a Bug-, Dark-, or Ghost-type attack, or Intimidated.",
		gen7: {
			desc: "This Pokemon's Speed is raised by 1 stage if hit by a Bug-, Dark-, or Ghost-type attack.",
			shortDesc: "This Pokemon's Speed is raised 1 stage if hit by a Bug-, Dark-, or Ghost-type attack.",
		},
	},
	receiver: {
		name: "Receiver",
		desc: "This Pokemon copies the Ability of an ally that faints. Abilities that cannot be copied are No Ability, As One, Battle Bond, Comatose, Disguise, Flower Gift, Forecast, Gulp Missile, Hunger Switch, Ice Face, Illusion, Imposter, Multitype, Neutralizing Gas, Power Construct, Power of Alchemy, Receiver, RKS System, Schooling, Shields Down, Stance Change, Trace, Wonder Guard, and Zen Mode.",
		shortDesc: "This Pokemon copies the Ability of an ally that faints.",
<<<<<<< HEAD
		descGen7: "This Pokemon copies the Ability of an ally that faints. Abilities that cannot be copied are No Ability, Battle Bond, Comatose, Disguise, Flower Gift, Forecast, Illusion, Imposter, Multitype, Power Construct, Power of Alchemy, Receiver, RKS System, Schooling, Shields Down, Stance Change, Trace, Wonder Guard, and Zen Mode.",
		changeAbility: "  [SOURCE]s [ABILITY] was taken over!",
=======
		gen7: {
			desc: "This Pokemon copies the Ability of an ally that faints. Abilities that cannot be copied are \"No Ability\", Battle Bond, Comatose, Disguise, Flower Gift, Forecast, Illusion, Imposter, Multitype, Power Construct, Power of Alchemy, Receiver, RKS System, Schooling, Shields Down, Stance Change, Trace, Wonder Guard, and Zen Mode.",
		},

		changeAbility: "  [SOURCE]'s [ABILITY] was taken over!",
>>>>>>> c8083702
	},
	reckless: {
		name: "Reckless",
		desc: "This Pokemon's attacks with recoil or crash damage have their power multiplied by 1.2. Does not affect Struggle.",
		shortDesc: "This Pokemon's attacks with recoil or crash damage have 1.2x power; not Struggle.",
	},
	refrigerate: {
		name: "Refrigerate",
		desc: "This Pokemon's Normal-type moves become Ice-type moves and have their power multiplied by 1.2. This effect comes after other effects that change a move's type, but before Ion Deluge and Electrify's effects.",
		shortDesc: "This Pokemon's Normal-type moves become Ice type and have 1.2x power.",
		gen6: {
			desc: "This Pokemon's Normal-type moves become Ice-type moves and have their power multiplied by 1.3. This effect comes after other effects that change a move's type, but before Ion Deluge and Electrify's effects.",
			shortDesc: "This Pokemon's Normal-type moves become Ice type and have 1.3x power.",
		},
	},
	regenerator: {
		name: "Regenerator",
		shortDesc: "This Pokemon restores 1/3 of its maximum HP, rounded down, when it switches out.",
	},
	ripen: {
		name: "Ripen",
		// TODO Needs research. Following berries aren't supported currently:
		// Custap, Jacoba, Rowap, Lanslat, Leppa, Micle
		// Check if they are affected by ripen.
		shortDesc: "When this Pokemon eats a Berry, its effect is doubled.",
	},
	rivalry: {
		name: "Rivalry",
		desc: "This Pokemon's attacks have their power multiplied by 1.25 against targets of the same gender. There is no modifier if either this Pokemon or the target is genderless.",
		shortDesc: "This Pokemon's attacks do 1.25x on same gender targets.",
	},
	rkssystem: {
		name: "RKS System",
		shortDesc: "If this Pokemon is a Silvally, its type changes to match its held Memory.",
	},
	rockhead: {
		name: "Rock Head",
		desc: "This Pokemon does not take recoil damage besides Struggle, Life Orb, and crash damage.",
		shortDesc: "This Pokemon does not take recoil damage besides Struggle/Life Orb/crash damage.",
	},
	roughskin: {
		name: "Rough Skin",
		desc: "Pokemon making contact with this Pokemon lose 1/8 of their maximum HP, rounded down.",
		shortDesc: "Pokemon making contact with this Pokemon lose 1/8 of their max HP.",
		gen3: {
			desc: "Pokemon making contact with this Pokemon lose 1/16 of their maximum HP, rounded down. This effect does not happen if this Pokemon did not lose HP from the attack.",
			shortDesc: "Pokemon making contact with this Pokemon lose 1/16 of their max HP.",
		},

		damage: "  [POKEMON] was hurt!",
	},
	runaway: {
		name: "Run Away",
		shortDesc: "Leech seed fails on this Pokemon.",
	},
	sandforce: {
		name: "Sand Force",
		desc: "If Sandstorm is active, this Pokemon's Ground-, Rock-, and Steel-type attacks have their power multiplied by 1.3. This Pokemon takes no damage from Sandstorm.",
		shortDesc: "This Pokemon's Ground/Rock/Steel attacks do 1.3x in Sandstorm; immunity to it.",
	},
	sandrush: {
		name: "Sand Rush",
		desc: "If Sandstorm is active, this Pokemon's Speed is doubled. This Pokemon takes no damage from Sandstorm.",
		shortDesc: "If Sandstorm is active, this Pokemon's Speed is doubled; immunity to Sandstorm.",
	},
	sandspit: {
		name: "Sand Spit",
		desc: "When this Pokemon is hit by an attack, Sandstorm begins. This effect happens after the effects of Max and G-Max Moves.",
		shortDesc: "When this Pokemon is hit, Sandstorm begins.",
	},
	sandstream: {
		name: "Sand Stream",
		shortDesc: "On switch-in, this Pokemon summons Sandstorm.",
	},
	sandveil: {
		name: "Sand Veil",
		desc: "If Sandstorm is active, this Pokemon's evasiveness is multiplied by 1.25. This Pokemon takes no damage from Sandstorm.",
		shortDesc: "If Sandstorm is active, this Pokemon's evasiveness is 1.25x; immunity to Sandstorm.",
	},
	sapsipper: {
		name: "Sap Sipper",
		desc: "This Pokemon is immune to Grass-type moves and raises its Attack by 1 stage when hit by a Grass-type move.",
		shortDesc: "This Pokemon's Attack is raised 1 stage if hit by a Grass move; Grass immunity.",
	},
	schooling: {
		name: "Schooling",
		desc: "On switch-in, if this Pokemon is a Wishiwashi that is level 20 or above and has more than 1/4 of its maximum HP left, it changes to School Form. If it is in School Form and its HP drops to 1/4 of its maximum HP or less, it changes to Solo Form at the end of the turn. If it is in Solo Form and its HP is greater than 1/4 its maximum HP at the end of the turn, it changes to School Form.",
		shortDesc: "If user is Wishiwashi, changes to School Form if it has > 1/4 max HP, else Solo Form.",

		transform: "[POKEMON] formed a school!",
		transformEnd: "[POKEMON] stopped schooling!",
	},
	scrappy: {
		name: "Scrappy",
		desc: "This Pokemon can hit Ghost types with Normal- and Fighting-type moves. Immune to Intimidate.",
		shortDesc: "Fighting, Normal moves hit Ghost. Immune to Intimidate.",
		gen7: {
			desc: "This Pokemon can hit Ghost types with Normal- and Fighting-type moves.",
			shortDesc: "This Pokemon can hit Ghost types with Normal- and Fighting-type moves.",
		},
	},
	screencleaner: {
		name: "Screen Cleaner",
		shortDesc: "On switch-in, the effects of Aurora Veil, Light Screen, and Reflect end for both sides.",
	},
	serenegrace: {
		name: "Serene Grace",
		shortDesc: "This Pokemon's moves have their secondary effect chance doubled.",
	},
	shadowshield: {
		name: "Shadow Shield",
		desc: "If this Pokemon is at full HP, damage taken from attacks is halved. Moongeist Beam, Sunsteel Strike, and the Mold Breaker, Teravolt, and Turboblaze Abilities cannot ignore this Ability.",
		shortDesc: "If this Pokemon is at full HP, damage taken from attacks is halved.",
	},
	shadowtag: {
		name: "Shadow Tag",
		desc: "Prevents adjacent opposing Pokemon from choosing to switch out unless they are immune to trapping or also have this Ability.",
		shortDesc: "Prevents adjacent foes from choosing to switch unless they also have this Ability.",
		gen3: {
			desc: "Prevents opposing Pokemon from choosing to switch out.",
			shortDesc: "Prevents opposing Pokemon from choosing to switch out.",
		},
	},
	shedskin: {
		name: "Shed Skin",
		desc: "This Pokemon has a 33% chance to have its non-volatile status condition cured at the end of each turn.",
		shortDesc: "This Pokemon has a 33% chance to have its status cured at the end of each turn.",
	},
	sheerforce: {
		name: "Sheer Force",
		desc: "This Pokemon's attacks with secondary effects have their power multiplied by 1.3, but the secondary effects are removed. If a secondary effect was removed, it also removes the user's Life Orb recoil and Shell Bell recovery, and prevents the target's Berserk, Color Change, Emergency Exit, Pickpocket, Wimp Out, Red Card, Eject Button, Kee Berry, and Maranga Berry from activating.",
		shortDesc: "This Pokemon's attacks with secondary effects have 1.3x power; nullifies the effects.",
		gen6: {
			desc: "This Pokemon's attacks with secondary effects have their power multiplied by 1.3, but the secondary effects are removed. If a secondary effect was removed, it also removes the user's Life Orb recoil and Shell Bell recovery, and prevents the target's Color Change, Pickpocket, Red Card, Eject Button, Kee Berry, and Maranga Berry from activating.",
		},
		gen5: {
			desc: "This Pokemon's attacks with secondary effects have their power multiplied by 1.3, but the secondary effects are removed. If a secondary effect was removed, it also removes the user's Life Orb recoil and Shell Bell recovery, and prevents the target's Color Change, Pickpocket, Red Card, and Eject Button from activating.",
		},
	},
	shellarmor: {
		name: "Shell Armor",
		shortDesc: "Cannot be crit,not affected by the secondary effect of another Pokemon's attack.",
	},
	shielddust: {
		name: "Shield Dust",
		shortDesc: "Cannot be crit,not affected by the secondary effect of another Pokemon's attack.",
	},
	shieldsdown: {
		name: "Shields Down",
		desc: "If this Pokemon is a Minior, it changes to its Core forme if it has 1/2 or less of its maximum HP, and changes to Meteor Form if it has more than 1/2 its maximum HP. This check is done on switch-in and at the end of each turn. While in its Meteor Form, it cannot become affected by non-volatile status conditions. Moongeist Beam, Sunsteel Strike, and the Mold Breaker, Teravolt, and Turboblaze Abilities cannot ignore this Ability.",
		shortDesc: "If Minior, switch-in/end of turn it changes to Core at 1/2 max HP or less, else Meteor.",
		// n.b. this isn't a bug, the game actually says "Shields Down deactivated" on first transformation
		// https://www.youtube.com/watch?v=SThjYBz4SEA

		transform: "Shields Down deactivated!\n([POKEMON] shielded itself.)",
		transformEnd: "Shields Down activated!\n([POKEMON] stopped shielding itself.)",
	},
	simple: {
		name: "Simple",
		desc: "When this Pokemon's stat stages are raised or lowered, the effect is doubled instead. This Ability does not affect stat stage increases received from Z-Power effects that happen before a Z-Move is used.",
		shortDesc: "When this Pokemon's stat stages are raised or lowered, the effect is doubled instead.",
		gen6: {
			desc: "When this Pokemon's stat stages are raised or lowered, the effect is doubled instead.",
		},
		gen4: {
			shortDesc: "This Pokemon's stat stages are considered doubled during stat calculations.",
		},
	},
	skilllink: {
		name: "Skill Link",
		shortDesc: "This Pokemon's multi-hit attacks always hit the maximum number of times.",
	},
	slowstart: {
		name: "Slow Start",
		shortDesc: "On switch-in, this Pokemon's Attack and Speed are halved for 4 turns.",

		start: "  [POKEMON] can't get it going!",
		end: "  [POKEMON] finally got its act together!",
	},
	slushrush: {
		name: "Slush Rush",
		shortDesc: "If Hail is active, this Pokemon's Speed is doubled.",
	},
	sniper: {
		name: "Sniper",
		shortDesc: "If this Pokemon strikes with a critical hit, the damage is multiplied by 1.5.",
	},
	snowcloak: {
		name: "Snow Cloak",
		desc: "If Hail is active, this Pokemon's evasiveness is multiplied by 1.25. This Pokemon takes no damage from Hail.",
		shortDesc: "If Hail is active, this Pokemon's evasiveness is 1.25x; immunity to Hail.",
	},
	snowwarning: {
		name: "Snow Warning",
		shortDesc: "On switch-in, this Pokemon summons Hail.",
	},
	solarpower: {
		name: "Solar Power",
		desc: "If Sunny Day is active, this Pokemon's Special Attack is multiplied by 1.5 and it loses 1/8 of its maximum HP, rounded down, at the end of each turn. If this Pokemon is holding Utility Umbrella, its Special Attack remains the same and it does not lose any HP.",
		shortDesc: "If Sunny Day is active, this Pokemon's Sp. Atk is 1.5x; loses 1/8 max HP per turn.",
		gen7: {
			desc: "If Sunny Day is active, this Pokemon's Special Attack is multiplied by 1.5 and it loses 1/8 of its maximum HP, rounded down, at the end of each turn.",
		},
	},
	solidrock: {
		name: "Solid Rock",
		shortDesc: "This Pokemon receives 3/4 damage from supereffective attacks.",
	},
	soulheart: {
		name: "Soul-Heart",
		desc: "This Pokemon's Special Attack is raised by 1 stage when another Pokemon faints.",
		shortDesc: "This Pokemon's Sp. Atk is raised by 1 stage when another Pokemon faints.",
	},
	soundproof: {
		name: "Soundproof",
		shortDesc: "This Pokemon is immune to sound-based moves, including Heal Bell.",
		gen5: {
			shortDesc: "This Pokemon is immune to sound-based moves, except Heal Bell.",
		},
		gen4: {
			shortDesc: "This Pokemon is immune to sound-based moves, including Heal Bell.",
		},
	},
	speedboost: {
		name: "Speed Boost",
		desc: "This Pokemon's Speed is raised by 1 stage at the end of each full turn it has been on the field.",
		shortDesc: "This Pokemon's Speed is raised 1 stage at the end of each full turn on the field.",
	},
	stakeout: {
		name: "Stakeout",
		shortDesc: "This Pokemon's attacking stat is doubled against a target that switched in this turn.",
	},
	stall: {
		name: "Stall",
		shortDesc: "This Pokemon moves last among Pokemon using the same or greater priority moves.",
	},
	stalwart: {
		name: "Stalwart",
		shortDesc: "This Pokemon's moves cannot be redirected to a different target by any effect.",
	},
	stamina: {
		name: "Stamina",
		shortDesc: "This Pokemon's Defense is raised by 1 stage after it is damaged by a move.",
	},
	stancechange: {
		name: "Stance Change",
		desc: "If this Pokemon is an Aegislash, it changes to Blade Forme before attempting to use an attacking move, and changes to Shield Forme before attempting to use King's Shield.",
		shortDesc: "If Aegislash, changes Forme to Blade before attacks and Shield before King's Shield.",

		transform: "Changed to Blade Forme!",
		transformEnd: "Changed to Shield Forme!",
	},
	static: {
		name: "Static",
		shortDesc: "30% chance a Pokemon making contact with this Pokemon will be paralyzed.",
		gen4: {
			desc: "30% chance a Pokemon making contact with this Pokemon will be paralyzed. This effect does not happen if this Pokemon did not lose HP from the attack.",
		},
		gen3: {
			desc: "1/3 chance a Pokemon making contact with this Pokemon will be paralyzed. This effect does not happen if this Pokemon did not lose HP from the attack.",
			shortDesc: "1/3 chance a Pokemon making contact with this Pokemon will be paralyzed.",
		},
	},
	steadfast: {
		name: "Steadfast",
		shortDesc: "If this Pokemon flinches, is intimidated, daunted, petrified, its Speed is raised by 1 stage.",
	},
	steamengine: {
		name: "Steam Engine",
		shortDesc: "This Pokemon's Speed is raised by 6 stages after it is damaged by Fire/Water moves.",
	},
	steelworker: {
		name: "Steelworker",
		shortDesc: "This Pokemon's attacking stat is multiplied by 1.5 while using a Steel-type attack.",
	},
	steelyspirit: {
		name: "Steely Spirit",
		shortDesc: "This Pokemon and its allies' Steel-type moves have their power multiplied by 1.5.",
	},
	stench: {
		name: "Stench",
		desc: "This Pokemon's attacks without a chance to make the target flinch gain a 10% chance to make the target flinch.",
		shortDesc: "This Pokemon's attacks without a chance to flinch gain a 10% chance to flinch.",
		gen4: {
			desc: "No competitive use.",
			shortDesc: "No competitive use.",
		},
	},
	stickyhold: {
		name: "Sticky Hold",
		shortDesc: "This Pokemon cannot lose its held item due to another Pokemon's attack.",

		block: "  [POKEMON]'s item cannot be removed!",
	},
	stormdrain: {
		name: "Storm Drain",
		desc: "This Pokemon is immune to Water-type moves and raises its Special Attack by 1 stage when hit by a Water-type move. If this Pokemon is not the target of a single-target Water-type move used by another Pokemon, this Pokemon redirects that move to itself if it is within the range of that move.",
		shortDesc: "This Pokemon draws Water moves to itself to raise Sp. Atk by 1; Water immunity.",
		gen4: {
			desc: "If this Pokemon is not the target of a single-target Water-type move used by another Pokemon, this Pokemon redirects that move to itself.",
			shortDesc: "This Pokemon draws single-target Water moves to itself.",
		},

		activate: "#lightningrod",
	},
	strongjaw: {
		name: "Strong Jaw",
		desc: "This Pokemon's bite-based attacks have their power multiplied by 1.5.",
		shortDesc: "This Pokemon's bite-based attacks have 1.5x power. Bug Bite is not boosted.",
	},
	sturdy: {
		name: "Sturdy",
		desc: "If this Pokemon is at full HP, it survives one hit with at least 1 HP. OHKO moves fail when used against this Pokemon.",
		shortDesc: "If this Pokemon is at full HP, it survives one hit with at least 1 HP. Immune to OHKO.",
		gen4: {
			desc: "OHKO moves fail when used against this Pokemon.",
			shortDesc: "OHKO moves fail when used against this Pokemon.",
		},

		activate: "  [POKEMON] endured the hit!",
	},
	suctioncups: {
		name: "Suction Cups",
		shortDesc: "This Pokemon cannot be forced to switch out by another Pokemon's attack or item.",

		block: "  [POKEMON] is anchored in place with its suction cups!",
	},
	superluck: {
		name: "Super Luck",
		shortDesc: "This Pokemon's critical hit ratio is raised by 1 stage.",
	},
	surgesurfer: {
		name: "Surge Surfer",
		shortDesc: "If Electric Terrain is active, this Pokemon's Speed is doubled.",
	},
	swarm: {
		name: "Swarm",
		desc: "When this Pokemon has 1/3 or less of its maximum HP, rounded down, its attacking stat is multiplied by 1.5 while using a Bug-type attack.",
		shortDesc: "At 1/3 or less of its max HP, this Pokemon's attacking stat is 1.5x with Bug attacks.",
		gen4: {
			desc: "When this Pokemon has 1/3 or less of its maximum HP, rounded down, its Bug-type attacks have their power multiplied by 1.5.",
			shortDesc: "At 1/3 or less of its max HP, this Pokemon's Bug-type attacks have 1.5x power.",
		},
	},
	sweetveil: {
		name: "Sweet Veil",
		shortDesc: "This Pokemon and its allies cannot fall asleep.",

		block: "  [POKEMON] can't fall asleep due to a veil of sweetness!",
	},
	swiftswim: {
		name: "Swift Swim",
		desc: "If Rain Dance is active and this Pokemon is not holding Utility Umbrella, this Pokemon's Speed is doubled.",
		shortDesc: "If Rain Dance is active, this Pokemon's Speed is doubled.",
		gen7: {
			desc: "If Rain Dance is active, this Pokemon's Speed is doubled.",
		},
	},
	symbiosis: {
		name: "Symbiosis",
		desc: "If an ally uses its item, this Pokemon gives its item to that ally immediately. Does not activate if the ally's item was stolen or knocked off.",
		shortDesc: "If an ally uses its item, this Pokemon gives its item to that ally immediately.",

		activate: "  [POKEMON] shared its [ITEM] with [TARGET]!",
	},
	synchronize: {
		name: "Synchronize",
		desc: "If another Pokemon burns, paralyzes, poisons, or badly poisons this Pokemon, that Pokemon receives the same non-volatile status condition.",
		shortDesc: "If another Pokemon burns/poisons/paralyzes this Pokemon, it also gets that status.",
		gen4: {
			desc: "If another Pokemon burns, paralyzes, or poisons this Pokemon, that Pokemon receives the same non-volatile status condition. If another Pokemon badly poisons this Pokemon, that Pokemon becomes poisoned.",
		},
	},
	tangledfeet: {
		name: "Tangled Feet",
		shortDesc: "This Pokemon's evasiveness is doubled as long as it is confused.",
	},
	tanglinghair: {
		name: "Tangling Hair",
		shortDesc: "Pokemon making contact with this Pokemon have their Speed lowered by 1 stage.",
	},
	technician: {
		name: "Technician",
		desc: "This Pokemon's moves of 60 power or less have their power multiplied by 1.5. Does affect Struggle.",
		shortDesc: "This Pokemon's moves of 60 power or less have 1.5x power. Includes Struggle.",
	},
	telepathy: {
		name: "Telepathy",
		shortDesc: "This Pokemon does not take damage from attacks made by its allies.",

		block: "  [POKEMON] can't be hit by attacks from its ally Pok\u00E9mon!",
	},
	teravolt: {
		name: "Teravolt",
		desc: "This Pokemon's moves and their effects ignore certain Abilities of other Pokemon. The Abilities that can be negated are Aroma Veil, Aura Break, Battle Armor, Big Pecks, Bulletproof, Clear Body, Contrary, Damp, Dark Aura, Dazzling, Disguise, Dry Skin, Fairy Aura, Filter, Flash Fire, Flower Gift, Flower Veil, Fluffy, Friend Guard, Fur Coat, Grass Pelt, Heatproof, Heavy Metal, Hyper Cutter, Ice Face, Ice Scales, Immunity, Inner Focus, Insomnia, Keen Eye, Leaf Guard, Levitate, Light Metal, Lightning Rod, Limber, Magic Bounce, Magma Armor, Marvel Scale, Mirror Armor, Motor Drive, Multiscale, Oblivious, Overcoat, Own Tempo, Pastel Veil, Punk Rock, Queenly Majesty, Sand Veil, Sap Sipper, Shell Armor, Shield Dust, Simple, Snow Cloak, Solid Rock, Soundproof, Sticky Hold, Storm Drain, Sturdy, Suction Cups, Sweet Veil, Tangled Feet, Telepathy, Thick Fat, Unaware, Vital Spirit, Volt Absorb, Water Absorb, Water Bubble, Water Veil, White Smoke, Wonder Guard, and Wonder Skin. This affects every other Pokemon on the field, whether or not it is a target of this Pokemon's move, and whether or not their Ability is beneficial to this Pokemon.",
		shortDesc: "This Pokemon's moves and their effects ignore the Abilities of other Pokemon.",
		gen7: {
			desc: "This Pokemon's moves and their effects ignore certain Abilities of other Pokemon. The Abilities that can be negated are Aroma Veil, Aura Break, Battle Armor, Big Pecks, Bulletproof, Clear Body, Contrary, Damp, Dark Aura, Dazzling, Disguise, Dry Skin, Fairy Aura, Filter, Flash Fire, Flower Gift, Flower Veil, Fluffy, Friend Guard, Fur Coat, Grass Pelt, Heatproof, Heavy Metal, Hyper Cutter, Immunity, Inner Focus, Insomnia, Keen Eye, Leaf Guard, Levitate, Light Metal, Lightning Rod, Limber, Magic Bounce, Magma Armor, Marvel Scale, Motor Drive, Multiscale, Oblivious, Overcoat, Own Tempo, Queenly Majesty, Sand Veil, Sap Sipper, Shell Armor, Shield Dust, Simple, Snow Cloak, Solid Rock, Soundproof, Sticky Hold, Storm Drain, Sturdy, Suction Cups, Sweet Veil, Tangled Feet, Telepathy, Thick Fat, Unaware, Vital Spirit, Volt Absorb, Water Absorb, Water Bubble, Water Veil, White Smoke, Wonder Guard, and Wonder Skin. This affects every other Pokemon on the field, whether or not it is a target of this Pokemon's move, and whether or not their Ability is beneficial to this Pokemon.",
		},
		gen6: {
			desc: "This Pokemon's moves and their effects ignore certain Abilities of other Pokemon. The Abilities that can be negated are Aroma Veil, Aura Break, Battle Armor, Big Pecks, Bulletproof, Clear Body, Contrary, Damp, Dark Aura, Dry Skin, Fairy Aura, Filter, Flash Fire, Flower Gift, Flower Veil, Friend Guard, Fur Coat, Grass Pelt, Heatproof, Heavy Metal, Hyper Cutter, Immunity, Inner Focus, Insomnia, Keen Eye, Leaf Guard, Levitate, Light Metal, Lightning Rod, Limber, Magic Bounce, Magma Armor, Marvel Scale, Motor Drive, Multiscale, Oblivious, Overcoat, Own Tempo, Sand Veil, Sap Sipper, Shell Armor, Shield Dust, Simple, Snow Cloak, Solid Rock, Soundproof, Sticky Hold, Storm Drain, Sturdy, Suction Cups, Sweet Veil, Tangled Feet, Telepathy, Thick Fat, Unaware, Vital Spirit, Volt Absorb, Water Absorb, Water Veil, White Smoke, Wonder Guard, and Wonder Skin. This affects every other Pokemon on the field, whether or not it is a target of this Pokemon's move, and whether or not their Ability is beneficial to this Pokemon.",
		},
		gen5: {
			desc: "This Pokemon's moves and their effects ignore certain Abilities of other Pokemon. The Abilities that can be negated are Battle Armor, Big Pecks, Clear Body, Contrary, Damp, Dry Skin, Filter, Flash Fire, Flower Gift, Friend Guard, Heatproof, Heavy Metal, Hyper Cutter, Immunity, Inner Focus, Insomnia, Keen Eye, Leaf Guard, Levitate, Light Metal, Lightning Rod, Limber, Magic Bounce, Magma Armor, Marvel Scale, Motor Drive, Multiscale, Oblivious, Own Tempo, Sand Veil, Sap Sipper, Shell Armor, Shield Dust, Simple, Snow Cloak, Solid Rock, Soundproof, Sticky Hold, Storm Drain, Sturdy, Suction Cups, Tangled Feet, Telepathy, Thick Fat, Unaware, Vital Spirit, Volt Absorb, Water Absorb, Water Veil, White Smoke, Wonder Guard, and Wonder Skin. This affects every other Pokemon on the field, whether or not it is a target of this Pokemon's move, and whether or not their Ability is beneficial to this Pokemon.",
		},

		start: "  [POKEMON] is radiating a bursting aura!",
	},
	thickfat: {
		name: "Thick Fat",
		desc: "If a Pokemon uses a Fire- or Ice-type attack against this Pokemon, that Pokemon's attacking stat is halved when calculating the damage to this Pokemon.",
		shortDesc: "Fire/Ice-type moves against this Pokemon deal damage with a halved attacking stat.",
		gen4: {
			shortDesc: "The power of Fire- and Ice-type attacks against this Pokemon is halved.",
		},
	},
	tintedlens: {
		name: "Tinted Lens",
		shortDesc: "This Pokemon's attacks that are not very effective on a target deal double damage.",
	},
	torrent: {
		name: "Torrent",
		desc: "When this Pokemon has 1/3 or less of its maximum HP, rounded down, its attacking stat is multiplied by 1.5 while using a Water-type attack.",
		shortDesc: "At 1/3 or less of its max HP, this Pokemon's attacking stat is 1.5x with Water attacks.",
		gen4: {
			desc: "When this Pokemon has 1/3 or less of its maximum HP, rounded down, its Water-type attacks have their power multiplied by 1.5.",
			shortDesc: "At 1/3 or less of its max HP, this Pokemon's Water-type attacks have 1.5x power.",
		},
	},
	toughclaws: {
		name: "Tough Claws",
		shortDesc: "This Pokemon's contact moves have their power multiplied by 1.3.",
	},
	toxicboost: {
		name: "Toxic Boost",
		desc: "While this Pokemon is poisoned, the power of its physical attacks is multiplied by 1.5.",
		shortDesc: "While this Pokemon is poisoned, its physical attacks have 1.5x power.",
	},
	trace: {
		name: "Trace",
		desc: "On switch-in, or when this Pokemon acquires this ability, this Pokemon copies a random adjacent opposing Pokemon's Ability. However, if one or more adjacent Pokemon has the Ability No Ability, Trace wont copy anything even if there is another valid Ability it could normally copy. Otherwise, if there is no Ability that can be copied at that time, this Ability will activate as soon as an Ability can be copied. Abilities that cannot be copied are the previously mentioned No Ability, as well as As One, Battle Bond, Comatose, Disguise, Flower Gift, Forecast, Gulp Missile, Hunger Switch, Ice Face, Illusion, Imposter, Multitype, Neutralizing Gas, Power Construct, Power of Alchemy, Receiver, RKS System, Schooling, Shields Down, Stance Change, Trace, and Zen Mode.",
		shortDesc: "On switch-in, or when it can, this Pokemon copies a random adjacent foe's Ability.",
<<<<<<< HEAD
		descGen7: "On switch-in, or when this Pokemon acquires this ability, this Pokemon copies a random adjacent opposing Pokemon's Ability. However, if one or more adjacent Pokemon has the Ability No Ability, Trace wont copy anything even if there is another valid Ability it could normally copy. Otherwise, if there is no Ability that can be copied at that time, this Ability will activate as soon as an Ability can be copied. Abilities that cannot be copied are the previously mentioned No Ability, as well as Battle Bond, Comatose, Disguise, Flower Gift, Forecast, Illusion, Imposter, Multitype, Power Construct, Power of Alchemy, Receiver, RKS System, Schooling, Shields Down, Stance Change, Trace, and Zen Mode.",
=======
		gen7: {
			desc: "On switch-in, or when this Pokemon acquires this ability, this Pokemon copies a random adjacent opposing Pokemon's Ability. However, if one or more adjacent Pokemon has the Ability \"No Ability\", Trace won't copy anything even if there is another valid Ability it could normally copy. Otherwise, if there is no Ability that can be copied at that time, this Ability will activate as soon as an Ability can be copied. Abilities that cannot be copied are the previously mentioned \"No Ability\", as well as Battle Bond, Comatose, Disguise, Flower Gift, Forecast, Illusion, Imposter, Multitype, Power Construct, Power of Alchemy, Receiver, RKS System, Schooling, Shields Down, Stance Change, Trace, and Zen Mode.",
		},
>>>>>>> c8083702

		changeAbility: "  [POKEMON] traced [SOURCE]s [ABILITY]!",
	},
	transistor: {
		name: "Transistor",
		shortDesc: "This Pokemon's attacking stat is multiplied by 1.5 while using an Electric-type attack.",
	},
	triage: {
		name: "Triage",
		shortDesc: "This Pokemon's healing moves have their priority increased by 3.",
	},
	truant: {
		name: "Truant",
		shortDesc: "This Pokemon skips every other turn instead of using a move.",

		cant: "[POKEMON] is loafing around!",
	},
	turboblaze: {
		name: "Turboblaze",
		desc: "This Pokemon's moves and their effects ignore certain Abilities of other Pokemon. The Abilities that can be negated are Aroma Veil, Aura Break, Battle Armor, Big Pecks, Bulletproof, Clear Body, Contrary, Damp, Dark Aura, Dazzling, Disguise, Dry Skin, Fairy Aura, Filter, Flash Fire, Flower Gift, Flower Veil, Fluffy, Friend Guard, Fur Coat, Grass Pelt, Heatproof, Heavy Metal, Hyper Cutter, Ice Face, Ice Scales, Immunity, Inner Focus, Insomnia, Keen Eye, Leaf Guard, Levitate, Light Metal, Lightning Rod, Limber, Magic Bounce, Magma Armor, Marvel Scale, Mirror Armor, Motor Drive, Multiscale, Oblivious, Overcoat, Own Tempo, Pastel Veil, Punk Rock, Queenly Majesty, Sand Veil, Sap Sipper, Shell Armor, Shield Dust, Simple, Snow Cloak, Solid Rock, Soundproof, Sticky Hold, Storm Drain, Sturdy, Suction Cups, Sweet Veil, Tangled Feet, Telepathy, Thick Fat, Unaware, Vital Spirit, Volt Absorb, Water Absorb, Water Bubble, Water Veil, White Smoke, Wonder Guard, and Wonder Skin. This affects every other Pokemon on the field, whether or not it is a target of this Pokemon's move, and whether or not their Ability is beneficial to this Pokemon.",
		shortDesc: "This Pokemon's moves and their effects ignore the Abilities of other Pokemon.",
		gen7: {
			desc: "This Pokemon's moves and their effects ignore certain Abilities of other Pokemon. The Abilities that can be negated are Aroma Veil, Aura Break, Battle Armor, Big Pecks, Bulletproof, Clear Body, Contrary, Damp, Dark Aura, Dazzling, Disguise, Dry Skin, Fairy Aura, Filter, Flash Fire, Flower Gift, Flower Veil, Fluffy, Friend Guard, Fur Coat, Grass Pelt, Heatproof, Heavy Metal, Hyper Cutter, Immunity, Inner Focus, Insomnia, Keen Eye, Leaf Guard, Levitate, Light Metal, Lightning Rod, Limber, Magic Bounce, Magma Armor, Marvel Scale, Motor Drive, Multiscale, Oblivious, Overcoat, Own Tempo, Queenly Majesty, Sand Veil, Sap Sipper, Shell Armor, Shield Dust, Simple, Snow Cloak, Solid Rock, Soundproof, Sticky Hold, Storm Drain, Sturdy, Suction Cups, Sweet Veil, Tangled Feet, Telepathy, Thick Fat, Unaware, Vital Spirit, Volt Absorb, Water Absorb, Water Bubble, Water Veil, White Smoke, Wonder Guard, and Wonder Skin. This affects every other Pokemon on the field, whether or not it is a target of this Pokemon's move, and whether or not their Ability is beneficial to this Pokemon.",
		},
		gen6: {
			desc: "This Pokemon's moves and their effects ignore certain Abilities of other Pokemon. The Abilities that can be negated are Aroma Veil, Aura Break, Battle Armor, Big Pecks, Bulletproof, Clear Body, Contrary, Damp, Dark Aura, Dry Skin, Fairy Aura, Filter, Flash Fire, Flower Gift, Flower Veil, Friend Guard, Fur Coat, Grass Pelt, Heatproof, Heavy Metal, Hyper Cutter, Immunity, Inner Focus, Insomnia, Keen Eye, Leaf Guard, Levitate, Light Metal, Lightning Rod, Limber, Magic Bounce, Magma Armor, Marvel Scale, Motor Drive, Multiscale, Oblivious, Overcoat, Own Tempo, Sand Veil, Sap Sipper, Shell Armor, Shield Dust, Simple, Snow Cloak, Solid Rock, Soundproof, Sticky Hold, Storm Drain, Sturdy, Suction Cups, Sweet Veil, Tangled Feet, Telepathy, Thick Fat, Unaware, Vital Spirit, Volt Absorb, Water Absorb, Water Veil, White Smoke, Wonder Guard, and Wonder Skin. This affects every other Pokemon on the field, whether or not it is a target of this Pokemon's move, and whether or not their Ability is beneficial to this Pokemon.",
		},
		gen5: {
			desc: "This Pokemon's moves and their effects ignore certain Abilities of other Pokemon. The Abilities that can be negated are Battle Armor, Big Pecks, Clear Body, Contrary, Damp, Dry Skin, Filter, Flash Fire, Flower Gift, Friend Guard, Heatproof, Heavy Metal, Hyper Cutter, Immunity, Inner Focus, Insomnia, Keen Eye, Leaf Guard, Levitate, Light Metal, Lightning Rod, Limber, Magic Bounce, Magma Armor, Marvel Scale, Motor Drive, Multiscale, Oblivious, Own Tempo, Sand Veil, Sap Sipper, Shell Armor, Shield Dust, Simple, Snow Cloak, Solid Rock, Soundproof, Sticky Hold, Storm Drain, Sturdy, Suction Cups, Tangled Feet, Telepathy, Thick Fat, Unaware, Vital Spirit, Volt Absorb, Water Absorb, Water Veil, White Smoke, Wonder Guard, and Wonder Skin. This affects every other Pokemon on the field, whether or not it is a target of this Pokemon's move, and whether or not their Ability is beneficial to this Pokemon.",
		},

		start: "  [POKEMON] is radiating a blazing aura!",
	},
	unaware: {
		name: "Unaware",
		desc: "This Pokemon ignores other Pokemon's Attack, Special Attack, and accuracy stat stages when taking damage, and ignores other Pokemon's Defense, Special Defense, and evasiveness stat stages when dealing damage.",
		shortDesc: "This Pokemon ignores other Pokemon's stat stages when taking or doing damage.",
	},
	unburden: {
		name: "Unburden",
		desc: "If this Pokemon loses its held item for any reason, its Speed is doubled. This boost is lost if it switches out or gains a new item or Ability.",
		shortDesc: "Speed is doubled on held item loss; boost is lost if it switches, gets new item/Ability.",
	},
	unnerve: {
		name: "Unnerve",
		desc: "While this Pokemon is active, it prevents opposing Pokemon from using their Berries. Activation message broadcasts before other Abilities regardless of the Pokemon's Speed tiers.",
		shortDesc: "While this Pokemon is active, it prevents opposing Pokemon from using their Berries.",

		start: "  [TEAM] is too nervous to eat Berries!",
	},
	unseenfist: {
		name: "Unseen Fist",
		desc: "All of this Pokemon's moves that make contact bypass protection.",
		shortDesc: "All contact moves hit through protection.",
	},
	victorystar: {
		name: "Victory Star",
		shortDesc: "This Pokemon and its allies' moves have their accuracy multiplied by 1.1.",
	},
	vitalspirit: {
		name: "Vital Spirit",
		shortDesc: "This Pokemon cannot fall asleep. Gaining this Ability while asleep cures it.",
	},
	voltabsorb: {
		name: "Volt Absorb",
		desc: "This Pokemon is immune to Electric-type moves and restores 1/4 of its maximum HP, rounded down, when hit by an Electric-type move.",
		shortDesc: "This Pokemon heals 1/4 of its max HP when hit by Electric moves; Electric immunity.",
		gen3: {
			desc: "This Pokemon is immune to damaging Electric-type moves and restores 1/4 of its maximum HP, rounded down, when hit by one.",
			shortDesc: "This Pokemon heals 1/4 its max HP when hit by a damaging Electric move; immunity.",
		},
	},
	wanderingspirit: {
		name: "Wandering Spirit",
		desc: "Pokemon making contact with this Pokemon have their Ability swapped with this one. Does not affect a Pokemon which has the Ability As One, Battle Bond, Comatose, Disguise, Gulp Missile, Hunger Switch, Ice Face, Illusion, Multitype, Neutralizing Gas, Power Construct, RKS System, Schooling, Shields Down, Stance Change, or Zen Mode.",
		shortDesc: "Pokemon making contact with this Pokemon have their Ability swapped with this one.",

		activate: "#skillswap",
	},
	waterabsorb: {
		name: "Water Absorb",
		desc: "This Pokemon is immune to Water-type moves and restores 1/4 of its maximum HP, rounded down, when hit by a Water-type move.",
		shortDesc: "This Pokemon heals 1/4 of its max HP when hit by Water moves; Water immunity.",
	},
	waterbubble: {
		name: "Water Bubble",
		desc: "This Pokemon's attacking stat is doubled while using a Water-type attack. If a Pokemon uses a Fire-type attack against this Pokemon, that Pokemon's attacking stat is halved when calculating the damage to this Pokemon. This Pokemon cannot be burned. Gaining this Ability while burned cures it.",
		shortDesc: "This Pokemon's Water power is 2x; it can't be burned; Fire power against it is halved.",
	},
	watercompaction: {
		name: "Water Compaction",
		shortDesc: "This Pokemon's Defense is raised 2 stages after it is damaged by a Water-type move.",
	},
	waterveil: {
		name: "Water Veil",
		shortDesc: "This Pokemon cannot be burned. Gaining this Ability while burned cures it.",
	},
	weakarmor: {
		name: "Weak Armor",
		desc: "If a physical attack hits this Pokemon, its Defense is lowered by 1 stage and its Speed is raised by 2 stages.",
		shortDesc: "If a physical attack hits this Pokemon, Defense is lowered by 1, Speed is raised by 2.",
		gen6: {
			desc: "If a physical attack hits this Pokemon, its Defense is lowered by 1 stage and its Speed is raised by 1 stage.",
			shortDesc: "If a physical attack hits this Pokemon, Defense is lowered by 1, Speed is raised by 1.",
		},
	},
	whitesmoke: {
		name: "White Smoke",
		shortDesc: "Prevents other Pokemon from lowering this Pokemon's stat stages.",
	},
	wimpout: {
		name: "Wimp Out",
		desc: "When this Pokemon has more than 1/2 its maximum HP and takes damage bringing it to 1/2 or less of its maximum HP, it immediately switches out to a chosen ally. This effect applies after all hits from a multi-hit move; Sheer Force prevents it from activating if the move has a secondary effect. This effect applies to both direct and indirect damage, except Curse and Substitute on use, Belly Drum, Pain Split, and confusion damage.",
		shortDesc: "This Pokemon switches out when it reaches 1/2 or less of its maximum HP.",
	},
	wonderguard: {
		name: "Wonder Guard",
		shortDesc: "This Pokemon can only be damaged by supereffective moves and indirect damage.",
		gen4: {
			shortDesc: "This Pokemon is only damaged by Fire Fang, supereffective moves, indirect damage.",
		},
		gen3: {
			shortDesc: "This Pokemon is only damaged by supereffective moves and indirect damage.",
		},
	},
	wonderskin: {
		name: "Wonder Skin",
		desc: "All non-damaging moves that check accuracy have their accuracy changed to 50% when used on this Pokemon. This change is done before any other accuracy modifying effects.",
		shortDesc: "Status moves with accuracy checks are 50% accurate when used on this Pokemon.",
	},
	zenmode: {
		name: "Zen Mode",
		desc: "If this Pokemon is a Darmanitan or Darmanitan-Galar, it changes to Zen Mode if it has 1/2 or less of its maximum HP at the end of a turn. If Darmanitan's HP is above 1/2 of its maximum HP at the end of a turn, it changes back to Standard Mode. This Ability cannot be removed or suppressed.",
		shortDesc: "If Darmanitan, at end of turn changes Mode to Standard if > 1/2 max HP, else Zen.",
		gen6: {
			desc: "If this Pokemon is a Darmanitan, it changes to Zen Mode if it has 1/2 or less of its maximum HP at the end of a turn. If Darmanitan's HP is above 1/2 of its maximum HP at the end of a turn, it changes back to Standard Mode. If Darmanitan loses this Ability while in Zen Mode, it reverts to Standard Mode immediately.",
		},

		transform: "Zen Mode triggered!",
		transformEnd: "Zen Mode ended!",
	},

	// CAP
	mountaineer: {
		name: "Mountaineer",
		shortDesc: "On switch-in, this Pokemon avoids all Rock-type attacks and Stealth Rock.",
	},
	rebound: {
		name: "Rebound",
		desc: "On switch-in, this Pokemon blocks certain status moves and instead uses the move against the original user.",
		shortDesc: "On switch-in, blocks certain status moves and bounces them back to the user.",

		move: "#magiccoat",
	},
	persistent: {
		name: "Persistent",
		desc: "The duration of Gravity, Heal Block, Magic Room, Safeguard, Tailwind, Trick Room, and Wonder Room is increased by 2 turns if the effect is started by this Pokemon.",
		shortDesc: "When used, Gravity/Heal Block/Safeguard/Tailwind/Room effects last 2 more turns.",
		newmeta: "true",

		activate: "  [POKEMON] extends [MOVE] by 2 turns!",
	},
	daunt: {
		name: "Daunt",
		desc: "On switch-in, this Pokemon lowers the Special Attack of adjacent opposing Pokemon by 1 stage. Inner Focus, Oblivious, Own Tempo, Scrappy, and Pokemon behind a substitute are immune.",
		shortDesc: "On switch-in, this Pokemon lowers the Special Attack of adjacent opponents by 1 stage.",
		newmeta: "true",
	},
	conflagrant: {
		name: "Conflagrant",
		shortDesc: "This Pokemon's contact moves have a 30% chance of burning.",
		newmeta: "true",
	},
	dynamo: {
		name: "Dynamo",
		shortDesc: "This Pokemon's contact moves have a 30% chance of paralyzing.",
		newmeta: "true",
	},
	undead: {
		name: "Undead",
		desc: "This Pokemon can hit Normal and Fighting types with Ghost type moves.",
		shortDesc: "Ghost moves hit Fighting, Normal.",
		newmeta: "true",
	},
	laststand: {
		name: "Last Stand",
		desc: "While this Pokemon has 1/2 or less of its maximum HP, its Speed is boosted 1 stage.",
		shortDesc: "While this Pokemon has 1/2 or less of its max HP, its Speed is boosted 1 stage",
		newmeta: "true",
	},
	snowpacking: {
		name: "Snow Packing",
		desc: "If Hail is active, this Pokemon's Attack is multiplied by 1.5 and it loses 1/8 of its maximum HP, rounded down, at the end of each turn. If this Pokemon is holding Utility Umbrella, its Special Attack remains the same and it does not lose any HP.",
		shortDesc: "If Hail is active, this Pokemon's Atk is 1.5x; loses 1/8 max HP per turn.",
		newmeta: "true",
	},
	gardensgift: {
		name: "Gardens Gift",
		shortDesc: "This Pokemon's Grass type moves have their accuracy and power multiplied by 1.3.",
		newmeta: "true",
	},
	timereverse: {
		name: "Time Reverse",
		shortDesc: "On switch, opponent is forced to use its last landed move.",
		newmeta: "true",
	},
	kicker: {
		name: "Kicker",
		desc: "This Pokemon's kick-based attacks have their power multiplied by 1.2.",
		shortDesc: "This Pokemon's kick-based attacks have 1.2x power.",
		newmeta: "true",
	},
	blademaster: {
		name: "Blade Master",
		desc: "This Pokemon's blade/slash-based attacks have their power multiplied by 1.2.",
		shortDesc: "This Pokemon's blade/slash-based attacks have 1.2x power.",
		newmeta: "true",
	},
	lovelylips: {
		name: "Lovely Lips",
		desc: "This Pokemon's kiss-based attacks have their power multiplied by 1.5.",
		shortDesc: "This Pokemon's kiss-based attacks have 1.5x power.",
		newmeta: "true",
	},
	wisepower: {
		name: "Wise Power",
		shortDesc: "This Pokemon's Special Attack is doubled.",
		newmeta: "true",
	},
	sunbathe: {
		name: "Sunbathe",
		desc: "If Sunny Day is active, this Pokemon restores 1/16 of its maximum HP, rounded down, at the end of each turn. If this Pokemon is holding Utility Umbrella, its HP does not get restored.",
		shortDesc: "If Sunny Day is active, this Pokemon heals 1/16 of its max HP each turn.",
		newmeta: "true",
	},
	expert: {
		name: "Expert",
		desc: "This Pokemon variable power have their power multiplied by 1.3.",
		shortDesc: "This Pokemon variable power have 1.3 power.",
		newmeta: "true",
	},
	artillery: {
		name: "Artillery",
		desc: "This Pokemon's ballistic attacks have their power multiplied by 1.2.",
		shortDesc: "This Pokemon's ballistic attacks have 1.2x power.",
		newmeta: "true",
	},
	orbital: {
		name: "Orbital",
		desc: "Applies Gravity while the bearer is in battle.",
		shortDesc: "Applies Gravity while the bearer is in battle.",
		newmeta: "true",
	},
	bloodsucker: {
		name: "Blood Sucker",
		desc: "Bite moves restore 33% of dealt damage.",
		shortDesc: "Bite moves restore 33% of dealt damage.",
		newmeta: "true",
	},
	slapper: {
		name: "Slapper",
		desc: "This Pokemon's tail-based attacks have their power multiplied by 1.3.",
		shortDesc: "This Pokemon's tail-based attacks have 1.3x power.",
		newmeta: "true",
	},
	petrify: {
		name: "Petrify",
		desc: "On switch-in, this Pokemon lowers the Speed of adjacent opposing Pokemon by 1 stage. Inner Focus, Oblivious, Own Tempo, Scrappy, and Pokemon behind a substitute are immune.",
		shortDesc: "On switch-in, this Pokemon lowers the Speed of adjacent opponents by 1 stage.",
		newmeta: "true",
	},
	toxicwasteland: {
		name: "Toxic Wasteland",
		shortDesc: "On switch-in, this Pokemon summons Toxic Cloud.",
		newmeta: "true",
	},
	toxicrush: {
		name: "Toxic Rush",
		desc: "If Toxic Cloud is active, this Pokemon's Speed is doubled.",
		shortDesc: "If Toxic Cloud is active, this Pokemon's Speed is doubled;",
		newmeta: "true",
	},
	parasite: {
        name: "Parasite",
        shortDesc: "Holder gains 1.3x HP from draining moves/Aqua Ring/Ingrain/Leech Seed/Strength Sap.",
		newmeta: "true",
    },
	mythicarcher: {
        name: "Mythic Archer",
        shortDesc: "Changes Physical Non-Contact moves to special.",
		newmeta: "true",
    },
	enthusiasm: {
		name: "Enthusiasm",
		shortDesc: "This Pokemon's Special Attack is 1.5x and accuracy of its special attacks is 0.8x.",
		newmeta: "true",
	},
	hubris: {
		name: "Hubris",
		shortDesc: "This Pokemon's Special Attack is raised by 1 stage if it attacks and KOes another Pokemon.",
		newmeta: "true",
	},
	blazeroar: {
		name: "Blaze Roar",
		desc: "This Pokemon's sound-based moves become Fire type and are x1.1.",
		shortDesc: "This Pokemon's sound-based moves become Fire type and are x1.1.",
		newmeta: "true",
	},
	strongwinds: {
		name: "Strong Winds",
		desc: "This Pokemon's wind-based attacks have 1.2x power.",
		shortDesc: "This Pokemon's wind-based attacks have 1.2x power.",
		newmeta: "true",
	},
	supernova: {
		name: "Supernova",
		desc: "At 1/3 or less of its max HP, this Pokemon's attacking stat is 1.5x with Cosmic attacks.",
		shortDesc: "At 1/3 or less of its max HP, this Pokemon's attacking stat is 1.5x with Cosmic attacks.",
		newmeta: "true",
	},
	sacredlight: {
		name: "Sacred Light",
		desc: "Summons Safeguard on switch in. Removed on switch-out.",
		shortDesc: "Summons Safeguard on switch in. Removed on switch-out.",
		newmeta: "true",
	},
	fortitude: {
		name: "Fortitude",
		desc: "This Pokemon's Def, Sp. Def are raised by 1 when it reaches 1/2 or less of its max HP.",
		shortDesc: "This Pokemon's Def, Sp. Def are raised by 1 when it reaches 1/2 or less of its max HP.",
		newmeta: "true",
	},
	sunray: {
		name: "Sunray",
		desc: "If Sunny Day is active, this Pokemon's Light moves have 1.5x power.",
		shortDesc: "If Sunny Day is active, this Pokemon's Light moves have 1.5x power.",
		newmeta: "true",
	},
	illuminate: {
		name: "Illuminate",
		desc: "This Pokemon's moves have their accuracy multiplied by 1.3.",
		shortDesc: "This Pokemon's moves have their accuracy multiplied by 1.3.",
		newmeta: "true",
	},
	perseverance: {
		name: "Perseverance",
		desc: "This Pokemon's Atk, SpAtk, Def, SpDef are x1.25 if its the last one standing.",
		shortDesc: "This Pokemon's Atk, SpAtk, Def, SpDef are x1.25 if its the last one standing.",
		newmeta: "true",
	},
	predatoryinstinct: {
		name: "Predatory Instinct",
		desc: "This Pokemon's attacks have their power multiplied by 1.5 against lighter weight or multiplied by 0.75 against heavier weight.",
		shortDesc: "This Pokemon's attacks do 1.5x on lighter weight targets; 0.75x on heavier weight.",
		newmeta: "true",
	},
	radiance: {
		name: "Radiance",
		desc: "This Pokemon's Normal-type moves become Light-type moves and have their power multiplied by 1.2. This effect comes after other effects that change a move's type, but before Ion Deluge and Electrify's effects.",
		shortDesc: "This Pokemon's Normal-type moves become Light type and have 1.2x power.",
		newmeta: "true",
	},
	divineguard: {
		name: "Divine Guard",
		desc: "This Pokemon can only be damaged by notveryeffective moves and indirect damage.",
		shortDesc: "This Pokemon can only be damaged by notveryeffective moves and indirect damage.",
		newmeta: "true",
	},
	orchestral: {
		name: "Orchestral",
		desc: "This Pokemon's sound-based moves have their power multiplied by 1.3. This Pokemon takes halved damage from sound-based moves.",
		shortDesc: "This Pokemon receives 1/2 damage from sound moves. Its own have 1.3x power.",
		newmeta: "true",
	},
	visionary: {
		name: "Visionary",
		desc: "Delayed turn moves have their power multiplied by 1.3.",
		shortDesc: "Delayed turn moves have their power multiplied by 1.3.",
		newmeta: "true",
	},
	hideandseek: {
		name: "Hide and Seek",
		desc: "On switch-in, this Pokemon summons a Substitute.",
		shortDesc: "On switch-in, this Pokemon summons a Substitute.",
		newmeta: "true",
	},
	scavenger: {
		name: "Scavenger",
		desc: "50% chance of retrieving a used item at the end of a turn.",
		shortDesc: "50% chance of retrieving a used item at the end of a turn.",
		newmeta: "true",
	},
	corruptedintention: {
		name: "Corrupted Intention",
		desc: "This Pokemon sets 2 layers of Toxic Spikes instead of 1.",
		shortDesc: "This Pokemon sets 2 layers of Toxic Spikes instead of 1.",
		newmeta: "true",
	},
	radioactive: {
		name: "Radioactive",
		desc: "Poison and Cosmic moves are x1.2 BP.",
		shortDesc: "Poison and Cosmic moves are x1.2 BP.",
		newmeta: "true",
	},
	haunted: {
		name: "Haunted",
		desc: "When this Pokemon is fainted, the Pokemon that used the attack that fainted this Pokemon is afflicted with the Curse status.",
		shortDesc: "Applies Curse on faint.",
		newmeta: "true",
	},
	solidfooting: {
		name: "Solid Footing",
		desc: "When switching in, the holder is unaffected by hazards on its side of the field.",
		shortDesc: "When switching in, the holder is unaffected by hazards on its side of the field.",
		newmeta: "true",
	},
	fishmemory: {
		name: "Fish Memory",
		desc: "At the end of the turn, this Pokemon's stat changes dissapear.",
		shortDesc: "At the end of the turn, this Pokemon's stat changes dissapear.",
		newmeta: "true",
	},
	grassygloves: {
		name: "Grassy Gloves",
		desc: "This Pokemon receives 3/4 damage from contact moves.",
		shortDesc: "This Pokemon receives 3/4 damage from contact moves.",
		newmeta: "true",
	},
	lovetouch: {
		name: "Poison Touch",
		desc: "This Pokemon's contact moves have a 30% chance of infatuating.",
		shortDesc: "This Pokemon's contact moves have a 30% chance of infatuating.",
		newmeta: "true",
	},
	perfectmelody: {
		name: "Perfect Melody",
		desc: "Sound moves do not check accuracy. ",
		shortDesc: "Sound moves do not check accuracy. ",
		newmeta: "true",
	},
	toxicintake: {
		name: "Toxic Intake",
		desc: "If Toxic Cloud is active, this Pokemon restores 1/16 of its maximum HP, rounded down, at the end of each turn. If this Pokemon is holding Utility Umbrella, its HP does not get restored.",
		shortDesc: "If Toxic Cloud is active, this Pokemon heals 1/16 of its max HP each turn.",
		descGen7: "If Toxic Cloud is active, this Pokemon restores 1/16 of its maximum HP, rounded down, at the end of each turn.",
		newmeta: "true",
	},
	sleepyfellow: {
		name: "Sleepy Fellow",
		desc: "While sleeping the mon has a 10% chance to still use the move selected even though it’s sleeping. ",
		shortDesc: "While sleeping the mon has a 10% chance to still use the move selected even though it’s sleeping. ",
		newmeta: "true",
	},
	herbivore: {
		name: "Herbivore",
		desc: "This Pokemon is immune to Grass-type moves and restores 1/4 of its maximum HP, rounded down, when hit by an Grass-type move.",
		shortDesc: "This Pokemon heals 1/4 of its max HP when hit by Grass moves; Grass immunity.",
		newmeta: "true",
	},
	imitation: {
		name: "Imitation",
		desc: "This Pokemon's Speed changes to its opponent one if it attacks and knocks out another Pokemon.",
		shortDesc: "This Pokemon's Speed changes to its opponent one if it attacks and knocks out another Pokemon.",
		newmeta: "true",
	},
	divinity: {
		name: "Divinity",
		shortDesc: "If this Pokemon is at half HP or more, its Light-type moves have their priority increased by 1.",
		shortDescGen6: "If HP >= 50%, this Pokemon's Light-type moves have their priority increased by 1.",
		newmeta: "true",
	},
	blizzardgift: {
		name: "Blizzard Gift",
		desc: "If this Pokemon is a Yetitan and Hail is active, it changes to Blizzard Form and the Attack and Special Defense of it and its allies are multiplied by 1.5. If this Pokemon is a Yetitan and it is holding Utility Umbrella, it remains in its regular form and the Attack and Special Defense stats of it and its allies are not boosted. If this Pokemon is a Yetitan in its Blizzard form and is given Utility Umbrella, it will immediately switch back to its regular form. If this Pokemon is a Yetitan holding Utility Umbrella and its item is removed while Hail is active, it will transform into its Blizzard Form. If an ally is holding Utility Umbrella while Yetitan is in its Blizzard Form, they will not receive the Attack and Special Defense boosts.",
		shortDesc: "If user is Yetitan and Hail is active, it and allies' Attack and Sp. Def are 1.5x.",
		newmeta: "true",
	},
	phytogenetic: {
		name: "Phytogenetic",
		shortDesc: "This Pokemon's attacking stat is multiplied by 1.5 while using a Grass-type attack.",
		newmeta: "true",
	},
	transmutation: {
		name: "Transmutation",
		desc: "This Pokemon's type changes when a status attempt is made on him. Grants status immunity. Psn/Tox->Poison,Par->Electric,Slp->Psychic,Brn->Fire,Frz->Ice.",
		shortDesc: "Type changes with status attempts. Psn/Tox->Poison,Par->Electric,Slp->Psychic,Brn->Fire,Frz->Ice.",
		newmeta: "true",
	},
	pantheon: {
		name: "Pantheon",
		desc: "If an active ally has this Ability, this Pokemon's highest stat is multiplied by 1.5.",
		shortDesc: "If an active ally has this Ability, this Pokemon's highest stat is 1.5x.",
		newmeta: "true",
	},
	negationfield: {
		name: "Negation Field",
		desc: "Applies Magic Room while the bearer is in battle.",
		shortDesc: "Applies Magic Room while the bearer is in battle.",
		newmeta: "true",
	},
	enchantment: {
		name: "Enchantment",
		desc: "When this Pokemon has 1/3 or less of its maximum HP, rounded down, its attacking stat is multiplied by 1.5 while using a Fairy-type attack.",
		shortDesc: "At 1/3 or less of its max HP, this Pokemon's attacking stat is 1.5x with Fairy attacks.",
		newmeta: "true",
	},
	rushdown: {
		name: "Rushdown",
		desc: "This Pokemon attacking stat is multiplied by 1.5 if it is the user's first turn on the field.",
		shortDesc: "This Pokemon's attacking stat is 1.5x if first turn out.",
		newmeta: "true",
	},
	vitalitydrain: {
		name: "Vitality Drain",
		desc: "This Pokemonis healed 1/4 max hp if it attacks and knocks out another Pokemon.",
		shortDesc: "This Pokemonis healed 1/4 max hp if it attacks and KOes another Pokemon.",
		newmeta: "true",
	},
	paralyzingvenom: {
		name: "Paralyzing Venom",
		desc: "This Pokemon's poisoning moves become paralyzing ones. Don't affect Steel-typed foes.",
		shortDesc: "Psn/Tox effects -> Par effects, don't affect Steel.",
		newmeta: "true",
	},
	famiybonds: {
		name: "Family Bonds",
		desc: "If an active ally has the same type, this Pokemon's STAB is 1.5 x 1.4.",
		shortDesc: "If an active ally has the same type, this Pokemon's STAB is 1.5 x 1.4.",
		newmeta: "true",
	},
	wonderfield: {
		name: "Wonder Field",
		desc: "Applies Wonder Room while the bearer is in battle.",
		shortDesc: "Applies Wonder Room while the bearer is in battle.",
		newmeta: "true",
	},
	stimulating: {
		name: "Stimulating",
		desc: "When this Pokemon's opponent stat stages are raised or lowered, the effect is doubled instead. This Ability does not affect stat stage increases received from Z-Power effects that happen before a Z-Move is used.",
		shortDesc: "When this Pokemon's foe stat stages are raised or lowered, the effect is doubled instead.",
		newmeta: "true",
	},
	remorse: {
		name: "Remorse",
		desc: "If this Pokemon is knocked out, that move's user Attack and Special Attack are lowered 1 stage.",
		shortDesc: "If this Pokemon is KOed, that move's user Atk and Sp.Atk are lowered 1 stage.",
		newmeta: "true",

		damage: "  [POKEMON] was hurt!",
	},
	thunderdelight: {
		name: "Thunder Delight",
		desc: "This Pokemon's Electric moves heal him 1/10 max hp.",
		shortDesc: "This Pokemon's Electric moves heal him 1/10 max hp.",
		newmeta: "true",
	},
	ignition: {
		name: "Ignition",
		desc: "This Pokemon is immune to Fire-type moves and restores 1/4 of its maximum HP, rounded down, when hit by a Fire-type move.",
		shortDesc: "This Pokemon heals 1/4 of its max HP when hit by Fire moves; Fire immunity.",
		newmeta: "true",
	},
	backstaber: {
		name: "Backstaber",
		desc: "This pokemon does 1.5x damage to allied Pokémon. This pokemon heals 50% when it attacks an ally directly.",
		shortDesc: "This pokemon does 1.5x damage to allied Pokémon, heals 50% when it attacks an ally directly.",
		newmeta: "true",
	},
	desperation: {
		name: "Desperation",
		desc: "When this Pokemon has 1/3 or less of its maximum HP, rounded down, its attacking stat is multiplied by 1.5 while using a Dark-type attack.",
		shortDesc: "At 1/3 or less of its max HP, this Pokemon's attacking stat is 1.5x with Dark attacks.",
		newmeta: "true",
	},
	chainstriker: {
		name: "Chain Striker",
		desc: "Damage of moves used on consecutive turns is increased. Max 2x after 5 turns.",
		shortDesc: "Damage of moves used on consecutive turns is increased. Max 2x after 5 turns.",
		newmeta: "true",
	},
	twinned: {
		name: "Twinned",
		desc: "This Pokemons attacks have .75 power but hit both opponents.",
		shortDesc: "This Pokemons attacks have .75 power but hit both opponents",
		newmeta: "true",
	},
	poisoncloak: {
		name: "Poison Cloak",
		desc: "If Toxic Cloud is active, this Pokemon's evasiveness is multiplied by 1.25. This Pokemon takes no damage from Toxic Cloud.",
		shortDesc: "If Toxic Cloud is active, this Pokemon's evasiveness is 1.25x; immunity to Toxic Cloud.",
		newmeta: "true",
	},
	tightgrip: {
		name: "Tight Grip",
		desc: "Holder's partial-trapping moves always last 7 turns.",
		shortDesc: "Holder's partial-trapping moves always last 7 turns.",
		newmeta: "true",
	},
	catastrophic: {
		name: "Catastrophic",
		desc: "While this pokemon is on the field, Weather damage are double.",
		shortDesc: " While this pokemon is on the field, Weather damage are double.",
		newmeta: "true",
	},
	pyrotoxin: {
		name: "Pyrotoxin",
		desc: "Powers up Fire-type moves (x1'3)  if the target is poisoned, and powers up Poison-type moves(x1'3) if the target is burned.",
		shortDesc: "Fire-type moves x1.3 if target poisoned, Poison-type moves x1.3 if the target burned.",
		newmeta: "true",
	},
	envious: {
		name: "Envious",
		desc: "On switch in, this Pokemons Attack is raised by one stage, but only if the opponent has at least one stat boosted.",
		shortDesc: "On switch in, this Pokemons Attack is raised 1 stage if the opponent has at least one stat boosted.",
		newmeta: "true",
	},
	steampower: {
		name: "Steam Power",
		desc: "The power of the Pokémon's Water-type moves are boosted in sunshine instead of being weakened (x1.1 boost).",
		shortDesc: "Water-type moves are boosted x1.1 in sunshine instead of being weakened.",
		newmeta: "true",
	},
	camper: {
		name: "Camper",
		desc: "This Pokémon recovers 15% of health and cures status when using two turns charge moves.",
		shortDesc: "This Pokémon recovers 15% of health and cures status when using two turns charge moves.",
		newmeta: "true",
	},
	happyspiker: {
		name: "Happy Spiker",
		desc: "This Pokémon summons two layers instead of one when using Spikes.",
		shortDesc: "This Pokémon summons two layers instead of one when using Spikes.",
		newmeta: "true",
	},
	seer: {
		name: "Seer",
		desc: "This Pokemon can hit Dark types with Psychic-type moves.",
		shortDesc: "Psychic moves hit Dark.",
		newmeta: "true",
	},
	vicarious: {
		name: "Vicarious",
		desc: "This Pokémon copies the foe's boosts, when the foe is boosting.",
		shortDesc: "This Pokémon copies the foe's boosts, when the foe is boosting.",
		newmeta: "true",
	},
};<|MERGE_RESOLUTION|>--- conflicted
+++ resolved
@@ -411,13 +411,8 @@
 	},
 	flowerveil: {
 		name: "Flower Veil",
-<<<<<<< HEAD
-		desc: "Pokemon on this Pokemon's side cannot have their stat stages lowered by other Pokemon or have a major status condition inflicted on them by other Pokemon.",
-		shortDesc: "This side's Pokemon can't have stats lowered or status inflicted by other Pokemon.",
-=======
 		desc: "Grass-type Pokemon on this Pokemon's side cannot have their stat stages lowered by other Pokemon or have a non-volatile status condition inflicted on them by other Pokemon.",
 		shortDesc: "This side's Grass types can't have stats lowered or status inflicted by other Pokemon.",
->>>>>>> c8083702
 
 		block: "  [POKEMON] surrounded itself with a veil of petals!",
 	},
@@ -428,17 +423,11 @@
 	},
 	forecast: {
 		name: "Forecast",
-<<<<<<< HEAD
-		desc: "If this Pokemon is a Castform, its type changes to the current weather condition's type, except Sandstorm. If a weather is set, boosts Castform's Speed and Special Attack 1.5. If this Pokemon is holding Utility Umbrella and the weather condition is Sunny Day, Desolate Land, Rain Dance, or Primordial Sea, it will not change types.",
-		shortDesc: "Castform's type changes to the current weather condition's type, except Sandstorm. Boosts Speed and Special Attack if weather set",
-		descGen7: "If this Pokemon is a Castform, its type changes to the current weather condition's type, except Sandstorm.",
-=======
 		desc: "If this Pokemon is a Castform, its type changes to the current weather condition's type, except Sandstorm. If this Pokemon is holding Utility Umbrella and the weather condition is Sunny Day, Desolate Land, Rain Dance, or Primordial Sea, it will not change types.",
 		shortDesc: "Castform's type changes to the current weather condition's type, except Sandstorm.",
 		gen7: {
 			desc: "If this Pokemon is a Castform, its type changes to the current weather condition's type, except Sandstorm.",
 		},
->>>>>>> c8083702
 	},
 	forewarn: {
 		name: "Forewarn",
@@ -473,15 +462,10 @@
 	},
 	galewings: {
 		name: "Gale Wings",
-<<<<<<< HEAD
-		shortDesc: "If this Pokemon is at half HP or more, its Flying-type moves have their priority increased by 1.",
-		shortDescGen6: "If HP >= 50%, this Pokemon's Flying-type moves have their priority increased by 1.",
-=======
 		shortDesc: "If this Pokemon is at full HP, its Flying-type moves have their priority increased by 1.",
 		gen6: {
 			shortDesc: "This Pokemon's Flying-type moves have their priority increased by 1.",
 		},
->>>>>>> c8083702
 	},
 	galvanize: {
 		name: "Galvanize",
@@ -627,15 +611,10 @@
 	},
 	innerfocus: {
 		name: "Inner Focus",
-<<<<<<< HEAD
-		shortDesc: "This Pokemon cannot be made to flinch. Immune to Intimidate, Daunt, Petrify.",
-		shortDescGen7: "This Pokemon cannot be made to flinch. Immune to Intimidate, Daunt, Petrify.",
-=======
 		shortDesc: "This Pokemon cannot be made to flinch. Immune to Intimidate.",
 		gen7: {
 			shortDesc: "This Pokemon cannot be made to flinch.",
 		},
->>>>>>> c8083702
 	},
 	insomnia: {
 		name: "Insomnia",
@@ -685,13 +664,6 @@
 	},
 	leafguard: {
 		name: "Leaf Guard",
-<<<<<<< HEAD
-		desc: "User cannot be statused and takes 30% less damage in the sun.",
-		shortDesc: "User cannot be statused and takes 30% less damage in the sun.",
-		descGen7: "If Sunny Day is active, this Pokemon cannot gain a major status condition and Rest will fail for it.",
-		descGen4: "If Sunny Day is active, this Pokemon cannot gain a major status condition, but can use Rest normally.",
-		shortDescGen4: "If Sunny Day is active, this Pokemon cannot be statused, but Rest works normally.",
-=======
 		desc: "If Sunny Day is active and this Pokemon is not holding Utility Umbrella, this Pokemon cannot gain a non-volatile status condition and Rest will fail for it.",
 		shortDesc: "If Sunny Day is active, this Pokemon cannot be statused and Rest will fail for it.",
 		gen7: {
@@ -701,7 +673,6 @@
 			desc: "If Sunny Day is active, this Pokemon cannot gain a non-volatile status condition, but can use Rest normally.",
 			shortDesc: "If Sunny Day is active, this Pokemon cannot be statused, but Rest works normally.",
 		},
->>>>>>> c8083702
 	},
 	levitate: {
 		name: "Levitate",
@@ -922,19 +893,6 @@
 	},
 	normalize: {
 		name: "Normalize",
-<<<<<<< HEAD
-		desc: "This Pokemon's moves are changed to be Normal type and have their power multiplied by 1.5. This effect comes before other effects that change a move's type.",
-		shortDesc: "This Pokemon's moves are changed to be Normal type and have 1.5x power.",
-	},
-	oblivious: {
-		name: "Oblivious",
-		desc: "This Pokemon cannot be infatuated or taunted. Immune to Intimidate, Daunt, Petrify.",
-		shortDesc: "This Pokemon cannot be infatuated or taunted. Immune to Intimidate, Daunt, Petrify.",
-		descGen7: "This Pokemon cannot be infatuated or taunted. Gaining this Ability while affected cures it.",
-		shortDescGen7: "This Pokemon cannot be infatuated or taunted.",
-		descGen5: "This Pokemon cannot be infatuated. Gaining this Ability while infatuated cures it.",
-		shortDescGen5: "This Pokemon cannot be infatuated. Gaining this Ability while infatuated cures it.",
-=======
 		desc: "This Pokemon's moves are changed to be Normal type and have their power multiplied by 1.2. This effect comes before other effects that change a move's type.",
 		shortDesc: "This Pokemon's moves are changed to be Normal type and have 1.2x power.",
 		gen6: {
@@ -954,7 +912,6 @@
 			desc: "This Pokemon cannot be infatuated. Gaining this Ability while infatuated cures it.",
 			shortDesc: "This Pokemon cannot be infatuated. Gaining this Ability while infatuated cures it.",
 		},
->>>>>>> c8083702
 	},
 	overcoat: {
 		name: "Overcoat",
@@ -974,19 +931,12 @@
 	},
 	owntempo: {
 		name: "Own Tempo",
-<<<<<<< HEAD
-		desc: "This Pokemon cannot be confused. Immune to Intimidate, Daunt, Petrify and Speed drop.",
-		shortDesc: "This Pokemon cannot be confused. Immune to Intimidate, Daunt, Petrify, speed drop.",
-
-		block: "  [POKEMON] cannot be confused!",
-=======
 		desc: "This Pokemon cannot be confused. Gaining this Ability while confused cures it. Immune to Intimidate.",
 		shortDesc: "This Pokemon cannot be confused. Immune to Intimidate.",
 		gen7: {
 			desc: "This Pokemon cannot be confused. Gaining this Ability while confused cures it.",
 			shortDesc: "This Pokemon cannot be confused.",
 		},
->>>>>>> c8083702
 	},
 	parentalbond: {
 		name: "Parental Bond",
@@ -1077,13 +1027,9 @@
 		name: "Power of Alchemy",
 		desc: "This Pokemon copies the Ability of an ally that faints. Abilities that cannot be copied are No Ability, As One, Battle Bond, Comatose, Disguise, Flower Gift, Forecast, Gulp Missile, Hunger Switch, Ice Face, Illusion, Imposter, Multitype, Neutralizing Gas, Power Construct, Power of Alchemy, Receiver, RKS System, Schooling, Shields Down, Stance Change, Trace, Wonder Guard, and Zen Mode.",
 		shortDesc: "This Pokemon copies the Ability of an ally that faints.",
-<<<<<<< HEAD
-		descGen7: "This Pokemon copies the Ability of an ally that faints. Abilities that cannot be copied are No Ability, Battle Bond, Comatose, Disguise, Flower Gift, Forecast, Illusion, Imposter, Multitype, Power Construct, Power of Alchemy, Receiver, RKS System, Schooling, Shields Down, Stance Change, Trace, Wonder Guard, and Zen Mode.",
-=======
 		gen7: {
 			desc: "This Pokemon copies the Ability of an ally that faints. Abilities that cannot be copied are \"No Ability\", Battle Bond, Comatose, Disguise, Flower Gift, Forecast, Illusion, Imposter, Multitype, Power Construct, Power of Alchemy, Receiver, RKS System, Schooling, Shields Down, Stance Change, Trace, Wonder Guard, and Zen Mode.",
 		},
->>>>>>> c8083702
 
 		changeAbility: "#receiver",
 	},
@@ -1156,13 +1102,8 @@
 	},
 	quickfeet: {
 		name: "Quick Feet",
-<<<<<<< HEAD
-		desc: "If this Pokemon has a major status condition, its Speed is multiplied by 1.5; paralysis effects are ignored.",
-		shortDesc: "If this Pokemon is statused, its Speed is 1.5x; ignores paralysis effects.",
-=======
 		desc: "If this Pokemon has a non-volatile status condition, its Speed is multiplied by 1.5; the Speed drop from paralysis is ignored.",
 		shortDesc: "If this Pokemon is statused, its Speed is 1.5x; ignores Speed drop from paralysis.",
->>>>>>> c8083702
 	},
 	raindish: {
 		name: "Rain Dish",
@@ -1185,16 +1126,11 @@
 		name: "Receiver",
 		desc: "This Pokemon copies the Ability of an ally that faints. Abilities that cannot be copied are No Ability, As One, Battle Bond, Comatose, Disguise, Flower Gift, Forecast, Gulp Missile, Hunger Switch, Ice Face, Illusion, Imposter, Multitype, Neutralizing Gas, Power Construct, Power of Alchemy, Receiver, RKS System, Schooling, Shields Down, Stance Change, Trace, Wonder Guard, and Zen Mode.",
 		shortDesc: "This Pokemon copies the Ability of an ally that faints.",
-<<<<<<< HEAD
-		descGen7: "This Pokemon copies the Ability of an ally that faints. Abilities that cannot be copied are No Ability, Battle Bond, Comatose, Disguise, Flower Gift, Forecast, Illusion, Imposter, Multitype, Power Construct, Power of Alchemy, Receiver, RKS System, Schooling, Shields Down, Stance Change, Trace, Wonder Guard, and Zen Mode.",
-		changeAbility: "  [SOURCE]s [ABILITY] was taken over!",
-=======
 		gen7: {
 			desc: "This Pokemon copies the Ability of an ally that faints. Abilities that cannot be copied are \"No Ability\", Battle Bond, Comatose, Disguise, Flower Gift, Forecast, Illusion, Imposter, Multitype, Power Construct, Power of Alchemy, Receiver, RKS System, Schooling, Shields Down, Stance Change, Trace, Wonder Guard, and Zen Mode.",
 		},
 
 		changeAbility: "  [SOURCE]'s [ABILITY] was taken over!",
->>>>>>> c8083702
 	},
 	reckless: {
 		name: "Reckless",
@@ -1637,13 +1573,9 @@
 		name: "Trace",
 		desc: "On switch-in, or when this Pokemon acquires this ability, this Pokemon copies a random adjacent opposing Pokemon's Ability. However, if one or more adjacent Pokemon has the Ability No Ability, Trace wont copy anything even if there is another valid Ability it could normally copy. Otherwise, if there is no Ability that can be copied at that time, this Ability will activate as soon as an Ability can be copied. Abilities that cannot be copied are the previously mentioned No Ability, as well as As One, Battle Bond, Comatose, Disguise, Flower Gift, Forecast, Gulp Missile, Hunger Switch, Ice Face, Illusion, Imposter, Multitype, Neutralizing Gas, Power Construct, Power of Alchemy, Receiver, RKS System, Schooling, Shields Down, Stance Change, Trace, and Zen Mode.",
 		shortDesc: "On switch-in, or when it can, this Pokemon copies a random adjacent foe's Ability.",
-<<<<<<< HEAD
-		descGen7: "On switch-in, or when this Pokemon acquires this ability, this Pokemon copies a random adjacent opposing Pokemon's Ability. However, if one or more adjacent Pokemon has the Ability No Ability, Trace wont copy anything even if there is another valid Ability it could normally copy. Otherwise, if there is no Ability that can be copied at that time, this Ability will activate as soon as an Ability can be copied. Abilities that cannot be copied are the previously mentioned No Ability, as well as Battle Bond, Comatose, Disguise, Flower Gift, Forecast, Illusion, Imposter, Multitype, Power Construct, Power of Alchemy, Receiver, RKS System, Schooling, Shields Down, Stance Change, Trace, and Zen Mode.",
-=======
 		gen7: {
 			desc: "On switch-in, or when this Pokemon acquires this ability, this Pokemon copies a random adjacent opposing Pokemon's Ability. However, if one or more adjacent Pokemon has the Ability \"No Ability\", Trace won't copy anything even if there is another valid Ability it could normally copy. Otherwise, if there is no Ability that can be copied at that time, this Ability will activate as soon as an Ability can be copied. Abilities that cannot be copied are the previously mentioned \"No Ability\", as well as Battle Bond, Comatose, Disguise, Flower Gift, Forecast, Illusion, Imposter, Multitype, Power Construct, Power of Alchemy, Receiver, RKS System, Schooling, Shields Down, Stance Change, Trace, and Zen Mode.",
 		},
->>>>>>> c8083702
 
 		changeAbility: "  [POKEMON] traced [SOURCE]s [ABILITY]!",
 	},
